--- conflicted
+++ resolved
@@ -70,18 +70,11 @@
  * smk_access_entry - look up matching access rule
  * @subject_label: a pointer to the subject's Smack label
  * @object_label: a pointer to the object's Smack label
-<<<<<<< HEAD
- *
- * This function looks up the subject/object pair in the
- * access rule list and returns pointer to the matching rule if found,
- * NULL otherwise.
-=======
  * @rule_list: the list of rules to search
  *
  * This function looks up the subject/object pair in the
  * access rule list and returns the access mode. If no
  * entry is found returns -ENOENT.
->>>>>>> 105e53f8
  *
  * NOTE:
  * Even though Smack labels are usually shared on smack_list
@@ -93,15 +86,6 @@
  * will be on the list, so checking the pointers may be a worthwhile
  * optimization.
  */
-<<<<<<< HEAD
-int smk_access_entry(char *subject_label, char *object_label)
-{
-	u32 may = MAY_NOT;
-	struct smack_rule *srp;
-
-	rcu_read_lock();
-	list_for_each_entry_rcu(srp, &smack_rule_list, list) {
-=======
 int smk_access_entry(char *subject_label, char *object_label,
 			struct list_head *rule_list)
 {
@@ -109,7 +93,6 @@
 	struct smack_rule *srp;
 
 	list_for_each_entry_rcu(srp, rule_list, list) {
->>>>>>> 105e53f8
 		if (srp->smk_subject == subject_label ||
 		    strcmp(srp->smk_subject, subject_label) == 0) {
 			if (srp->smk_object == object_label ||
@@ -119,10 +102,6 @@
 			}
 		}
 	}
-<<<<<<< HEAD
-	rcu_read_unlock();
-=======
->>>>>>> 105e53f8
 
 	return may;
 }
@@ -150,11 +129,7 @@
 int smk_access(char *subject_label, char *object_label, int request,
 	       struct smk_audit_info *a)
 {
-<<<<<<< HEAD
-	u32 may = MAY_NOT;
-=======
 	int may = MAY_NOT;
->>>>>>> 105e53f8
 	int rc = 0;
 
 	/*
@@ -209,19 +184,11 @@
 	 * good. A negative response from smk_access_entry()
 	 * indicates there is no entry for this pair.
 	 */
-<<<<<<< HEAD
-	may = smk_access_entry(subject_label, object_label);
-	/*
-	 * This is a bit map operation.
-	 */
-	if ((request & may) == request)
-=======
 	rcu_read_lock();
 	may = smk_access_entry(subject_label, object_label, &smack_rule_list);
 	rcu_read_unlock();
 
 	if (may > 0 && (request & may) == request)
->>>>>>> 105e53f8
 		goto out_audit;
 
 	rc = -EACCES;
@@ -250,10 +217,6 @@
 	char *sp = smk_of_task(tsp);
 	int may;
 	int rc;
-<<<<<<< HEAD
-	char *sp = smk_of_current();
-=======
->>>>>>> 105e53f8
 
 	/*
 	 * Check the global rule list
