/* Request a key from userspace
 *
 * Copyright (C) 2004-2007 Red Hat, Inc. All Rights Reserved.
 * Written by David Howells (dhowells@redhat.com)
 *
 * This program is free software; you can redistribute it and/or
 * modify it under the terms of the GNU General Public License
 * as published by the Free Software Foundation; either version
 * 2 of the License, or (at your option) any later version.
 *
 * See Documentation/keys-request-key.txt
 */

#include <linux/module.h>
#include <linux/sched.h>
#include <linux/kmod.h>
#include <linux/err.h>
#include <linux/keyctl.h>
#include <linux/slab.h>
#include "internal.h"

#define key_negative_timeout	60	/* default timeout on a negative key's existence */

/*
 * wait_on_bit() sleep function for uninterruptible waiting
 */
static int key_wait_bit(void *flags)
{
	schedule();
	return 0;
}

/*
 * wait_on_bit() sleep function for interruptible waiting
 */
static int key_wait_bit_intr(void *flags)
{
	schedule();
	return signal_pending(current) ? -ERESTARTSYS : 0;
}

/*
 * call to complete the construction of a key
 */
void complete_request_key(struct key_construction *cons, int error)
{
	kenter("{%d,%d},%d", cons->key->serial, cons->authkey->serial, error);

	if (error < 0)
		key_negate_and_link(cons->key, key_negative_timeout, NULL,
				    cons->authkey);
	else
		key_revoke(cons->authkey);

	key_put(cons->key);
	key_put(cons->authkey);
	kfree(cons);
}
EXPORT_SYMBOL(complete_request_key);

static int umh_keys_init(struct subprocess_info *info)
{
	struct cred *cred = (struct cred*)current_cred();
	struct key *keyring = info->data;
	/*
	 * This is called in context of freshly forked kthread before
	 * kernel_execve(), we can just change our ->session_keyring.
	 */
	return install_session_keyring_to_cred(cred, keyring);
}

static void umh_keys_cleanup(struct subprocess_info *info)
{
	struct key *keyring = info->data;
	key_put(keyring);
}

static int call_usermodehelper_keys(char *path, char **argv, char **envp,
			 struct key *session_keyring, enum umh_wait wait)
{
	gfp_t gfp_mask = (wait == UMH_NO_WAIT) ? GFP_ATOMIC : GFP_KERNEL;
	struct subprocess_info *info =
		call_usermodehelper_setup(path, argv, envp, gfp_mask);

	if (!info)
		return -ENOMEM;

	call_usermodehelper_setfns(info, umh_keys_init, umh_keys_cleanup,
					key_get(session_keyring));
	return call_usermodehelper_exec(info, wait);
}

/*
 * request userspace finish the construction of a key
 * - execute "/sbin/request-key <op> <key> <uid> <gid> <keyring> <keyring> <keyring>"
 */
static int call_sbin_request_key(struct key_construction *cons,
				 const char *op,
				 void *aux)
{
	const struct cred *cred = current_cred();
	key_serial_t prkey, sskey;
	struct key *key = cons->key, *authkey = cons->authkey, *keyring,
		*session;
	char *argv[9], *envp[3], uid_str[12], gid_str[12];
	char key_str[12], keyring_str[3][12];
	char desc[20];
	int ret, i;

	kenter("{%d},{%d},%s", key->serial, authkey->serial, op);

	ret = install_user_keyrings();
	if (ret < 0)
		goto error_alloc;

	/* allocate a new session keyring */
	sprintf(desc, "_req.%u", key->serial);

	cred = get_current_cred();
	keyring = keyring_alloc(desc, cred->fsuid, cred->fsgid, cred,
				KEY_ALLOC_QUOTA_OVERRUN, NULL);
	put_cred(cred);
	if (IS_ERR(keyring)) {
		ret = PTR_ERR(keyring);
		goto error_alloc;
	}

	/* attach the auth key to the session keyring */
	ret = key_link(keyring, authkey);
	if (ret < 0)
		goto error_link;

	/* record the UID and GID */
	sprintf(uid_str, "%d", cred->fsuid);
	sprintf(gid_str, "%d", cred->fsgid);

	/* we say which key is under construction */
	sprintf(key_str, "%d", key->serial);

	/* we specify the process's default keyrings */
	sprintf(keyring_str[0], "%d",
		cred->thread_keyring ? cred->thread_keyring->serial : 0);

	prkey = 0;
	if (cred->tgcred->process_keyring)
		prkey = cred->tgcred->process_keyring->serial;
	sprintf(keyring_str[1], "%d", prkey);

	rcu_read_lock();
	session = rcu_dereference(cred->tgcred->session_keyring);
	if (!session)
		session = cred->user->session_keyring;
	sskey = session->serial;
	rcu_read_unlock();

	sprintf(keyring_str[2], "%d", sskey);

	/* set up a minimal environment */
	i = 0;
	envp[i++] = "HOME=/";
	envp[i++] = "PATH=/sbin:/bin:/usr/sbin:/usr/bin";
	envp[i] = NULL;

	/* set up the argument list */
	i = 0;
	argv[i++] = "/sbin/request-key";
	argv[i++] = (char *) op;
	argv[i++] = key_str;
	argv[i++] = uid_str;
	argv[i++] = gid_str;
	argv[i++] = keyring_str[0];
	argv[i++] = keyring_str[1];
	argv[i++] = keyring_str[2];
	argv[i] = NULL;

	/* do it */
	ret = call_usermodehelper_keys(argv[0], argv, envp, keyring,
				       UMH_WAIT_PROC);
	kdebug("usermode -> 0x%x", ret);
	if (ret >= 0) {
		/* ret is the exit/wait code */
		if (test_bit(KEY_FLAG_USER_CONSTRUCT, &key->flags) ||
		    key_validate(key) < 0)
			ret = -ENOKEY;
		else
			/* ignore any errors from userspace if the key was
			 * instantiated */
			ret = 0;
	}

error_link:
	key_put(keyring);

error_alloc:
	complete_request_key(cons, ret);
	kleave(" = %d", ret);
	return ret;
}

/*
 * call out to userspace for key construction
 * - we ignore program failure and go on key status instead
 */
static int construct_key(struct key *key, const void *callout_info,
			 size_t callout_len, void *aux,
			 struct key *dest_keyring)
{
	struct key_construction *cons;
	request_key_actor_t actor;
	struct key *authkey;
	int ret;

	kenter("%d,%p,%zu,%p", key->serial, callout_info, callout_len, aux);

	cons = kmalloc(sizeof(*cons), GFP_KERNEL);
	if (!cons)
		return -ENOMEM;

	/* allocate an authorisation key */
	authkey = request_key_auth_new(key, callout_info, callout_len,
				       dest_keyring);
	if (IS_ERR(authkey)) {
		kfree(cons);
		ret = PTR_ERR(authkey);
		authkey = NULL;
	} else {
		cons->authkey = key_get(authkey);
		cons->key = key_get(key);

		/* make the call */
		actor = call_sbin_request_key;
		if (key->type->request_key)
			actor = key->type->request_key;

		ret = actor(cons, "create", aux);

		/* check that the actor called complete_request_key() prior to
		 * returning an error */
		WARN_ON(ret < 0 &&
			!test_bit(KEY_FLAG_REVOKED, &authkey->flags));
		key_put(authkey);
	}

	kleave(" = %d", ret);
	return ret;
}

/*
 * get the appropriate destination keyring for the request
 * - we return whatever keyring we select with an extra reference upon it which
 *   the caller must release
 */
static void construct_get_dest_keyring(struct key **_dest_keyring)
{
	struct request_key_auth *rka;
	const struct cred *cred = current_cred();
	struct key *dest_keyring = *_dest_keyring, *authkey;

	kenter("%p", dest_keyring);

	/* find the appropriate keyring */
	if (dest_keyring) {
		/* the caller supplied one */
		key_get(dest_keyring);
	} else {
		/* use a default keyring; falling through the cases until we
		 * find one that we actually have */
		switch (cred->jit_keyring) {
		case KEY_REQKEY_DEFL_DEFAULT:
		case KEY_REQKEY_DEFL_REQUESTOR_KEYRING:
			if (cred->request_key_auth) {
				authkey = cred->request_key_auth;
				down_read(&authkey->sem);
				rka = authkey->payload.data;
				if (!test_bit(KEY_FLAG_REVOKED,
					      &authkey->flags))
					dest_keyring =
						key_get(rka->dest_keyring);
				up_read(&authkey->sem);
				if (dest_keyring)
					break;
			}

		case KEY_REQKEY_DEFL_THREAD_KEYRING:
			dest_keyring = key_get(cred->thread_keyring);
			if (dest_keyring)
				break;

		case KEY_REQKEY_DEFL_PROCESS_KEYRING:
			dest_keyring = key_get(cred->tgcred->process_keyring);
			if (dest_keyring)
				break;

		case KEY_REQKEY_DEFL_SESSION_KEYRING:
			rcu_read_lock();
			dest_keyring = key_get(
				rcu_dereference(cred->tgcred->session_keyring));
			rcu_read_unlock();

			if (dest_keyring)
				break;

		case KEY_REQKEY_DEFL_USER_SESSION_KEYRING:
			dest_keyring =
				key_get(cred->user->session_keyring);
			break;

		case KEY_REQKEY_DEFL_USER_KEYRING:
			dest_keyring = key_get(cred->user->uid_keyring);
			break;

		case KEY_REQKEY_DEFL_GROUP_KEYRING:
		default:
			BUG();
		}
	}

	*_dest_keyring = dest_keyring;
	kleave(" [dk %d]", key_serial(dest_keyring));
	return;
}

/*
 * allocate a new key in under-construction state and attempt to link it in to
 * the requested place
 * - may return a key that's already under construction instead
 */
static int construct_alloc_key(struct key_type *type,
			       const char *description,
			       struct key *dest_keyring,
			       unsigned long flags,
			       struct key_user *user,
			       struct key **_key)
{
	struct keyring_list *prealloc;
	const struct cred *cred = current_cred();
	struct key *key;
	key_ref_t key_ref;
	int ret;

	kenter("%s,%s,,,", type->name, description);

	*_key = NULL;
	mutex_lock(&user->cons_lock);

	key = key_alloc(type, description, cred->fsuid, cred->fsgid, cred,
			KEY_POS_ALL, flags);
	if (IS_ERR(key))
		goto alloc_failed;

	set_bit(KEY_FLAG_USER_CONSTRUCT, &key->flags);

	if (dest_keyring) {
		ret = __key_link_begin(dest_keyring, type, description,
				       &prealloc);
		if (ret < 0)
			goto link_prealloc_failed;
	}

	/* attach the key to the destination keyring under lock, but we do need
	 * to do another check just in case someone beat us to it whilst we
	 * waited for locks */
	mutex_lock(&key_construction_mutex);

	key_ref = search_process_keyrings(type, description, type->match, cred);
	if (!IS_ERR(key_ref))
		goto key_already_present;

	if (dest_keyring)
		__key_link(dest_keyring, key, &prealloc);

	mutex_unlock(&key_construction_mutex);
	if (dest_keyring)
		__key_link_end(dest_keyring, type, prealloc);
	mutex_unlock(&user->cons_lock);
	*_key = key;
	kleave(" = 0 [%d]", key_serial(key));
	return 0;

	/* the key is now present - we tell the caller that we found it by
	 * returning -EINPROGRESS  */
key_already_present:
	key_put(key);
	mutex_unlock(&key_construction_mutex);
	key = key_ref_to_ptr(key_ref);
	if (dest_keyring) {
		ret = __key_link_check_live_key(dest_keyring, key);
		if (ret == 0)
			__key_link(dest_keyring, key, &prealloc);
		__key_link_end(dest_keyring, type, prealloc);
		if (ret < 0)
			goto link_check_failed;
	}
	mutex_unlock(&user->cons_lock);
	*_key = key;
	kleave(" = -EINPROGRESS [%d]", key_serial(key));
	return -EINPROGRESS;

link_check_failed:
	mutex_unlock(&user->cons_lock);
	key_put(key);
	kleave(" = %d [linkcheck]", ret);
	return ret;

link_prealloc_failed:
<<<<<<< HEAD
	up_write(&dest_keyring->sem);
=======
>>>>>>> 3cbea436
	mutex_unlock(&user->cons_lock);
	kleave(" = %d [prelink]", ret);
	return ret;

alloc_failed:
	mutex_unlock(&user->cons_lock);
	kleave(" = %ld", PTR_ERR(key));
	return PTR_ERR(key);
}

/*
 * commence key construction
 */
static struct key *construct_key_and_link(struct key_type *type,
					  const char *description,
					  const char *callout_info,
					  size_t callout_len,
					  void *aux,
					  struct key *dest_keyring,
					  unsigned long flags)
{
	struct key_user *user;
	struct key *key;
	int ret;

	kenter("");

	user = key_user_lookup(current_fsuid(), current_user_ns());
	if (!user)
		return ERR_PTR(-ENOMEM);

	construct_get_dest_keyring(&dest_keyring);

	ret = construct_alloc_key(type, description, dest_keyring, flags, user,
				  &key);
	key_user_put(user);

	if (ret == 0) {
		ret = construct_key(key, callout_info, callout_len, aux,
				    dest_keyring);
		if (ret < 0) {
			kdebug("cons failed");
			goto construction_failed;
		}
	} else if (ret == -EINPROGRESS) {
		ret = 0;
	} else {
		key = ERR_PTR(ret);
	}

	key_put(dest_keyring);
	kleave(" = key %d", key_serial(key));
	return key;

construction_failed:
	key_negate_and_link(key, key_negative_timeout, NULL, NULL);
	key_put(key);
	key_put(dest_keyring);
	kleave(" = %d", ret);
	return ERR_PTR(ret);
}

/*
 * request a key
 * - search the process's keyrings
 * - check the list of keys being created or updated
 * - call out to userspace for a key if supplementary info was provided
 * - cache the key in an appropriate keyring
 */
struct key *request_key_and_link(struct key_type *type,
				 const char *description,
				 const void *callout_info,
				 size_t callout_len,
				 void *aux,
				 struct key *dest_keyring,
				 unsigned long flags)
{
	const struct cred *cred = current_cred();
	struct key *key;
	key_ref_t key_ref;
	int ret;

	kenter("%s,%s,%p,%zu,%p,%p,%lx",
	       type->name, description, callout_info, callout_len, aux,
	       dest_keyring, flags);

	/* search all the process keyrings for a key */
	key_ref = search_process_keyrings(type, description, type->match,
					  cred);

	if (!IS_ERR(key_ref)) {
		key = key_ref_to_ptr(key_ref);
		if (dest_keyring) {
			construct_get_dest_keyring(&dest_keyring);
			ret = key_link(dest_keyring, key);
			key_put(dest_keyring);
			if (ret < 0) {
				key_put(key);
				key = ERR_PTR(ret);
				goto error;
			}
		}
	} else if (PTR_ERR(key_ref) != -EAGAIN) {
		key = ERR_CAST(key_ref);
	} else  {
		/* the search failed, but the keyrings were searchable, so we
		 * should consult userspace if we can */
		key = ERR_PTR(-ENOKEY);
		if (!callout_info)
			goto error;

		key = construct_key_and_link(type, description, callout_info,
					     callout_len, aux, dest_keyring,
					     flags);
	}

error:
	kleave(" = %p", key);
	return key;
}

/*
 * wait for construction of a key to complete
 */
int wait_for_key_construction(struct key *key, bool intr)
{
	int ret;

	ret = wait_on_bit(&key->flags, KEY_FLAG_USER_CONSTRUCT,
			  intr ? key_wait_bit_intr : key_wait_bit,
			  intr ? TASK_INTERRUPTIBLE : TASK_UNINTERRUPTIBLE);
	if (ret < 0)
		return ret;
	if (test_bit(KEY_FLAG_NEGATIVE, &key->flags))
		return -ENOKEY;
	return key_validate(key);
}
EXPORT_SYMBOL(wait_for_key_construction);

/*
 * request a key
 * - search the process's keyrings
 * - check the list of keys being created or updated
 * - call out to userspace for a key if supplementary info was provided
 * - waits uninterruptible for creation to complete
 */
struct key *request_key(struct key_type *type,
			const char *description,
			const char *callout_info)
{
	struct key *key;
	size_t callout_len = 0;
	int ret;

	if (callout_info)
		callout_len = strlen(callout_info);
	key = request_key_and_link(type, description, callout_info, callout_len,
				   NULL, NULL, KEY_ALLOC_IN_QUOTA);
	if (!IS_ERR(key)) {
		ret = wait_for_key_construction(key, false);
		if (ret < 0) {
			key_put(key);
			return ERR_PTR(ret);
		}
	}
	return key;
}
EXPORT_SYMBOL(request_key);

/*
 * request a key with auxiliary data for the upcaller
 * - search the process's keyrings
 * - check the list of keys being created or updated
 * - call out to userspace for a key if supplementary info was provided
 * - waits uninterruptible for creation to complete
 */
struct key *request_key_with_auxdata(struct key_type *type,
				     const char *description,
				     const void *callout_info,
				     size_t callout_len,
				     void *aux)
{
	struct key *key;
	int ret;

	key = request_key_and_link(type, description, callout_info, callout_len,
				   aux, NULL, KEY_ALLOC_IN_QUOTA);
	if (!IS_ERR(key)) {
		ret = wait_for_key_construction(key, false);
		if (ret < 0) {
			key_put(key);
			return ERR_PTR(ret);
		}
	}
	return key;
}
EXPORT_SYMBOL(request_key_with_auxdata);

/*
 * request a key (allow async construction)
 * - search the process's keyrings
 * - check the list of keys being created or updated
 * - call out to userspace for a key if supplementary info was provided
 */
struct key *request_key_async(struct key_type *type,
			      const char *description,
			      const void *callout_info,
			      size_t callout_len)
{
	return request_key_and_link(type, description, callout_info,
				    callout_len, NULL, NULL,
				    KEY_ALLOC_IN_QUOTA);
}
EXPORT_SYMBOL(request_key_async);

/*
 * request a key with auxiliary data for the upcaller (allow async construction)
 * - search the process's keyrings
 * - check the list of keys being created or updated
 * - call out to userspace for a key if supplementary info was provided
 */
struct key *request_key_async_with_auxdata(struct key_type *type,
					   const char *description,
					   const void *callout_info,
					   size_t callout_len,
					   void *aux)
{
	return request_key_and_link(type, description, callout_info,
				    callout_len, aux, NULL, KEY_ALLOC_IN_QUOTA);
}
EXPORT_SYMBOL(request_key_async_with_auxdata);<|MERGE_RESOLUTION|>--- conflicted
+++ resolved
@@ -403,10 +403,6 @@
 	return ret;
 
 link_prealloc_failed:
-<<<<<<< HEAD
-	up_write(&dest_keyring->sem);
-=======
->>>>>>> 3cbea436
 	mutex_unlock(&user->cons_lock);
 	kleave(" = %d [prelink]", ret);
 	return ret;
