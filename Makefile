--- conflicted
+++ resolved
@@ -1,12 +1,7 @@
 VERSION = 2
 PATCHLEVEL = 6
-<<<<<<< HEAD
-SUBLEVEL = 37
-EXTRAVERSION = -rc2
-=======
 SUBLEVEL = 38
 EXTRAVERSION = -rc1
->>>>>>> 3cbea436
 NAME = Flesh-Eating Bats with Fangs
 
 # *DOCUMENTATION*
@@ -426,11 +421,7 @@
 # of make so .config is not included in this case either (for *config).
 
 no-dot-config-targets := clean mrproper distclean \
-<<<<<<< HEAD
 			 cscope gtags TAGS tags help %docs check% coccicheck \
-=======
-			 cscope TAGS tags help %docs check% coccicheck \
->>>>>>> 3cbea436
 			 include/linux/version.h headers_% \
 			 kernelversion %src-pkg
 
