VERSION = 2
PATCHLEVEL = 6
SUBLEVEL = 36
EXTRAVERSION = -rc1
NAME = Sheep on Meth

# *DOCUMENTATION*
# To see a list of typical targets execute "make help"
# More info can be located in ./README
# Comments in this file are targeted only to the developer, do not
# expect to learn how to build the kernel reading this file.

# Do not:
# o  use make's built-in rules and variables
#    (this increases performance and avoids hard-to-debug behaviour);
# o  print "Entering directory ...";
MAKEFLAGS += -rR --no-print-directory

# Avoid funny character set dependencies
unexport LC_ALL
LC_COLLATE=C
LC_NUMERIC=C
export LC_COLLATE LC_NUMERIC

# We are using a recursive build, so we need to do a little thinking
# to get the ordering right.
#
# Most importantly: sub-Makefiles should only ever modify files in
# their own directory. If in some directory we have a dependency on
# a file in another dir (which doesn't happen often, but it's often
# unavoidable when linking the built-in.o targets which finally
# turn into vmlinux), we will call a sub make in that other dir, and
# after that we are sure that everything which is in that other dir
# is now up to date.
#
# The only cases where we need to modify files which have global
# effects are thus separated out and done before the recursive
# descending is started. They are now explicitly listed as the
# prepare rule.

# To put more focus on warnings, be less verbose as default
# Use 'make V=1' to see the full commands

ifeq ("$(origin V)", "command line")
  KBUILD_VERBOSE = $(V)
endif
ifndef KBUILD_VERBOSE
  KBUILD_VERBOSE = 0
endif

# Call a source code checker (by default, "sparse") as part of the
# C compilation.
#
# Use 'make C=1' to enable checking of only re-compiled files.
# Use 'make C=2' to enable checking of *all* source files, regardless
# of whether they are re-compiled or not.
#
# See the file "Documentation/sparse.txt" for more details, including
# where to get the "sparse" utility.

ifeq ("$(origin C)", "command line")
  KBUILD_CHECKSRC = $(C)
endif
ifndef KBUILD_CHECKSRC
  KBUILD_CHECKSRC = 0
endif

# Use make M=dir to specify directory of external module to build
# Old syntax make ... SUBDIRS=$PWD is still supported
# Setting the environment variable KBUILD_EXTMOD take precedence
ifdef SUBDIRS
  KBUILD_EXTMOD ?= $(SUBDIRS)
endif

ifeq ("$(origin M)", "command line")
  KBUILD_EXTMOD := $(M)
endif

# kbuild supports saving output files in a separate directory.
# To locate output files in a separate directory two syntaxes are supported.
# In both cases the working directory must be the root of the kernel src.
# 1) O=
# Use "make O=dir/to/store/output/files/"
#
# 2) Set KBUILD_OUTPUT
# Set the environment variable KBUILD_OUTPUT to point to the directory
# where the output files shall be placed.
# export KBUILD_OUTPUT=dir/to/store/output/files/
# make
#
# The O= assignment takes precedence over the KBUILD_OUTPUT environment
# variable.


# KBUILD_SRC is set on invocation of make in OBJ directory
# KBUILD_SRC is not intended to be used by the regular user (for now)
ifeq ($(KBUILD_SRC),)

# OK, Make called in directory where kernel src resides
# Do we want to locate output files in a separate directory?
ifeq ("$(origin O)", "command line")
  KBUILD_OUTPUT := $(O)
endif

# That's our default target when none is given on the command line
PHONY := _all
_all:

# Cancel implicit rules on top Makefile
$(CURDIR)/Makefile Makefile: ;

ifneq ($(KBUILD_OUTPUT),)
# Invoke a second make in the output directory, passing relevant variables
# check that the output directory actually exists
saved-output := $(KBUILD_OUTPUT)
KBUILD_OUTPUT := $(shell cd $(KBUILD_OUTPUT) && /bin/pwd)
$(if $(KBUILD_OUTPUT),, \
     $(error output directory "$(saved-output)" does not exist))

PHONY += $(MAKECMDGOALS) sub-make

$(filter-out _all sub-make $(CURDIR)/Makefile, $(MAKECMDGOALS)) _all: sub-make
	$(Q)@:

sub-make: FORCE
	$(if $(KBUILD_VERBOSE:1=),@)$(MAKE) -C $(KBUILD_OUTPUT) \
	KBUILD_SRC=$(CURDIR) \
	KBUILD_EXTMOD="$(KBUILD_EXTMOD)" -f $(CURDIR)/Makefile \
	$(filter-out _all sub-make,$(MAKECMDGOALS))

# Leave processing to above invocation of make
skip-makefile := 1
endif # ifneq ($(KBUILD_OUTPUT),)
endif # ifeq ($(KBUILD_SRC),)

# We process the rest of the Makefile if this is the final invocation of make
ifeq ($(skip-makefile),)

# If building an external module we do not care about the all: rule
# but instead _all depend on modules
PHONY += all
ifeq ($(KBUILD_EXTMOD),)
_all: all
else
_all: modules
endif

srctree		:= $(if $(KBUILD_SRC),$(KBUILD_SRC),$(CURDIR))
objtree		:= $(CURDIR)
src		:= $(srctree)
obj		:= $(objtree)

VPATH		:= $(srctree)$(if $(KBUILD_EXTMOD),:$(KBUILD_EXTMOD))

export srctree objtree VPATH


# SUBARCH tells the usermode build what the underlying arch is.  That is set
# first, and if a usermode build is happening, the "ARCH=um" on the command
# line overrides the setting of ARCH below.  If a native build is happening,
# then ARCH is assigned, getting whatever value it gets normally, and 
# SUBARCH is subsequently ignored.

SUBARCH := $(shell uname -m | sed -e s/i.86/i386/ -e s/sun4u/sparc64/ \
				  -e s/arm.*/arm/ -e s/sa110/arm/ \
				  -e s/s390x/s390/ -e s/parisc64/parisc/ \
				  -e s/ppc.*/powerpc/ -e s/mips.*/mips/ \
				  -e s/sh[234].*/sh/ )

# Cross compiling and selecting different set of gcc/bin-utils
# ---------------------------------------------------------------------------
#
# When performing cross compilation for other architectures ARCH shall be set
# to the target architecture. (See arch/* for the possibilities).
# ARCH can be set during invocation of make:
# make ARCH=ia64
# Another way is to have ARCH set in the environment.
# The default ARCH is the host where make is executed.

# CROSS_COMPILE specify the prefix used for all executables used
# during compilation. Only gcc and related bin-utils executables
# are prefixed with $(CROSS_COMPILE).
# CROSS_COMPILE can be set on the command line
# make CROSS_COMPILE=ia64-linux-
# Alternatively CROSS_COMPILE can be set in the environment.
# A third alternative is to store a setting in .config so that plain
# "make" in the configured kernel build directory always uses that.
# Default value for CROSS_COMPILE is not to prefix executables
# Note: Some architectures assign CROSS_COMPILE in their arch/*/Makefile
export KBUILD_BUILDHOST := $(SUBARCH)
ARCH		?= $(SUBARCH)
CROSS_COMPILE	?= $(CONFIG_CROSS_COMPILE:"%"=%)

# Architecture as present in compile.h
UTS_MACHINE 	:= $(ARCH)
SRCARCH 	:= $(ARCH)

# Additional ARCH settings for x86
ifeq ($(ARCH),i386)
        SRCARCH := x86
endif
ifeq ($(ARCH),x86_64)
        SRCARCH := x86
endif

# Additional ARCH settings for sparc
ifeq ($(ARCH),sparc64)
       SRCARCH := sparc
endif

# Additional ARCH settings for sh
ifeq ($(ARCH),sh64)
       SRCARCH := sh
endif

# Where to locate arch specific headers
hdr-arch  := $(SRCARCH)

ifeq ($(ARCH),m68knommu)
       hdr-arch  := m68k
endif

KCONFIG_CONFIG	?= .config

# SHELL used by kbuild
CONFIG_SHELL := $(shell if [ -x "$$BASH" ]; then echo $$BASH; \
	  else if [ -x /bin/bash ]; then echo /bin/bash; \
	  else echo sh; fi ; fi)

HOSTCC       = gcc
HOSTCXX      = g++
HOSTCFLAGS   = -Wall -Wmissing-prototypes -Wstrict-prototypes -O2 -fomit-frame-pointer
HOSTCXXFLAGS = -O2

# Decide whether to build built-in, modular, or both.
# Normally, just do built-in.

KBUILD_MODULES :=
KBUILD_BUILTIN := 1

#	If we have only "make modules", don't compile built-in objects.
#	When we're building modules with modversions, we need to consider
#	the built-in objects during the descend as well, in order to
#	make sure the checksums are up to date before we record them.

ifeq ($(MAKECMDGOALS),modules)
  KBUILD_BUILTIN := $(if $(CONFIG_MODVERSIONS),1)
endif

#	If we have "make <whatever> modules", compile modules
#	in addition to whatever we do anyway.
#	Just "make" or "make all" shall build modules as well

ifneq ($(filter all _all modules,$(MAKECMDGOALS)),)
  KBUILD_MODULES := 1
endif

ifeq ($(MAKECMDGOALS),)
  KBUILD_MODULES := 1
endif

export KBUILD_MODULES KBUILD_BUILTIN
export KBUILD_CHECKSRC KBUILD_SRC KBUILD_EXTMOD

# Beautify output
# ---------------------------------------------------------------------------
#
# Normally, we echo the whole command before executing it. By making
# that echo $($(quiet)$(cmd)), we now have the possibility to set
# $(quiet) to choose other forms of output instead, e.g.
#
#         quiet_cmd_cc_o_c = Compiling $(RELDIR)/$@
#         cmd_cc_o_c       = $(CC) $(c_flags) -c -o $@ $<
#
# If $(quiet) is empty, the whole command will be printed.
# If it is set to "quiet_", only the short version will be printed. 
# If it is set to "silent_", nothing will be printed at all, since
# the variable $(silent_cmd_cc_o_c) doesn't exist.
#
# A simple variant is to prefix commands with $(Q) - that's useful
# for commands that shall be hidden in non-verbose mode.
#
#	$(Q)ln $@ :<
#
# If KBUILD_VERBOSE equals 0 then the above command will be hidden.
# If KBUILD_VERBOSE equals 1 then the above command is displayed.

ifeq ($(KBUILD_VERBOSE),1)
  quiet =
  Q =
else
  quiet=quiet_
  Q = @
endif

# If the user is running make -s (silent mode), suppress echoing of
# commands

ifneq ($(findstring s,$(MAKEFLAGS)),)
  quiet=silent_
endif

export quiet Q KBUILD_VERBOSE


# Look for make include files relative to root of kernel src
MAKEFLAGS += --include-dir=$(srctree)

# We need some generic definitions (do not try to remake the file).
$(srctree)/scripts/Kbuild.include: ;
include $(srctree)/scripts/Kbuild.include

# Make variables (CC, etc...)

AS		= $(CROSS_COMPILE)as
LD		= $(CROSS_COMPILE)ld
CC		= $(CROSS_COMPILE)gcc
CPP		= $(CC) -E
AR		= $(CROSS_COMPILE)ar
NM		= $(CROSS_COMPILE)nm
STRIP		= $(CROSS_COMPILE)strip
OBJCOPY		= $(CROSS_COMPILE)objcopy
OBJDUMP		= $(CROSS_COMPILE)objdump
AWK		= awk
GENKSYMS	= scripts/genksyms/genksyms
INSTALLKERNEL  := installkernel
DEPMOD		= /sbin/depmod
KALLSYMS	= scripts/kallsyms
PERL		= perl
CHECK		= sparse

CHECKFLAGS     := -D__linux__ -Dlinux -D__STDC__ -Dunix -D__unix__ \
		  -Wbitwise -Wno-return-void $(CF)
CFLAGS_MODULE   =
AFLAGS_MODULE   =
LDFLAGS_MODULE  =
CFLAGS_KERNEL	=
AFLAGS_KERNEL	=
CFLAGS_GCOV	= -fprofile-arcs -ftest-coverage


# Use LINUXINCLUDE when you must reference the include/ directory.
# Needed to be compatible with the O= option
LINUXINCLUDE    := -I$(srctree)/arch/$(hdr-arch)/include -Iinclude \
                   $(if $(KBUILD_SRC), -I$(srctree)/include) \
                   -include include/generated/autoconf.h

KBUILD_CPPFLAGS := -D__KERNEL__

KBUILD_CFLAGS   := -Wall -Wundef -Wstrict-prototypes -Wno-trigraphs \
		   -fno-strict-aliasing -fno-common \
		   -Werror-implicit-function-declaration \
		   -Wno-format-security \
		   -fno-delete-null-pointer-checks
KBUILD_AFLAGS_KERNEL :=
KBUILD_CFLAGS_KERNEL :=
KBUILD_AFLAGS   := -D__ASSEMBLY__
KBUILD_AFLAGS_MODULE  := -DMODULE
KBUILD_CFLAGS_MODULE  := -DMODULE
KBUILD_LDFLAGS_MODULE := -T $(srctree)/scripts/module-common.lds

# Read KERNELRELEASE from include/config/kernel.release (if it exists)
KERNELRELEASE = $(shell cat include/config/kernel.release 2> /dev/null)
KERNELVERSION = $(VERSION).$(PATCHLEVEL).$(SUBLEVEL)$(EXTRAVERSION)

export VERSION PATCHLEVEL SUBLEVEL KERNELRELEASE KERNELVERSION
export ARCH SRCARCH CONFIG_SHELL HOSTCC HOSTCFLAGS CROSS_COMPILE AS LD CC
export CPP AR NM STRIP OBJCOPY OBJDUMP
export MAKE AWK GENKSYMS INSTALLKERNEL PERL UTS_MACHINE
export HOSTCXX HOSTCXXFLAGS LDFLAGS_MODULE CHECK CHECKFLAGS

export KBUILD_CPPFLAGS NOSTDINC_FLAGS LINUXINCLUDE OBJCOPYFLAGS LDFLAGS
export KBUILD_CFLAGS CFLAGS_KERNEL CFLAGS_MODULE CFLAGS_GCOV
export KBUILD_AFLAGS AFLAGS_KERNEL AFLAGS_MODULE
export KBUILD_AFLAGS_MODULE KBUILD_CFLAGS_MODULE KBUILD_LDFLAGS_MODULE
export KBUILD_AFLAGS_KERNEL KBUILD_CFLAGS_KERNEL

# When compiling out-of-tree modules, put MODVERDIR in the module
# tree rather than in the kernel tree. The kernel tree might
# even be read-only.
export MODVERDIR := $(if $(KBUILD_EXTMOD),$(firstword $(KBUILD_EXTMOD))/).tmp_versions

# Files to ignore in find ... statements

RCS_FIND_IGNORE := \( -name SCCS -o -name BitKeeper -o -name .svn -o -name CVS -o -name .pc -o -name .hg -o -name .git \) -prune -o
export RCS_TAR_IGNORE := --exclude SCCS --exclude BitKeeper --exclude .svn --exclude CVS --exclude .pc --exclude .hg --exclude .git

# ===========================================================================
# Rules shared between *config targets and build targets

# Basic helpers built in scripts/
PHONY += scripts_basic
scripts_basic:
	$(Q)$(MAKE) $(build)=scripts/basic
	$(Q)rm -f .tmp_quiet_recordmcount

# To avoid any implicit rule to kick in, define an empty command.
scripts/basic/%: scripts_basic ;

PHONY += outputmakefile
# outputmakefile generates a Makefile in the output directory, if using a
# separate output directory. This allows convenient use of make in the
# output directory.
outputmakefile:
ifneq ($(KBUILD_SRC),)
	$(Q)ln -fsn $(srctree) source
	$(Q)$(CONFIG_SHELL) $(srctree)/scripts/mkmakefile \
	    $(srctree) $(objtree) $(VERSION) $(PATCHLEVEL)
endif

# To make sure we do not include .config for any of the *config targets
# catch them early, and hand them over to scripts/kconfig/Makefile
# It is allowed to specify more targets when calling make, including
# mixing *config targets and build targets.
# For example 'make oldconfig all'.
# Detect when mixed targets is specified, and make a second invocation
# of make so .config is not included in this case either (for *config).

no-dot-config-targets := clean mrproper distclean \
			 cscope TAGS tags help %docs check% coccicheck \
			 include/linux/version.h headers_% \
<<<<<<< HEAD
			 kernelversion
=======
			 kernelversion %src-pkg
>>>>>>> 7b8ea53d

config-targets := 0
mixed-targets  := 0
dot-config     := 1

ifneq ($(filter $(no-dot-config-targets), $(MAKECMDGOALS)),)
	ifeq ($(filter-out $(no-dot-config-targets), $(MAKECMDGOALS)),)
		dot-config := 0
	endif
endif

ifeq ($(KBUILD_EXTMOD),)
        ifneq ($(filter config %config,$(MAKECMDGOALS)),)
                config-targets := 1
                ifneq ($(filter-out config %config,$(MAKECMDGOALS)),)
                        mixed-targets := 1
                endif
        endif
endif

ifeq ($(mixed-targets),1)
# ===========================================================================
# We're called with mixed targets (*config and build targets).
# Handle them one by one.

%:: FORCE
	$(Q)$(MAKE) -C $(srctree) KBUILD_SRC= $@

else
ifeq ($(config-targets),1)
# ===========================================================================
# *config targets only - make sure prerequisites are updated, and descend
# in scripts/kconfig to make the *config target

# Read arch specific Makefile to set KBUILD_DEFCONFIG as needed.
# KBUILD_DEFCONFIG may point out an alternative default configuration
# used for 'make defconfig'
include $(srctree)/arch/$(SRCARCH)/Makefile
export KBUILD_DEFCONFIG KBUILD_KCONFIG

config: scripts_basic outputmakefile FORCE
	$(Q)mkdir -p include/linux include/config
	$(Q)$(MAKE) $(build)=scripts/kconfig $@

%config: scripts_basic outputmakefile FORCE
	$(Q)mkdir -p include/linux include/config
	$(Q)$(MAKE) $(build)=scripts/kconfig $@

else
# ===========================================================================
# Build targets only - this includes vmlinux, arch specific targets, clean
# targets and others. In general all targets except *config targets.

ifeq ($(KBUILD_EXTMOD),)
# Additional helpers built in scripts/
# Carefully list dependencies so we do not try to build scripts twice
# in parallel
PHONY += scripts
scripts: scripts_basic include/config/auto.conf include/config/tristate.conf
	$(Q)$(MAKE) $(build)=$(@)

# Objects we will link into vmlinux / subdirs we need to visit
init-y		:= init/
drivers-y	:= drivers/ sound/ firmware/
net-y		:= net/
libs-y		:= lib/
core-y		:= usr/
endif # KBUILD_EXTMOD

ifeq ($(dot-config),1)
# Read in config
-include include/config/auto.conf

ifeq ($(KBUILD_EXTMOD),)
# Read in dependencies to all Kconfig* files, make sure to run
# oldconfig if changes are detected.
-include include/config/auto.conf.cmd

# To avoid any implicit rule to kick in, define an empty command
$(KCONFIG_CONFIG) include/config/auto.conf.cmd: ;

# If .config is newer than include/config/auto.conf, someone tinkered
# with it and forgot to run make oldconfig.
# if auto.conf.cmd is missing then we are probably in a cleaned tree so
# we execute the config step to be sure to catch updated Kconfig files
include/config/%.conf: $(KCONFIG_CONFIG) include/config/auto.conf.cmd
	$(Q)$(MAKE) -f $(srctree)/Makefile silentoldconfig
else
# external modules needs include/generated/autoconf.h and include/config/auto.conf
# but do not care if they are up-to-date. Use auto.conf to trigger the test
PHONY += include/config/auto.conf

include/config/auto.conf:
	$(Q)test -e include/generated/autoconf.h -a -e $@ || (		\
	echo;								\
	echo "  ERROR: Kernel configuration is invalid.";		\
	echo "         include/generated/autoconf.h or $@ are missing.";\
	echo "         Run 'make oldconfig && make prepare' on kernel src to fix it.";	\
	echo;								\
	/bin/false)

endif # KBUILD_EXTMOD

else
# Dummy target needed, because used as prerequisite
include/config/auto.conf: ;
endif # $(dot-config)

# The all: target is the default when no target is given on the
# command line.
# This allow a user to issue only 'make' to build a kernel including modules
# Defaults to vmlinux, but the arch makefile usually adds further targets
all: vmlinux

ifdef CONFIG_CC_OPTIMIZE_FOR_SIZE
KBUILD_CFLAGS	+= -Os
else
KBUILD_CFLAGS	+= -O2
endif

include $(srctree)/arch/$(SRCARCH)/Makefile

ifneq ($(CONFIG_FRAME_WARN),0)
KBUILD_CFLAGS += $(call cc-option,-Wframe-larger-than=${CONFIG_FRAME_WARN})
endif

# Force gcc to behave correct even for buggy distributions
ifndef CONFIG_CC_STACKPROTECTOR
KBUILD_CFLAGS += $(call cc-option, -fno-stack-protector)
endif

ifdef CONFIG_FRAME_POINTER
KBUILD_CFLAGS	+= -fno-omit-frame-pointer -fno-optimize-sibling-calls
else
KBUILD_CFLAGS	+= -fomit-frame-pointer
endif

ifdef CONFIG_DEBUG_INFO
KBUILD_CFLAGS	+= -g
KBUILD_AFLAGS	+= -gdwarf-2
endif

ifdef CONFIG_DEBUG_INFO_REDUCED
KBUILD_CFLAGS 	+= $(call cc-option, -femit-struct-debug-baseonly)
endif

ifdef CONFIG_FUNCTION_TRACER
KBUILD_CFLAGS	+= -pg
endif

# We trigger additional mismatches with less inlining
ifdef CONFIG_DEBUG_SECTION_MISMATCH
KBUILD_CFLAGS += $(call cc-option, -fno-inline-functions-called-once)
endif

# arch Makefile may override CC so keep this after arch Makefile is included
NOSTDINC_FLAGS += -nostdinc -isystem $(shell $(CC) -print-file-name=include)
CHECKFLAGS     += $(NOSTDINC_FLAGS)

# warn about C99 declaration after statement
KBUILD_CFLAGS += $(call cc-option,-Wdeclaration-after-statement,)

# disable pointer signed / unsigned warnings in gcc 4.0
KBUILD_CFLAGS += $(call cc-option,-Wno-pointer-sign,)

# disable invalid "can't wrap" optimizations for signed / pointers
KBUILD_CFLAGS	+= $(call cc-option,-fno-strict-overflow)

# conserve stack if available
KBUILD_CFLAGS   += $(call cc-option,-fconserve-stack)

# Add user supplied CPPFLAGS, AFLAGS and CFLAGS as the last assignments
# But warn user when we do so
warn-assign = \
$(warning "WARNING: Appending $$K$(1) ($(K$(1))) from $(origin K$(1)) to kernel $$$(1)")

ifneq ($(KCPPFLAGS),)
        $(call warn-assign,CPPFLAGS)
        KBUILD_CPPFLAGS += $(KCPPFLAGS)
endif
ifneq ($(KAFLAGS),)
        $(call warn-assign,AFLAGS)
        KBUILD_AFLAGS += $(KAFLAGS)
endif
ifneq ($(KCFLAGS),)
        $(call warn-assign,CFLAGS)
        KBUILD_CFLAGS += $(KCFLAGS)
endif

# Use --build-id when available.
LDFLAGS_BUILD_ID = $(patsubst -Wl$(comma)%,%,\
			      $(call cc-ldoption, -Wl$(comma)--build-id,))
KBUILD_LDFLAGS_MODULE += $(LDFLAGS_BUILD_ID)
LDFLAGS_vmlinux += $(LDFLAGS_BUILD_ID)

ifeq ($(CONFIG_STRIP_ASM_SYMS),y)
LDFLAGS_vmlinux	+= $(call ld-option, -X,)
endif

# Default kernel image to build when no specific target is given.
# KBUILD_IMAGE may be overruled on the command line or
# set in the environment
# Also any assignments in arch/$(ARCH)/Makefile take precedence over
# this default value
export KBUILD_IMAGE ?= vmlinux

#
# INSTALL_PATH specifies where to place the updated kernel and system map
# images. Default is /boot, but you can set it to other values
export	INSTALL_PATH ?= /boot

#
# INSTALL_MOD_PATH specifies a prefix to MODLIB for module directory
# relocations required by build roots.  This is not defined in the
# makefile but the argument can be passed to make if needed.
#

MODLIB	= $(INSTALL_MOD_PATH)/lib/modules/$(KERNELRELEASE)
export MODLIB

#
#  INSTALL_MOD_STRIP, if defined, will cause modules to be
#  stripped after they are installed.  If INSTALL_MOD_STRIP is '1', then
#  the default option --strip-debug will be used.  Otherwise,
#  INSTALL_MOD_STRIP will used as the options to the strip command.

ifdef INSTALL_MOD_STRIP
ifeq ($(INSTALL_MOD_STRIP),1)
mod_strip_cmd = $(STRIP) --strip-debug
else
mod_strip_cmd = $(STRIP) $(INSTALL_MOD_STRIP)
endif # INSTALL_MOD_STRIP=1
else
mod_strip_cmd = true
endif # INSTALL_MOD_STRIP
export mod_strip_cmd


ifeq ($(KBUILD_EXTMOD),)
core-y		+= kernel/ mm/ fs/ ipc/ security/ crypto/ block/

vmlinux-dirs	:= $(patsubst %/,%,$(filter %/, $(init-y) $(init-m) \
		     $(core-y) $(core-m) $(drivers-y) $(drivers-m) \
		     $(net-y) $(net-m) $(libs-y) $(libs-m)))

vmlinux-alldirs	:= $(sort $(vmlinux-dirs) $(patsubst %/,%,$(filter %/, \
		     $(init-n) $(init-) \
		     $(core-n) $(core-) $(drivers-n) $(drivers-) \
		     $(net-n)  $(net-)  $(libs-n)    $(libs-))))

init-y		:= $(patsubst %/, %/built-in.o, $(init-y))
core-y		:= $(patsubst %/, %/built-in.o, $(core-y))
drivers-y	:= $(patsubst %/, %/built-in.o, $(drivers-y))
net-y		:= $(patsubst %/, %/built-in.o, $(net-y))
libs-y1		:= $(patsubst %/, %/lib.a, $(libs-y))
libs-y2		:= $(patsubst %/, %/built-in.o, $(libs-y))
libs-y		:= $(libs-y1) $(libs-y2)

# Build vmlinux
# ---------------------------------------------------------------------------
# vmlinux is built from the objects selected by $(vmlinux-init) and
# $(vmlinux-main). Most are built-in.o files from top-level directories
# in the kernel tree, others are specified in arch/$(ARCH)/Makefile.
# Ordering when linking is important, and $(vmlinux-init) must be first.
#
# vmlinux
#   ^
#   |
#   +-< $(vmlinux-init)
#   |   +--< init/version.o + more
#   |
#   +--< $(vmlinux-main)
#   |    +--< driver/built-in.o mm/built-in.o + more
#   |
#   +-< kallsyms.o (see description in CONFIG_KALLSYMS section)
#
# vmlinux version (uname -v) cannot be updated during normal
# descending-into-subdirs phase since we do not yet know if we need to
# update vmlinux.
# Therefore this step is delayed until just before final link of vmlinux -
# except in the kallsyms case where it is done just before adding the
# symbols to the kernel.
#
# System.map is generated to document addresses of all kernel symbols

vmlinux-init := $(head-y) $(init-y)
vmlinux-main := $(core-y) $(libs-y) $(drivers-y) $(net-y)
vmlinux-all  := $(vmlinux-init) $(vmlinux-main)
vmlinux-lds  := arch/$(SRCARCH)/kernel/vmlinux.lds
export KBUILD_VMLINUX_OBJS := $(vmlinux-all)

# Rule to link vmlinux - also used during CONFIG_KALLSYMS
# May be overridden by arch/$(ARCH)/Makefile
quiet_cmd_vmlinux__ ?= LD      $@
      cmd_vmlinux__ ?= $(LD) $(LDFLAGS) $(LDFLAGS_vmlinux) -o $@ \
      -T $(vmlinux-lds) $(vmlinux-init)                          \
      --start-group $(vmlinux-main) --end-group                  \
      $(filter-out $(vmlinux-lds) $(vmlinux-init) $(vmlinux-main) vmlinux.o FORCE ,$^)

# Generate new vmlinux version
quiet_cmd_vmlinux_version = GEN     .version
      cmd_vmlinux_version = set -e;                     \
	if [ ! -r .version ]; then			\
	  rm -f .version;				\
	  echo 1 >.version;				\
	else						\
	  mv .version .old_version;			\
	  expr 0$$(cat .old_version) + 1 >.version;	\
	fi;						\
	$(MAKE) $(build)=init

# Generate System.map
quiet_cmd_sysmap = SYSMAP
      cmd_sysmap = $(CONFIG_SHELL) $(srctree)/scripts/mksysmap

# Link of vmlinux
# If CONFIG_KALLSYMS is set .version is already updated
# Generate System.map and verify that the content is consistent
# Use + in front of the vmlinux_version rule to silent warning with make -j2
# First command is ':' to allow us to use + in front of the rule
define rule_vmlinux__
	:
	$(if $(CONFIG_KALLSYMS),,+$(call cmd,vmlinux_version))

	$(call cmd,vmlinux__)
	$(Q)echo 'cmd_$@ := $(cmd_vmlinux__)' > $(@D)/.$(@F).cmd

	$(Q)$(if $($(quiet)cmd_sysmap),                                      \
	  echo '  $($(quiet)cmd_sysmap)  System.map' &&)                     \
	$(cmd_sysmap) $@ System.map;                                         \
	if [ $$? -ne 0 ]; then                                               \
		rm -f $@;                                                    \
		/bin/false;                                                  \
	fi;
	$(verify_kallsyms)
endef


ifdef CONFIG_KALLSYMS
# Generate section listing all symbols and add it into vmlinux $(kallsyms.o)
# It's a three stage process:
# o .tmp_vmlinux1 has all symbols and sections, but __kallsyms is
#   empty
#   Running kallsyms on that gives us .tmp_kallsyms1.o with
#   the right size - vmlinux version (uname -v) is updated during this step
# o .tmp_vmlinux2 now has a __kallsyms section of the right size,
#   but due to the added section, some addresses have shifted.
#   From here, we generate a correct .tmp_kallsyms2.o
# o The correct .tmp_kallsyms2.o is linked into the final vmlinux.
# o Verify that the System.map from vmlinux matches the map from
#   .tmp_vmlinux2, just in case we did not generate kallsyms correctly.
# o If CONFIG_KALLSYMS_EXTRA_PASS is set, do an extra pass using
#   .tmp_vmlinux3 and .tmp_kallsyms3.o.  This is only meant as a
#   temporary bypass to allow the kernel to be built while the
#   maintainers work out what went wrong with kallsyms.

ifdef CONFIG_KALLSYMS_EXTRA_PASS
last_kallsyms := 3
else
last_kallsyms := 2
endif

kallsyms.o := .tmp_kallsyms$(last_kallsyms).o

define verify_kallsyms
	$(Q)$(if $($(quiet)cmd_sysmap),                                      \
	  echo '  $($(quiet)cmd_sysmap)  .tmp_System.map' &&)                \
	  $(cmd_sysmap) .tmp_vmlinux$(last_kallsyms) .tmp_System.map
	$(Q)cmp -s System.map .tmp_System.map ||                             \
		(echo Inconsistent kallsyms data;                            \
		 echo Try setting CONFIG_KALLSYMS_EXTRA_PASS;                \
		 rm .tmp_kallsyms* ; /bin/false )
endef

# Update vmlinux version before link
# Use + in front of this rule to silent warning about make -j1
# First command is ':' to allow us to use + in front of this rule
cmd_ksym_ld = $(cmd_vmlinux__)
define rule_ksym_ld
	: 
	+$(call cmd,vmlinux_version)
	$(call cmd,vmlinux__)
	$(Q)echo 'cmd_$@ := $(cmd_vmlinux__)' > $(@D)/.$(@F).cmd
endef

# Generate .S file with all kernel symbols
quiet_cmd_kallsyms = KSYM    $@
      cmd_kallsyms = $(NM) -n $< | $(KALLSYMS) \
                     $(if $(CONFIG_KALLSYMS_ALL),--all-symbols) > $@

.tmp_kallsyms1.o .tmp_kallsyms2.o .tmp_kallsyms3.o: %.o: %.S scripts FORCE
	$(call if_changed_dep,as_o_S)

.tmp_kallsyms%.S: .tmp_vmlinux% $(KALLSYMS)
	$(call cmd,kallsyms)

# .tmp_vmlinux1 must be complete except kallsyms, so update vmlinux version
.tmp_vmlinux1: $(vmlinux-lds) $(vmlinux-all) FORCE
	$(call if_changed_rule,ksym_ld)

.tmp_vmlinux2: $(vmlinux-lds) $(vmlinux-all) .tmp_kallsyms1.o FORCE
	$(call if_changed,vmlinux__)

.tmp_vmlinux3: $(vmlinux-lds) $(vmlinux-all) .tmp_kallsyms2.o FORCE
	$(call if_changed,vmlinux__)

# Needs to visit scripts/ before $(KALLSYMS) can be used.
$(KALLSYMS): scripts ;

# Generate some data for debugging strange kallsyms problems
debug_kallsyms: .tmp_map$(last_kallsyms)

.tmp_map%: .tmp_vmlinux% FORCE
	($(OBJDUMP) -h $< | $(AWK) '/^ +[0-9]/{print $$4 " 0 " $$2}'; $(NM) $<) | sort > $@

.tmp_map3: .tmp_map2

.tmp_map2: .tmp_map1

endif # ifdef CONFIG_KALLSYMS

# Do modpost on a prelinked vmlinux. The finally linked vmlinux has
# relevant sections renamed as per the linker script.
quiet_cmd_vmlinux-modpost = LD      $@
      cmd_vmlinux-modpost = $(LD) $(LDFLAGS) -r -o $@                          \
	 $(vmlinux-init) --start-group $(vmlinux-main) --end-group             \
	 $(filter-out $(vmlinux-init) $(vmlinux-main) FORCE ,$^)
define rule_vmlinux-modpost
	:
	+$(call cmd,vmlinux-modpost)
	$(Q)$(MAKE) -f $(srctree)/scripts/Makefile.modpost $@
	$(Q)echo 'cmd_$@ := $(cmd_vmlinux-modpost)' > $(dot-target).cmd
endef

# vmlinux image - including updated kernel symbols
vmlinux: $(vmlinux-lds) $(vmlinux-init) $(vmlinux-main) vmlinux.o $(kallsyms.o) FORCE
ifdef CONFIG_HEADERS_CHECK
	$(Q)$(MAKE) -f $(srctree)/Makefile headers_check
endif
ifdef CONFIG_SAMPLES
	$(Q)$(MAKE) $(build)=samples
endif
ifdef CONFIG_BUILD_DOCSRC
	$(Q)$(MAKE) $(build)=Documentation
endif
	$(call vmlinux-modpost)
	$(call if_changed_rule,vmlinux__)
	$(Q)rm -f .old_version

# build vmlinux.o first to catch section mismatch errors early
ifdef CONFIG_KALLSYMS
.tmp_vmlinux1: vmlinux.o
endif

modpost-init := $(filter-out init/built-in.o, $(vmlinux-init))
vmlinux.o: $(modpost-init) $(vmlinux-main) FORCE
	$(call if_changed_rule,vmlinux-modpost)

# The actual objects are generated when descending, 
# make sure no implicit rule kicks in
$(sort $(vmlinux-init) $(vmlinux-main)) $(vmlinux-lds): $(vmlinux-dirs) ;

# Handle descending into subdirectories listed in $(vmlinux-dirs)
# Preset locale variables to speed up the build process. Limit locale
# tweaks to this spot to avoid wrong language settings when running
# make menuconfig etc.
# Error messages still appears in the original language

PHONY += $(vmlinux-dirs)
$(vmlinux-dirs): prepare scripts
	$(Q)$(MAKE) $(build)=$@

# Store (new) KERNELRELASE string in include/config/kernel.release
include/config/kernel.release: include/config/auto.conf FORCE
	$(Q)rm -f $@
	$(Q)echo "$(KERNELVERSION)$$($(CONFIG_SHELL) $(srctree)/scripts/setlocalversion $(srctree))" > $@


# Things we need to do before we recursively start building the kernel
# or the modules are listed in "prepare".
# A multi level approach is used. prepareN is processed before prepareN-1.
# archprepare is used in arch Makefiles and when processed asm symlink,
# version.h and scripts_basic is processed / created.

# Listed in dependency order
PHONY += prepare archprepare prepare0 prepare1 prepare2 prepare3

# prepare3 is used to check if we are building in a separate output directory,
# and if so do:
# 1) Check that make has not been executed in the kernel src $(srctree)
prepare3: include/config/kernel.release
ifneq ($(KBUILD_SRC),)
	@$(kecho) '  Using $(srctree) as source for kernel'
	$(Q)if [ -f $(srctree)/.config -o -d $(srctree)/include/config ]; then \
		echo "  $(srctree) is not clean, please run 'make mrproper'";\
		echo "  in the '$(srctree)' directory.";\
		/bin/false; \
	fi;
endif

# prepare2 creates a makefile if using a separate output directory
prepare2: prepare3 outputmakefile

prepare1: prepare2 include/linux/version.h include/generated/utsrelease.h \
                   include/config/auto.conf
	$(cmd_crmodverdir)

archprepare: prepare1 scripts_basic

prepare0: archprepare FORCE
	$(Q)$(MAKE) $(build)=.
	$(Q)$(MAKE) $(build)=. missing-syscalls

# All the preparing..
prepare: prepare0

# Generate some files
# ---------------------------------------------------------------------------

# KERNELRELEASE can change from a few different places, meaning version.h
# needs to be updated, so this check is forced on all builds

uts_len := 64
define filechk_utsrelease.h
	if [ `echo -n "$(KERNELRELEASE)" | wc -c ` -gt $(uts_len) ]; then \
	  echo '"$(KERNELRELEASE)" exceeds $(uts_len) characters' >&2;    \
	  exit 1;                                                         \
	fi;                                                               \
	(echo \#define UTS_RELEASE \"$(KERNELRELEASE)\";)
endef

define filechk_version.h
	(echo \#define LINUX_VERSION_CODE $(shell                             \
	expr $(VERSION) \* 65536 + $(PATCHLEVEL) \* 256 + $(SUBLEVEL));     \
	echo '#define KERNEL_VERSION(a,b,c) (((a) << 16) + ((b) << 8) + (c))';)
endef

include/linux/version.h: $(srctree)/Makefile FORCE
	$(call filechk,version.h)

include/generated/utsrelease.h: include/config/kernel.release FORCE
	$(call filechk,utsrelease.h)

PHONY += headerdep
headerdep:
	$(Q)find include/ -name '*.h' | xargs --max-args 1 scripts/headerdep.pl

# ---------------------------------------------------------------------------

PHONY += depend dep
depend dep:
	@echo '*** Warning: make $@ is unnecessary now.'

# ---------------------------------------------------------------------------
# Firmware install
INSTALL_FW_PATH=$(INSTALL_MOD_PATH)/lib/firmware
export INSTALL_FW_PATH

PHONY += firmware_install
firmware_install: FORCE
	@mkdir -p $(objtree)/firmware
	$(Q)$(MAKE) -f $(srctree)/scripts/Makefile.fwinst obj=firmware __fw_install

# ---------------------------------------------------------------------------
# Kernel headers

#Default location for installed headers
export INSTALL_HDR_PATH = $(objtree)/usr

hdr-inst := -rR -f $(srctree)/scripts/Makefile.headersinst obj

# If we do an all arch process set dst to asm-$(hdr-arch)
hdr-dst = $(if $(KBUILD_HEADERS), dst=include/asm-$(hdr-arch), dst=include/asm)

PHONY += __headers
__headers: include/linux/version.h scripts_basic FORCE
	$(Q)$(MAKE) $(build)=scripts scripts/unifdef

PHONY += headers_install_all
headers_install_all:
	$(Q)$(CONFIG_SHELL) $(srctree)/scripts/headers.sh install

PHONY += headers_install
headers_install: __headers
	$(if $(wildcard $(srctree)/arch/$(hdr-arch)/include/asm/Kbuild),, \
	$(error Headers not exportable for the $(SRCARCH) architecture))
	$(Q)$(MAKE) $(hdr-inst)=include
	$(Q)$(MAKE) $(hdr-inst)=arch/$(hdr-arch)/include/asm $(hdr-dst)

PHONY += headers_check_all
headers_check_all: headers_install_all
	$(Q)$(CONFIG_SHELL) $(srctree)/scripts/headers.sh check

PHONY += headers_check
headers_check: headers_install
	$(Q)$(MAKE) $(hdr-inst)=include HDRCHECK=1
	$(Q)$(MAKE) $(hdr-inst)=arch/$(hdr-arch)/include/asm $(hdr-dst) HDRCHECK=1

# ---------------------------------------------------------------------------
# Modules

ifdef CONFIG_MODULES

# By default, build modules as well

all: modules

#	Build modules
#
#	A module can be listed more than once in obj-m resulting in
#	duplicate lines in modules.order files.  Those are removed
#	using awk while concatenating to the final file.

PHONY += modules
modules: $(vmlinux-dirs) $(if $(KBUILD_BUILTIN),vmlinux) modules.builtin
	$(Q)$(AWK) '!x[$$0]++' $(vmlinux-dirs:%=$(objtree)/%/modules.order) > $(objtree)/modules.order
	@$(kecho) '  Building modules, stage 2.';
	$(Q)$(MAKE) -f $(srctree)/scripts/Makefile.modpost
	$(Q)$(MAKE) -f $(srctree)/scripts/Makefile.fwinst obj=firmware __fw_modbuild

modules.builtin: $(vmlinux-dirs:%=%/modules.builtin)
	$(Q)$(AWK) '!x[$$0]++' $^ > $(objtree)/modules.builtin

%/modules.builtin: include/config/auto.conf
	$(Q)$(MAKE) $(modbuiltin)=$*


# Target to prepare building external modules
PHONY += modules_prepare
modules_prepare: prepare scripts

# Target to install modules
PHONY += modules_install
modules_install: _modinst_ _modinst_post

PHONY += _modinst_
_modinst_:
	@if [ -z "`$(DEPMOD) -V 2>/dev/null | grep module-init-tools`" ]; then \
		echo "Warning: you may need to install module-init-tools"; \
		echo "See http://www.codemonkey.org.uk/docs/post-halloween-2.6.txt";\
		sleep 1; \
	fi
	@rm -rf $(MODLIB)/kernel
	@rm -f $(MODLIB)/source
	@mkdir -p $(MODLIB)/kernel
	@ln -s $(srctree) $(MODLIB)/source
	@if [ ! $(objtree) -ef  $(MODLIB)/build ]; then \
		rm -f $(MODLIB)/build ; \
		ln -s $(objtree) $(MODLIB)/build ; \
	fi
	@cp -f $(objtree)/modules.order $(MODLIB)/
	@cp -f $(objtree)/modules.builtin $(MODLIB)/
	$(Q)$(MAKE) -f $(srctree)/scripts/Makefile.modinst

# This depmod is only for convenience to give the initial
# boot a modules.dep even before / is mounted read-write.  However the
# boot script depmod is the master version.
PHONY += _modinst_post
_modinst_post: _modinst_
	$(Q)$(MAKE) -f $(srctree)/scripts/Makefile.fwinst obj=firmware __fw_modinst
	$(call cmd,depmod)

else # CONFIG_MODULES

# Modules not configured
# ---------------------------------------------------------------------------

modules modules_install: FORCE
	@echo
	@echo "The present kernel configuration has modules disabled."
	@echo "Type 'make config' and enable loadable module support."
	@echo "Then build a kernel with module support enabled."
	@echo
	@exit 1

endif # CONFIG_MODULES

###
# Cleaning is done on three levels.
# make clean     Delete most generated files
#                Leave enough to build external modules
# make mrproper  Delete the current configuration, and all generated files
# make distclean Remove editor backup files, patch leftover files and the like

# Directories & files removed with 'make clean'
CLEAN_DIRS  += $(MODVERDIR)
CLEAN_FILES +=	vmlinux System.map \
                .tmp_kallsyms* .tmp_version .tmp_vmlinux* .tmp_System.map

# Directories & files removed with 'make mrproper'
MRPROPER_DIRS  += include/config usr/include include/generated
MRPROPER_FILES += .config .config.old .version .old_version             \
                  include/linux/version.h                               \
		  Module.symvers tags TAGS cscope*

# clean - Delete most, but leave enough to build external modules
#
clean: rm-dirs  := $(CLEAN_DIRS)
clean: rm-files := $(CLEAN_FILES)
clean-dirs      := $(addprefix _clean_,$(srctree) $(vmlinux-alldirs) Documentation)

PHONY += $(clean-dirs) clean archclean
$(clean-dirs):
	$(Q)$(MAKE) $(clean)=$(patsubst _clean_%,%,$@)

clean: archclean $(clean-dirs)
	$(call cmd,rmdirs)
	$(call cmd,rmfiles)
	@find . $(RCS_FIND_IGNORE) \
		\( -name '*.[oas]' -o -name '*.ko' -o -name '.*.cmd' \
		-o -name '.*.d' -o -name '.*.tmp' -o -name '*.mod.c' \
		-o -name '*.symtypes' -o -name 'modules.order' \
		-o -name modules.builtin -o -name '.tmp_*.o.*' \
		-o -name '*.gcno' \) -type f -print | xargs rm -f

# mrproper - Delete all generated files, including .config
#
mrproper: rm-dirs  := $(wildcard $(MRPROPER_DIRS))
mrproper: rm-files := $(wildcard $(MRPROPER_FILES))
mrproper-dirs      := $(addprefix _mrproper_,Documentation/DocBook scripts)

PHONY += $(mrproper-dirs) mrproper archmrproper
$(mrproper-dirs):
	$(Q)$(MAKE) $(clean)=$(patsubst _mrproper_%,%,$@)

mrproper: clean archmrproper $(mrproper-dirs)
	$(call cmd,rmdirs)
	$(call cmd,rmfiles)

# distclean
#
PHONY += distclean

distclean: mrproper
	@find $(srctree) $(RCS_FIND_IGNORE) \
		\( -name '*.orig' -o -name '*.rej' -o -name '*~' \
		-o -name '*.bak' -o -name '#*#' -o -name '.*.orig' \
		-o -name '.*.rej' -o -size 0 \
		-o -name '*%' -o -name '.*.cmd' -o -name 'core' \) \
		-type f -print | xargs rm -f


# Packaging of the kernel to various formats
# ---------------------------------------------------------------------------
# rpm target kept for backward compatibility
package-dir	:= $(srctree)/scripts/package

%src-pkg: FORCE
	$(Q)$(MAKE) $(build)=$(package-dir) $@
%pkg: include/config/kernel.release FORCE
	$(Q)$(MAKE) $(build)=$(package-dir) $@
rpm: include/config/kernel.release FORCE
	$(Q)$(MAKE) $(build)=$(package-dir) $@


# Brief documentation of the typical targets used
# ---------------------------------------------------------------------------

boards := $(wildcard $(srctree)/arch/$(SRCARCH)/configs/*_defconfig)
boards := $(notdir $(boards))
board-dirs := $(dir $(wildcard $(srctree)/arch/$(SRCARCH)/configs/*/*_defconfig))
board-dirs := $(sort $(notdir $(board-dirs:/=)))

help:
	@echo  'Cleaning targets:'
	@echo  '  clean		  - Remove most generated files but keep the config and'
	@echo  '                    enough build support to build external modules'
	@echo  '  mrproper	  - Remove all generated files + config + various backup files'
	@echo  '  distclean	  - mrproper + remove editor backup and patch files'
	@echo  ''
	@echo  'Configuration targets:'
	@$(MAKE) -f $(srctree)/scripts/kconfig/Makefile help
	@echo  ''
	@echo  'Other generic targets:'
	@echo  '  all		  - Build all targets marked with [*]'
	@echo  '* vmlinux	  - Build the bare kernel'
	@echo  '* modules	  - Build all modules'
	@echo  '  modules_install - Install all modules to INSTALL_MOD_PATH (default: /)'
	@echo  '  firmware_install- Install all firmware to INSTALL_FW_PATH'
	@echo  '                    (default: $$(INSTALL_MOD_PATH)/lib/firmware)'
	@echo  '  dir/            - Build all files in dir and below'
	@echo  '  dir/file.[oisS] - Build specified target only'
	@echo  '  dir/file.lst    - Build specified mixed source/assembly target only'
	@echo  '                    (requires a recent binutils and recent build (System.map))'
	@echo  '  dir/file.ko     - Build module including final link'
	@echo  '  modules_prepare - Set up for building external modules'
	@echo  '  tags/TAGS	  - Generate tags file for editors'
	@echo  '  cscope	  - Generate cscope index'
	@echo  '  kernelrelease	  - Output the release version string'
	@echo  '  kernelversion	  - Output the version stored in Makefile'
	@echo  '  headers_install - Install sanitised kernel headers to INSTALL_HDR_PATH'; \
	 echo  '                    (default: $(INSTALL_HDR_PATH))'; \
	 echo  ''
	@echo  'Static analysers'
	@echo  '  checkstack      - Generate a list of stack hogs'
	@echo  '  namespacecheck  - Name space analysis on compiled kernel'
	@echo  '  versioncheck    - Sanity check on version.h usage'
	@echo  '  includecheck    - Check for duplicate included header files'
	@echo  '  export_report   - List the usages of all exported symbols'
	@echo  '  headers_check   - Sanity check on exported headers'
	@echo  '  headerdep       - Detect inclusion cycles in headers'
	@$(MAKE) -f $(srctree)/scripts/Makefile.help checker-help
	@echo  ''
	@echo  'Kernel packaging:'
	@$(MAKE) $(build)=$(package-dir) help
	@echo  ''
	@echo  'Documentation targets:'
	@$(MAKE) -f $(srctree)/Documentation/DocBook/Makefile dochelp
	@echo  ''
	@echo  'Architecture specific targets ($(SRCARCH)):'
	@$(if $(archhelp),$(archhelp),\
		echo '  No architecture specific help defined for $(SRCARCH)')
	@echo  ''
	@$(if $(boards), \
		$(foreach b, $(boards), \
		printf "  %-24s - Build for %s\\n" $(b) $(subst _defconfig,,$(b));) \
		echo '')
	@$(if $(board-dirs), \
		$(foreach b, $(board-dirs), \
		printf "  %-16s - Show %s-specific targets\\n" help-$(b) $(b);) \
		printf "  %-16s - Show all of the above\\n" help-boards; \
		echo '')

	@echo  '  make V=0|1 [targets] 0 => quiet build (default), 1 => verbose build'
	@echo  '  make V=2   [targets] 2 => give reason for rebuild of target'
	@echo  '  make O=dir [targets] Locate all output files in "dir", including .config'
	@echo  '  make C=1   [targets] Check all c source with $$CHECK (sparse by default)'
	@echo  '  make C=2   [targets] Force check of all c source with $$CHECK'
	@echo  ''
	@echo  'Execute "make" or "make all" to build all targets marked with [*] '
	@echo  'For further info see the ./README file'


help-board-dirs := $(addprefix help-,$(board-dirs))

help-boards: $(help-board-dirs)

boards-per-dir = $(notdir $(wildcard $(srctree)/arch/$(SRCARCH)/configs/$*/*_defconfig))

$(help-board-dirs): help-%:
	@echo  'Architecture specific targets ($(SRCARCH) $*):'
	@$(if $(boards-per-dir), \
		$(foreach b, $(boards-per-dir), \
		printf "  %-24s - Build for %s\\n" $*/$(b) $(subst _defconfig,,$(b));) \
		echo '')


# Documentation targets
# ---------------------------------------------------------------------------
%docs: scripts_basic FORCE
	$(Q)$(MAKE) $(build)=Documentation/DocBook $@

else # KBUILD_EXTMOD

###
# External module support.
# When building external modules the kernel used as basis is considered
# read-only, and no consistency checks are made and the make
# system is not used on the basis kernel. If updates are required
# in the basis kernel ordinary make commands (without M=...) must
# be used.
#
# The following are the only valid targets when building external
# modules.
# make M=dir clean     Delete all automatically generated files
# make M=dir modules   Make all modules in specified dir
# make M=dir	       Same as 'make M=dir modules'
# make M=dir modules_install
#                      Install the modules built in the module directory
#                      Assumes install directory is already created

# We are always building modules
KBUILD_MODULES := 1
PHONY += crmodverdir
crmodverdir:
	$(cmd_crmodverdir)

PHONY += $(objtree)/Module.symvers
$(objtree)/Module.symvers:
	@test -e $(objtree)/Module.symvers || ( \
	echo; \
	echo "  WARNING: Symbol version dump $(objtree)/Module.symvers"; \
	echo "           is missing; modules will have no dependencies and modversions."; \
	echo )

module-dirs := $(addprefix _module_,$(KBUILD_EXTMOD))
PHONY += $(module-dirs) modules
$(module-dirs): crmodverdir $(objtree)/Module.symvers
	$(Q)$(MAKE) $(build)=$(patsubst _module_%,%,$@)

modules: $(module-dirs)
	@$(kecho) '  Building modules, stage 2.';
	$(Q)$(MAKE) -f $(srctree)/scripts/Makefile.modpost

PHONY += modules_install
modules_install: _emodinst_ _emodinst_post

install-dir := $(if $(INSTALL_MOD_DIR),$(INSTALL_MOD_DIR),extra)
PHONY += _emodinst_
_emodinst_:
	$(Q)mkdir -p $(MODLIB)/$(install-dir)
	$(Q)$(MAKE) -f $(srctree)/scripts/Makefile.modinst

PHONY += _emodinst_post
_emodinst_post: _emodinst_
	$(call cmd,depmod)

clean-dirs := $(addprefix _clean_,$(KBUILD_EXTMOD))

PHONY += $(clean-dirs) clean
$(clean-dirs):
	$(Q)$(MAKE) $(clean)=$(patsubst _clean_%,%,$@)

clean:	rm-dirs := $(MODVERDIR)
clean: rm-files := $(KBUILD_EXTMOD)/Module.symvers \
                   $(KBUILD_EXTMOD)/modules.order \
                   $(KBUILD_EXTMOD)/modules.builtin
clean: $(clean-dirs)
	$(call cmd,rmdirs)
	$(call cmd,rmfiles)
	@find $(KBUILD_EXTMOD) $(RCS_FIND_IGNORE) \
		\( -name '*.[oas]' -o -name '*.ko' -o -name '.*.cmd' \
		-o -name '.*.d' -o -name '.*.tmp' -o -name '*.mod.c' \
		-o -name '*.gcno' \) -type f -print | xargs rm -f

help:
	@echo  '  Building external modules.'
	@echo  '  Syntax: make -C path/to/kernel/src M=$$PWD target'
	@echo  ''
	@echo  '  modules         - default target, build the module(s)'
	@echo  '  modules_install - install the module'
	@echo  '  clean           - remove generated files in module directory only'
	@echo  ''

# Dummies...
PHONY += prepare scripts
prepare: ;
scripts: ;
endif # KBUILD_EXTMOD

# Generate tags for editors
# ---------------------------------------------------------------------------
quiet_cmd_tags = GEN     $@
      cmd_tags = $(CONFIG_SHELL) $(srctree)/scripts/tags.sh $@

tags TAGS cscope: FORCE
	$(call cmd,tags)

# Scripts to check various things for consistency
# ---------------------------------------------------------------------------

includecheck:
	find * $(RCS_FIND_IGNORE) \
		-name '*.[hcS]' -type f -print | sort \
		| xargs $(PERL) -w $(srctree)/scripts/checkincludes.pl

versioncheck:
	find * $(RCS_FIND_IGNORE) \
		-name '*.[hcS]' -type f -print | sort \
		| xargs $(PERL) -w $(srctree)/scripts/checkversion.pl

coccicheck:
	$(Q)$(CONFIG_SHELL) $(srctree)/scripts/$@

namespacecheck:
	$(PERL) $(srctree)/scripts/namespace.pl

export_report:
	$(PERL) $(srctree)/scripts/export_report.pl

endif #ifeq ($(config-targets),1)
endif #ifeq ($(mixed-targets),1)

PHONY += checkstack kernelrelease kernelversion

# UML needs a little special treatment here.  It wants to use the host
# toolchain, so needs $(SUBARCH) passed to checkstack.pl.  Everyone
# else wants $(ARCH), including people doing cross-builds, which means
# that $(SUBARCH) doesn't work here.
ifeq ($(ARCH), um)
CHECKSTACK_ARCH := $(SUBARCH)
else
CHECKSTACK_ARCH := $(ARCH)
endif
checkstack:
	$(OBJDUMP) -d vmlinux $$(find . -name '*.ko') | \
	$(PERL) $(src)/scripts/checkstack.pl $(CHECKSTACK_ARCH)

<<<<<<< HEAD
kernelrelease: include/config/kernel.release
	@echo $(KERNELRELEASE)
=======
kernelrelease:
	@echo "$(KERNELVERSION)$$($(CONFIG_SHELL) $(srctree)/scripts/setlocalversion $(srctree))"
>>>>>>> 7b8ea53d

kernelversion:
	@echo $(KERNELVERSION)

# Single targets
# ---------------------------------------------------------------------------
# Single targets are compatible with:
# - build with mixed source and output
# - build with separate output dir 'make O=...'
# - external modules
#
#  target-dir => where to store outputfile
#  build-dir  => directory in kernel source tree to use

ifeq ($(KBUILD_EXTMOD),)
        build-dir  = $(patsubst %/,%,$(dir $@))
        target-dir = $(dir $@)
else
        zap-slash=$(filter-out .,$(patsubst %/,%,$(dir $@)))
        build-dir  = $(KBUILD_EXTMOD)$(if $(zap-slash),/$(zap-slash))
        target-dir = $(if $(KBUILD_EXTMOD),$(dir $<),$(dir $@))
endif

%.s: %.c prepare scripts FORCE
	$(Q)$(MAKE) $(build)=$(build-dir) $(target-dir)$(notdir $@)
%.i: %.c prepare scripts FORCE
	$(Q)$(MAKE) $(build)=$(build-dir) $(target-dir)$(notdir $@)
%.o: %.c prepare scripts FORCE
	$(Q)$(MAKE) $(build)=$(build-dir) $(target-dir)$(notdir $@)
%.lst: %.c prepare scripts FORCE
	$(Q)$(MAKE) $(build)=$(build-dir) $(target-dir)$(notdir $@)
%.s: %.S prepare scripts FORCE
	$(Q)$(MAKE) $(build)=$(build-dir) $(target-dir)$(notdir $@)
%.o: %.S prepare scripts FORCE
	$(Q)$(MAKE) $(build)=$(build-dir) $(target-dir)$(notdir $@)
%.symtypes: %.c prepare scripts FORCE
	$(Q)$(MAKE) $(build)=$(build-dir) $(target-dir)$(notdir $@)

# Modules
/: prepare scripts FORCE
	$(cmd_crmodverdir)
	$(Q)$(MAKE) KBUILD_MODULES=$(if $(CONFIG_MODULES),1) \
	$(build)=$(build-dir)
%/: prepare scripts FORCE
	$(cmd_crmodverdir)
	$(Q)$(MAKE) KBUILD_MODULES=$(if $(CONFIG_MODULES),1) \
	$(build)=$(build-dir)
%.ko: prepare scripts FORCE
	$(cmd_crmodverdir)
	$(Q)$(MAKE) KBUILD_MODULES=$(if $(CONFIG_MODULES),1)   \
	$(build)=$(build-dir) $(@:.ko=.o)
	$(Q)$(MAKE) -f $(srctree)/scripts/Makefile.modpost

# FIXME Should go into a make.lib or something 
# ===========================================================================

quiet_cmd_rmdirs = $(if $(wildcard $(rm-dirs)),CLEAN   $(wildcard $(rm-dirs)))
      cmd_rmdirs = rm -rf $(rm-dirs)

quiet_cmd_rmfiles = $(if $(wildcard $(rm-files)),CLEAN   $(wildcard $(rm-files)))
      cmd_rmfiles = rm -f $(rm-files)

# Run depmod only if we have System.map and depmod is executable
quiet_cmd_depmod = DEPMOD  $(KERNELRELEASE)
      cmd_depmod = \
	if [ -r System.map -a -x $(DEPMOD) ]; then                              \
		$(DEPMOD) -ae -F System.map                                     \
		$(if $(strip $(INSTALL_MOD_PATH)), -b $(INSTALL_MOD_PATH) )     \
		$(KERNELRELEASE);                                               \
	fi

# Create temporary dir for module support files
# clean it up only when building all modules
cmd_crmodverdir = $(Q)mkdir -p $(MODVERDIR) \
                  $(if $(KBUILD_MODULES),; rm -f $(MODVERDIR)/*)

a_flags = -Wp,-MD,$(depfile) $(KBUILD_AFLAGS) $(AFLAGS_KERNEL) \
	  $(KBUILD_AFLAGS_KERNEL)                              \
	  $(NOSTDINC_FLAGS) $(LINUXINCLUDE) $(KBUILD_CPPFLAGS) \
	  $(modkern_aflags) $(EXTRA_AFLAGS) $(AFLAGS_$(basetarget).o)

quiet_cmd_as_o_S = AS      $@
cmd_as_o_S       = $(CC) $(a_flags) -c -o $@ $<

# read all saved command lines

targets := $(wildcard $(sort $(targets)))
cmd_files := $(wildcard .*.cmd $(foreach f,$(targets),$(dir $(f)).$(notdir $(f)).cmd))

ifneq ($(cmd_files),)
  $(cmd_files): ;	# Do not try to update included dependency files
  include $(cmd_files)
endif

# Shorthand for $(Q)$(MAKE) -f scripts/Makefile.clean obj=dir
# Usage:
# $(Q)$(MAKE) $(clean)=dir
clean := -f $(if $(KBUILD_SRC),$(srctree)/)scripts/Makefile.clean obj

endif	# skip-makefile

PHONY += FORCE
FORCE:

# Declare the contents of the .PHONY variable as phony.  We keep that
# information in a variable so we can use it in if_changed and friends.
.PHONY: $(PHONY)<|MERGE_RESOLUTION|>--- conflicted
+++ resolved
@@ -419,11 +419,7 @@
 no-dot-config-targets := clean mrproper distclean \
 			 cscope TAGS tags help %docs check% coccicheck \
 			 include/linux/version.h headers_% \
-<<<<<<< HEAD
-			 kernelversion
-=======
 			 kernelversion %src-pkg
->>>>>>> 7b8ea53d
 
 config-targets := 0
 mixed-targets  := 0
@@ -1412,13 +1408,8 @@
 	$(OBJDUMP) -d vmlinux $$(find . -name '*.ko') | \
 	$(PERL) $(src)/scripts/checkstack.pl $(CHECKSTACK_ARCH)
 
-<<<<<<< HEAD
-kernelrelease: include/config/kernel.release
-	@echo $(KERNELRELEASE)
-=======
 kernelrelease:
 	@echo "$(KERNELVERSION)$$($(CONFIG_SHELL) $(srctree)/scripts/setlocalversion $(srctree))"
->>>>>>> 7b8ea53d
 
 kernelversion:
 	@echo $(KERNELVERSION)
