--- conflicted
+++ resolved
@@ -108,45 +108,6 @@
 
 ---------------------------
 
-<<<<<<< HEAD
-What:	Video4Linux obsolete drivers using V4L1 API
-When:	kernel 2.6.39
-Files:	drivers/staging/se401/* drivers/staging/usbvideo/*
-Check:	drivers/staging/se401/se401.c drivers/staging/usbvideo/usbvideo.c
-Why:	There are some drivers still using V4L1 API, despite all efforts we've done
-	to migrate. Those drivers are for obsolete hardware that the old maintainer
-	didn't care (or not have the hardware anymore), and that no other developer
-	could find any hardware to buy. They probably have no practical usage today,
-	and people with such old hardware could probably keep using an older version
-	of the kernel. Those drivers will be moved to staging on 2.6.38 and, if nobody
-	cares enough to port and test them with V4L2 API, they'll be removed on 2.6.39.
-Who:	Mauro Carvalho Chehab <mchehab@infradead.org>
-
----------------------------
-
-What:	Video4Linux: Remove obsolete ioctl's
-When:	kernel 2.6.39
-Files:	include/media/videodev2.h
-Why:	Some ioctl's were defined wrong on 2.6.2 and 2.6.6, using the wrong
-	type of R/W arguments. They were fixed, but the old ioctl names are
-	still there, maintained to avoid breaking binary compatibility:
-	  #define VIDIOC_OVERLAY_OLD   	_IOWR('V', 14, int)
-	  #define VIDIOC_S_PARM_OLD	_IOW('V', 22, struct v4l2_streamparm)
-	  #define VIDIOC_S_CTRL_OLD	_IOW('V', 28, struct v4l2_control)
-	  #define VIDIOC_G_AUDIO_OLD	_IOWR('V', 33, struct v4l2_audio)
-	  #define VIDIOC_G_AUDOUT_OLD	_IOWR('V', 49, struct v4l2_audioout)
-	  #define VIDIOC_CROPCAP_OLD	_IOR('V', 58, struct v4l2_cropcap)
-	There's no sense on preserving those forever, as it is very doubtful
-	that someone would try to use a such old binary with a modern kernel.
-	Removing them will allow us to remove some magic done at the V4L ioctl
-	handler.
-
-Who:	Mauro Carvalho Chehab <mchehab@infradead.org>
-
----------------------------
-
-=======
->>>>>>> 105e53f8
 What:	sys_sysctl
 When:	September 2010
 Option: CONFIG_SYSCTL_SYSCALL
@@ -270,17 +231,6 @@
 	disabled by default.
 	Remove this option and the ACPI power procfs interface in 2.6.39.
 Who:	Zhang Rui <rui.zhang@intel.com>
-<<<<<<< HEAD
-
----------------------------
-
-What:	/proc/acpi/button
-When:	August 2007
-Why:	/proc/acpi/button has been replaced by events to the input layer
-	since 2.6.20.
-Who:	Len Brown <len.brown@intel.com>
-=======
->>>>>>> 105e53f8
 
 ---------------------------
 
@@ -629,24 +579,4 @@
 	a variety of preferable alternative ways to instantiate I2C devices.
 Who:	Jean Delvare <khali@linux-fr.org>
 
-----------------------------
-
-What:	cancel_rearming_delayed_work[queue]()
-When:	2.6.39
-
-Why:	The functions have been superceded by cancel_delayed_work_sync()
-	quite some time ago.  The conversion is trivial and there is no
-	in-kernel user left.
-Who:	Tejun Heo <tj@kernel.org>
-
-----------------------------
-
-What:	Legacy, non-standard chassis intrusion detection interface.
-When:	June 2011
-Why:	The adm9240, w83792d and w83793 hardware monitoring drivers have
-	legacy interfaces for chassis intrusion detection. A standard
-	interface has been added to each driver, so the legacy interface
-	can be removed.
-Who:	Jean Delvare <khali@linux-fr.org>
-
 ----------------------------