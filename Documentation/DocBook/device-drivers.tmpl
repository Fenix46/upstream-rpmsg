--- conflicted
+++ resolved
@@ -46,10 +46,6 @@
 
      <sect1><title>Atomic and pointer manipulation</title>
 !Iarch/x86/include/asm/atomic.h
-<<<<<<< HEAD
-!Iarch/x86/include/asm/unaligned.h
-=======
->>>>>>> 062c1825
      </sect1>
 
      <sect1><title>Delaying, scheduling, and timer routines</title>
