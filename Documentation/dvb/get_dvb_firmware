#!/usr/bin/perl
#     DVB firmware extractor
#
#     (c) 2004 Andrew de Quincey
#
#     This program is free software; you can redistribute it and/or modify
#       it under the terms of the GNU General Public License as published by
#       the Free Software Foundation; either version 2 of the License, or
#       (at your option) any later version.
#
#     This program is distributed in the hope that it will be useful,
#       but WITHOUT ANY WARRANTY; without even the implied warranty of
#       MERCHANTABILITY or FITNESS FOR A PARTICULAR PURPOSE.  See the
#
#     GNU General Public License for more details.
#
#     You should have received a copy of the GNU General Public License
#       along with this program; if not, write to the Free Software
#       Foundation, Inc., 675 Mass Ave, Cambridge, MA 02139, USA.

use File::Temp qw/ tempdir /;
use IO::Handle;

@components = ( "sp8870", "sp887x", "tda10045", "tda10046",
		"tda10046lifeview", "av7110", "dec2000t", "dec2540t",
		"dec3000s", "vp7041", "dibusb", "nxt2002", "nxt2004",
		"or51211", "or51132_qam", "or51132_vsb", "bluebird",
		"opera1", "cx231xx", "cx18", "cx23885", "pvrusb2", "mpc718",
<<<<<<< HEAD
		"af9015", "ngene", "az6027");
=======
		"af9015", "ngene", "az6027", "lme2510_lg", "lme2510c_s7395",
		"lme2510c_s7395_old");
>>>>>>> 45f53cc9

# Check args
syntax() if (scalar(@ARGV) != 1);
$cid = $ARGV[0];

# Do it!
for ($i=0; $i < scalar(@components); $i++) {
    if ($cid eq $components[$i]) {
	$outfile = eval($cid);
	die $@ if $@;
	print STDERR <<EOF;
Firmware(s) $outfile extracted successfully.
Now copy it(them) to either /usr/lib/hotplug/firmware or /lib/firmware
(depending on configuration of firmware hotplug).
EOF
	exit(0);
    }
}

# If we get here, it wasn't found
print STDERR "Unknown component \"$cid\"\n";
syntax();




# ---------------------------------------------------------------
# Firmware-specific extraction subroutines

sub sp8870 {
    my $sourcefile = "tt_Premium_217g.zip";
    my $url = "http://www.softwarepatch.pl/9999ccd06a4813cb827dbb0005071c71/$sourcefile";
    my $hash = "53970ec17a538945a6d8cb608a7b3899";
    my $outfile = "dvb-fe-sp8870.fw";
    my $tmpdir = tempdir(DIR => "/tmp", CLEANUP => 1);

    checkstandard();

    wgetfile($sourcefile, $url);
    unzip($sourcefile, $tmpdir);
    verify("$tmpdir/software/OEM/HE/App/boot/SC_MAIN.MC", $hash);
    copy("$tmpdir/software/OEM/HE/App/boot/SC_MAIN.MC", $outfile);

    $outfile;
}

sub sp887x {
    my $sourcefile = "Dvbt1.3.57.6.zip";
    my $url = "http://www.avermedia.com/software/$sourcefile";
    my $cabfile = "DVBT Net  Ver1.3.57.6/disk1/data1.cab";
    my $hash = "237938d53a7f834c05c42b894ca68ac3";
    my $outfile = "dvb-fe-sp887x.fw";
    my $tmpdir = tempdir(DIR => "/tmp", CLEANUP => 1);

    checkstandard();
    checkunshield();

    wgetfile($sourcefile, $url);
    unzip($sourcefile, $tmpdir);
    unshield("$tmpdir/$cabfile", $tmpdir);
    verify("$tmpdir/ZEnglish/sc_main.mc", $hash);
    copy("$tmpdir/ZEnglish/sc_main.mc", $outfile);

    $outfile;
}

sub tda10045 {
    my $sourcefile = "tt_budget_217g.zip";
    my $url = "http://www.technotrend.de/new/217g/$sourcefile";
    my $hash = "2105fd5bf37842fbcdfa4bfd58f3594a";
    my $outfile = "dvb-fe-tda10045.fw";
    my $tmpdir = tempdir(DIR => "/tmp", CLEANUP => 1);

    checkstandard();

    wgetfile($sourcefile, $url);
    unzip($sourcefile, $tmpdir);
    extract("$tmpdir/software/OEM/PCI/App/ttlcdacc.dll", 0x37ef9, 30555, "$tmpdir/fwtmp");
    verify("$tmpdir/fwtmp", $hash);
    copy("$tmpdir/fwtmp", $outfile);

    $outfile;
}

sub tda10046 {
	my $sourcefile = "TT_PCI_2.19h_28_11_2006.zip";
	my $url = "http://www.tt-download.com/download/updates/219/$sourcefile";
	my $hash = "6a7e1e2f2644b162ff0502367553c72d";
	my $outfile = "dvb-fe-tda10046.fw";
	my $tmpdir = tempdir(DIR => "/tmp", CLEANUP => 1);

	checkstandard();

	wgetfile($sourcefile, $url);
	unzip($sourcefile, $tmpdir);
	extract("$tmpdir/TT_PCI_2.19h_28_11_2006/software/OEM/PCI/App/ttlcdacc.dll", 0x65389, 24478, "$tmpdir/fwtmp");
	verify("$tmpdir/fwtmp", $hash);
	copy("$tmpdir/fwtmp", $outfile);

	$outfile;
}

sub tda10046lifeview {
    my $sourcefile = "7%5Cdrv_2.11.02.zip";
    my $url = "http://www.lifeview.hk/dbimages/document/$sourcefile";
    my $hash = "1ea24dee4eea8fe971686981f34fd2e0";
    my $outfile = "dvb-fe-tda10046.fw";
    my $tmpdir = tempdir(DIR => "/tmp", CLEANUP => 1);

    checkstandard();

    wgetfile($sourcefile, $url);
    unzip($sourcefile, $tmpdir);
    extract("$tmpdir/LVHybrid.sys", 0x8b088, 24602, "$tmpdir/fwtmp");
    verify("$tmpdir/fwtmp", $hash);
    copy("$tmpdir/fwtmp", $outfile);

    $outfile;
}

sub av7110 {
    my $sourcefile = "dvb-ttpci-01.fw-261d";
    my $url = "http://www.linuxtv.org/downloads/firmware/$sourcefile";
    my $hash = "603431b6259715a8e88f376a53b64e2f";
    my $outfile = "dvb-ttpci-01.fw";

    checkstandard();

    wgetfile($sourcefile, $url);
    verify($sourcefile, $hash);
    copy($sourcefile, $outfile);

    $outfile;
}

sub dec2000t {
    my $sourcefile = "dec217g.exe";
    my $url = "http://hauppauge.lightpath.net/de/$sourcefile";
    my $hash = "bd86f458cee4a8f0a8ce2d20c66215a9";
    my $outfile = "dvb-ttusb-dec-2000t.fw";
    my $tmpdir = tempdir(DIR => "/tmp", CLEANUP => 1);

    checkstandard();

    wgetfile($sourcefile, $url);
    unzip($sourcefile, $tmpdir);
    verify("$tmpdir/software/OEM/STB/App/Boot/STB_PC_T.bin", $hash);
    copy("$tmpdir/software/OEM/STB/App/Boot/STB_PC_T.bin", $outfile);

    $outfile;
}

sub dec2540t {
    my $sourcefile = "dec217g.exe";
    my $url = "http://hauppauge.lightpath.net/de/$sourcefile";
    my $hash = "53e58f4f5b5c2930beee74a7681fed92";
    my $outfile = "dvb-ttusb-dec-2540t.fw";
    my $tmpdir = tempdir(DIR => "/tmp", CLEANUP => 1);

    checkstandard();

    wgetfile($sourcefile, $url);
    unzip($sourcefile, $tmpdir);
    verify("$tmpdir/software/OEM/STB/App/Boot/STB_PC_X.bin", $hash);
    copy("$tmpdir/software/OEM/STB/App/Boot/STB_PC_X.bin", $outfile);

    $outfile;
}

sub dec3000s {
    my $sourcefile = "dec217g.exe";
    my $url = "http://hauppauge.lightpath.net/de/$sourcefile";
    my $hash = "b013ececea83f4d6d8d2a29ac7c1b448";
    my $outfile = "dvb-ttusb-dec-3000s.fw";
    my $tmpdir = tempdir(DIR => "/tmp", CLEANUP => 1);

    checkstandard();

    wgetfile($sourcefile, $url);
    unzip($sourcefile, $tmpdir);
    verify("$tmpdir/software/OEM/STB/App/Boot/STB_PC_S.bin", $hash);
    copy("$tmpdir/software/OEM/STB/App/Boot/STB_PC_S.bin", $outfile);

    $outfile;
}
sub opera1{
	my $tmpdir = tempdir(DIR => "/tmp", CLEANUP => 0);

	checkstandard();
	my $fwfile1="dvb-usb-opera1-fpga-01.fw";
	my $fwfile2="dvb-usb-opera-01.fw";
	extract("2830SCap2.sys", 0x62e8, 55024, "$tmpdir/opera1-fpga.fw");
	extract("2830SLoad2.sys",0x3178,0x3685-0x3178,"$tmpdir/fw1part1");
	extract("2830SLoad2.sys",0x0980,0x3150-0x0980,"$tmpdir/fw1part2");
	delzero("$tmpdir/fw1part1","$tmpdir/fw1part1-1");
	delzero("$tmpdir/fw1part2","$tmpdir/fw1part2-1");
	verify("$tmpdir/fw1part1-1","5e0909858fdf0b5b09ad48b9fe622e70");
	verify("$tmpdir/fw1part2-1","d6e146f321427e931df2c6fcadac37a1");
	verify("$tmpdir/opera1-fpga.fw","0f8133f5e9051f5f3c1928f7e5a1b07d");

	my $RES1="\x01\x92\x7f\x00\x01\x00";
	my $RES0="\x01\x92\x7f\x00\x00\x00";
	my $DAT1="\x01\x00\xe6\x00\x01\x00";
	my $DAT0="\x01\x00\xe6\x00\x00\x00";
	open FW,">$tmpdir/opera.fw";
	print FW "$RES1";
	print FW "$DAT1";
	print FW "$RES1";
	print FW "$DAT1";
	appendfile(FW,"$tmpdir/fw1part1-1");
	print FW "$RES0";
	print FW "$DAT0";
	print FW "$RES1";
	print FW "$DAT1";
	appendfile(FW,"$tmpdir/fw1part2-1");
	print FW "$RES1";
	print FW "$DAT1";
	print FW "$RES0";
	print FW "$DAT0";
	copy ("$tmpdir/opera1-fpga.fw",$fwfile1);
	copy ("$tmpdir/opera.fw",$fwfile2);

	$fwfile1.",".$fwfile2;
}

sub vp7041 {
    my $sourcefile = "2.422.zip";
    my $url = "http://www.twinhan.com/files/driver/USB-Ter/$sourcefile";
    my $hash = "e88c9372d1f66609a3e7b072c53fbcfe";
    my $outfile = "dvb-vp7041-2.422.fw";
    my $tmpdir = tempdir(DIR => "/tmp", CLEANUP => 1);

    checkstandard();

    wgetfile($sourcefile, $url);
    unzip($sourcefile, $tmpdir);
    extract("$tmpdir/VisionDTV/Drivers/Win2K&XP/UDTTload.sys", 12503, 3036, "$tmpdir/fwtmp1");
    extract("$tmpdir/VisionDTV/Drivers/Win2K&XP/UDTTload.sys", 2207, 10274, "$tmpdir/fwtmp2");

    my $CMD = "\000\001\000\222\177\000";
    my $PAD = "\000\000\000\000\000\000\000\000\000\000\000\000\000\000\000";
    my ($FW);
    open $FW, ">$tmpdir/fwtmp3";
    print $FW "$CMD\001$PAD";
    print $FW "$CMD\001$PAD";
    appendfile($FW, "$tmpdir/fwtmp1");
    print $FW "$CMD\000$PAD";
    print $FW "$CMD\001$PAD";
    appendfile($FW, "$tmpdir/fwtmp2");
    print $FW "$CMD\001$PAD";
    print $FW "$CMD\000$PAD";
    close($FW);

    verify("$tmpdir/fwtmp3", $hash);
    copy("$tmpdir/fwtmp3", $outfile);

    $outfile;
}

sub dibusb {
	my $url = "http://www.linuxtv.org/downloads/firmware/dvb-usb-dibusb-5.0.0.11.fw";
	my $outfile = "dvb-dibusb-5.0.0.11.fw";
	my $hash = "fa490295a527360ca16dcdf3224ca243";

	checkstandard();

	wgetfile($outfile, $url);
	verify($outfile,$hash);

	$outfile;
}

sub nxt2002 {
    my $sourcefile = "Technisat_DVB-PC_4_4_COMPACT.zip";
    my $url = "http://www.bbti.us/download/windows/$sourcefile";
    my $hash = "476befae8c7c1bb9648954060b1eec1f";
    my $outfile = "dvb-fe-nxt2002.fw";
    my $tmpdir = tempdir(DIR => "/tmp", CLEANUP => 1);

    checkstandard();

    wgetfile($sourcefile, $url);
    unzip($sourcefile, $tmpdir);
    verify("$tmpdir/SkyNET.sys", $hash);
    extract("$tmpdir/SkyNET.sys", 331624, 5908, $outfile);

    $outfile;
}

sub nxt2004 {
    my $sourcefile = "AVerTVHD_MCE_A180_Drv_v1.2.2.16.zip";
    my $url = "http://www.avermedia-usa.com/support/Drivers/$sourcefile";
    my $hash = "111cb885b1e009188346d72acfed024c";
    my $outfile = "dvb-fe-nxt2004.fw";
    my $tmpdir = tempdir(DIR => "/tmp", CLEANUP => 1);

    checkstandard();

    wgetfile($sourcefile, $url);
    unzip($sourcefile, $tmpdir);
    verify("$tmpdir/3xHybrid.sys", $hash);
    extract("$tmpdir/3xHybrid.sys", 465304, 9584, $outfile);

    $outfile;
}

sub or51211 {
    my $fwfile = "dvb-fe-or51211.fw";
    my $url = "http://linuxtv.org/downloads/firmware/$fwfile";
    my $hash = "d830949c771a289505bf9eafc225d491";

    checkstandard();

    wgetfile($fwfile, $url);
    verify($fwfile, $hash);

    $fwfile;
}

sub cx231xx {
    my $fwfile = "v4l-cx231xx-avcore-01.fw";
    my $url = "http://linuxtv.org/downloads/firmware/$fwfile";
    my $hash = "7d3bb956dc9df0eafded2b56ba57cc42";

    checkstandard();

    wgetfile($fwfile, $url);
    verify($fwfile, $hash);

    $fwfile;
}

sub cx18 {
    my $url = "http://linuxtv.org/downloads/firmware/";

    my %files = (
	'v4l-cx23418-apu.fw' => '588f081b562f5c653a3db1ad8f65939a',
	'v4l-cx23418-cpu.fw' => 'b6c7ed64bc44b1a6e0840adaeac39d79',
	'v4l-cx23418-dig.fw' => '95bc688d3e7599fd5800161e9971cc55',
    );

    checkstandard();

    my $allfiles;
    foreach my $fwfile (keys %files) {
	wgetfile($fwfile, "$url/$fwfile");
	verify($fwfile, $files{$fwfile});
	$allfiles .= " $fwfile";
    }

    $allfiles =~ s/^\s//;

    $allfiles;
}

sub mpc718 {
    my $archive = 'Yuan MPC718 TV Tuner Card 2.13.10.1016.zip';
    my $url = "ftp://ftp.work.acer-euro.com/desktop/aspire_idea510/vista/Drivers/$archive";
    my $fwfile = "dvb-cx18-mpc718-mt352.fw";
    my $tmpdir = tempdir(DIR => "/tmp", CLEANUP => 1);

    checkstandard();
    wgetfile($archive, $url);
    unzip($archive, $tmpdir);

    my $sourcefile = "$tmpdir/Yuan MPC718 TV Tuner Card 2.13.10.1016/mpc718_32bit/yuanrap.sys";
    my $found = 0;

    open IN, '<', $sourcefile or die "Couldn't open $sourcefile to extract $fwfile data\n";
    binmode IN;
    open OUT, '>', $fwfile;
    binmode OUT;
    {
	# Block scope because we change the line terminator variable $/
	my $prevlen = 0;
	my $currlen;

	# Buried in the data segment are 3 runs of almost identical
	# register-value pairs that end in 0x5d 0x01 which is a "TUNER GO"
	# command for the MT352.
	# Pull out the middle run (because it's easy) of register-value
	# pairs to make the "firmware" file.

	local $/ = "\x5d\x01"; # MT352 "TUNER GO"

	while (<IN>) {
	    $currlen = length($_);
	    if ($prevlen == $currlen && $currlen <= 64) {
		chop; chop; # Get rid of "TUNER GO"
		s/^\0\0//;  # get rid of leading 00 00 if it's there
		printf OUT "$_";
		$found = 1;
		last;
	    }
	    $prevlen = $currlen;
	}
    }
    close OUT;
    close IN;
    if (!$found) {
	unlink $fwfile;
	die "Couldn't find valid register-value sequence in $sourcefile for $fwfile\n";
    }
    $fwfile;
}

sub cx23885 {
    my $url = "http://linuxtv.org/downloads/firmware/";

    my %files = (
	'v4l-cx23885-avcore-01.fw' => 'a9f8f5d901a7fb42f552e1ee6384f3bb',
	'v4l-cx23885-enc.fw'       => 'a9f8f5d901a7fb42f552e1ee6384f3bb',
    );

    checkstandard();

    my $allfiles;
    foreach my $fwfile (keys %files) {
	wgetfile($fwfile, "$url/$fwfile");
	verify($fwfile, $files{$fwfile});
	$allfiles .= " $fwfile";
    }

    $allfiles =~ s/^\s//;

    $allfiles;
}

sub pvrusb2 {
    my $url = "http://linuxtv.org/downloads/firmware/";

    my %files = (
	'v4l-cx25840.fw'           => 'dadb79e9904fc8af96e8111d9cb59320',
    );

    checkstandard();

    my $allfiles;
    foreach my $fwfile (keys %files) {
	wgetfile($fwfile, "$url/$fwfile");
	verify($fwfile, $files{$fwfile});
	$allfiles .= " $fwfile";
    }

    $allfiles =~ s/^\s//;

    $allfiles;
}

sub or51132_qam {
    my $fwfile = "dvb-fe-or51132-qam.fw";
    my $url = "http://linuxtv.org/downloads/firmware/$fwfile";
    my $hash = "7702e8938612de46ccadfe9b413cb3b5";

    checkstandard();

    wgetfile($fwfile, $url);
    verify($fwfile, $hash);

    $fwfile;
}

sub or51132_vsb {
    my $fwfile = "dvb-fe-or51132-vsb.fw";
    my $url = "http://linuxtv.org/downloads/firmware/$fwfile";
    my $hash = "c16208e02f36fc439a557ad4c613364a";

    checkstandard();

    wgetfile($fwfile, $url);
    verify($fwfile, $hash);

    $fwfile;
}

sub bluebird {
	my $url = "http://www.linuxtv.org/download/dvb/firmware/dvb-usb-bluebird-01.fw";
	my $outfile = "dvb-usb-bluebird-01.fw";
	my $hash = "658397cb9eba9101af9031302671f49d";

	checkstandard();

	wgetfile($outfile, $url);
	verify($outfile,$hash);

	$outfile;
}

sub af9015 {
	my $sourcefile = "download.ashx?file=57";
	my $url = "http://www.ite.com.tw/EN/Services/$sourcefile";
	my $hash = "e3f08935158038d385ad382442f4bb2d";
	my $outfile = "dvb-usb-af9015.fw";
	my $tmpdir = tempdir(DIR => "/tmp", CLEANUP => 1);
	my $fwoffset = 0x25690;
	my $fwlength = 18725;
	my ($chunklength, $buf, $rcount);

	checkstandard();

	wgetfile($sourcefile, $url);
	unzip($sourcefile, $tmpdir);
	verify("$tmpdir/Driver/Files/AF15BDA.sys", $hash);

	open INFILE, '<', "$tmpdir/Driver/Files/AF15BDA.sys";
	open OUTFILE, '>', $outfile;

	sysseek(INFILE, $fwoffset, SEEK_SET);
	while($fwlength > 0) {
		$chunklength = 55;
		$chunklength = $fwlength if ($chunklength > $fwlength);
		$rcount = sysread(INFILE, $buf, $chunklength);
		die "Ran out of data\n" if ($rcount != $chunklength);
		syswrite(OUTFILE, $buf);
		sysread(INFILE, $buf, 8);
		$fwlength -= $rcount + 8;
	}

	close OUTFILE;
	close INFILE;
}

sub ngene {
    my $url = "http://www.digitaldevices.de/download/";
    my $file1 = "ngene_15.fw";
    my $hash1 = "d798d5a757121174f0dbc5f2833c0c85";
    my $file2 = "ngene_17.fw";
    my $hash2 = "26b687136e127b8ac24b81e0eeafc20b";

    checkstandard();

    wgetfile($file1, $url . $file1);
    verify($file1, $hash1);

    wgetfile($file2, $url . $file2);
    verify($file2, $hash2);

    "$file1, $file2";
}

sub az6027{
    my $file = "AZ6027_Linux_Driver.tar.gz";
    my $url = "http://linux.terratec.de/files/$file";
    my $firmware = "dvb-usb-az6027-03.fw";

    wgetfile($file, $url);

    #untar
    if( system("tar xzvf $file $firmware")){
        die "failed to untar firmware";
    }
    if( system("rm $file")){
        die ("unable to remove unnecessary files");
    }

    $firmware;
}
<<<<<<< HEAD
=======

sub lme2510_lg {
    my $sourcefile = "LMEBDA_DVBS.sys";
    my $hash = "fc6017ad01e79890a97ec53bea157ed2";
    my $outfile = "dvb-usb-lme2510-lg.fw";
    my $hasho = "caa065d5fdbd2c09ad57b399bbf55cad";

    checkstandard();

    verify($sourcefile, $hash);
    extract($sourcefile, 4168, 3841, $outfile);
    verify($outfile, $hasho);
    $outfile;
}

sub lme2510c_s7395 {
    my $sourcefile = "US2A0D.sys";
    my $hash = "b0155a8083fb822a3bd47bc360e74601";
    my $outfile = "dvb-usb-lme2510c-s7395.fw";
    my $hasho = "3a3cf1aeebd17b6ddc04cebe131e94cf";

    checkstandard();

    verify($sourcefile, $hash);
    extract($sourcefile, 37248, 3720, $outfile);
    verify($outfile, $hasho);
    $outfile;
}

sub lme2510c_s7395_old {
    my $sourcefile = "LMEBDA_DVBS7395C.sys";
    my $hash = "7572ae0eb9cdf91baabd7c0ba9e09b31";
    my $outfile = "dvb-usb-lme2510c-s7395.fw";
    my $hasho = "90430c5b435eb5c6f88fd44a9d950674";

    checkstandard();

    verify($sourcefile, $hash);
    extract($sourcefile, 4208, 3881, $outfile);
    verify($outfile, $hasho);
    $outfile;
}

>>>>>>> 45f53cc9
# ---------------------------------------------------------------
# Utilities

sub checkstandard {
    if (system("which unzip > /dev/null 2>&1")) {
	die "This firmware requires the unzip command - see ftp://ftp.info-zip.org/pub/infozip/UnZip.html\n";
    }
    if (system("which md5sum > /dev/null 2>&1")) {
	die "This firmware requires the md5sum command - see http://www.gnu.org/software/coreutils/\n";
    }
    if (system("which wget > /dev/null 2>&1")) {
	die "This firmware requires the wget command - see http://wget.sunsite.dk/\n";
    }
}

sub checkunshield {
    if (system("which unshield > /dev/null 2>&1")) {
	die "This firmware requires the unshield command - see http://sourceforge.net/projects/synce/\n";
    }
}

sub wgetfile {
    my ($sourcefile, $url) = @_;

    if (! -f $sourcefile) {
	system("wget -O \"$sourcefile\" \"$url\"") and die "wget failed - unable to download firmware";
    }
}

sub unzip {
    my ($sourcefile, $todir) = @_;

    $status = system("unzip -q -o -d \"$todir\" \"$sourcefile\" 2>/dev/null" );
    if ((($status >> 8) > 2) || (($status & 0xff) != 0)) {
	die ("unzip failed - unable to extract firmware");
    }
}

sub unshield {
    my ($sourcefile, $todir) = @_;

    system("unshield x -d \"$todir\" \"$sourcefile\" > /dev/null" ) and die ("unshield failed - unable to extract firmware");
}

sub verify {
    my ($filename, $hash) = @_;
    my ($testhash);

    open(CMD, "md5sum \"$filename\"|");
    $testhash = <CMD>;
    $testhash =~ /([a-zA-Z0-9]*)/;
    $testhash = $1;
    close CMD;
    die "Hash of extracted file does not match!\n" if ($testhash ne $hash);
}

sub copy {
    my ($from, $to) = @_;

    system("cp -f \"$from\" \"$to\"") and die ("cp failed");
}

sub extract {
    my ($infile, $offset, $length, $outfile) = @_;
    my ($chunklength, $buf, $rcount);

    open INFILE, "<$infile";
    open OUTFILE, ">$outfile";
    sysseek(INFILE, $offset, SEEK_SET);
    while($length > 0) {
	# Calc chunk size
	$chunklength = 2048;
	$chunklength = $length if ($chunklength > $length);

	$rcount = sysread(INFILE, $buf, $chunklength);
	die "Ran out of data\n" if ($rcount != $chunklength);
	syswrite(OUTFILE, $buf);
	$length -= $rcount;
    }
    close INFILE;
    close OUTFILE;
}

sub appendfile {
    my ($FH, $infile) = @_;
    my ($buf);

    open INFILE, "<$infile";
    while(1) {
	$rcount = sysread(INFILE, $buf, 2048);
	last if ($rcount == 0);
	print $FH $buf;
    }
    close(INFILE);
}

sub delzero{
	my ($infile,$outfile) =@_;

	open INFILE,"<$infile";
	open OUTFILE,">$outfile";
	while (1){
		$rcount=sysread(INFILE,$buf,22);
		$len=ord(substr($buf,0,1));
		print OUTFILE substr($buf,0,1);
		print OUTFILE substr($buf,2,$len+3);
	last if ($rcount<1);
	printf OUTFILE "%c",0;
#print $len." ".length($buf)."\n";

	}
	close(INFILE);
	close(OUTFILE);
}

sub syntax() {
    print STDERR "syntax: get_dvb_firmware <component>\n";
    print STDERR "Supported components:\n";
    @components = sort @components;
    for($i=0; $i < scalar(@components); $i++) {
	print STDERR "\t" . $components[$i] . "\n";
    }
    exit(1);
}<|MERGE_RESOLUTION|>--- conflicted
+++ resolved
@@ -26,12 +26,8 @@
 		"dec3000s", "vp7041", "dibusb", "nxt2002", "nxt2004",
 		"or51211", "or51132_qam", "or51132_vsb", "bluebird",
 		"opera1", "cx231xx", "cx18", "cx23885", "pvrusb2", "mpc718",
-<<<<<<< HEAD
-		"af9015", "ngene", "az6027");
-=======
 		"af9015", "ngene", "az6027", "lme2510_lg", "lme2510c_s7395",
 		"lme2510c_s7395_old");
->>>>>>> 45f53cc9
 
 # Check args
 syntax() if (scalar(@ARGV) != 1);
@@ -589,8 +585,6 @@
 
     $firmware;
 }
-<<<<<<< HEAD
-=======
 
 sub lme2510_lg {
     my $sourcefile = "LMEBDA_DVBS.sys";
@@ -634,7 +628,6 @@
     $outfile;
 }
 
->>>>>>> 45f53cc9
 # ---------------------------------------------------------------
 # Utilities
 
