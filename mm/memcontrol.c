--- conflicted
+++ resolved
@@ -585,11 +585,6 @@
 	this_cpu_add(mem->stat->count[MEM_CGROUP_STAT_SWAPOUT], val);
 }
 
-<<<<<<< HEAD
-static void mem_cgroup_charge_statistics(struct mem_cgroup *mem,
-					 bool file, int nr_pages)
-{
-=======
 static unsigned long mem_cgroup_read_events(struct mem_cgroup *mem,
 					    enum mem_cgroup_events_index idx)
 {
@@ -609,25 +604,12 @@
 static void mem_cgroup_charge_statistics(struct mem_cgroup *mem,
 					 bool file, int nr_pages)
 {
->>>>>>> 0ce790e7
 	preempt_disable();
 
 	if (file)
 		__this_cpu_add(mem->stat->count[MEM_CGROUP_STAT_CACHE], nr_pages);
 	else
 		__this_cpu_add(mem->stat->count[MEM_CGROUP_STAT_RSS], nr_pages);
-<<<<<<< HEAD
-
-	/* pagein of a big page is an event. So, ignore page size */
-	if (nr_pages > 0)
-		__this_cpu_inc(mem->stat->count[MEM_CGROUP_STAT_PGPGIN_COUNT]);
-	else {
-		__this_cpu_inc(mem->stat->count[MEM_CGROUP_STAT_PGPGOUT_COUNT]);
-		nr_pages = -nr_pages; /* for event */
-	}
-
-	__this_cpu_add(mem->stat->count[MEM_CGROUP_EVENTS], nr_pages);
-=======
 
 	/* pagein of a big page is an event. So, ignore page size */
 	if (nr_pages > 0)
@@ -638,7 +620,6 @@
 	}
 
 	__this_cpu_add(mem->stat->events[MEM_CGROUP_EVENTS_COUNT], nr_pages);
->>>>>>> 0ce790e7
 
 	preempt_enable();
 }
@@ -862,11 +843,7 @@
 	 * We don't check PCG_USED bit. It's cleared when the "page" is finally
 	 * removed from global LRU.
 	 */
-<<<<<<< HEAD
-	mz = page_cgroup_zoneinfo(pc);
-=======
 	mz = page_cgroup_zoneinfo(pc->mem_cgroup, page);
->>>>>>> 0ce790e7
 	/* huge page split is done under lru_lock. so, we have no races. */
 	MEM_CGROUP_ZSTAT(mz, lru) -= 1 << compound_order(page);
 	if (mem_cgroup_is_root(pc->mem_cgroup))
@@ -895,14 +872,6 @@
 		return;
 
 	pc = lookup_page_cgroup(page);
-<<<<<<< HEAD
-	/* unused or root page is not rotated. */
-	if (!PageCgroupUsed(pc))
-		return;
-	/* Ensure pc->mem_cgroup is visible after reading PCG_USED. */
-	smp_rmb();
-	if (mem_cgroup_is_root(pc->mem_cgroup))
-=======
 	/* unused or root page is not rotated. */
 	if (!PageCgroupUsed(pc))
 		return;
@@ -925,7 +894,6 @@
 	pc = lookup_page_cgroup(page);
 	/* unused or root page is not rotated. */
 	if (!PageCgroupUsed(pc))
->>>>>>> 0ce790e7
 		return;
 	/* Ensure pc->mem_cgroup is visible after reading PCG_USED. */
 	smp_rmb();
@@ -948,11 +916,7 @@
 		return;
 	/* Ensure pc->mem_cgroup is visible after reading PCG_USED. */
 	smp_rmb();
-<<<<<<< HEAD
-	mz = page_cgroup_zoneinfo(pc);
-=======
 	mz = page_cgroup_zoneinfo(pc->mem_cgroup, page);
->>>>>>> 0ce790e7
 	/* huge page split is done under lru_lock. so, we have no races. */
 	MEM_CGROUP_ZSTAT(mz, lru) += 1 << compound_order(page);
 	SetPageCgroupAcctLRU(pc);
@@ -1135,14 +1099,7 @@
 		return NULL;
 	/* Ensure pc->mem_cgroup is visible after reading PCG_USED. */
 	smp_rmb();
-<<<<<<< HEAD
-	mz = page_cgroup_zoneinfo(pc);
-	if (!mz)
-		return NULL;
-
-=======
 	mz = page_cgroup_zoneinfo(pc->mem_cgroup, page);
->>>>>>> 0ce790e7
 	return &mz->reclaim_stat;
 }
 
@@ -1225,23 +1182,6 @@
 	if (do_swap_account)
 		margin = min(margin, res_counter_margin(&mem->memsw));
 	return margin >> PAGE_SHIFT;
-}
-
-/**
- * mem_cgroup_check_margin - check if the memory cgroup allows charging
- * @mem: memory cgroup to check
- * @bytes: the number of bytes the caller intends to charge
- *
- * Returns a boolean value on whether @mem can be charged @bytes or
- * whether this would exceed the limit.
- */
-static bool mem_cgroup_check_margin(struct mem_cgroup *mem, unsigned long bytes)
-{
-	if (!res_counter_check_margin(&mem->res, bytes))
-		return false;
-	if (do_swap_account && !res_counter_check_margin(&mem->memsw, bytes))
-		return false;
-	return true;
 }
 
 static unsigned int get_swappiness(struct mem_cgroup *memcg)
@@ -1975,23 +1915,13 @@
 	} else
 		mem_over_limit = mem_cgroup_from_res_counter(fail_res, res);
 	/*
-<<<<<<< HEAD
-	 * csize can be either a huge page (HPAGE_SIZE), a batch of
-	 * regular pages (CHARGE_SIZE), or a single regular page
-	 * (PAGE_SIZE).
-=======
 	 * nr_pages can be either a huge page (HPAGE_PMD_NR), a batch
 	 * of regular pages (CHARGE_BATCH), or a single regular page (1).
->>>>>>> 0ce790e7
 	 *
 	 * Never reclaim on behalf of optional batching, retry with a
 	 * single page instead.
 	 */
-<<<<<<< HEAD
-	if (csize == CHARGE_SIZE)
-=======
 	if (nr_pages == CHARGE_BATCH)
->>>>>>> 0ce790e7
 		return CHARGE_RETRY;
 
 	if (!(gfp_mask & __GFP_WAIT))
@@ -1999,11 +1929,7 @@
 
 	ret = mem_cgroup_hierarchical_reclaim(mem_over_limit, NULL,
 					      gfp_mask, flags);
-<<<<<<< HEAD
-	if (mem_cgroup_check_margin(mem_over_limit, csize))
-=======
 	if (mem_cgroup_margin(mem_over_limit) >= nr_pages)
->>>>>>> 0ce790e7
 		return CHARGE_RETRY;
 	/*
 	 * Even though the limit is exceeded at this point, reclaim
@@ -2014,11 +1940,7 @@
 	 * unlikely to succeed so close to the limit, and we fall back
 	 * to regular pages anyway in case of failure.
 	 */
-<<<<<<< HEAD
-	if (csize == PAGE_SIZE && ret)
-=======
 	if (nr_pages == 1 && ret)
->>>>>>> 0ce790e7
 		return CHARGE_RETRY;
 
 	/*
@@ -2239,22 +2161,6 @@
 }
 
 static void __mem_cgroup_commit_charge(struct mem_cgroup *mem,
-<<<<<<< HEAD
-				       struct page_cgroup *pc,
-				       enum charge_type ctype,
-				       int page_size)
-{
-	int nr_pages = page_size >> PAGE_SHIFT;
-
-	/* try_charge() can return NULL to *memcg, taking care of it. */
-	if (!mem)
-		return;
-
-	lock_page_cgroup(pc);
-	if (unlikely(PageCgroupUsed(pc))) {
-		unlock_page_cgroup(pc);
-		mem_cgroup_cancel_charge(mem, page_size);
-=======
 				       struct page *page,
 				       unsigned int nr_pages,
 				       struct page_cgroup *pc,
@@ -2264,7 +2170,6 @@
 	if (unlikely(PageCgroupUsed(pc))) {
 		unlock_page_cgroup(pc);
 		__mem_cgroup_cancel_charge(mem, nr_pages);
->>>>>>> 0ce790e7
 		return;
 	}
 	/*
@@ -2301,11 +2206,7 @@
 	 * Insert ancestor (and ancestor's ancestors), to softlimit RB-tree.
 	 * if they exceeds softlimit.
 	 */
-<<<<<<< HEAD
-	memcg_check_events(mem, pc->page);
-=======
 	memcg_check_events(mem, page);
->>>>>>> 0ce790e7
 }
 
 #ifdef CONFIG_TRANSPARENT_HUGEPAGE
@@ -2342,11 +2243,7 @@
 		 * We hold lru_lock, then, reduce counter directly.
 		 */
 		lru = page_lru(head);
-<<<<<<< HEAD
-		mz = page_cgroup_zoneinfo(head_pc);
-=======
 		mz = page_cgroup_zoneinfo(head_pc->mem_cgroup, head);
->>>>>>> 0ce790e7
 		MEM_CGROUP_ZSTAT(mz, lru) -= 1;
 	}
 	tail_pc->flags = head_pc->flags & ~PCGF_NOCOPY_AT_SPLIT;
@@ -2372,14 +2269,6 @@
  * true, this function does "uncharge" from old cgroup, but it doesn't if
  * @uncharge is false, so a caller should do "uncharge".
  */
-<<<<<<< HEAD
-
-static void __mem_cgroup_move_account(struct page_cgroup *pc,
-	struct mem_cgroup *from, struct mem_cgroup *to, bool uncharge,
-	int charge_size)
-{
-	int nr_pages = charge_size >> PAGE_SHIFT;
-=======
 static int mem_cgroup_move_account(struct page *page,
 				   unsigned int nr_pages,
 				   struct page_cgroup *pc,
@@ -2389,7 +2278,6 @@
 {
 	unsigned long flags;
 	int ret;
->>>>>>> 0ce790e7
 
 	VM_BUG_ON(from == to);
 	VM_BUG_ON(PageLRU(page));
@@ -2421,11 +2309,7 @@
 	mem_cgroup_charge_statistics(from, PageCgroupCache(pc), -nr_pages);
 	if (uncharge)
 		/* This is not "cancel", but cancel_charge does all we need. */
-<<<<<<< HEAD
-		mem_cgroup_cancel_charge(from, charge_size);
-=======
 		__mem_cgroup_cancel_charge(from, nr_pages);
->>>>>>> 0ce790e7
 
 	/* caller should have done css_get */
 	pc->mem_cgroup = to;
@@ -2437,40 +2321,9 @@
 	 * garanteed that "to" is never removed. So, we don't check rmdir
 	 * status here.
 	 */
-<<<<<<< HEAD
-}
-
-/*
- * check whether the @pc is valid for moving account and call
- * __mem_cgroup_move_account()
- */
-static int mem_cgroup_move_account(struct page_cgroup *pc,
-		struct mem_cgroup *from, struct mem_cgroup *to,
-		bool uncharge, int charge_size)
-{
-	int ret = -EINVAL;
-	unsigned long flags;
-	/*
-	 * The page is isolated from LRU. So, collapse function
-	 * will not handle this page. But page splitting can happen.
-	 * Do this check under compound_page_lock(). The caller should
-	 * hold it.
-	 */
-	if ((charge_size > PAGE_SIZE) && !PageTransHuge(pc->page))
-		return -EBUSY;
-
-	lock_page_cgroup(pc);
-	if (PageCgroupUsed(pc) && pc->mem_cgroup == from) {
-		move_lock_page_cgroup(pc, &flags);
-		__mem_cgroup_move_account(pc, from, to, uncharge, charge_size);
-		move_unlock_page_cgroup(pc, &flags);
-		ret = 0;
-	}
-=======
 	move_unlock_page_cgroup(pc, &flags);
 	ret = 0;
 unlock:
->>>>>>> 0ce790e7
 	unlock_page_cgroup(pc);
 	/*
 	 * check events
@@ -2493,13 +2346,8 @@
 	struct cgroup *cg = child->css.cgroup;
 	struct cgroup *pcg = cg->parent;
 	struct mem_cgroup *parent;
-<<<<<<< HEAD
-	int page_size = PAGE_SIZE;
-	unsigned long flags;
-=======
 	unsigned int nr_pages;
 	unsigned long uninitialized_var(flags);
->>>>>>> 0ce790e7
 	int ret;
 
 	/* Is ROOT ? */
@@ -2512,25 +2360,6 @@
 	if (isolate_lru_page(page))
 		goto put;
 
-<<<<<<< HEAD
-	if (PageTransHuge(page))
-		page_size = HPAGE_SIZE;
-
-	parent = mem_cgroup_from_cont(pcg);
-	ret = __mem_cgroup_try_charge(NULL, gfp_mask,
-				&parent, false, page_size);
-	if (ret || !parent)
-		goto put_back;
-
-	if (page_size > PAGE_SIZE)
-		flags = compound_lock_irqsave(page);
-
-	ret = mem_cgroup_move_account(pc, child, parent, true, page_size);
-	if (ret)
-		mem_cgroup_cancel_charge(parent, page_size);
-
-	if (page_size > PAGE_SIZE)
-=======
 	nr_pages = hpage_nr_pages(page);
 
 	parent = mem_cgroup_from_cont(pcg);
@@ -2546,7 +2375,6 @@
 		__mem_cgroup_cancel_charge(parent, nr_pages);
 
 	if (nr_pages > 1)
->>>>>>> 0ce790e7
 		compound_unlock_irqrestore(page, flags);
 put_back:
 	putback_lru_page(page);
@@ -2566,11 +2394,7 @@
 				gfp_t gfp_mask, enum charge_type ctype)
 {
 	struct mem_cgroup *mem = NULL;
-<<<<<<< HEAD
-	int page_size = PAGE_SIZE;
-=======
 	unsigned int nr_pages = 1;
->>>>>>> 0ce790e7
 	struct page_cgroup *pc;
 	bool oom = true;
 	int ret;
@@ -2588,11 +2412,7 @@
 	pc = lookup_page_cgroup(page);
 	BUG_ON(!pc); /* XXX: remove this and move pc lookup into commit */
 
-<<<<<<< HEAD
-	ret = __mem_cgroup_try_charge(mm, gfp_mask, &mem, oom, page_size);
-=======
 	ret = __mem_cgroup_try_charge(mm, gfp_mask, nr_pages, &mem, oom);
->>>>>>> 0ce790e7
 	if (ret || !mem)
 		return ret;
 
@@ -2867,11 +2687,6 @@
 static struct mem_cgroup *
 __mem_cgroup_uncharge_common(struct page *page, enum charge_type ctype)
 {
-<<<<<<< HEAD
-	int count;
-	struct page_cgroup *pc;
-=======
->>>>>>> 0ce790e7
 	struct mem_cgroup *mem = NULL;
 	unsigned int nr_pages = 1;
 	struct page_cgroup *pc;
@@ -2918,11 +2733,7 @@
 		break;
 	}
 
-<<<<<<< HEAD
-	mem_cgroup_charge_statistics(mem, PageCgroupCache(pc), -count);
-=======
 	mem_cgroup_charge_statistics(mem, PageCgroupCache(pc), -nr_pages);
->>>>>>> 0ce790e7
 
 	ClearPageCgroupUsed(pc);
 	/*
@@ -5218,13 +5029,8 @@
 			if (isolate_lru_page(page))
 				goto put;
 			pc = lookup_page_cgroup(page);
-<<<<<<< HEAD
-			if (!mem_cgroup_move_account(pc,
-					mc.from, mc.to, false, PAGE_SIZE)) {
-=======
 			if (!mem_cgroup_move_account(page, 1, pc,
 						     mc.from, mc.to, false)) {
->>>>>>> 0ce790e7
 				mc.precharge--;
 				/* we uncharge from mc.from later. */
 				mc.moved_charge++;
