--- conflicted
+++ resolved
@@ -46,19 +46,11 @@
 {
 	struct dentry *lower_dentry;
 	struct vfsmount *lower_mnt;
-<<<<<<< HEAD
-	struct dentry *dentry_save;
-	struct vfsmount *vfsmount_save;
-	int rc = 1;
-
-	if (nd->flags & LOOKUP_RCU)
-=======
 	struct dentry *dentry_save = NULL;
 	struct vfsmount *vfsmount_save = NULL;
 	int rc = 1;
 
 	if (nd && nd->flags & LOOKUP_RCU)
->>>>>>> 105e53f8
 		return -ECHILD;
 
 	lower_dentry = ecryptfs_dentry_to_lower(dentry);
