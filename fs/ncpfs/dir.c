/*
 *  dir.c
 *
 *  Copyright (C) 1995, 1996 by Volker Lendecke
 *  Modified for big endian by J.F. Chadima and David S. Miller
 *  Modified 1997 Peter Waltenberg, Bill Hawes, David Woodhouse for 2.1 dcache
 *  Modified 1998, 1999 Wolfram Pienkoss for NLS
 *  Modified 1999 Wolfram Pienkoss for directory caching
 *  Modified 2000 Ben Harris, University of Cambridge for NFS NS meta-info
 *
 */


#include <linux/time.h>
#include <linux/errno.h>
#include <linux/stat.h>
#include <linux/kernel.h>
#include <linux/vmalloc.h>
#include <linux/mm.h>
#include <linux/namei.h>
#include <asm/uaccess.h>
#include <asm/byteorder.h>

#include "ncp_fs.h"

static void ncp_read_volume_list(struct file *, void *, filldir_t,
				struct ncp_cache_control *);
static void ncp_do_readdir(struct file *, void *, filldir_t,
				struct ncp_cache_control *);

static int ncp_readdir(struct file *, void *, filldir_t);

static int ncp_create(struct inode *, struct dentry *, int, struct nameidata *);
static struct dentry *ncp_lookup(struct inode *, struct dentry *, struct nameidata *);
static int ncp_unlink(struct inode *, struct dentry *);
static int ncp_mkdir(struct inode *, struct dentry *, int);
static int ncp_rmdir(struct inode *, struct dentry *);
static int ncp_rename(struct inode *, struct dentry *,
	  	      struct inode *, struct dentry *);
static int ncp_mknod(struct inode * dir, struct dentry *dentry,
		     int mode, dev_t rdev);
#if defined(CONFIG_NCPFS_EXTRAS) || defined(CONFIG_NCPFS_NFS_NS)
extern int ncp_symlink(struct inode *, struct dentry *, const char *);
#else
#define ncp_symlink NULL
#endif
		      
const struct file_operations ncp_dir_operations =
{
	.llseek		= generic_file_llseek,
	.read		= generic_read_dir,
	.readdir	= ncp_readdir,
	.unlocked_ioctl	= ncp_ioctl,
#ifdef CONFIG_COMPAT
	.compat_ioctl	= ncp_compat_ioctl,
#endif
};

const struct inode_operations ncp_dir_inode_operations =
{
	.create		= ncp_create,
	.lookup		= ncp_lookup,
	.unlink		= ncp_unlink,
	.symlink	= ncp_symlink,
	.mkdir		= ncp_mkdir,
	.rmdir		= ncp_rmdir,
	.mknod		= ncp_mknod,
	.rename		= ncp_rename,
	.setattr	= ncp_notify_change,
};

/*
 * Dentry operations routines
 */
static int ncp_lookup_validate(struct dentry *, struct nameidata *);
static int ncp_hash_dentry(const struct dentry *, const struct inode *,
		struct qstr *);
static int ncp_compare_dentry(const struct dentry *, const struct inode *,
		const struct dentry *, const struct inode *,
		unsigned int, const char *, const struct qstr *);
static int ncp_delete_dentry(const struct dentry *);

const struct dentry_operations ncp_dentry_operations =
{
	.d_revalidate	= ncp_lookup_validate,
	.d_hash		= ncp_hash_dentry,
	.d_compare	= ncp_compare_dentry,
	.d_delete	= ncp_delete_dentry,
};

#define ncp_namespace(i)	(NCP_SERVER(i)->name_space[NCP_FINFO(i)->volNumber])

static inline int ncp_preserve_entry_case(struct inode *i, __u32 nscreator)
{
#ifdef CONFIG_NCPFS_SMALLDOS
	int ns = ncp_namespace(i);

	if ((ns == NW_NS_DOS)
#ifdef CONFIG_NCPFS_OS2_NS
		|| ((ns == NW_NS_OS2) && (nscreator == NW_NS_DOS))
#endif /* CONFIG_NCPFS_OS2_NS */
	   )
		return 0;
#endif /* CONFIG_NCPFS_SMALLDOS */
	return 1;
}

#define ncp_preserve_case(i)	(ncp_namespace(i) != NW_NS_DOS)

static inline int ncp_case_sensitive(const struct inode *i)
{
#ifdef CONFIG_NCPFS_NFS_NS
	return ncp_namespace(i) == NW_NS_NFS;
#else
	return 0;
#endif /* CONFIG_NCPFS_NFS_NS */
}

#define ncp_namespace(i)	(NCP_SERVER(i)->name_space[NCP_FINFO(i)->volNumber])

static inline int ncp_preserve_entry_case(struct inode *i, __u32 nscreator)
{
#ifdef CONFIG_NCPFS_SMALLDOS
	int ns = ncp_namespace(i);

	if ((ns == NW_NS_DOS)
#ifdef CONFIG_NCPFS_OS2_NS
		|| ((ns == NW_NS_OS2) && (nscreator == NW_NS_DOS))
#endif /* CONFIG_NCPFS_OS2_NS */
	   )
		return 0;
#endif /* CONFIG_NCPFS_SMALLDOS */
	return 1;
}

#define ncp_preserve_case(i)	(ncp_namespace(i) != NW_NS_DOS)

static inline int ncp_case_sensitive(struct dentry *dentry)
{
#ifdef CONFIG_NCPFS_NFS_NS
	return ncp_namespace(dentry->d_inode) == NW_NS_NFS;
#else
	return 0;
#endif /* CONFIG_NCPFS_NFS_NS */
}

/*
 * Note: leave the hash unchanged if the directory
 * is case-sensitive.
 */
static int 
ncp_hash_dentry(const struct dentry *dentry, const struct inode *inode,
		struct qstr *this)
{
<<<<<<< HEAD
	if (!ncp_case_sensitive(dentry)) {
=======
	if (!ncp_case_sensitive(inode)) {
		struct super_block *sb = dentry->d_sb;
>>>>>>> 3cbea436
		struct nls_table *t;
		unsigned long hash;
		int i;

<<<<<<< HEAD
		t = NCP_IO_TABLE(dentry);
=======
		t = NCP_IO_TABLE(sb);
>>>>>>> 3cbea436
		hash = init_name_hash();
		for (i=0; i<this->len ; i++)
			hash = partial_name_hash(ncp_tolower(t, this->name[i]),
									hash);
		this->hash = end_name_hash(hash);
	}
	return 0;
}

static int
ncp_compare_dentry(const struct dentry *parent, const struct inode *pinode,
		const struct dentry *dentry, const struct inode *inode,
		unsigned int len, const char *str, const struct qstr *name)
{
	if (len != name->len)
		return 1;

<<<<<<< HEAD
	if (ncp_case_sensitive(dentry))
		return strncmp(a->name, b->name, a->len);
=======
	if (ncp_case_sensitive(pinode))
		return strncmp(str, name->name, len);
>>>>>>> 3cbea436

	return ncp_strnicmp(NCP_IO_TABLE(pinode->i_sb), str, name->name, len);
}

/*
 * This is the callback from dput() when d_count is going to 0.
 * We use this to unhash dentries with bad inodes.
 * Closing files can be safely postponed until iput() - it's done there anyway.
 */
static int
ncp_delete_dentry(const struct dentry * dentry)
{
	struct inode *inode = dentry->d_inode;

	if (inode) {
		if (is_bad_inode(inode))
			return 1;
	} else
	{
	/* N.B. Unhash negative dentries? */
	}
	return 0;
}

static inline int
ncp_single_volume(struct ncp_server *server)
{
	return (server->m.mounted_vol[0] != '\0');
}

static inline int ncp_is_server_root(struct inode *inode)
{
	return (!ncp_single_volume(NCP_SERVER(inode)) &&
		inode == inode->i_sb->s_root->d_inode);
}


/*
 * This is the callback when the dcache has a lookup hit.
 */


#ifdef CONFIG_NCPFS_STRONG
/* try to delete a readonly file (NW R bit set) */

static int
ncp_force_unlink(struct inode *dir, struct dentry* dentry)
{
        int res=0x9c,res2;
	struct nw_modify_dos_info info;
	__le32 old_nwattr;
	struct inode *inode;

	memset(&info, 0, sizeof(info));
	
        /* remove the Read-Only flag on the NW server */
	inode = dentry->d_inode;

	old_nwattr = NCP_FINFO(inode)->nwattr;
	info.attributes = old_nwattr & ~(aRONLY|aDELETEINHIBIT|aRENAMEINHIBIT);
	res2 = ncp_modify_file_or_subdir_dos_info_path(NCP_SERVER(inode), inode, NULL, DM_ATTRIBUTES, &info);
	if (res2)
		goto leave_me;

        /* now try again the delete operation */
        res = ncp_del_file_or_subdir2(NCP_SERVER(dir), dentry);

        if (res)  /* delete failed, set R bit again */
        {
		info.attributes = old_nwattr;
		res2 = ncp_modify_file_or_subdir_dos_info_path(NCP_SERVER(inode), inode, NULL, DM_ATTRIBUTES, &info);
		if (res2)
                        goto leave_me;
        }
leave_me:
        return(res);
}
#endif	/* CONFIG_NCPFS_STRONG */

#ifdef CONFIG_NCPFS_STRONG
static int
ncp_force_rename(struct inode *old_dir, struct dentry* old_dentry, char *_old_name,
                 struct inode *new_dir, struct dentry* new_dentry, char *_new_name)
{
	struct nw_modify_dos_info info;
        int res=0x90,res2;
	struct inode *old_inode = old_dentry->d_inode;
	__le32 old_nwattr = NCP_FINFO(old_inode)->nwattr;
	__le32 new_nwattr = 0; /* shut compiler warning */
	int old_nwattr_changed = 0;
	int new_nwattr_changed = 0;

	memset(&info, 0, sizeof(info));
	
        /* remove the Read-Only flag on the NW server */

	info.attributes = old_nwattr & ~(aRONLY|aRENAMEINHIBIT|aDELETEINHIBIT);
	res2 = ncp_modify_file_or_subdir_dos_info_path(NCP_SERVER(old_inode), old_inode, NULL, DM_ATTRIBUTES, &info);
	if (!res2)
		old_nwattr_changed = 1;
	if (new_dentry && new_dentry->d_inode) {
		new_nwattr = NCP_FINFO(new_dentry->d_inode)->nwattr;
		info.attributes = new_nwattr & ~(aRONLY|aRENAMEINHIBIT|aDELETEINHIBIT);
		res2 = ncp_modify_file_or_subdir_dos_info_path(NCP_SERVER(new_dir), new_dir, _new_name, DM_ATTRIBUTES, &info);
		if (!res2)
			new_nwattr_changed = 1;
	}
        /* now try again the rename operation */
	/* but only if something really happened */
	if (new_nwattr_changed || old_nwattr_changed) {
	        res = ncp_ren_or_mov_file_or_subdir(NCP_SERVER(old_dir),
        	                                    old_dir, _old_name,
                	                            new_dir, _new_name);
	} 
	if (res)
		goto leave_me;
	/* file was successfully renamed, so:
	   do not set attributes on old file - it no longer exists
	   copy attributes from old file to new */
	new_nwattr_changed = old_nwattr_changed;
	new_nwattr = old_nwattr;
	old_nwattr_changed = 0;
	
leave_me:;
	if (old_nwattr_changed) {
		info.attributes = old_nwattr;
		res2 = ncp_modify_file_or_subdir_dos_info_path(NCP_SERVER(old_inode), old_inode, NULL, DM_ATTRIBUTES, &info);
		/* ignore errors */
	}
	if (new_nwattr_changed)	{
		info.attributes = new_nwattr;
		res2 = ncp_modify_file_or_subdir_dos_info_path(NCP_SERVER(new_dir), new_dir, _new_name, DM_ATTRIBUTES, &info);
		/* ignore errors */
	}
        return(res);
}
#endif	/* CONFIG_NCPFS_STRONG */


static int
ncp_lookup_validate(struct dentry *dentry, struct nameidata *nd)
{
	struct ncp_server *server;
	struct dentry *parent;
	struct inode *dir;
	struct ncp_entry_info finfo;
	int res, val = 0, len;
	__u8 __name[NCP_MAXPATHLEN + 1];

	if (dentry == dentry->d_sb->s_root)
		return 1;

	if (nd->flags & LOOKUP_RCU)
		return -ECHILD;

	parent = dget_parent(dentry);
	dir = parent->d_inode;

	if (!dentry->d_inode)
		goto finished;

	server = NCP_SERVER(dir);

	/*
	 * Inspired by smbfs:
	 * The default validation is based on dentry age:
	 * We set the max age at mount time.  (But each
	 * successful server lookup renews the timestamp.)
	 */
	val = NCP_TEST_AGE(server, dentry);
	if (val)
		goto finished;

	DDPRINTK("ncp_lookup_validate: %s/%s not valid, age=%ld, server lookup\n",
		dentry->d_parent->d_name.name, dentry->d_name.name,
		NCP_GET_AGE(dentry));

	len = sizeof(__name);
	if (ncp_is_server_root(dir)) {
		res = ncp_io2vol(server, __name, &len, dentry->d_name.name,
				 dentry->d_name.len, 1);
		if (!res) {
			res = ncp_lookup_volume(server, __name, &(finfo.i));
			if (!res)
				ncp_update_known_namespace(server, finfo.i.volNumber, NULL);
		}
	} else {
		res = ncp_io2vol(server, __name, &len, dentry->d_name.name,
				 dentry->d_name.len, !ncp_preserve_case(dir));
		if (!res)
			res = ncp_obtain_info(server, dir, __name, &(finfo.i));
	}
	finfo.volume = finfo.i.volNumber;
	DDPRINTK("ncp_lookup_validate: looked for %s/%s, res=%d\n",
		dentry->d_parent->d_name.name, __name, res);
	/*
	 * If we didn't find it, or if it has a different dirEntNum to
	 * what we remember, it's not valid any more.
	 */
	if (!res) {
		struct inode *inode = dentry->d_inode;

		mutex_lock(&inode->i_mutex);
		if (finfo.i.dirEntNum == NCP_FINFO(inode)->dirEntNum) {
			ncp_new_dentry(dentry);
			val=1;
		} else
			DDPRINTK("ncp_lookup_validate: found, but dirEntNum changed\n");

		ncp_update_inode2(inode, &finfo);
		mutex_unlock(&inode->i_mutex);
	}

finished:
	DDPRINTK("ncp_lookup_validate: result=%d\n", val);
	dput(parent);
	return val;
}

static struct dentry *
ncp_dget_fpos(struct dentry *dentry, struct dentry *parent, unsigned long fpos)
{
	struct dentry *dent = dentry;
	struct list_head *next;

	if (d_validate(dent, parent)) {
		if (dent->d_name.len <= NCP_MAXPATHLEN &&
		    (unsigned long)dent->d_fsdata == fpos) {
			if (!dent->d_inode) {
				dput(dent);
				dent = NULL;
			}
			return dent;
		}
		dput(dent);
	}

	/* If a pointer is invalid, we search the dentry. */
	spin_lock(&parent->d_lock);
	next = parent->d_subdirs.next;
	while (next != &parent->d_subdirs) {
		dent = list_entry(next, struct dentry, d_u.d_child);
		if ((unsigned long)dent->d_fsdata == fpos) {
			if (dent->d_inode)
				dget(dent);
			else
				dent = NULL;
			spin_unlock(&parent->d_lock);
			goto out;
		}
		next = next->next;
	}
	spin_unlock(&parent->d_lock);
	return NULL;

out:
	return dent;
}

static time_t ncp_obtain_mtime(struct dentry *dentry)
{
	struct inode *inode = dentry->d_inode;
	struct ncp_server *server = NCP_SERVER(inode);
	struct nw_info_struct i;

	if (!ncp_conn_valid(server) || ncp_is_server_root(inode))
		return 0;

	if (ncp_obtain_info(server, inode, NULL, &i))
		return 0;

	return ncp_date_dos2unix(i.modifyTime, i.modifyDate);
}

static int ncp_readdir(struct file *filp, void *dirent, filldir_t filldir)
{
	struct dentry *dentry = filp->f_path.dentry;
	struct inode *inode = dentry->d_inode;
	struct page *page = NULL;
	struct ncp_server *server = NCP_SERVER(inode);
	union  ncp_dir_cache *cache = NULL;
	struct ncp_cache_control ctl;
	int result, mtime_valid = 0;
	time_t mtime = 0;

	ctl.page  = NULL;
	ctl.cache = NULL;

	DDPRINTK("ncp_readdir: reading %s/%s, pos=%d\n",
		dentry->d_parent->d_name.name, dentry->d_name.name,
		(int) filp->f_pos);

	result = -EIO;
	/* Do not generate '.' and '..' when server is dead. */
	if (!ncp_conn_valid(server))
		goto out;

	result = 0;
	if (filp->f_pos == 0) {
		if (filldir(dirent, ".", 1, 0, inode->i_ino, DT_DIR))
			goto out;
		filp->f_pos = 1;
	}
	if (filp->f_pos == 1) {
		if (filldir(dirent, "..", 2, 1, parent_ino(dentry), DT_DIR))
			goto out;
		filp->f_pos = 2;
	}

	page = grab_cache_page(&inode->i_data, 0);
	if (!page)
		goto read_really;

	ctl.cache = cache = kmap(page);
	ctl.head  = cache->head;

	if (!PageUptodate(page) || !ctl.head.eof)
		goto init_cache;

	if (filp->f_pos == 2) {
		if (jiffies - ctl.head.time >= NCP_MAX_AGE(server))
			goto init_cache;

		mtime = ncp_obtain_mtime(dentry);
		mtime_valid = 1;
		if ((!mtime) || (mtime != ctl.head.mtime))
			goto init_cache;
	}

	if (filp->f_pos > ctl.head.end)
		goto finished;

	ctl.fpos = filp->f_pos + (NCP_DIRCACHE_START - 2);
	ctl.ofs  = ctl.fpos / NCP_DIRCACHE_SIZE;
	ctl.idx  = ctl.fpos % NCP_DIRCACHE_SIZE;

	for (;;) {
		if (ctl.ofs != 0) {
			ctl.page = find_lock_page(&inode->i_data, ctl.ofs);
			if (!ctl.page)
				goto invalid_cache;
			ctl.cache = kmap(ctl.page);
			if (!PageUptodate(ctl.page))
				goto invalid_cache;
		}
		while (ctl.idx < NCP_DIRCACHE_SIZE) {
			struct dentry *dent;
			int res;

			dent = ncp_dget_fpos(ctl.cache->dentry[ctl.idx],
						dentry, filp->f_pos);
			if (!dent)
				goto invalid_cache;
			res = filldir(dirent, dent->d_name.name,
					dent->d_name.len, filp->f_pos,
					dent->d_inode->i_ino, DT_UNKNOWN);
			dput(dent);
			if (res)
				goto finished;
			filp->f_pos += 1;
			ctl.idx += 1;
			if (filp->f_pos > ctl.head.end)
				goto finished;
		}
		if (ctl.page) {
			kunmap(ctl.page);
			SetPageUptodate(ctl.page);
			unlock_page(ctl.page);
			page_cache_release(ctl.page);
			ctl.page = NULL;
		}
		ctl.idx  = 0;
		ctl.ofs += 1;
	}
invalid_cache:
	if (ctl.page) {
		kunmap(ctl.page);
		unlock_page(ctl.page);
		page_cache_release(ctl.page);
		ctl.page = NULL;
	}
	ctl.cache = cache;
init_cache:
	ncp_invalidate_dircache_entries(dentry);
	if (!mtime_valid) {
		mtime = ncp_obtain_mtime(dentry);
		mtime_valid = 1;
	}
	ctl.head.mtime = mtime;
	ctl.head.time = jiffies;
	ctl.head.eof = 0;
	ctl.fpos = 2;
	ctl.ofs = 0;
	ctl.idx = NCP_DIRCACHE_START;
	ctl.filled = 0;
	ctl.valid  = 1;
read_really:
	if (ncp_is_server_root(inode)) {
		ncp_read_volume_list(filp, dirent, filldir, &ctl);
	} else {
		ncp_do_readdir(filp, dirent, filldir, &ctl);
	}
	ctl.head.end = ctl.fpos - 1;
	ctl.head.eof = ctl.valid;
finished:
	if (ctl.page) {
		kunmap(ctl.page);
		SetPageUptodate(ctl.page);
		unlock_page(ctl.page);
		page_cache_release(ctl.page);
	}
	if (page) {
		cache->head = ctl.head;
		kunmap(page);
		SetPageUptodate(page);
		unlock_page(page);
		page_cache_release(page);
	}
out:
	return result;
}

static int
ncp_fill_cache(struct file *filp, void *dirent, filldir_t filldir,
		struct ncp_cache_control *ctrl, struct ncp_entry_info *entry,
		int inval_childs)
{
	struct dentry *newdent, *dentry = filp->f_path.dentry;
	struct inode *dir = dentry->d_inode;
	struct ncp_cache_control ctl = *ctrl;
	struct qstr qname;
	int valid = 0;
	int hashed = 0;
	ino_t ino = 0;
	__u8 __name[NCP_MAXPATHLEN + 1];

	qname.len = sizeof(__name);
	if (ncp_vol2io(NCP_SERVER(dir), __name, &qname.len,
			entry->i.entryName, entry->i.nameLen,
			!ncp_preserve_entry_case(dir, entry->i.NSCreator)))
		return 1; /* I'm not sure */

	qname.name = __name;
	qname.hash = full_name_hash(qname.name, qname.len);

	if (dentry->d_op && dentry->d_op->d_hash)
		if (dentry->d_op->d_hash(dentry, dentry->d_inode, &qname) != 0)
			goto end_advance;

	newdent = d_lookup(dentry, &qname);

	if (!newdent) {
		newdent = d_alloc(dentry, &qname);
		if (!newdent)
			goto end_advance;
	} else {
		hashed = 1;

		/* If case sensitivity changed for this volume, all entries below this one
		   should be thrown away.  This entry itself is not affected, as its case
		   sensitivity is controlled by its own parent. */
		if (inval_childs)
			shrink_dcache_parent(newdent);

		/*
<<<<<<< HEAD
		 * It is not as dangerous as it looks.  NetWare's OS2 namespace is
		 * case preserving yet case insensitive.  So we update dentry's name
		 * as received from server.  We found dentry via d_lookup with our
		 * hash, so we know that hash does not change, and so replacing name
		 * should be reasonably safe.
		 */
		if (qname.len == newdent->d_name.len &&
		    memcmp(newdent->d_name.name, qname.name, newdent->d_name.len)) {
			struct inode *inode = newdent->d_inode;

			/*
			 * Inside ncpfs all uses of d_name are either for debugging,
			 * or on functions which acquire inode mutex (mknod, creat,
			 * lookup).  So grab i_mutex here, to be sure.  d_path
			 * uses dcache_lock when generating path, so we should too.
			 * And finally d_compare is protected by dentry's d_lock, so
			 * here we go.
			 */
			if (inode)
				mutex_lock(&inode->i_mutex);
			spin_lock(&dcache_lock);
			spin_lock(&newdent->d_lock);
			memcpy((char *) newdent->d_name.name, qname.name,
								newdent->d_name.len);
			spin_unlock(&newdent->d_lock);
			spin_unlock(&dcache_lock);
			if (inode)
				mutex_unlock(&inode->i_mutex);
		}
=======
		 * NetWare's OS2 namespace is case preserving yet case
		 * insensitive.  So we update dentry's name as received from
		 * server. Parent dir's i_mutex is locked because we're in
		 * readdir.
		 */
		dentry_update_name_case(newdent, &qname);
>>>>>>> 3cbea436
	}

	if (!newdent->d_inode) {
		struct inode *inode;

		entry->opened = 0;
		entry->ino = iunique(dir->i_sb, 2);
		inode = ncp_iget(dir->i_sb, entry);
		if (inode) {
<<<<<<< HEAD
			newdent->d_op = &ncp_dentry_operations;
=======
>>>>>>> 3cbea436
			d_instantiate(newdent, inode);
			if (!hashed)
				d_rehash(newdent);
		}
	} else {
		struct inode *inode = newdent->d_inode;

<<<<<<< HEAD
		mutex_lock(&inode->i_mutex);
=======
		mutex_lock_nested(&inode->i_mutex, I_MUTEX_CHILD);
>>>>>>> 3cbea436
		ncp_update_inode2(inode, entry);
		mutex_unlock(&inode->i_mutex);
	}

	if (newdent->d_inode) {
		ino = newdent->d_inode->i_ino;
		newdent->d_fsdata = (void *) ctl.fpos;
		ncp_new_dentry(newdent);
	}

	if (ctl.idx >= NCP_DIRCACHE_SIZE) {
		if (ctl.page) {
			kunmap(ctl.page);
			SetPageUptodate(ctl.page);
			unlock_page(ctl.page);
			page_cache_release(ctl.page);
		}
		ctl.cache = NULL;
		ctl.idx  -= NCP_DIRCACHE_SIZE;
		ctl.ofs  += 1;
		ctl.page  = grab_cache_page(&dir->i_data, ctl.ofs);
		if (ctl.page)
			ctl.cache = kmap(ctl.page);
	}
	if (ctl.cache) {
		ctl.cache->dentry[ctl.idx] = newdent;
		valid = 1;
	}
	dput(newdent);
end_advance:
	if (!valid)
		ctl.valid = 0;
	if (!ctl.filled && (ctl.fpos == filp->f_pos)) {
		if (!ino)
			ino = find_inode_number(dentry, &qname);
		if (!ino)
			ino = iunique(dir->i_sb, 2);
		ctl.filled = filldir(dirent, qname.name, qname.len,
				     filp->f_pos, ino, DT_UNKNOWN);
		if (!ctl.filled)
			filp->f_pos += 1;
	}
	ctl.fpos += 1;
	ctl.idx  += 1;
	*ctrl = ctl;
	return (ctl.valid || !ctl.filled);
}

static void
ncp_read_volume_list(struct file *filp, void *dirent, filldir_t filldir,
			struct ncp_cache_control *ctl)
{
	struct dentry *dentry = filp->f_path.dentry;
	struct inode *inode = dentry->d_inode;
	struct ncp_server *server = NCP_SERVER(inode);
	struct ncp_volume_info info;
	struct ncp_entry_info entry;
	int i;

	DPRINTK("ncp_read_volume_list: pos=%ld\n",
			(unsigned long) filp->f_pos);

	for (i = 0; i < NCP_NUMBER_OF_VOLUMES; i++) {
		int inval_dentry;

		if (ncp_get_volume_info_with_number(server, i, &info) != 0)
			return;
		if (!strlen(info.volume_name))
			continue;

		DPRINTK("ncp_read_volume_list: found vol: %s\n",
			info.volume_name);

		if (ncp_lookup_volume(server, info.volume_name,
					&entry.i)) {
			DPRINTK("ncpfs: could not lookup vol %s\n",
				info.volume_name);
			continue;
		}
		inval_dentry = ncp_update_known_namespace(server, entry.i.volNumber, NULL);
		entry.volume = entry.i.volNumber;
		if (!ncp_fill_cache(filp, dirent, filldir, ctl, &entry, inval_dentry))
			return;
	}
}

static void
ncp_do_readdir(struct file *filp, void *dirent, filldir_t filldir,
						struct ncp_cache_control *ctl)
{
	struct dentry *dentry = filp->f_path.dentry;
	struct inode *dir = dentry->d_inode;
	struct ncp_server *server = NCP_SERVER(dir);
	struct nw_search_sequence seq;
	struct ncp_entry_info entry;
	int err;
	void* buf;
	int more;
	size_t bufsize;

	DPRINTK("ncp_do_readdir: %s/%s, fpos=%ld\n",
		dentry->d_parent->d_name.name, dentry->d_name.name,
		(unsigned long) filp->f_pos);
	PPRINTK("ncp_do_readdir: init %s, volnum=%d, dirent=%u\n",
		dentry->d_name.name, NCP_FINFO(dir)->volNumber,
		NCP_FINFO(dir)->dirEntNum);

	err = ncp_initialize_search(server, dir, &seq);
	if (err) {
		DPRINTK("ncp_do_readdir: init failed, err=%d\n", err);
		return;
	}
	/* We MUST NOT use server->buffer_size handshaked with server if we are
	   using UDP, as for UDP server uses max. buffer size determined by
	   MTU, and for TCP server uses hardwired value 65KB (== 66560 bytes). 
	   So we use 128KB, just to be sure, as there is no way how to know
	   this value in advance. */
	bufsize = 131072;
	buf = vmalloc(bufsize);
	if (!buf)
		return;
	do {
		int cnt;
		char* rpl;
		size_t rpls;

		err = ncp_search_for_fileset(server, &seq, &more, &cnt, buf, bufsize, &rpl, &rpls);
		if (err)		/* Error */
			break;
		if (!cnt)		/* prevent endless loop */
			break;
		while (cnt--) {
			size_t onerpl;
			
			if (rpls < offsetof(struct nw_info_struct, entryName))
				break;	/* short packet */
			ncp_extract_file_info(rpl, &entry.i);
			onerpl = offsetof(struct nw_info_struct, entryName) + entry.i.nameLen;
			if (rpls < onerpl)
				break;	/* short packet */
			(void)ncp_obtain_nfs_info(server, &entry.i);
			rpl += onerpl;
			rpls -= onerpl;
			entry.volume = entry.i.volNumber;
			if (!ncp_fill_cache(filp, dirent, filldir, ctl, &entry, 0))
				break;
		}
	} while (more);
	vfree(buf);
	return;
}

int ncp_conn_logged_in(struct super_block *sb)
{
	struct ncp_server* server = NCP_SBP(sb);
	int result;

	if (ncp_single_volume(server)) {
		int len;
		struct dentry* dent;
		__u32 volNumber;
		__le32 dirEntNum;
		__le32 DosDirNum;
		__u8 __name[NCP_MAXPATHLEN + 1];

		len = sizeof(__name);
		result = ncp_io2vol(server, __name, &len, server->m.mounted_vol,
				    strlen(server->m.mounted_vol), 1);
		if (result)
			goto out;
		result = -ENOENT;
		if (ncp_get_volume_root(server, __name, &volNumber, &dirEntNum, &DosDirNum)) {
			PPRINTK("ncp_conn_logged_in: %s not found\n",
				server->m.mounted_vol);
			goto out;
		}
		dent = sb->s_root;
		if (dent) {
			struct inode* ino = dent->d_inode;
			if (ino) {
				ncp_update_known_namespace(server, volNumber, NULL);
				NCP_FINFO(ino)->volNumber = volNumber;
				NCP_FINFO(ino)->dirEntNum = dirEntNum;
				NCP_FINFO(ino)->DosDirNum = DosDirNum;
				result = 0;
			} else {
				DPRINTK("ncpfs: sb->s_root->d_inode == NULL!\n");
			}
		} else {
			DPRINTK("ncpfs: sb->s_root == NULL!\n");
		}
	} else
		result = 0;

out:
	return result;
}

static struct dentry *ncp_lookup(struct inode *dir, struct dentry *dentry, struct nameidata *nd)
{
	struct ncp_server *server = NCP_SERVER(dir);
	struct inode *inode = NULL;
	struct ncp_entry_info finfo;
	int error, res, len;
	__u8 __name[NCP_MAXPATHLEN + 1];

	error = -EIO;
	if (!ncp_conn_valid(server))
		goto finished;

	PPRINTK("ncp_lookup: server lookup for %s/%s\n",
		dentry->d_parent->d_name.name, dentry->d_name.name);

	len = sizeof(__name);
	if (ncp_is_server_root(dir)) {
		res = ncp_io2vol(server, __name, &len, dentry->d_name.name,
				 dentry->d_name.len, 1);
		if (!res)
			res = ncp_lookup_volume(server, __name, &(finfo.i));
			if (!res)
				ncp_update_known_namespace(server, finfo.i.volNumber, NULL);
	} else {
		res = ncp_io2vol(server, __name, &len, dentry->d_name.name,
				 dentry->d_name.len, !ncp_preserve_case(dir));
		if (!res)
			res = ncp_obtain_info(server, dir, __name, &(finfo.i));
	}
	PPRINTK("ncp_lookup: looked for %s/%s, res=%d\n",
		dentry->d_parent->d_name.name, __name, res);
	/*
	 * If we didn't find an entry, make a negative dentry.
	 */
	if (res)
		goto add_entry;

	/*
	 * Create an inode for the entry.
	 */
	finfo.opened = 0;
	finfo.ino = iunique(dir->i_sb, 2);
	finfo.volume = finfo.i.volNumber;
	error = -EACCES;
	inode = ncp_iget(dir->i_sb, &finfo);

	if (inode) {
		ncp_new_dentry(dentry);
add_entry:
		d_add(dentry, inode);
		error = 0;
	}

finished:
	PPRINTK("ncp_lookup: result=%d\n", error);
	return ERR_PTR(error);
}

/*
 * This code is common to create, mkdir, and mknod.
 */
static int ncp_instantiate(struct inode *dir, struct dentry *dentry,
			struct ncp_entry_info *finfo)
{
	struct inode *inode;
	int error = -EINVAL;

	finfo->ino = iunique(dir->i_sb, 2);
	inode = ncp_iget(dir->i_sb, finfo);
	if (!inode)
		goto out_close;
	d_instantiate(dentry,inode);
	error = 0;
out:
	return error;

out_close:
	PPRINTK("ncp_instantiate: %s/%s failed, closing file\n",
		dentry->d_parent->d_name.name, dentry->d_name.name);
	ncp_close_file(NCP_SERVER(dir), finfo->file_handle);
	goto out;
}

int ncp_create_new(struct inode *dir, struct dentry *dentry, int mode,
		   dev_t rdev, __le32 attributes)
{
	struct ncp_server *server = NCP_SERVER(dir);
	struct ncp_entry_info finfo;
	int error, result, len;
	int opmode;
	__u8 __name[NCP_MAXPATHLEN + 1];
	
	PPRINTK("ncp_create_new: creating %s/%s, mode=%x\n",
		dentry->d_parent->d_name.name, dentry->d_name.name, mode);

	ncp_age_dentry(server, dentry);
	len = sizeof(__name);
	error = ncp_io2vol(server, __name, &len, dentry->d_name.name,
			   dentry->d_name.len, !ncp_preserve_case(dir));
	if (error)
		goto out;

	error = -EACCES;
	
	if (S_ISREG(mode) && 
	    (server->m.flags & NCP_MOUNT_EXTRAS) && 
	    (mode & S_IXUGO))
		attributes |= aSYSTEM | aSHARED;
	
	result = ncp_open_create_file_or_subdir(server, dir, __name,
				OC_MODE_CREATE | OC_MODE_OPEN | OC_MODE_REPLACE,
				attributes, AR_READ | AR_WRITE, &finfo);
	opmode = O_RDWR;
	if (result) {
		result = ncp_open_create_file_or_subdir(server, dir, __name,
				OC_MODE_CREATE | OC_MODE_OPEN | OC_MODE_REPLACE,
				attributes, AR_WRITE, &finfo);
		if (result) {
			if (result == 0x87)
				error = -ENAMETOOLONG;
			else if (result < 0)
				error = result;
			DPRINTK("ncp_create: %s/%s failed\n",
				dentry->d_parent->d_name.name, dentry->d_name.name);
			goto out;
		}
		opmode = O_WRONLY;
	}
	finfo.access = opmode;
	if (ncp_is_nfs_extras(server, finfo.volume)) {
		finfo.i.nfs.mode = mode;
		finfo.i.nfs.rdev = new_encode_dev(rdev);
		if (ncp_modify_nfs_info(server, finfo.volume,
					finfo.i.dirEntNum,
					mode, new_encode_dev(rdev)) != 0)
			goto out;
	}

	error = ncp_instantiate(dir, dentry, &finfo);
out:
	return error;
}

static int ncp_create(struct inode *dir, struct dentry *dentry, int mode,
		struct nameidata *nd)
{
	return ncp_create_new(dir, dentry, mode, 0, 0);
}

static int ncp_mkdir(struct inode *dir, struct dentry *dentry, int mode)
{
	struct ncp_entry_info finfo;
	struct ncp_server *server = NCP_SERVER(dir);
	int error, len;
	__u8 __name[NCP_MAXPATHLEN + 1];

	DPRINTK("ncp_mkdir: making %s/%s\n",
		dentry->d_parent->d_name.name, dentry->d_name.name);

	ncp_age_dentry(server, dentry);
	len = sizeof(__name);
	error = ncp_io2vol(server, __name, &len, dentry->d_name.name,
			   dentry->d_name.len, !ncp_preserve_case(dir));
	if (error)
		goto out;

	error = ncp_open_create_file_or_subdir(server, dir, __name,
					   OC_MODE_CREATE, aDIR,
					   cpu_to_le16(0xffff),
					   &finfo);
	if (error == 0) {
		if (ncp_is_nfs_extras(server, finfo.volume)) {
			mode |= S_IFDIR;
			finfo.i.nfs.mode = mode;
			if (ncp_modify_nfs_info(server,
						finfo.volume,
						finfo.i.dirEntNum,
						mode, 0) != 0)
				goto out;
		}
		error = ncp_instantiate(dir, dentry, &finfo);
	} else if (error > 0) {
		error = -EACCES;
	}
out:
	return error;
}

static int ncp_rmdir(struct inode *dir, struct dentry *dentry)
{
	struct ncp_server *server = NCP_SERVER(dir);
	int error, result, len;
	__u8 __name[NCP_MAXPATHLEN + 1];

	DPRINTK("ncp_rmdir: removing %s/%s\n",
		dentry->d_parent->d_name.name, dentry->d_name.name);

	error = -EBUSY;
	if (!d_unhashed(dentry))
		goto out;

	len = sizeof(__name);
	error = ncp_io2vol(server, __name, &len, dentry->d_name.name,
			   dentry->d_name.len, !ncp_preserve_case(dir));
	if (error)
		goto out;

	result = ncp_del_file_or_subdir(server, dir, __name);
	switch (result) {
		case 0x00:
			error = 0;
			break;
		case 0x85:	/* unauthorized to delete file */
		case 0x8A:	/* unauthorized to delete file */
			error = -EACCES;
			break;
		case 0x8F:
		case 0x90:	/* read only */
			error = -EPERM;
			break;
		case 0x9F:	/* in use by another client */
			error = -EBUSY;
			break;
		case 0xA0:	/* directory not empty */
			error = -ENOTEMPTY;
			break;
		case 0xFF:	/* someone deleted file */
			error = -ENOENT;
			break;
		default:
			error = result < 0 ? result : -EACCES;
			break;
       	}
out:
	return error;
}

static int ncp_unlink(struct inode *dir, struct dentry *dentry)
{
	struct inode *inode = dentry->d_inode;
	struct ncp_server *server;
	int error;

	server = NCP_SERVER(dir);
	DPRINTK("ncp_unlink: unlinking %s/%s\n",
		dentry->d_parent->d_name.name, dentry->d_name.name);
	
	/*
	 * Check whether to close the file ...
	 */
	if (inode) {
		PPRINTK("ncp_unlink: closing file\n");
		ncp_make_closed(inode);
	}

	error = ncp_del_file_or_subdir2(server, dentry);
#ifdef CONFIG_NCPFS_STRONG
	/* 9C is Invalid path.. It should be 8F, 90 - read only, but
	   it is not :-( */
	if ((error == 0x9C || error == 0x90) && server->m.flags & NCP_MOUNT_STRONG) { /* R/O */
		error = ncp_force_unlink(dir, dentry);
	}
#endif
	switch (error) {
		case 0x00:
			DPRINTK("ncp: removed %s/%s\n",
				dentry->d_parent->d_name.name, dentry->d_name.name);
			break;
		case 0x85:
		case 0x8A:
			error = -EACCES;
			break;
		case 0x8D:	/* some files in use */
		case 0x8E:	/* all files in use */
			error = -EBUSY;
			break;
		case 0x8F:	/* some read only */
		case 0x90:	/* all read only */
		case 0x9C:	/* !!! returned when in-use or read-only by NW4 */
			error = -EPERM;
			break;
		case 0xFF:
			error = -ENOENT;
			break;
		default:
			error = error < 0 ? error : -EACCES;
			break;
	}
	return error;
}

static int ncp_rename(struct inode *old_dir, struct dentry *old_dentry,
		      struct inode *new_dir, struct dentry *new_dentry)
{
	struct ncp_server *server = NCP_SERVER(old_dir);
	int error;
	int old_len, new_len;
	__u8 __old_name[NCP_MAXPATHLEN + 1], __new_name[NCP_MAXPATHLEN + 1];

	DPRINTK("ncp_rename: %s/%s to %s/%s\n",
		old_dentry->d_parent->d_name.name, old_dentry->d_name.name,
		new_dentry->d_parent->d_name.name, new_dentry->d_name.name);

	ncp_age_dentry(server, old_dentry);
	ncp_age_dentry(server, new_dentry);

	old_len = sizeof(__old_name);
	error = ncp_io2vol(server, __old_name, &old_len,
			   old_dentry->d_name.name, old_dentry->d_name.len,
			   !ncp_preserve_case(old_dir));
	if (error)
		goto out;

	new_len = sizeof(__new_name);
	error = ncp_io2vol(server, __new_name, &new_len,
			   new_dentry->d_name.name, new_dentry->d_name.len,
			   !ncp_preserve_case(new_dir));
	if (error)
		goto out;

	error = ncp_ren_or_mov_file_or_subdir(server, old_dir, __old_name,
						      new_dir, __new_name);
#ifdef CONFIG_NCPFS_STRONG
	if ((error == 0x90 || error == 0x8B || error == -EACCES) &&
			server->m.flags & NCP_MOUNT_STRONG) {	/* RO */
		error = ncp_force_rename(old_dir, old_dentry, __old_name,
					 new_dir, new_dentry, __new_name);
	}
#endif
	switch (error) {
		case 0x00:
               	        DPRINTK("ncp renamed %s -> %s.\n",
                                old_dentry->d_name.name,new_dentry->d_name.name);
			break;
		case 0x9E:
			error = -ENAMETOOLONG;
			break;
		case 0xFF:
			error = -ENOENT;
			break;
		default:
			error = error < 0 ? error : -EACCES;
			break;
	}
out:
	return error;
}

static int ncp_mknod(struct inode * dir, struct dentry *dentry,
		     int mode, dev_t rdev)
{
	if (!new_valid_dev(rdev))
		return -EINVAL;
	if (ncp_is_nfs_extras(NCP_SERVER(dir), NCP_FINFO(dir)->volNumber)) {
		DPRINTK(KERN_DEBUG "ncp_mknod: mode = 0%o\n", mode);
		return ncp_create_new(dir, dentry, mode, rdev, 0);
	}
	return -EPERM; /* Strange, but true */
}

/* The following routines are taken directly from msdos-fs */

/* Linear day numbers of the respective 1sts in non-leap years. */

static int day_n[] =
{0, 31, 59, 90, 120, 151, 181, 212, 243, 273, 304, 334, 0, 0, 0, 0};
/* Jan Feb Mar Apr May Jun Jul Aug Sep Oct Nov Dec */


extern struct timezone sys_tz;

static int utc2local(int time)
{
	return time - sys_tz.tz_minuteswest * 60;
}

static int local2utc(int time)
{
	return time + sys_tz.tz_minuteswest * 60;
}

/* Convert a MS-DOS time/date pair to a UNIX date (seconds since 1 1 70). */
int
ncp_date_dos2unix(__le16 t, __le16 d)
{
	unsigned short time = le16_to_cpu(t), date = le16_to_cpu(d);
	int month, year, secs;

	/* first subtract and mask after that... Otherwise, if
	   date == 0, bad things happen */
	month = ((date >> 5) - 1) & 15;
	year = date >> 9;
	secs = (time & 31) * 2 + 60 * ((time >> 5) & 63) + (time >> 11) * 3600 +
		86400 * ((date & 31) - 1 + day_n[month] + (year / 4) + 
		year * 365 - ((year & 3) == 0 && month < 2 ? 1 : 0) + 3653);
	/* days since 1.1.70 plus 80's leap day */
	return local2utc(secs);
}


/* Convert linear UNIX date to a MS-DOS time/date pair. */
void
ncp_date_unix2dos(int unix_date, __le16 *time, __le16 *date)
{
	int day, year, nl_day, month;

	unix_date = utc2local(unix_date);
	*time = cpu_to_le16(
		(unix_date % 60) / 2 + (((unix_date / 60) % 60) << 5) +
		(((unix_date / 3600) % 24) << 11));
	day = unix_date / 86400 - 3652;
	year = day / 365;
	if ((year + 3) / 4 + 365 * year > day)
		year--;
	day -= (year + 3) / 4 + 365 * year;
	if (day == 59 && !(year & 3)) {
		nl_day = day;
		month = 2;
	} else {
		nl_day = (year & 3) || day <= 59 ? day : day - 1;
		for (month = 1; month < 12; month++)
			if (day_n[month] > nl_day)
				break;
	}
	*date = cpu_to_le16(nl_day - day_n[month - 1] + 1 + (month << 5) + (year << 9));
}<|MERGE_RESOLUTION|>--- conflicted
+++ resolved
@@ -116,34 +116,6 @@
 #endif /* CONFIG_NCPFS_NFS_NS */
 }
 
-#define ncp_namespace(i)	(NCP_SERVER(i)->name_space[NCP_FINFO(i)->volNumber])
-
-static inline int ncp_preserve_entry_case(struct inode *i, __u32 nscreator)
-{
-#ifdef CONFIG_NCPFS_SMALLDOS
-	int ns = ncp_namespace(i);
-
-	if ((ns == NW_NS_DOS)
-#ifdef CONFIG_NCPFS_OS2_NS
-		|| ((ns == NW_NS_OS2) && (nscreator == NW_NS_DOS))
-#endif /* CONFIG_NCPFS_OS2_NS */
-	   )
-		return 0;
-#endif /* CONFIG_NCPFS_SMALLDOS */
-	return 1;
-}
-
-#define ncp_preserve_case(i)	(ncp_namespace(i) != NW_NS_DOS)
-
-static inline int ncp_case_sensitive(struct dentry *dentry)
-{
-#ifdef CONFIG_NCPFS_NFS_NS
-	return ncp_namespace(dentry->d_inode) == NW_NS_NFS;
-#else
-	return 0;
-#endif /* CONFIG_NCPFS_NFS_NS */
-}
-
 /*
  * Note: leave the hash unchanged if the directory
  * is case-sensitive.
@@ -152,21 +124,13 @@
 ncp_hash_dentry(const struct dentry *dentry, const struct inode *inode,
 		struct qstr *this)
 {
-<<<<<<< HEAD
-	if (!ncp_case_sensitive(dentry)) {
-=======
 	if (!ncp_case_sensitive(inode)) {
 		struct super_block *sb = dentry->d_sb;
->>>>>>> 3cbea436
 		struct nls_table *t;
 		unsigned long hash;
 		int i;
 
-<<<<<<< HEAD
-		t = NCP_IO_TABLE(dentry);
-=======
 		t = NCP_IO_TABLE(sb);
->>>>>>> 3cbea436
 		hash = init_name_hash();
 		for (i=0; i<this->len ; i++)
 			hash = partial_name_hash(ncp_tolower(t, this->name[i]),
@@ -184,13 +148,8 @@
 	if (len != name->len)
 		return 1;
 
-<<<<<<< HEAD
-	if (ncp_case_sensitive(dentry))
-		return strncmp(a->name, b->name, a->len);
-=======
 	if (ncp_case_sensitive(pinode))
 		return strncmp(str, name->name, len);
->>>>>>> 3cbea436
 
 	return ncp_strnicmp(NCP_IO_TABLE(pinode->i_sb), str, name->name, len);
 }
@@ -656,44 +615,12 @@
 			shrink_dcache_parent(newdent);
 
 		/*
-<<<<<<< HEAD
-		 * It is not as dangerous as it looks.  NetWare's OS2 namespace is
-		 * case preserving yet case insensitive.  So we update dentry's name
-		 * as received from server.  We found dentry via d_lookup with our
-		 * hash, so we know that hash does not change, and so replacing name
-		 * should be reasonably safe.
-		 */
-		if (qname.len == newdent->d_name.len &&
-		    memcmp(newdent->d_name.name, qname.name, newdent->d_name.len)) {
-			struct inode *inode = newdent->d_inode;
-
-			/*
-			 * Inside ncpfs all uses of d_name are either for debugging,
-			 * or on functions which acquire inode mutex (mknod, creat,
-			 * lookup).  So grab i_mutex here, to be sure.  d_path
-			 * uses dcache_lock when generating path, so we should too.
-			 * And finally d_compare is protected by dentry's d_lock, so
-			 * here we go.
-			 */
-			if (inode)
-				mutex_lock(&inode->i_mutex);
-			spin_lock(&dcache_lock);
-			spin_lock(&newdent->d_lock);
-			memcpy((char *) newdent->d_name.name, qname.name,
-								newdent->d_name.len);
-			spin_unlock(&newdent->d_lock);
-			spin_unlock(&dcache_lock);
-			if (inode)
-				mutex_unlock(&inode->i_mutex);
-		}
-=======
 		 * NetWare's OS2 namespace is case preserving yet case
 		 * insensitive.  So we update dentry's name as received from
 		 * server. Parent dir's i_mutex is locked because we're in
 		 * readdir.
 		 */
 		dentry_update_name_case(newdent, &qname);
->>>>>>> 3cbea436
 	}
 
 	if (!newdent->d_inode) {
@@ -703,10 +630,6 @@
 		entry->ino = iunique(dir->i_sb, 2);
 		inode = ncp_iget(dir->i_sb, entry);
 		if (inode) {
-<<<<<<< HEAD
-			newdent->d_op = &ncp_dentry_operations;
-=======
->>>>>>> 3cbea436
 			d_instantiate(newdent, inode);
 			if (!hashed)
 				d_rehash(newdent);
@@ -714,11 +637,7 @@
 	} else {
 		struct inode *inode = newdent->d_inode;
 
-<<<<<<< HEAD
-		mutex_lock(&inode->i_mutex);
-=======
 		mutex_lock_nested(&inode->i_mutex, I_MUTEX_CHILD);
->>>>>>> 3cbea436
 		ncp_update_inode2(inode, entry);
 		mutex_unlock(&inode->i_mutex);
 	}
