--- conflicted
+++ resolved
@@ -60,11 +60,6 @@
 	return (ext4_filetype_table[filetype]);
 }
 
-<<<<<<< HEAD
-
-int __ext4_check_dir_entry(const char *function, unsigned int line,
-			   struct inode *dir,
-=======
 /*
  * Return 0 if the directory entry is OK, and 1 if there is a problem
  *
@@ -72,7 +67,6 @@
  */
 int __ext4_check_dir_entry(const char *function, unsigned int line,
 			   struct inode *dir, struct file *filp,
->>>>>>> 3cbea436
 			   struct ext4_dir_entry_2 *de,
 			   struct buffer_head *bh,
 			   unsigned int offset)
@@ -96,16 +90,6 @@
 	else
 		return 0;
 
-<<<<<<< HEAD
-	if (error_msg != NULL)
-		ext4_error_inode(dir, function, line, bh->b_blocknr,
-			"bad entry in directory: %s - "
-			"offset=%u(%u), inode=%u, rec_len=%d, name_len=%d",
-			error_msg, (unsigned) (offset%bh->b_size), offset,
-			le32_to_cpu(de->inode),
-			rlen, de->name_len);
-	return error_msg == NULL ? 1 : 0;
-=======
 	if (filp)
 		ext4_error_file(filp, function, line, bh ? bh->b_blocknr : 0,
 				"bad entry in directory: %s - offset=%u(%u), "
@@ -122,7 +106,6 @@
 				rlen, de->name_len);
 
 	return 1;
->>>>>>> 3cbea436
 }
 
 static int ext4_readdir(struct file *filp,
@@ -184,14 +167,9 @@
 		 */
 		if (!bh) {
 			if (!dir_has_error) {
-<<<<<<< HEAD
-				EXT4_ERROR_INODE(inode, "directory "
-					   "contains a hole at offset %Lu",
-=======
 				EXT4_ERROR_FILE(filp, 0,
 						"directory contains a "
 						"hole at offset %llu",
->>>>>>> 3cbea436
 					   (unsigned long long) filp->f_pos);
 				dir_has_error = 1;
 			}
@@ -232,13 +210,8 @@
 		while (!error && filp->f_pos < inode->i_size
 		       && offset < sb->s_blocksize) {
 			de = (struct ext4_dir_entry_2 *) (bh->b_data + offset);
-<<<<<<< HEAD
-			if (!ext4_check_dir_entry(inode, de,
-						  bh, offset)) {
-=======
 			if (ext4_check_dir_entry(inode, filp, de,
 						 bh, offset)) {
->>>>>>> 3cbea436
 				/*
 				 * On error, skip the f_pos to the next block
 				 */
