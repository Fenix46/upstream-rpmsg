/*
 * Copyright (C) 2007 Oracle.  All rights reserved.
 *
 * This program is free software; you can redistribute it and/or
 * modify it under the terms of the GNU General Public
 * License v2 as published by the Free Software Foundation.
 *
 * This program is distributed in the hope that it will be useful,
 * but WITHOUT ANY WARRANTY; without even the implied warranty of
 * MERCHANTABILITY or FITNESS FOR A PARTICULAR PURPOSE.  See the GNU
 * General Public License for more details.
 *
 * You should have received a copy of the GNU General Public
 * License along with this program; if not, write to the
 * Free Software Foundation, Inc., 59 Temple Place - Suite 330,
 * Boston, MA 021110-1307, USA.
 */

#include <linux/kernel.h>
#include <linux/bio.h>
#include <linux/buffer_head.h>
#include <linux/file.h>
#include <linux/fs.h>
#include <linux/fsnotify.h>
#include <linux/pagemap.h>
#include <linux/highmem.h>
#include <linux/time.h>
#include <linux/init.h>
#include <linux/string.h>
#include <linux/backing-dev.h>
#include <linux/mount.h>
#include <linux/mpage.h>
#include <linux/namei.h>
#include <linux/swap.h>
#include <linux/writeback.h>
#include <linux/statfs.h>
#include <linux/compat.h>
#include <linux/bit_spinlock.h>
#include <linux/security.h>
#include <linux/xattr.h>
#include <linux/vmalloc.h>
#include <linux/slab.h>
#include <linux/blkdev.h>
#include "compat.h"
#include "ctree.h"
#include "disk-io.h"
#include "transaction.h"
#include "btrfs_inode.h"
#include "ioctl.h"
#include "print-tree.h"
#include "volumes.h"
#include "locking.h"

/* Mask out flags that are inappropriate for the given type of inode. */
static inline __u32 btrfs_mask_flags(umode_t mode, __u32 flags)
{
	if (S_ISDIR(mode))
		return flags;
	else if (S_ISREG(mode))
		return flags & ~FS_DIRSYNC_FL;
	else
		return flags & (FS_NODUMP_FL | FS_NOATIME_FL);
}

/*
 * Export inode flags to the format expected by the FS_IOC_GETFLAGS ioctl.
 */
static unsigned int btrfs_flags_to_ioctl(unsigned int flags)
{
	unsigned int iflags = 0;

	if (flags & BTRFS_INODE_SYNC)
		iflags |= FS_SYNC_FL;
	if (flags & BTRFS_INODE_IMMUTABLE)
		iflags |= FS_IMMUTABLE_FL;
	if (flags & BTRFS_INODE_APPEND)
		iflags |= FS_APPEND_FL;
	if (flags & BTRFS_INODE_NODUMP)
		iflags |= FS_NODUMP_FL;
	if (flags & BTRFS_INODE_NOATIME)
		iflags |= FS_NOATIME_FL;
	if (flags & BTRFS_INODE_DIRSYNC)
		iflags |= FS_DIRSYNC_FL;

	return iflags;
}

/*
 * Update inode->i_flags based on the btrfs internal flags.
 */
void btrfs_update_iflags(struct inode *inode)
{
	struct btrfs_inode *ip = BTRFS_I(inode);

	inode->i_flags &= ~(S_SYNC|S_APPEND|S_IMMUTABLE|S_NOATIME|S_DIRSYNC);

	if (ip->flags & BTRFS_INODE_SYNC)
		inode->i_flags |= S_SYNC;
	if (ip->flags & BTRFS_INODE_IMMUTABLE)
		inode->i_flags |= S_IMMUTABLE;
	if (ip->flags & BTRFS_INODE_APPEND)
		inode->i_flags |= S_APPEND;
	if (ip->flags & BTRFS_INODE_NOATIME)
		inode->i_flags |= S_NOATIME;
	if (ip->flags & BTRFS_INODE_DIRSYNC)
		inode->i_flags |= S_DIRSYNC;
}

/*
 * Inherit flags from the parent inode.
 *
 * Unlike extN we don't have any flags we don't want to inherit currently.
 */
void btrfs_inherit_iflags(struct inode *inode, struct inode *dir)
{
	unsigned int flags;

	if (!dir)
		return;

	flags = BTRFS_I(dir)->flags;

	if (S_ISREG(inode->i_mode))
		flags &= ~BTRFS_INODE_DIRSYNC;
	else if (!S_ISDIR(inode->i_mode))
		flags &= (BTRFS_INODE_NODUMP | BTRFS_INODE_NOATIME);

	BTRFS_I(inode)->flags = flags;
	btrfs_update_iflags(inode);
}

static int btrfs_ioctl_getflags(struct file *file, void __user *arg)
{
	struct btrfs_inode *ip = BTRFS_I(file->f_path.dentry->d_inode);
	unsigned int flags = btrfs_flags_to_ioctl(ip->flags);

	if (copy_to_user(arg, &flags, sizeof(flags)))
		return -EFAULT;
	return 0;
}

static int check_flags(unsigned int flags)
{
	if (flags & ~(FS_IMMUTABLE_FL | FS_APPEND_FL | \
		      FS_NOATIME_FL | FS_NODUMP_FL | \
		      FS_SYNC_FL | FS_DIRSYNC_FL | \
		      FS_NOCOMP_FL | FS_COMPR_FL | \
		      FS_NOCOW_FL | FS_COW_FL))
		return -EOPNOTSUPP;

	if ((flags & FS_NOCOMP_FL) && (flags & FS_COMPR_FL))
		return -EINVAL;

	if ((flags & FS_NOCOW_FL) && (flags & FS_COW_FL))
		return -EINVAL;

	return 0;
}

static int btrfs_ioctl_setflags(struct file *file, void __user *arg)
{
	struct inode *inode = file->f_path.dentry->d_inode;
	struct btrfs_inode *ip = BTRFS_I(inode);
	struct btrfs_root *root = ip->root;
	struct btrfs_trans_handle *trans;
	unsigned int flags, oldflags;
	int ret;

	if (btrfs_root_readonly(root))
		return -EROFS;

	if (copy_from_user(&flags, arg, sizeof(flags)))
		return -EFAULT;

	ret = check_flags(flags);
	if (ret)
		return ret;

	if (!inode_owner_or_capable(inode))
		return -EACCES;

	mutex_lock(&inode->i_mutex);

	flags = btrfs_mask_flags(inode->i_mode, flags);
	oldflags = btrfs_flags_to_ioctl(ip->flags);
	if ((flags ^ oldflags) & (FS_APPEND_FL | FS_IMMUTABLE_FL)) {
		if (!capable(CAP_LINUX_IMMUTABLE)) {
			ret = -EPERM;
			goto out_unlock;
		}
	}

	ret = mnt_want_write(file->f_path.mnt);
	if (ret)
		goto out_unlock;

	if (flags & FS_SYNC_FL)
		ip->flags |= BTRFS_INODE_SYNC;
	else
		ip->flags &= ~BTRFS_INODE_SYNC;
	if (flags & FS_IMMUTABLE_FL)
		ip->flags |= BTRFS_INODE_IMMUTABLE;
	else
		ip->flags &= ~BTRFS_INODE_IMMUTABLE;
	if (flags & FS_APPEND_FL)
		ip->flags |= BTRFS_INODE_APPEND;
	else
		ip->flags &= ~BTRFS_INODE_APPEND;
	if (flags & FS_NODUMP_FL)
		ip->flags |= BTRFS_INODE_NODUMP;
	else
		ip->flags &= ~BTRFS_INODE_NODUMP;
	if (flags & FS_NOATIME_FL)
		ip->flags |= BTRFS_INODE_NOATIME;
	else
		ip->flags &= ~BTRFS_INODE_NOATIME;
	if (flags & FS_DIRSYNC_FL)
		ip->flags |= BTRFS_INODE_DIRSYNC;
	else
		ip->flags &= ~BTRFS_INODE_DIRSYNC;

	/*
	 * The COMPRESS flag can only be changed by users, while the NOCOMPRESS
	 * flag may be changed automatically if compression code won't make
	 * things smaller.
	 */
	if (flags & FS_NOCOMP_FL) {
		ip->flags &= ~BTRFS_INODE_COMPRESS;
		ip->flags |= BTRFS_INODE_NOCOMPRESS;
	} else if (flags & FS_COMPR_FL) {
		ip->flags |= BTRFS_INODE_COMPRESS;
		ip->flags &= ~BTRFS_INODE_NOCOMPRESS;
	}
	if (flags & FS_NOCOW_FL)
		ip->flags |= BTRFS_INODE_NODATACOW;
	else if (flags & FS_COW_FL)
		ip->flags &= ~BTRFS_INODE_NODATACOW;

	trans = btrfs_join_transaction(root, 1);
	BUG_ON(IS_ERR(trans));

	ret = btrfs_update_inode(trans, root, inode);
	BUG_ON(ret);

	btrfs_update_iflags(inode);
	inode->i_ctime = CURRENT_TIME;
	btrfs_end_transaction(trans, root);

	mnt_drop_write(file->f_path.mnt);

	ret = 0;
 out_unlock:
	mutex_unlock(&inode->i_mutex);
	return ret;
}

static int btrfs_ioctl_getversion(struct file *file, int __user *arg)
{
	struct inode *inode = file->f_path.dentry->d_inode;

	return put_user(inode->i_generation, arg);
}

static noinline int btrfs_ioctl_fitrim(struct file *file, void __user *arg)
{
	struct btrfs_root *root = fdentry(file)->d_sb->s_fs_info;
	struct btrfs_fs_info *fs_info = root->fs_info;
	struct btrfs_device *device;
	struct request_queue *q;
	struct fstrim_range range;
	u64 minlen = ULLONG_MAX;
	u64 num_devices = 0;
	int ret;

	if (!capable(CAP_SYS_ADMIN))
		return -EPERM;

	mutex_lock(&fs_info->fs_devices->device_list_mutex);
	list_for_each_entry(device, &fs_info->fs_devices->devices, dev_list) {
		if (!device->bdev)
			continue;
		q = bdev_get_queue(device->bdev);
		if (blk_queue_discard(q)) {
			num_devices++;
			minlen = min((u64)q->limits.discard_granularity,
				     minlen);
		}
	}
	mutex_unlock(&fs_info->fs_devices->device_list_mutex);
	if (!num_devices)
		return -EOPNOTSUPP;

	if (copy_from_user(&range, arg, sizeof(range)))
		return -EFAULT;

	range.minlen = max(range.minlen, minlen);
	ret = btrfs_trim_fs(root, &range);
	if (ret < 0)
		return ret;

	if (copy_to_user(arg, &range, sizeof(range)))
		return -EFAULT;

	return 0;
}

static noinline int create_subvol(struct btrfs_root *root,
				  struct dentry *dentry,
				  char *name, int namelen,
				  u64 *async_transid)
{
	struct btrfs_trans_handle *trans;
	struct btrfs_key key;
	struct btrfs_root_item root_item;
	struct btrfs_inode_item *inode_item;
	struct extent_buffer *leaf;
	struct btrfs_root *new_root;
	struct dentry *parent = dget_parent(dentry);
	struct inode *dir;
	int ret;
	int err;
	u64 objectid;
	u64 new_dirid = BTRFS_FIRST_FREE_OBJECTID;
	u64 index = 0;

	ret = btrfs_find_free_objectid(NULL, root->fs_info->tree_root,
				       0, &objectid);
	if (ret) {
		dput(parent);
		return ret;
	}

	dir = parent->d_inode;

	/*
	 * 1 - inode item
	 * 2 - refs
	 * 1 - root item
	 * 2 - dir items
	 */
	trans = btrfs_start_transaction(root, 6);
	if (IS_ERR(trans)) {
		dput(parent);
		return PTR_ERR(trans);
	}

	leaf = btrfs_alloc_free_block(trans, root, root->leafsize,
				      0, objectid, NULL, 0, 0, 0);
	if (IS_ERR(leaf)) {
		ret = PTR_ERR(leaf);
		goto fail;
	}

	memset_extent_buffer(leaf, 0, 0, sizeof(struct btrfs_header));
	btrfs_set_header_bytenr(leaf, leaf->start);
	btrfs_set_header_generation(leaf, trans->transid);
	btrfs_set_header_backref_rev(leaf, BTRFS_MIXED_BACKREF_REV);
	btrfs_set_header_owner(leaf, objectid);

	write_extent_buffer(leaf, root->fs_info->fsid,
			    (unsigned long)btrfs_header_fsid(leaf),
			    BTRFS_FSID_SIZE);
	write_extent_buffer(leaf, root->fs_info->chunk_tree_uuid,
			    (unsigned long)btrfs_header_chunk_tree_uuid(leaf),
			    BTRFS_UUID_SIZE);
	btrfs_mark_buffer_dirty(leaf);

	inode_item = &root_item.inode;
	memset(inode_item, 0, sizeof(*inode_item));
	inode_item->generation = cpu_to_le64(1);
	inode_item->size = cpu_to_le64(3);
	inode_item->nlink = cpu_to_le32(1);
	inode_item->nbytes = cpu_to_le64(root->leafsize);
	inode_item->mode = cpu_to_le32(S_IFDIR | 0755);

	btrfs_set_root_bytenr(&root_item, leaf->start);
	btrfs_set_root_generation(&root_item, trans->transid);
	btrfs_set_root_level(&root_item, 0);
	btrfs_set_root_refs(&root_item, 1);
	btrfs_set_root_used(&root_item, leaf->len);
	btrfs_set_root_last_snapshot(&root_item, 0);

	memset(&root_item.drop_progress, 0, sizeof(root_item.drop_progress));
	root_item.drop_level = 0;

	btrfs_tree_unlock(leaf);
	free_extent_buffer(leaf);
	leaf = NULL;

	btrfs_set_root_dirid(&root_item, new_dirid);

	key.objectid = objectid;
	key.offset = 0;
	btrfs_set_key_type(&key, BTRFS_ROOT_ITEM_KEY);
	ret = btrfs_insert_root(trans, root->fs_info->tree_root, &key,
				&root_item);
	if (ret)
		goto fail;

	key.offset = (u64)-1;
	new_root = btrfs_read_fs_root_no_name(root->fs_info, &key);
	BUG_ON(IS_ERR(new_root));

	btrfs_record_root_in_trans(trans, new_root);

	ret = btrfs_create_subvol_root(trans, new_root, new_dirid,
				       BTRFS_I(dir)->block_group);
	/*
	 * insert the directory item
	 */
	ret = btrfs_set_inode_index(dir, &index);
	BUG_ON(ret);

	ret = btrfs_insert_dir_item(trans, root,
				    name, namelen, dir->i_ino, &key,
				    BTRFS_FT_DIR, index);
	if (ret)
		goto fail;

	btrfs_i_size_write(dir, dir->i_size + namelen * 2);
	ret = btrfs_update_inode(trans, root, dir);
	BUG_ON(ret);

	ret = btrfs_add_root_ref(trans, root->fs_info->tree_root,
				 objectid, root->root_key.objectid,
				 dir->i_ino, index, name, namelen);

	BUG_ON(ret);

	d_instantiate(dentry, btrfs_lookup_dentry(dir, dentry));
fail:
	dput(parent);
	if (async_transid) {
		*async_transid = trans->transid;
		err = btrfs_commit_transaction_async(trans, root, 1);
	} else {
		err = btrfs_commit_transaction(trans, root);
	}
	if (err && !ret)
		ret = err;
	return ret;
}

static int create_snapshot(struct btrfs_root *root, struct dentry *dentry,
			   char *name, int namelen, u64 *async_transid,
			   bool readonly)
{
	struct inode *inode;
	struct dentry *parent;
	struct btrfs_pending_snapshot *pending_snapshot;
	struct btrfs_trans_handle *trans;
	int ret;

	if (!root->ref_cows)
		return -EINVAL;

	pending_snapshot = kzalloc(sizeof(*pending_snapshot), GFP_NOFS);
	if (!pending_snapshot)
		return -ENOMEM;

	btrfs_init_block_rsv(&pending_snapshot->block_rsv);
	pending_snapshot->dentry = dentry;
	pending_snapshot->root = root;
	pending_snapshot->readonly = readonly;

	trans = btrfs_start_transaction(root->fs_info->extent_root, 5);
	if (IS_ERR(trans)) {
		ret = PTR_ERR(trans);
		goto fail;
	}

	ret = btrfs_snap_reserve_metadata(trans, pending_snapshot);
	BUG_ON(ret);

	list_add(&pending_snapshot->list,
		 &trans->transaction->pending_snapshots);
	if (async_transid) {
		*async_transid = trans->transid;
		ret = btrfs_commit_transaction_async(trans,
				     root->fs_info->extent_root, 1);
	} else {
		ret = btrfs_commit_transaction(trans,
					       root->fs_info->extent_root);
	}
	BUG_ON(ret);

	ret = pending_snapshot->error;
	if (ret)
		goto fail;

	ret = btrfs_orphan_cleanup(pending_snapshot->snap);
	if (ret)
		goto fail;

	parent = dget_parent(dentry);
	inode = btrfs_lookup_dentry(parent->d_inode, dentry);
	dput(parent);
	if (IS_ERR(inode)) {
		ret = PTR_ERR(inode);
		goto fail;
	}
	BUG_ON(!inode);
	d_instantiate(dentry, inode);
	ret = 0;
fail:
	kfree(pending_snapshot);
	return ret;
}

/*  copy of check_sticky in fs/namei.c()
* It's inline, so penalty for filesystems that don't use sticky bit is
* minimal.
*/
static inline int btrfs_check_sticky(struct inode *dir, struct inode *inode)
{
	uid_t fsuid = current_fsuid();

	if (!(dir->i_mode & S_ISVTX))
		return 0;
	if (inode->i_uid == fsuid)
		return 0;
	if (dir->i_uid == fsuid)
		return 0;
	return !capable(CAP_FOWNER);
}

/*  copy of may_delete in fs/namei.c()
 *	Check whether we can remove a link victim from directory dir, check
 *  whether the type of victim is right.
 *  1. We can't do it if dir is read-only (done in permission())
 *  2. We should have write and exec permissions on dir
 *  3. We can't remove anything from append-only dir
 *  4. We can't do anything with immutable dir (done in permission())
 *  5. If the sticky bit on dir is set we should either
 *	a. be owner of dir, or
 *	b. be owner of victim, or
 *	c. have CAP_FOWNER capability
 *  6. If the victim is append-only or immutable we can't do antyhing with
 *     links pointing to it.
 *  7. If we were asked to remove a directory and victim isn't one - ENOTDIR.
 *  8. If we were asked to remove a non-directory and victim isn't one - EISDIR.
 *  9. We can't remove a root or mountpoint.
 * 10. We don't allow removal of NFS sillyrenamed files; it's handled by
 *     nfs_async_unlink().
 */

static int btrfs_may_delete(struct inode *dir,struct dentry *victim,int isdir)
{
	int error;

	if (!victim->d_inode)
		return -ENOENT;

	BUG_ON(victim->d_parent->d_inode != dir);
	audit_inode_child(victim, dir);

	error = inode_permission(dir, MAY_WRITE | MAY_EXEC);
	if (error)
		return error;
	if (IS_APPEND(dir))
		return -EPERM;
	if (btrfs_check_sticky(dir, victim->d_inode)||
		IS_APPEND(victim->d_inode)||
	    IS_IMMUTABLE(victim->d_inode) || IS_SWAPFILE(victim->d_inode))
		return -EPERM;
	if (isdir) {
		if (!S_ISDIR(victim->d_inode->i_mode))
			return -ENOTDIR;
		if (IS_ROOT(victim))
			return -EBUSY;
	} else if (S_ISDIR(victim->d_inode->i_mode))
		return -EISDIR;
	if (IS_DEADDIR(dir))
		return -ENOENT;
	if (victim->d_flags & DCACHE_NFSFS_RENAMED)
		return -EBUSY;
	return 0;
}

/* copy of may_create in fs/namei.c() */
static inline int btrfs_may_create(struct inode *dir, struct dentry *child)
{
	if (child->d_inode)
		return -EEXIST;
	if (IS_DEADDIR(dir))
		return -ENOENT;
	return inode_permission(dir, MAY_WRITE | MAY_EXEC);
}

/*
 * Create a new subvolume below @parent.  This is largely modeled after
 * sys_mkdirat and vfs_mkdir, but we only do a single component lookup
 * inside this filesystem so it's quite a bit simpler.
 */
static noinline int btrfs_mksubvol(struct path *parent,
				   char *name, int namelen,
				   struct btrfs_root *snap_src,
				   u64 *async_transid, bool readonly)
{
	struct inode *dir  = parent->dentry->d_inode;
	struct dentry *dentry;
	int error;

	mutex_lock_nested(&dir->i_mutex, I_MUTEX_PARENT);

	dentry = lookup_one_len(name, parent->dentry, namelen);
	error = PTR_ERR(dentry);
	if (IS_ERR(dentry))
		goto out_unlock;

	error = -EEXIST;
	if (dentry->d_inode)
		goto out_dput;

	error = mnt_want_write(parent->mnt);
	if (error)
		goto out_dput;

	error = btrfs_may_create(dir, dentry);
	if (error)
		goto out_drop_write;

	down_read(&BTRFS_I(dir)->root->fs_info->subvol_sem);

	if (btrfs_root_refs(&BTRFS_I(dir)->root->root_item) == 0)
		goto out_up_read;

	if (snap_src) {
		error = create_snapshot(snap_src, dentry,
					name, namelen, async_transid, readonly);
	} else {
		error = create_subvol(BTRFS_I(dir)->root, dentry,
				      name, namelen, async_transid);
	}
	if (!error)
		fsnotify_mkdir(dir, dentry);
out_up_read:
	up_read(&BTRFS_I(dir)->root->fs_info->subvol_sem);
out_drop_write:
	mnt_drop_write(parent->mnt);
out_dput:
	dput(dentry);
out_unlock:
	mutex_unlock(&dir->i_mutex);
	return error;
}

static int should_defrag_range(struct inode *inode, u64 start, u64 len,
			       int thresh, u64 *last_len, u64 *skip,
			       u64 *defrag_end)
{
	struct extent_io_tree *io_tree = &BTRFS_I(inode)->io_tree;
	struct extent_map *em = NULL;
	struct extent_map_tree *em_tree = &BTRFS_I(inode)->extent_tree;
	int ret = 1;


	if (thresh == 0)
		thresh = 256 * 1024;

	/*
	 * make sure that once we start defragging and extent, we keep on
	 * defragging it
	 */
	if (start < *defrag_end)
		return 1;

	*skip = 0;

	/*
	 * hopefully we have this extent in the tree already, try without
	 * the full extent lock
	 */
	read_lock(&em_tree->lock);
	em = lookup_extent_mapping(em_tree, start, len);
	read_unlock(&em_tree->lock);

	if (!em) {
		/* get the big lock and read metadata off disk */
		lock_extent(io_tree, start, start + len - 1, GFP_NOFS);
		em = btrfs_get_extent(inode, NULL, 0, start, len, 0);
		unlock_extent(io_tree, start, start + len - 1, GFP_NOFS);

		if (IS_ERR(em))
			return 0;
	}

	/* this will cover holes, and inline extents */
	if (em->block_start >= EXTENT_MAP_LAST_BYTE)
		ret = 0;

	/*
	 * we hit a real extent, if it is big don't bother defragging it again
	 */
	if ((*last_len == 0 || *last_len >= thresh) && em->len >= thresh)
		ret = 0;

	/*
	 * last_len ends up being a counter of how many bytes we've defragged.
	 * every time we choose not to defrag an extent, we reset *last_len
	 * so that the next tiny extent will force a defrag.
	 *
	 * The end result of this is that tiny extents before a single big
	 * extent will force at least part of that big extent to be defragged.
	 */
	if (ret) {
		*last_len += len;
		*defrag_end = extent_map_end(em);
	} else {
		*last_len = 0;
		*skip = extent_map_end(em);
		*defrag_end = 0;
	}

	free_extent_map(em);
	return ret;
}

static int btrfs_defrag_file(struct file *file,
			     struct btrfs_ioctl_defrag_range_args *range)
{
	struct inode *inode = fdentry(file)->d_inode;
	struct btrfs_root *root = BTRFS_I(inode)->root;
	struct extent_io_tree *io_tree = &BTRFS_I(inode)->io_tree;
	struct btrfs_ordered_extent *ordered;
	struct page *page;
	struct btrfs_super_block *disk_super;
	unsigned long last_index;
	unsigned long ra_pages = root->fs_info->bdi.ra_pages;
	unsigned long total_read = 0;
	u64 features;
	u64 page_start;
	u64 page_end;
	u64 last_len = 0;
	u64 skip = 0;
	u64 defrag_end = 0;
	unsigned long i;
	int ret;
	int compress_type = BTRFS_COMPRESS_ZLIB;

	if (range->flags & BTRFS_DEFRAG_RANGE_COMPRESS) {
		if (range->compress_type > BTRFS_COMPRESS_TYPES)
			return -EINVAL;
		if (range->compress_type)
			compress_type = range->compress_type;
	}

	if (inode->i_size == 0)
		return 0;

	if (range->start + range->len > range->start) {
		last_index = min_t(u64, inode->i_size - 1,
			 range->start + range->len - 1) >> PAGE_CACHE_SHIFT;
	} else {
		last_index = (inode->i_size - 1) >> PAGE_CACHE_SHIFT;
	}

	i = range->start >> PAGE_CACHE_SHIFT;
	while (i <= last_index) {
		if (!should_defrag_range(inode, (u64)i << PAGE_CACHE_SHIFT,
					PAGE_CACHE_SIZE,
					range->extent_thresh,
					&last_len, &skip,
					&defrag_end)) {
			unsigned long next;
			/*
			 * the should_defrag function tells us how much to skip
			 * bump our counter by the suggested amount
			 */
			next = (skip + PAGE_CACHE_SIZE - 1) >> PAGE_CACHE_SHIFT;
			i = max(i + 1, next);
			continue;
		}

		if (total_read % ra_pages == 0) {
			btrfs_force_ra(inode->i_mapping, &file->f_ra, file, i,
				       min(last_index, i + ra_pages - 1));
		}
		total_read++;
		mutex_lock(&inode->i_mutex);
		if (range->flags & BTRFS_DEFRAG_RANGE_COMPRESS)
			BTRFS_I(inode)->force_compress = compress_type;

		ret  = btrfs_delalloc_reserve_space(inode, PAGE_CACHE_SIZE);
		if (ret)
			goto err_unlock;
again:
		if (inode->i_size == 0 ||
		    i > ((inode->i_size - 1) >> PAGE_CACHE_SHIFT)) {
			ret = 0;
			goto err_reservations;
		}

		page = grab_cache_page(inode->i_mapping, i);
		if (!page) {
			ret = -ENOMEM;
			goto err_reservations;
		}

		if (!PageUptodate(page)) {
			btrfs_readpage(NULL, page);
			lock_page(page);
			if (!PageUptodate(page)) {
				unlock_page(page);
				page_cache_release(page);
				ret = -EIO;
				goto err_reservations;
			}
		}

		if (page->mapping != inode->i_mapping) {
			unlock_page(page);
			page_cache_release(page);
			goto again;
		}

		wait_on_page_writeback(page);

		if (PageDirty(page)) {
			btrfs_delalloc_release_space(inode, PAGE_CACHE_SIZE);
			goto loop_unlock;
		}

		page_start = (u64)page->index << PAGE_CACHE_SHIFT;
		page_end = page_start + PAGE_CACHE_SIZE - 1;
		lock_extent(io_tree, page_start, page_end, GFP_NOFS);

		ordered = btrfs_lookup_ordered_extent(inode, page_start);
		if (ordered) {
			unlock_extent(io_tree, page_start, page_end, GFP_NOFS);
			unlock_page(page);
			page_cache_release(page);
			btrfs_start_ordered_extent(inode, ordered, 1);
			btrfs_put_ordered_extent(ordered);
			goto again;
		}
		set_page_extent_mapped(page);

		/*
		 * this makes sure page_mkwrite is called on the
		 * page if it is dirtied again later
		 */
		clear_page_dirty_for_io(page);
		clear_extent_bits(&BTRFS_I(inode)->io_tree, page_start,
				  page_end, EXTENT_DIRTY | EXTENT_DELALLOC |
				  EXTENT_DO_ACCOUNTING, GFP_NOFS);

		btrfs_set_extent_delalloc(inode, page_start, page_end, NULL);
		ClearPageChecked(page);
		set_page_dirty(page);
		unlock_extent(io_tree, page_start, page_end, GFP_NOFS);

loop_unlock:
		unlock_page(page);
		page_cache_release(page);
		mutex_unlock(&inode->i_mutex);

		balance_dirty_pages_ratelimited_nr(inode->i_mapping, 1);
		i++;
	}

	if ((range->flags & BTRFS_DEFRAG_RANGE_START_IO))
		filemap_flush(inode->i_mapping);

	if ((range->flags & BTRFS_DEFRAG_RANGE_COMPRESS)) {
		/* the filemap_flush will queue IO into the worker threads, but
		 * we have to make sure the IO is actually started and that
		 * ordered extents get created before we return
		 */
		atomic_inc(&root->fs_info->async_submit_draining);
		while (atomic_read(&root->fs_info->nr_async_submits) ||
		      atomic_read(&root->fs_info->async_delalloc_pages)) {
			wait_event(root->fs_info->async_submit_wait,
			   (atomic_read(&root->fs_info->nr_async_submits) == 0 &&
			    atomic_read(&root->fs_info->async_delalloc_pages) == 0));
		}
		atomic_dec(&root->fs_info->async_submit_draining);

		mutex_lock(&inode->i_mutex);
		BTRFS_I(inode)->force_compress = BTRFS_COMPRESS_NONE;
		mutex_unlock(&inode->i_mutex);
	}

	disk_super = &root->fs_info->super_copy;
	features = btrfs_super_incompat_flags(disk_super);
	if (range->compress_type == BTRFS_COMPRESS_LZO) {
		features |= BTRFS_FEATURE_INCOMPAT_COMPRESS_LZO;
		btrfs_set_super_incompat_flags(disk_super, features);
	}

	return 0;

err_reservations:
	btrfs_delalloc_release_space(inode, PAGE_CACHE_SIZE);
err_unlock:
	mutex_unlock(&inode->i_mutex);
	return ret;
}

static noinline int btrfs_ioctl_resize(struct btrfs_root *root,
					void __user *arg)
{
	u64 new_size;
	u64 old_size;
	u64 devid = 1;
	struct btrfs_ioctl_vol_args *vol_args;
	struct btrfs_trans_handle *trans;
	struct btrfs_device *device = NULL;
	char *sizestr;
	char *devstr = NULL;
	int ret = 0;
	int mod = 0;

	if (root->fs_info->sb->s_flags & MS_RDONLY)
		return -EROFS;

	if (!capable(CAP_SYS_ADMIN))
		return -EPERM;

	vol_args = memdup_user(arg, sizeof(*vol_args));
	if (IS_ERR(vol_args))
		return PTR_ERR(vol_args);

	vol_args->name[BTRFS_PATH_NAME_MAX] = '\0';

	mutex_lock(&root->fs_info->volume_mutex);
	sizestr = vol_args->name;
	devstr = strchr(sizestr, ':');
	if (devstr) {
		char *end;
		sizestr = devstr + 1;
		*devstr = '\0';
		devstr = vol_args->name;
		devid = simple_strtoull(devstr, &end, 10);
		printk(KERN_INFO "resizing devid %llu\n",
		       (unsigned long long)devid);
	}
	device = btrfs_find_device(root, devid, NULL, NULL);
	if (!device) {
		printk(KERN_INFO "resizer unable to find device %llu\n",
		       (unsigned long long)devid);
		ret = -EINVAL;
		goto out_unlock;
	}
	if (!strcmp(sizestr, "max"))
		new_size = device->bdev->bd_inode->i_size;
	else {
		if (sizestr[0] == '-') {
			mod = -1;
			sizestr++;
		} else if (sizestr[0] == '+') {
			mod = 1;
			sizestr++;
		}
		new_size = memparse(sizestr, NULL);
		if (new_size == 0) {
			ret = -EINVAL;
			goto out_unlock;
		}
	}

	old_size = device->total_bytes;

	if (mod < 0) {
		if (new_size > old_size) {
			ret = -EINVAL;
			goto out_unlock;
		}
		new_size = old_size - new_size;
	} else if (mod > 0) {
		new_size = old_size + new_size;
	}

	if (new_size < 256 * 1024 * 1024) {
		ret = -EINVAL;
		goto out_unlock;
	}
	if (new_size > device->bdev->bd_inode->i_size) {
		ret = -EFBIG;
		goto out_unlock;
	}

	do_div(new_size, root->sectorsize);
	new_size *= root->sectorsize;

	printk(KERN_INFO "new size for %s is %llu\n",
		device->name, (unsigned long long)new_size);

	if (new_size > old_size) {
		trans = btrfs_start_transaction(root, 0);
		if (IS_ERR(trans)) {
			ret = PTR_ERR(trans);
			goto out_unlock;
		}
		ret = btrfs_grow_device(trans, device, new_size);
		btrfs_commit_transaction(trans, root);
	} else {
		ret = btrfs_shrink_device(device, new_size);
	}

out_unlock:
	mutex_unlock(&root->fs_info->volume_mutex);
	kfree(vol_args);
	return ret;
}

static noinline int btrfs_ioctl_snap_create_transid(struct file *file,
						    char *name,
						    unsigned long fd,
						    int subvol,
						    u64 *transid,
						    bool readonly)
{
	struct btrfs_root *root = BTRFS_I(fdentry(file)->d_inode)->root;
	struct file *src_file;
	int namelen;
	int ret = 0;

	if (root->fs_info->sb->s_flags & MS_RDONLY)
		return -EROFS;

	namelen = strlen(name);
	if (strchr(name, '/')) {
		ret = -EINVAL;
		goto out;
	}

	if (subvol) {
		ret = btrfs_mksubvol(&file->f_path, name, namelen,
				     NULL, transid, readonly);
	} else {
		struct inode *src_inode;
		src_file = fget(fd);
		if (!src_file) {
			ret = -EINVAL;
			goto out;
		}

		src_inode = src_file->f_path.dentry->d_inode;
		if (src_inode->i_sb != file->f_path.dentry->d_inode->i_sb) {
			printk(KERN_INFO "btrfs: Snapshot src from "
			       "another FS\n");
			ret = -EINVAL;
			fput(src_file);
			goto out;
		}
		ret = btrfs_mksubvol(&file->f_path, name, namelen,
				     BTRFS_I(src_inode)->root,
				     transid, readonly);
		fput(src_file);
	}
out:
	return ret;
}

static noinline int btrfs_ioctl_snap_create(struct file *file,
					    void __user *arg, int subvol)
{
	struct btrfs_ioctl_vol_args *vol_args;
	int ret;

	vol_args = memdup_user(arg, sizeof(*vol_args));
	if (IS_ERR(vol_args))
		return PTR_ERR(vol_args);
	vol_args->name[BTRFS_PATH_NAME_MAX] = '\0';

	ret = btrfs_ioctl_snap_create_transid(file, vol_args->name,
					      vol_args->fd, subvol,
					      NULL, false);

	kfree(vol_args);
	return ret;
}

static noinline int btrfs_ioctl_snap_create_v2(struct file *file,
					       void __user *arg, int subvol)
{
	struct btrfs_ioctl_vol_args_v2 *vol_args;
	int ret;
	u64 transid = 0;
	u64 *ptr = NULL;
	bool readonly = false;

	vol_args = memdup_user(arg, sizeof(*vol_args));
	if (IS_ERR(vol_args))
		return PTR_ERR(vol_args);
	vol_args->name[BTRFS_SUBVOL_NAME_MAX] = '\0';

	if (vol_args->flags &
	    ~(BTRFS_SUBVOL_CREATE_ASYNC | BTRFS_SUBVOL_RDONLY)) {
		ret = -EOPNOTSUPP;
		goto out;
	}

	if (vol_args->flags & BTRFS_SUBVOL_CREATE_ASYNC)
		ptr = &transid;
	if (vol_args->flags & BTRFS_SUBVOL_RDONLY)
		readonly = true;

	ret = btrfs_ioctl_snap_create_transid(file, vol_args->name,
					      vol_args->fd, subvol,
					      ptr, readonly);

	if (ret == 0 && ptr &&
	    copy_to_user(arg +
			 offsetof(struct btrfs_ioctl_vol_args_v2,
				  transid), ptr, sizeof(*ptr)))
		ret = -EFAULT;
out:
	kfree(vol_args);
	return ret;
}

static noinline int btrfs_ioctl_subvol_getflags(struct file *file,
						void __user *arg)
{
	struct inode *inode = fdentry(file)->d_inode;
	struct btrfs_root *root = BTRFS_I(inode)->root;
	int ret = 0;
	u64 flags = 0;

	if (inode->i_ino != BTRFS_FIRST_FREE_OBJECTID)
		return -EINVAL;

	down_read(&root->fs_info->subvol_sem);
	if (btrfs_root_readonly(root))
		flags |= BTRFS_SUBVOL_RDONLY;
	up_read(&root->fs_info->subvol_sem);

	if (copy_to_user(arg, &flags, sizeof(flags)))
		ret = -EFAULT;

	return ret;
}

static noinline int btrfs_ioctl_subvol_setflags(struct file *file,
					      void __user *arg)
{
	struct inode *inode = fdentry(file)->d_inode;
	struct btrfs_root *root = BTRFS_I(inode)->root;
	struct btrfs_trans_handle *trans;
	u64 root_flags;
	u64 flags;
	int ret = 0;

	if (root->fs_info->sb->s_flags & MS_RDONLY)
		return -EROFS;

	if (inode->i_ino != BTRFS_FIRST_FREE_OBJECTID)
		return -EINVAL;

	if (copy_from_user(&flags, arg, sizeof(flags)))
		return -EFAULT;

	if (flags & BTRFS_SUBVOL_CREATE_ASYNC)
		return -EINVAL;

	if (flags & ~BTRFS_SUBVOL_RDONLY)
		return -EOPNOTSUPP;

<<<<<<< HEAD
	if (!is_owner_or_cap(inode))
=======
	if (!inode_owner_or_capable(inode))
>>>>>>> 0ce790e7
		return -EACCES;

	down_write(&root->fs_info->subvol_sem);

	/* nothing to do */
	if (!!(flags & BTRFS_SUBVOL_RDONLY) == btrfs_root_readonly(root))
		goto out;

	root_flags = btrfs_root_flags(&root->root_item);
	if (flags & BTRFS_SUBVOL_RDONLY)
		btrfs_set_root_flags(&root->root_item,
				     root_flags | BTRFS_ROOT_SUBVOL_RDONLY);
	else
		btrfs_set_root_flags(&root->root_item,
				     root_flags & ~BTRFS_ROOT_SUBVOL_RDONLY);

	trans = btrfs_start_transaction(root, 1);
	if (IS_ERR(trans)) {
		ret = PTR_ERR(trans);
		goto out_reset;
	}

	ret = btrfs_update_root(trans, root->fs_info->tree_root,
				&root->root_key, &root->root_item);

	btrfs_commit_transaction(trans, root);
out_reset:
	if (ret)
		btrfs_set_root_flags(&root->root_item, root_flags);
out:
	up_write(&root->fs_info->subvol_sem);
	return ret;
}

/*
 * helper to check if the subvolume references other subvolumes
 */
static noinline int may_destroy_subvol(struct btrfs_root *root)
{
	struct btrfs_path *path;
	struct btrfs_key key;
	int ret;

	path = btrfs_alloc_path();
	if (!path)
		return -ENOMEM;

	key.objectid = root->root_key.objectid;
	key.type = BTRFS_ROOT_REF_KEY;
	key.offset = (u64)-1;

	ret = btrfs_search_slot(NULL, root->fs_info->tree_root,
				&key, path, 0, 0);
	if (ret < 0)
		goto out;
	BUG_ON(ret == 0);

	ret = 0;
	if (path->slots[0] > 0) {
		path->slots[0]--;
		btrfs_item_key_to_cpu(path->nodes[0], &key, path->slots[0]);
		if (key.objectid == root->root_key.objectid &&
		    key.type == BTRFS_ROOT_REF_KEY)
			ret = -ENOTEMPTY;
	}
out:
	btrfs_free_path(path);
	return ret;
}

static noinline int key_in_sk(struct btrfs_key *key,
			      struct btrfs_ioctl_search_key *sk)
{
	struct btrfs_key test;
	int ret;

	test.objectid = sk->min_objectid;
	test.type = sk->min_type;
	test.offset = sk->min_offset;

	ret = btrfs_comp_cpu_keys(key, &test);
	if (ret < 0)
		return 0;

	test.objectid = sk->max_objectid;
	test.type = sk->max_type;
	test.offset = sk->max_offset;

	ret = btrfs_comp_cpu_keys(key, &test);
	if (ret > 0)
		return 0;
	return 1;
}

static noinline int copy_to_sk(struct btrfs_root *root,
			       struct btrfs_path *path,
			       struct btrfs_key *key,
			       struct btrfs_ioctl_search_key *sk,
			       char *buf,
			       unsigned long *sk_offset,
			       int *num_found)
{
	u64 found_transid;
	struct extent_buffer *leaf;
	struct btrfs_ioctl_search_header sh;
	unsigned long item_off;
	unsigned long item_len;
	int nritems;
	int i;
	int slot;
	int found = 0;
	int ret = 0;

	leaf = path->nodes[0];
	slot = path->slots[0];
	nritems = btrfs_header_nritems(leaf);

	if (btrfs_header_generation(leaf) > sk->max_transid) {
		i = nritems;
		goto advance_key;
	}
	found_transid = btrfs_header_generation(leaf);

	for (i = slot; i < nritems; i++) {
		item_off = btrfs_item_ptr_offset(leaf, i);
		item_len = btrfs_item_size_nr(leaf, i);

		if (item_len > BTRFS_SEARCH_ARGS_BUFSIZE)
			item_len = 0;

		if (sizeof(sh) + item_len + *sk_offset >
		    BTRFS_SEARCH_ARGS_BUFSIZE) {
			ret = 1;
			goto overflow;
		}

		btrfs_item_key_to_cpu(leaf, key, i);
		if (!key_in_sk(key, sk))
			continue;

		sh.objectid = key->objectid;
		sh.offset = key->offset;
		sh.type = key->type;
		sh.len = item_len;
		sh.transid = found_transid;

		/* copy search result header */
		memcpy(buf + *sk_offset, &sh, sizeof(sh));
		*sk_offset += sizeof(sh);

		if (item_len) {
			char *p = buf + *sk_offset;
			/* copy the item */
			read_extent_buffer(leaf, p,
					   item_off, item_len);
			*sk_offset += item_len;
		}
		found++;

		if (*num_found >= sk->nr_items)
			break;
	}
advance_key:
	ret = 0;
	if (key->offset < (u64)-1 && key->offset < sk->max_offset)
		key->offset++;
	else if (key->type < (u8)-1 && key->type < sk->max_type) {
		key->offset = 0;
		key->type++;
	} else if (key->objectid < (u64)-1 && key->objectid < sk->max_objectid) {
		key->offset = 0;
		key->type = 0;
		key->objectid++;
	} else
		ret = 1;
overflow:
	*num_found += found;
	return ret;
}

static noinline int search_ioctl(struct inode *inode,
				 struct btrfs_ioctl_search_args *args)
{
	struct btrfs_root *root;
	struct btrfs_key key;
	struct btrfs_key max_key;
	struct btrfs_path *path;
	struct btrfs_ioctl_search_key *sk = &args->key;
	struct btrfs_fs_info *info = BTRFS_I(inode)->root->fs_info;
	int ret;
	int num_found = 0;
	unsigned long sk_offset = 0;

	path = btrfs_alloc_path();
	if (!path)
		return -ENOMEM;

	if (sk->tree_id == 0) {
		/* search the root of the inode that was passed */
		root = BTRFS_I(inode)->root;
	} else {
		key.objectid = sk->tree_id;
		key.type = BTRFS_ROOT_ITEM_KEY;
		key.offset = (u64)-1;
		root = btrfs_read_fs_root_no_name(info, &key);
		if (IS_ERR(root)) {
			printk(KERN_ERR "could not find root %llu\n",
			       sk->tree_id);
			btrfs_free_path(path);
			return -ENOENT;
		}
	}

	key.objectid = sk->min_objectid;
	key.type = sk->min_type;
	key.offset = sk->min_offset;

	max_key.objectid = sk->max_objectid;
	max_key.type = sk->max_type;
	max_key.offset = sk->max_offset;

	path->keep_locks = 1;

	while(1) {
		ret = btrfs_search_forward(root, &key, &max_key, path, 0,
					   sk->min_transid);
		if (ret != 0) {
			if (ret > 0)
				ret = 0;
			goto err;
		}
		ret = copy_to_sk(root, path, &key, sk, args->buf,
				 &sk_offset, &num_found);
		btrfs_release_path(root, path);
		if (ret || num_found >= sk->nr_items)
			break;

	}
	ret = 0;
err:
	sk->nr_items = num_found;
	btrfs_free_path(path);
	return ret;
}

static noinline int btrfs_ioctl_tree_search(struct file *file,
					   void __user *argp)
{
	 struct btrfs_ioctl_search_args *args;
	 struct inode *inode;
	 int ret;

	if (!capable(CAP_SYS_ADMIN))
		return -EPERM;

	args = memdup_user(argp, sizeof(*args));
	if (IS_ERR(args))
		return PTR_ERR(args);

	inode = fdentry(file)->d_inode;
	ret = search_ioctl(inode, args);
	if (ret == 0 && copy_to_user(argp, args, sizeof(*args)))
		ret = -EFAULT;
	kfree(args);
	return ret;
}

/*
 * Search INODE_REFs to identify path name of 'dirid' directory
 * in a 'tree_id' tree. and sets path name to 'name'.
 */
static noinline int btrfs_search_path_in_tree(struct btrfs_fs_info *info,
				u64 tree_id, u64 dirid, char *name)
{
	struct btrfs_root *root;
	struct btrfs_key key;
	char *ptr;
	int ret = -1;
	int slot;
	int len;
	int total_len = 0;
	struct btrfs_inode_ref *iref;
	struct extent_buffer *l;
	struct btrfs_path *path;

	if (dirid == BTRFS_FIRST_FREE_OBJECTID) {
		name[0]='\0';
		return 0;
	}

	path = btrfs_alloc_path();
	if (!path)
		return -ENOMEM;

	ptr = &name[BTRFS_INO_LOOKUP_PATH_MAX];

	key.objectid = tree_id;
	key.type = BTRFS_ROOT_ITEM_KEY;
	key.offset = (u64)-1;
	root = btrfs_read_fs_root_no_name(info, &key);
	if (IS_ERR(root)) {
		printk(KERN_ERR "could not find root %llu\n", tree_id);
		ret = -ENOENT;
		goto out;
	}

	key.objectid = dirid;
	key.type = BTRFS_INODE_REF_KEY;
	key.offset = (u64)-1;

	while(1) {
		ret = btrfs_search_slot(NULL, root, &key, path, 0, 0);
		if (ret < 0)
			goto out;

		l = path->nodes[0];
		slot = path->slots[0];
		if (ret > 0 && slot > 0)
			slot--;
		btrfs_item_key_to_cpu(l, &key, slot);

		if (ret > 0 && (key.objectid != dirid ||
				key.type != BTRFS_INODE_REF_KEY)) {
			ret = -ENOENT;
			goto out;
		}

		iref = btrfs_item_ptr(l, slot, struct btrfs_inode_ref);
		len = btrfs_inode_ref_name_len(l, iref);
		ptr -= len + 1;
		total_len += len + 1;
		if (ptr < name)
			goto out;

		*(ptr + len) = '/';
		read_extent_buffer(l, ptr,(unsigned long)(iref + 1), len);

		if (key.offset == BTRFS_FIRST_FREE_OBJECTID)
			break;

		btrfs_release_path(root, path);
		key.objectid = key.offset;
		key.offset = (u64)-1;
		dirid = key.objectid;

	}
	if (ptr < name)
		goto out;
	memcpy(name, ptr, total_len);
	name[total_len]='\0';
	ret = 0;
out:
	btrfs_free_path(path);
	return ret;
}

static noinline int btrfs_ioctl_ino_lookup(struct file *file,
					   void __user *argp)
{
	 struct btrfs_ioctl_ino_lookup_args *args;
	 struct inode *inode;
	 int ret;

	if (!capable(CAP_SYS_ADMIN))
		return -EPERM;

	args = memdup_user(argp, sizeof(*args));
	if (IS_ERR(args))
		return PTR_ERR(args);

	inode = fdentry(file)->d_inode;

	if (args->treeid == 0)
		args->treeid = BTRFS_I(inode)->root->root_key.objectid;

	ret = btrfs_search_path_in_tree(BTRFS_I(inode)->root->fs_info,
					args->treeid, args->objectid,
					args->name);

	if (ret == 0 && copy_to_user(argp, args, sizeof(*args)))
		ret = -EFAULT;

	kfree(args);
	return ret;
}

static noinline int btrfs_ioctl_snap_destroy(struct file *file,
					     void __user *arg)
{
	struct dentry *parent = fdentry(file);
	struct dentry *dentry;
	struct inode *dir = parent->d_inode;
	struct inode *inode;
	struct btrfs_root *root = BTRFS_I(dir)->root;
	struct btrfs_root *dest = NULL;
	struct btrfs_ioctl_vol_args *vol_args;
	struct btrfs_trans_handle *trans;
	int namelen;
	int ret;
	int err = 0;

	vol_args = memdup_user(arg, sizeof(*vol_args));
	if (IS_ERR(vol_args))
		return PTR_ERR(vol_args);

	vol_args->name[BTRFS_PATH_NAME_MAX] = '\0';
	namelen = strlen(vol_args->name);
	if (strchr(vol_args->name, '/') ||
	    strncmp(vol_args->name, "..", namelen) == 0) {
		err = -EINVAL;
		goto out;
	}

	err = mnt_want_write(file->f_path.mnt);
	if (err)
		goto out;

	mutex_lock_nested(&dir->i_mutex, I_MUTEX_PARENT);
	dentry = lookup_one_len(vol_args->name, parent, namelen);
	if (IS_ERR(dentry)) {
		err = PTR_ERR(dentry);
		goto out_unlock_dir;
	}

	if (!dentry->d_inode) {
		err = -ENOENT;
		goto out_dput;
	}

	inode = dentry->d_inode;
	dest = BTRFS_I(inode)->root;
	if (!capable(CAP_SYS_ADMIN)){
		/*
		 * Regular user.  Only allow this with a special mount
		 * option, when the user has write+exec access to the
		 * subvol root, and when rmdir(2) would have been
		 * allowed.
		 *
		 * Note that this is _not_ check that the subvol is
		 * empty or doesn't contain data that we wouldn't
		 * otherwise be able to delete.
		 *
		 * Users who want to delete empty subvols should try
		 * rmdir(2).
		 */
		err = -EPERM;
		if (!btrfs_test_opt(root, USER_SUBVOL_RM_ALLOWED))
			goto out_dput;

		/*
		 * Do not allow deletion if the parent dir is the same
		 * as the dir to be deleted.  That means the ioctl
		 * must be called on the dentry referencing the root
		 * of the subvol, not a random directory contained
		 * within it.
		 */
		err = -EINVAL;
		if (root == dest)
			goto out_dput;

		err = inode_permission(inode, MAY_WRITE | MAY_EXEC);
		if (err)
			goto out_dput;

		/* check if subvolume may be deleted by a non-root user */
		err = btrfs_may_delete(dir, dentry, 1);
		if (err)
			goto out_dput;
	}

	if (inode->i_ino != BTRFS_FIRST_FREE_OBJECTID) {
		err = -EINVAL;
		goto out_dput;
	}

	mutex_lock(&inode->i_mutex);
	err = d_invalidate(dentry);
	if (err)
		goto out_unlock;

	down_write(&root->fs_info->subvol_sem);

	err = may_destroy_subvol(dest);
	if (err)
		goto out_up_write;

	trans = btrfs_start_transaction(root, 0);
	if (IS_ERR(trans)) {
		err = PTR_ERR(trans);
		goto out_up_write;
	}
	trans->block_rsv = &root->fs_info->global_block_rsv;

	ret = btrfs_unlink_subvol(trans, root, dir,
				dest->root_key.objectid,
				dentry->d_name.name,
				dentry->d_name.len);
	BUG_ON(ret);

	btrfs_record_root_in_trans(trans, dest);

	memset(&dest->root_item.drop_progress, 0,
		sizeof(dest->root_item.drop_progress));
	dest->root_item.drop_level = 0;
	btrfs_set_root_refs(&dest->root_item, 0);

	if (!xchg(&dest->orphan_item_inserted, 1)) {
		ret = btrfs_insert_orphan_item(trans,
					root->fs_info->tree_root,
					dest->root_key.objectid);
		BUG_ON(ret);
	}

	ret = btrfs_end_transaction(trans, root);
	BUG_ON(ret);
	inode->i_flags |= S_DEAD;
out_up_write:
	up_write(&root->fs_info->subvol_sem);
out_unlock:
	mutex_unlock(&inode->i_mutex);
	if (!err) {
		shrink_dcache_sb(root->fs_info->sb);
		btrfs_invalidate_inodes(dest);
		d_delete(dentry);
	}
out_dput:
	dput(dentry);
out_unlock_dir:
	mutex_unlock(&dir->i_mutex);
	mnt_drop_write(file->f_path.mnt);
out:
	kfree(vol_args);
	return err;
}

static int btrfs_ioctl_defrag(struct file *file, void __user *argp)
{
	struct inode *inode = fdentry(file)->d_inode;
	struct btrfs_root *root = BTRFS_I(inode)->root;
	struct btrfs_ioctl_defrag_range_args *range;
	int ret;

	if (btrfs_root_readonly(root))
		return -EROFS;

	ret = mnt_want_write(file->f_path.mnt);
	if (ret)
		return ret;

	switch (inode->i_mode & S_IFMT) {
	case S_IFDIR:
		if (!capable(CAP_SYS_ADMIN)) {
			ret = -EPERM;
			goto out;
		}
		ret = btrfs_defrag_root(root, 0);
		if (ret)
			goto out;
		ret = btrfs_defrag_root(root->fs_info->extent_root, 0);
		break;
	case S_IFREG:
		if (!(file->f_mode & FMODE_WRITE)) {
			ret = -EINVAL;
			goto out;
		}

		range = kzalloc(sizeof(*range), GFP_KERNEL);
		if (!range) {
			ret = -ENOMEM;
			goto out;
		}

		if (argp) {
			if (copy_from_user(range, argp,
					   sizeof(*range))) {
				ret = -EFAULT;
				kfree(range);
				goto out;
			}
			/* compression requires us to start the IO */
			if ((range->flags & BTRFS_DEFRAG_RANGE_COMPRESS)) {
				range->flags |= BTRFS_DEFRAG_RANGE_START_IO;
				range->extent_thresh = (u32)-1;
			}
		} else {
			/* the rest are all set to zero by kzalloc */
			range->len = (u64)-1;
		}
		ret = btrfs_defrag_file(file, range);
		kfree(range);
		break;
	default:
		ret = -EINVAL;
	}
out:
	mnt_drop_write(file->f_path.mnt);
	return ret;
}

static long btrfs_ioctl_add_dev(struct btrfs_root *root, void __user *arg)
{
	struct btrfs_ioctl_vol_args *vol_args;
	int ret;

	if (!capable(CAP_SYS_ADMIN))
		return -EPERM;

	vol_args = memdup_user(arg, sizeof(*vol_args));
	if (IS_ERR(vol_args))
		return PTR_ERR(vol_args);

	vol_args->name[BTRFS_PATH_NAME_MAX] = '\0';
	ret = btrfs_init_new_device(root, vol_args->name);

	kfree(vol_args);
	return ret;
}

static long btrfs_ioctl_rm_dev(struct btrfs_root *root, void __user *arg)
{
	struct btrfs_ioctl_vol_args *vol_args;
	int ret;

	if (!capable(CAP_SYS_ADMIN))
		return -EPERM;

	if (root->fs_info->sb->s_flags & MS_RDONLY)
		return -EROFS;

	vol_args = memdup_user(arg, sizeof(*vol_args));
	if (IS_ERR(vol_args))
		return PTR_ERR(vol_args);

	vol_args->name[BTRFS_PATH_NAME_MAX] = '\0';
	ret = btrfs_rm_device(root, vol_args->name);

	kfree(vol_args);
	return ret;
}

static noinline long btrfs_ioctl_clone(struct file *file, unsigned long srcfd,
				       u64 off, u64 olen, u64 destoff)
{
	struct inode *inode = fdentry(file)->d_inode;
	struct btrfs_root *root = BTRFS_I(inode)->root;
	struct file *src_file;
	struct inode *src;
	struct btrfs_trans_handle *trans;
	struct btrfs_path *path;
	struct extent_buffer *leaf;
	char *buf;
	struct btrfs_key key;
	u32 nritems;
	int slot;
	int ret;
	u64 len = olen;
	u64 bs = root->fs_info->sb->s_blocksize;
	u64 hint_byte;

	/*
	 * TODO:
	 * - split compressed inline extents.  annoying: we need to
	 *   decompress into destination's address_space (the file offset
	 *   may change, so source mapping won't do), then recompress (or
	 *   otherwise reinsert) a subrange.
	 * - allow ranges within the same file to be cloned (provided
	 *   they don't overlap)?
	 */

	/* the destination must be opened for writing */
	if (!(file->f_mode & FMODE_WRITE) || (file->f_flags & O_APPEND))
		return -EINVAL;

	if (btrfs_root_readonly(root))
		return -EROFS;

	ret = mnt_want_write(file->f_path.mnt);
	if (ret)
		return ret;

	src_file = fget(srcfd);
	if (!src_file) {
		ret = -EBADF;
		goto out_drop_write;
	}

	src = src_file->f_dentry->d_inode;

	ret = -EINVAL;
	if (src == inode)
		goto out_fput;

	/* the src must be open for reading */
	if (!(src_file->f_mode & FMODE_READ))
		goto out_fput;

	ret = -EISDIR;
	if (S_ISDIR(src->i_mode) || S_ISDIR(inode->i_mode))
		goto out_fput;

	ret = -EXDEV;
	if (src->i_sb != inode->i_sb || BTRFS_I(src)->root != root)
		goto out_fput;

	ret = -ENOMEM;
	buf = vmalloc(btrfs_level_size(root, 0));
	if (!buf)
		goto out_fput;

	path = btrfs_alloc_path();
	if (!path) {
		vfree(buf);
		goto out_fput;
	}
	path->reada = 2;

	if (inode < src) {
		mutex_lock_nested(&inode->i_mutex, I_MUTEX_PARENT);
		mutex_lock_nested(&src->i_mutex, I_MUTEX_CHILD);
	} else {
		mutex_lock_nested(&src->i_mutex, I_MUTEX_PARENT);
		mutex_lock_nested(&inode->i_mutex, I_MUTEX_CHILD);
	}

	/* determine range to clone */
	ret = -EINVAL;
	if (off + len > src->i_size || off + len < off)
		goto out_unlock;
	if (len == 0)
		olen = len = src->i_size - off;
	/* if we extend to eof, continue to block boundary */
	if (off + len == src->i_size)
		len = ALIGN(src->i_size, bs) - off;

	/* verify the end result is block aligned */
	if (!IS_ALIGNED(off, bs) || !IS_ALIGNED(off + len, bs) ||
	    !IS_ALIGNED(destoff, bs))
		goto out_unlock;

	/* do any pending delalloc/csum calc on src, one way or
	   another, and lock file content */
	while (1) {
		struct btrfs_ordered_extent *ordered;
		lock_extent(&BTRFS_I(src)->io_tree, off, off+len, GFP_NOFS);
		ordered = btrfs_lookup_first_ordered_extent(src, off+len);
		if (!ordered &&
		    !test_range_bit(&BTRFS_I(src)->io_tree, off, off+len,
				   EXTENT_DELALLOC, 0, NULL))
			break;
		unlock_extent(&BTRFS_I(src)->io_tree, off, off+len, GFP_NOFS);
		if (ordered)
			btrfs_put_ordered_extent(ordered);
		btrfs_wait_ordered_range(src, off, len);
	}

	/* clone data */
	key.objectid = src->i_ino;
	key.type = BTRFS_EXTENT_DATA_KEY;
	key.offset = 0;

	while (1) {
		/*
		 * note the key will change type as we walk through the
		 * tree.
		 */
		ret = btrfs_search_slot(NULL, root, &key, path, 0, 0);
		if (ret < 0)
			goto out;

		nritems = btrfs_header_nritems(path->nodes[0]);
		if (path->slots[0] >= nritems) {
			ret = btrfs_next_leaf(root, path);
			if (ret < 0)
				goto out;
			if (ret > 0)
				break;
			nritems = btrfs_header_nritems(path->nodes[0]);
		}
		leaf = path->nodes[0];
		slot = path->slots[0];

		btrfs_item_key_to_cpu(leaf, &key, slot);
		if (btrfs_key_type(&key) > BTRFS_EXTENT_DATA_KEY ||
		    key.objectid != src->i_ino)
			break;

		if (btrfs_key_type(&key) == BTRFS_EXTENT_DATA_KEY) {
			struct btrfs_file_extent_item *extent;
			int type;
			u32 size;
			struct btrfs_key new_key;
			u64 disko = 0, diskl = 0;
			u64 datao = 0, datal = 0;
			u8 comp;
			u64 endoff;

			size = btrfs_item_size_nr(leaf, slot);
			read_extent_buffer(leaf, buf,
					   btrfs_item_ptr_offset(leaf, slot),
					   size);

			extent = btrfs_item_ptr(leaf, slot,
						struct btrfs_file_extent_item);
			comp = btrfs_file_extent_compression(leaf, extent);
			type = btrfs_file_extent_type(leaf, extent);
			if (type == BTRFS_FILE_EXTENT_REG ||
			    type == BTRFS_FILE_EXTENT_PREALLOC) {
				disko = btrfs_file_extent_disk_bytenr(leaf,
								      extent);
				diskl = btrfs_file_extent_disk_num_bytes(leaf,
								 extent);
				datao = btrfs_file_extent_offset(leaf, extent);
				datal = btrfs_file_extent_num_bytes(leaf,
								    extent);
			} else if (type == BTRFS_FILE_EXTENT_INLINE) {
				/* take upper bound, may be compressed */
				datal = btrfs_file_extent_ram_bytes(leaf,
								    extent);
			}
			btrfs_release_path(root, path);

			if (key.offset + datal <= off ||
			    key.offset >= off+len)
				goto next;

			memcpy(&new_key, &key, sizeof(new_key));
			new_key.objectid = inode->i_ino;
			if (off <= key.offset)
				new_key.offset = key.offset + destoff - off;
			else
				new_key.offset = destoff;

			trans = btrfs_start_transaction(root, 1);
			if (IS_ERR(trans)) {
				ret = PTR_ERR(trans);
				goto out;
			}

			if (type == BTRFS_FILE_EXTENT_REG ||
			    type == BTRFS_FILE_EXTENT_PREALLOC) {
				if (off > key.offset) {
					datao += off - key.offset;
					datal -= off - key.offset;
				}

				if (key.offset + datal > off + len)
					datal = off + len - key.offset;

				ret = btrfs_drop_extents(trans, inode,
							 new_key.offset,
							 new_key.offset + datal,
							 &hint_byte, 1);
				BUG_ON(ret);

				ret = btrfs_insert_empty_item(trans, root, path,
							      &new_key, size);
				BUG_ON(ret);

				leaf = path->nodes[0];
				slot = path->slots[0];
				write_extent_buffer(leaf, buf,
					    btrfs_item_ptr_offset(leaf, slot),
					    size);

				extent = btrfs_item_ptr(leaf, slot,
						struct btrfs_file_extent_item);

				/* disko == 0 means it's a hole */
				if (!disko)
					datao = 0;

				btrfs_set_file_extent_offset(leaf, extent,
							     datao);
				btrfs_set_file_extent_num_bytes(leaf, extent,
								datal);
				if (disko) {
					inode_add_bytes(inode, datal);
					ret = btrfs_inc_extent_ref(trans, root,
							disko, diskl, 0,
							root->root_key.objectid,
							inode->i_ino,
							new_key.offset - datao);
					BUG_ON(ret);
				}
			} else if (type == BTRFS_FILE_EXTENT_INLINE) {
				u64 skip = 0;
				u64 trim = 0;
				if (off > key.offset) {
					skip = off - key.offset;
					new_key.offset += skip;
				}

				if (key.offset + datal > off+len)
					trim = key.offset + datal - (off+len);

				if (comp && (skip || trim)) {
					ret = -EINVAL;
					btrfs_end_transaction(trans, root);
					goto out;
				}
				size -= skip + trim;
				datal -= skip + trim;

				ret = btrfs_drop_extents(trans, inode,
							 new_key.offset,
							 new_key.offset + datal,
							 &hint_byte, 1);
				BUG_ON(ret);

				ret = btrfs_insert_empty_item(trans, root, path,
							      &new_key, size);
				BUG_ON(ret);

				if (skip) {
					u32 start =
					  btrfs_file_extent_calc_inline_size(0);
					memmove(buf+start, buf+start+skip,
						datal);
				}

				leaf = path->nodes[0];
				slot = path->slots[0];
				write_extent_buffer(leaf, buf,
					    btrfs_item_ptr_offset(leaf, slot),
					    size);
				inode_add_bytes(inode, datal);
			}

			btrfs_mark_buffer_dirty(leaf);
			btrfs_release_path(root, path);

			inode->i_mtime = inode->i_ctime = CURRENT_TIME;

			/*
			 * we round up to the block size at eof when
			 * determining which extents to clone above,
			 * but shouldn't round up the file size
			 */
			endoff = new_key.offset + datal;
			if (endoff > destoff+olen)
				endoff = destoff+olen;
			if (endoff > inode->i_size)
				btrfs_i_size_write(inode, endoff);

			BTRFS_I(inode)->flags = BTRFS_I(src)->flags;
			ret = btrfs_update_inode(trans, root, inode);
			BUG_ON(ret);
			btrfs_end_transaction(trans, root);
		}
next:
		btrfs_release_path(root, path);
		key.offset++;
	}
	ret = 0;
out:
	btrfs_release_path(root, path);
	unlock_extent(&BTRFS_I(src)->io_tree, off, off+len, GFP_NOFS);
out_unlock:
	mutex_unlock(&src->i_mutex);
	mutex_unlock(&inode->i_mutex);
	vfree(buf);
	btrfs_free_path(path);
out_fput:
	fput(src_file);
out_drop_write:
	mnt_drop_write(file->f_path.mnt);
	return ret;
}

static long btrfs_ioctl_clone_range(struct file *file, void __user *argp)
{
	struct btrfs_ioctl_clone_range_args args;

	if (copy_from_user(&args, argp, sizeof(args)))
		return -EFAULT;
	return btrfs_ioctl_clone(file, args.src_fd, args.src_offset,
				 args.src_length, args.dest_offset);
}

/*
 * there are many ways the trans_start and trans_end ioctls can lead
 * to deadlocks.  They should only be used by applications that
 * basically own the machine, and have a very in depth understanding
 * of all the possible deadlocks and enospc problems.
 */
static long btrfs_ioctl_trans_start(struct file *file)
{
	struct inode *inode = fdentry(file)->d_inode;
	struct btrfs_root *root = BTRFS_I(inode)->root;
	struct btrfs_trans_handle *trans;
	int ret;

	ret = -EPERM;
	if (!capable(CAP_SYS_ADMIN))
		goto out;

	ret = -EINPROGRESS;
	if (file->private_data)
		goto out;

	ret = -EROFS;
	if (btrfs_root_readonly(root))
		goto out;

	ret = mnt_want_write(file->f_path.mnt);
	if (ret)
		goto out;

	mutex_lock(&root->fs_info->trans_mutex);
	root->fs_info->open_ioctl_trans++;
	mutex_unlock(&root->fs_info->trans_mutex);

	ret = -ENOMEM;
	trans = btrfs_start_ioctl_transaction(root, 0);
	if (IS_ERR(trans))
		goto out_drop;

	file->private_data = trans;
	return 0;

out_drop:
	mutex_lock(&root->fs_info->trans_mutex);
	root->fs_info->open_ioctl_trans--;
	mutex_unlock(&root->fs_info->trans_mutex);
	mnt_drop_write(file->f_path.mnt);
out:
	return ret;
}

static long btrfs_ioctl_default_subvol(struct file *file, void __user *argp)
{
	struct inode *inode = fdentry(file)->d_inode;
	struct btrfs_root *root = BTRFS_I(inode)->root;
	struct btrfs_root *new_root;
	struct btrfs_dir_item *di;
	struct btrfs_trans_handle *trans;
	struct btrfs_path *path;
	struct btrfs_key location;
	struct btrfs_disk_key disk_key;
	struct btrfs_super_block *disk_super;
	u64 features;
	u64 objectid = 0;
	u64 dir_id;

	if (!capable(CAP_SYS_ADMIN))
		return -EPERM;

	if (copy_from_user(&objectid, argp, sizeof(objectid)))
		return -EFAULT;

	if (!objectid)
		objectid = root->root_key.objectid;

	location.objectid = objectid;
	location.type = BTRFS_ROOT_ITEM_KEY;
	location.offset = (u64)-1;

	new_root = btrfs_read_fs_root_no_name(root->fs_info, &location);
	if (IS_ERR(new_root))
		return PTR_ERR(new_root);

	if (btrfs_root_refs(&new_root->root_item) == 0)
		return -ENOENT;

	path = btrfs_alloc_path();
	if (!path)
		return -ENOMEM;
	path->leave_spinning = 1;

	trans = btrfs_start_transaction(root, 1);
	if (IS_ERR(trans)) {
		btrfs_free_path(path);
		return PTR_ERR(trans);
	}

	dir_id = btrfs_super_root_dir(&root->fs_info->super_copy);
	di = btrfs_lookup_dir_item(trans, root->fs_info->tree_root, path,
				   dir_id, "default", 7, 1);
	if (IS_ERR_OR_NULL(di)) {
		btrfs_free_path(path);
		btrfs_end_transaction(trans, root);
		printk(KERN_ERR "Umm, you don't have the default dir item, "
		       "this isn't going to work\n");
		return -ENOENT;
	}

	btrfs_cpu_key_to_disk(&disk_key, &new_root->root_key);
	btrfs_set_dir_item_key(path->nodes[0], di, &disk_key);
	btrfs_mark_buffer_dirty(path->nodes[0]);
	btrfs_free_path(path);

	disk_super = &root->fs_info->super_copy;
	features = btrfs_super_incompat_flags(disk_super);
	if (!(features & BTRFS_FEATURE_INCOMPAT_DEFAULT_SUBVOL)) {
		features |= BTRFS_FEATURE_INCOMPAT_DEFAULT_SUBVOL;
		btrfs_set_super_incompat_flags(disk_super, features);
	}
	btrfs_end_transaction(trans, root);

	return 0;
}

static void get_block_group_info(struct list_head *groups_list,
				 struct btrfs_ioctl_space_info *space)
{
	struct btrfs_block_group_cache *block_group;

	space->total_bytes = 0;
	space->used_bytes = 0;
	space->flags = 0;
	list_for_each_entry(block_group, groups_list, list) {
		space->flags = block_group->flags;
		space->total_bytes += block_group->key.offset;
		space->used_bytes +=
			btrfs_block_group_used(&block_group->item);
	}
}

long btrfs_ioctl_space_info(struct btrfs_root *root, void __user *arg)
{
	struct btrfs_ioctl_space_args space_args;
	struct btrfs_ioctl_space_info space;
	struct btrfs_ioctl_space_info *dest;
	struct btrfs_ioctl_space_info *dest_orig;
	struct btrfs_ioctl_space_info *user_dest;
	struct btrfs_space_info *info;
	u64 types[] = {BTRFS_BLOCK_GROUP_DATA,
		       BTRFS_BLOCK_GROUP_SYSTEM,
		       BTRFS_BLOCK_GROUP_METADATA,
		       BTRFS_BLOCK_GROUP_DATA | BTRFS_BLOCK_GROUP_METADATA};
	int num_types = 4;
	int alloc_size;
	int ret = 0;
	u64 slot_count = 0;
	int i, c;

	if (copy_from_user(&space_args,
			   (struct btrfs_ioctl_space_args __user *)arg,
			   sizeof(space_args)))
		return -EFAULT;

	for (i = 0; i < num_types; i++) {
		struct btrfs_space_info *tmp;

		info = NULL;
		rcu_read_lock();
		list_for_each_entry_rcu(tmp, &root->fs_info->space_info,
					list) {
			if (tmp->flags == types[i]) {
				info = tmp;
				break;
			}
		}
		rcu_read_unlock();

		if (!info)
			continue;

		down_read(&info->groups_sem);
		for (c = 0; c < BTRFS_NR_RAID_TYPES; c++) {
			if (!list_empty(&info->block_groups[c]))
				slot_count++;
		}
		up_read(&info->groups_sem);
	}

	/* space_slots == 0 means they are asking for a count */
	if (space_args.space_slots == 0) {
		space_args.total_spaces = slot_count;
		goto out;
	}

	slot_count = min_t(u64, space_args.space_slots, slot_count);

	alloc_size = sizeof(*dest) * slot_count;

	/* we generally have at most 6 or so space infos, one for each raid
	 * level.  So, a whole page should be more than enough for everyone
	 */
	if (alloc_size > PAGE_CACHE_SIZE)
		return -ENOMEM;

	space_args.total_spaces = 0;
	dest = kmalloc(alloc_size, GFP_NOFS);
	if (!dest)
		return -ENOMEM;
	dest_orig = dest;

	/* now we have a buffer to copy into */
	for (i = 0; i < num_types; i++) {
		struct btrfs_space_info *tmp;

		if (!slot_count)
			break;

		info = NULL;
		rcu_read_lock();
		list_for_each_entry_rcu(tmp, &root->fs_info->space_info,
					list) {
			if (tmp->flags == types[i]) {
				info = tmp;
				break;
			}
		}
		rcu_read_unlock();

		if (!info)
			continue;
		down_read(&info->groups_sem);
		for (c = 0; c < BTRFS_NR_RAID_TYPES; c++) {
			if (!list_empty(&info->block_groups[c])) {
				get_block_group_info(&info->block_groups[c],
						     &space);
				memcpy(dest, &space, sizeof(space));
				dest++;
				space_args.total_spaces++;
				slot_count--;
			}
			if (!slot_count)
				break;
		}
		up_read(&info->groups_sem);
	}

	user_dest = (struct btrfs_ioctl_space_info *)
		(arg + sizeof(struct btrfs_ioctl_space_args));

	if (copy_to_user(user_dest, dest_orig, alloc_size))
		ret = -EFAULT;

	kfree(dest_orig);
out:
	if (ret == 0 && copy_to_user(arg, &space_args, sizeof(space_args)))
		ret = -EFAULT;

	return ret;
}

/*
 * there are many ways the trans_start and trans_end ioctls can lead
 * to deadlocks.  They should only be used by applications that
 * basically own the machine, and have a very in depth understanding
 * of all the possible deadlocks and enospc problems.
 */
long btrfs_ioctl_trans_end(struct file *file)
{
	struct inode *inode = fdentry(file)->d_inode;
	struct btrfs_root *root = BTRFS_I(inode)->root;
	struct btrfs_trans_handle *trans;

	trans = file->private_data;
	if (!trans)
		return -EINVAL;
	file->private_data = NULL;

	btrfs_end_transaction(trans, root);

	mutex_lock(&root->fs_info->trans_mutex);
	root->fs_info->open_ioctl_trans--;
	mutex_unlock(&root->fs_info->trans_mutex);

	mnt_drop_write(file->f_path.mnt);
	return 0;
}

static noinline long btrfs_ioctl_start_sync(struct file *file, void __user *argp)
{
	struct btrfs_root *root = BTRFS_I(file->f_dentry->d_inode)->root;
	struct btrfs_trans_handle *trans;
	u64 transid;
	int ret;

	trans = btrfs_start_transaction(root, 0);
	if (IS_ERR(trans))
		return PTR_ERR(trans);
	transid = trans->transid;
	ret = btrfs_commit_transaction_async(trans, root, 0);
	if (ret)
		return ret;

	if (argp)
		if (copy_to_user(argp, &transid, sizeof(transid)))
			return -EFAULT;
	return 0;
}

static noinline long btrfs_ioctl_wait_sync(struct file *file, void __user *argp)
{
	struct btrfs_root *root = BTRFS_I(file->f_dentry->d_inode)->root;
	u64 transid;

	if (argp) {
		if (copy_from_user(&transid, argp, sizeof(transid)))
			return -EFAULT;
	} else {
		transid = 0;  /* current trans */
	}
	return btrfs_wait_for_commit(root, transid);
}

long btrfs_ioctl(struct file *file, unsigned int
		cmd, unsigned long arg)
{
	struct btrfs_root *root = BTRFS_I(fdentry(file)->d_inode)->root;
	void __user *argp = (void __user *)arg;

	switch (cmd) {
	case FS_IOC_GETFLAGS:
		return btrfs_ioctl_getflags(file, argp);
	case FS_IOC_SETFLAGS:
		return btrfs_ioctl_setflags(file, argp);
	case FS_IOC_GETVERSION:
		return btrfs_ioctl_getversion(file, argp);
	case FITRIM:
		return btrfs_ioctl_fitrim(file, argp);
	case BTRFS_IOC_SNAP_CREATE:
		return btrfs_ioctl_snap_create(file, argp, 0);
	case BTRFS_IOC_SNAP_CREATE_V2:
		return btrfs_ioctl_snap_create_v2(file, argp, 0);
	case BTRFS_IOC_SUBVOL_CREATE:
		return btrfs_ioctl_snap_create(file, argp, 1);
	case BTRFS_IOC_SNAP_DESTROY:
		return btrfs_ioctl_snap_destroy(file, argp);
	case BTRFS_IOC_SUBVOL_GETFLAGS:
		return btrfs_ioctl_subvol_getflags(file, argp);
	case BTRFS_IOC_SUBVOL_SETFLAGS:
		return btrfs_ioctl_subvol_setflags(file, argp);
	case BTRFS_IOC_DEFAULT_SUBVOL:
		return btrfs_ioctl_default_subvol(file, argp);
	case BTRFS_IOC_DEFRAG:
		return btrfs_ioctl_defrag(file, NULL);
	case BTRFS_IOC_DEFRAG_RANGE:
		return btrfs_ioctl_defrag(file, argp);
	case BTRFS_IOC_RESIZE:
		return btrfs_ioctl_resize(root, argp);
	case BTRFS_IOC_ADD_DEV:
		return btrfs_ioctl_add_dev(root, argp);
	case BTRFS_IOC_RM_DEV:
		return btrfs_ioctl_rm_dev(root, argp);
	case BTRFS_IOC_BALANCE:
		return btrfs_balance(root->fs_info->dev_root);
	case BTRFS_IOC_CLONE:
		return btrfs_ioctl_clone(file, arg, 0, 0, 0);
	case BTRFS_IOC_CLONE_RANGE:
		return btrfs_ioctl_clone_range(file, argp);
	case BTRFS_IOC_TRANS_START:
		return btrfs_ioctl_trans_start(file);
	case BTRFS_IOC_TRANS_END:
		return btrfs_ioctl_trans_end(file);
	case BTRFS_IOC_TREE_SEARCH:
		return btrfs_ioctl_tree_search(file, argp);
	case BTRFS_IOC_INO_LOOKUP:
		return btrfs_ioctl_ino_lookup(file, argp);
	case BTRFS_IOC_SPACE_INFO:
		return btrfs_ioctl_space_info(root, argp);
	case BTRFS_IOC_SYNC:
		btrfs_sync_fs(file->f_dentry->d_sb, 1);
		return 0;
	case BTRFS_IOC_START_SYNC:
		return btrfs_ioctl_start_sync(file, argp);
	case BTRFS_IOC_WAIT_SYNC:
		return btrfs_ioctl_wait_sync(file, argp);
	}

	return -ENOTTY;
}<|MERGE_RESOLUTION|>--- conflicted
+++ resolved
@@ -1158,11 +1158,7 @@
 	if (flags & ~BTRFS_SUBVOL_RDONLY)
 		return -EOPNOTSUPP;
 
-<<<<<<< HEAD
-	if (!is_owner_or_cap(inode))
-=======
 	if (!inode_owner_or_capable(inode))
->>>>>>> 0ce790e7
 		return -EACCES;
 
 	down_write(&root->fs_info->subvol_sem);
