/*
 * Copyright (C) 2007 Oracle.  All rights reserved.
 *
 * This program is free software; you can redistribute it and/or
 * modify it under the terms of the GNU General Public
 * License v2 as published by the Free Software Foundation.
 *
 * This program is distributed in the hope that it will be useful,
 * but WITHOUT ANY WARRANTY; without even the implied warranty of
 * MERCHANTABILITY or FITNESS FOR A PARTICULAR PURPOSE.  See the GNU
 * General Public License for more details.
 *
 * You should have received a copy of the GNU General Public
 * License along with this program; if not, write to the
 * Free Software Foundation, Inc., 59 Temple Place - Suite 330,
 * Boston, MA 021110-1307, USA.
 */
#include <linux/sched.h>
#include <linux/bio.h>
#include <linux/slab.h>
#include <linux/buffer_head.h>
#include <linux/blkdev.h>
#include <linux/random.h>
#include <linux/iocontext.h>
#include <linux/capability.h>
#include <asm/div64.h>
#include "compat.h"
#include "ctree.h"
#include "extent_map.h"
#include "disk-io.h"
#include "transaction.h"
#include "print-tree.h"
#include "volumes.h"
#include "async-thread.h"

static int init_first_rw_device(struct btrfs_trans_handle *trans,
				struct btrfs_root *root,
				struct btrfs_device *device);
static int btrfs_relocate_sys_chunks(struct btrfs_root *root);

#define map_lookup_size(n) (sizeof(struct map_lookup) + \
			    (sizeof(struct btrfs_bio_stripe) * (n)))

static DEFINE_MUTEX(uuid_mutex);
static LIST_HEAD(fs_uuids);

void btrfs_lock_volumes(void)
{
	mutex_lock(&uuid_mutex);
}

void btrfs_unlock_volumes(void)
{
	mutex_unlock(&uuid_mutex);
}

static void lock_chunks(struct btrfs_root *root)
{
	mutex_lock(&root->fs_info->chunk_mutex);
}

static void unlock_chunks(struct btrfs_root *root)
{
	mutex_unlock(&root->fs_info->chunk_mutex);
}

static void free_fs_devices(struct btrfs_fs_devices *fs_devices)
{
	struct btrfs_device *device;
	WARN_ON(fs_devices->opened);
	while (!list_empty(&fs_devices->devices)) {
		device = list_entry(fs_devices->devices.next,
				    struct btrfs_device, dev_list);
		list_del(&device->dev_list);
		kfree(device->name);
		kfree(device);
	}
	kfree(fs_devices);
}

int btrfs_cleanup_fs_uuids(void)
{
	struct btrfs_fs_devices *fs_devices;

	while (!list_empty(&fs_uuids)) {
		fs_devices = list_entry(fs_uuids.next,
					struct btrfs_fs_devices, list);
		list_del(&fs_devices->list);
		free_fs_devices(fs_devices);
	}
	return 0;
}

static noinline struct btrfs_device *__find_device(struct list_head *head,
						   u64 devid, u8 *uuid)
{
	struct btrfs_device *dev;

	list_for_each_entry(dev, head, dev_list) {
		if (dev->devid == devid &&
		    (!uuid || !memcmp(dev->uuid, uuid, BTRFS_UUID_SIZE))) {
			return dev;
		}
	}
	return NULL;
}

static noinline struct btrfs_fs_devices *find_fsid(u8 *fsid)
{
	struct btrfs_fs_devices *fs_devices;

	list_for_each_entry(fs_devices, &fs_uuids, list) {
		if (memcmp(fsid, fs_devices->fsid, BTRFS_FSID_SIZE) == 0)
			return fs_devices;
	}
	return NULL;
}

static void requeue_list(struct btrfs_pending_bios *pending_bios,
			struct bio *head, struct bio *tail)
{

	struct bio *old_head;

	old_head = pending_bios->head;
	pending_bios->head = head;
	if (pending_bios->tail)
		tail->bi_next = old_head;
	else
		pending_bios->tail = tail;
}

/*
 * we try to collect pending bios for a device so we don't get a large
 * number of procs sending bios down to the same device.  This greatly
 * improves the schedulers ability to collect and merge the bios.
 *
 * But, it also turns into a long list of bios to process and that is sure
 * to eventually make the worker thread block.  The solution here is to
 * make some progress and then put this work struct back at the end of
 * the list if the block device is congested.  This way, multiple devices
 * can make progress from a single worker thread.
 */
static noinline int run_scheduled_bios(struct btrfs_device *device)
{
	struct bio *pending;
	struct backing_dev_info *bdi;
	struct btrfs_fs_info *fs_info;
	struct btrfs_pending_bios *pending_bios;
	struct bio *tail;
	struct bio *cur;
	int again = 0;
	unsigned long num_run;
	unsigned long batch_run = 0;
	unsigned long limit;
	unsigned long last_waited = 0;
	int force_reg = 0;
	struct blk_plug plug;

	/*
	 * this function runs all the bios we've collected for
	 * a particular device.  We don't want to wander off to
	 * another device without first sending all of these down.
	 * So, setup a plug here and finish it off before we return
	 */
	blk_start_plug(&plug);

	bdi = blk_get_backing_dev_info(device->bdev);
	fs_info = device->dev_root->fs_info;
	limit = btrfs_async_submit_limit(fs_info);
	limit = limit * 2 / 3;

loop:
	spin_lock(&device->io_lock);

loop_lock:
	num_run = 0;

	/* take all the bios off the list at once and process them
	 * later on (without the lock held).  But, remember the
	 * tail and other pointers so the bios can be properly reinserted
	 * into the list if we hit congestion
	 */
	if (!force_reg && device->pending_sync_bios.head) {
		pending_bios = &device->pending_sync_bios;
		force_reg = 1;
	} else {
		pending_bios = &device->pending_bios;
		force_reg = 0;
	}

	pending = pending_bios->head;
	tail = pending_bios->tail;
	WARN_ON(pending && !tail);

	/*
	 * if pending was null this time around, no bios need processing
	 * at all and we can stop.  Otherwise it'll loop back up again
	 * and do an additional check so no bios are missed.
	 *
	 * device->running_pending is used to synchronize with the
	 * schedule_bio code.
	 */
	if (device->pending_sync_bios.head == NULL &&
	    device->pending_bios.head == NULL) {
		again = 0;
		device->running_pending = 0;
	} else {
		again = 1;
		device->running_pending = 1;
	}

	pending_bios->head = NULL;
	pending_bios->tail = NULL;

	spin_unlock(&device->io_lock);

	while (pending) {

		rmb();
		/* we want to work on both lists, but do more bios on the
		 * sync list than the regular list
		 */
		if ((num_run > 32 &&
		    pending_bios != &device->pending_sync_bios &&
		    device->pending_sync_bios.head) ||
		   (num_run > 64 && pending_bios == &device->pending_sync_bios &&
		    device->pending_bios.head)) {
			spin_lock(&device->io_lock);
			requeue_list(pending_bios, pending, tail);
			goto loop_lock;
		}

		cur = pending;
		pending = pending->bi_next;
		cur->bi_next = NULL;
		atomic_dec(&fs_info->nr_async_bios);

		if (atomic_read(&fs_info->nr_async_bios) < limit &&
		    waitqueue_active(&fs_info->async_submit_wait))
			wake_up(&fs_info->async_submit_wait);

		BUG_ON(atomic_read(&cur->bi_cnt) == 0);

		submit_bio(cur->bi_rw, cur);
		num_run++;
		batch_run++;
		if (need_resched())
			cond_resched();

		/*
		 * we made progress, there is more work to do and the bdi
		 * is now congested.  Back off and let other work structs
		 * run instead
		 */
		if (pending && bdi_write_congested(bdi) && batch_run > 8 &&
		    fs_info->fs_devices->open_devices > 1) {
			struct io_context *ioc;

			ioc = current->io_context;

			/*
			 * the main goal here is that we don't want to
			 * block if we're going to be able to submit
			 * more requests without blocking.
			 *
			 * This code does two great things, it pokes into
			 * the elevator code from a filesystem _and_
			 * it makes assumptions about how batching works.
			 */
			if (ioc && ioc->nr_batch_requests > 0 &&
			    time_before(jiffies, ioc->last_waited + HZ/50UL) &&
			    (last_waited == 0 ||
			     ioc->last_waited == last_waited)) {
				/*
				 * we want to go through our batch of
				 * requests and stop.  So, we copy out
				 * the ioc->last_waited time and test
				 * against it before looping
				 */
				last_waited = ioc->last_waited;
				if (need_resched())
					cond_resched();
				continue;
			}
			spin_lock(&device->io_lock);
			requeue_list(pending_bios, pending, tail);
			device->running_pending = 1;

			spin_unlock(&device->io_lock);
			btrfs_requeue_work(&device->work);
			goto done;
		}
	}

	cond_resched();
	if (again)
		goto loop;

	spin_lock(&device->io_lock);
	if (device->pending_bios.head || device->pending_sync_bios.head)
		goto loop_lock;
	spin_unlock(&device->io_lock);

done:
	blk_finish_plug(&plug);
	return 0;
}

static void pending_bios_fn(struct btrfs_work *work)
{
	struct btrfs_device *device;

	device = container_of(work, struct btrfs_device, work);
	run_scheduled_bios(device);
}

static noinline int device_list_add(const char *path,
			   struct btrfs_super_block *disk_super,
			   u64 devid, struct btrfs_fs_devices **fs_devices_ret)
{
	struct btrfs_device *device;
	struct btrfs_fs_devices *fs_devices;
	u64 found_transid = btrfs_super_generation(disk_super);
	char *name;

	fs_devices = find_fsid(disk_super->fsid);
	if (!fs_devices) {
		fs_devices = kzalloc(sizeof(*fs_devices), GFP_NOFS);
		if (!fs_devices)
			return -ENOMEM;
		INIT_LIST_HEAD(&fs_devices->devices);
		INIT_LIST_HEAD(&fs_devices->alloc_list);
		list_add(&fs_devices->list, &fs_uuids);
		memcpy(fs_devices->fsid, disk_super->fsid, BTRFS_FSID_SIZE);
		fs_devices->latest_devid = devid;
		fs_devices->latest_trans = found_transid;
		mutex_init(&fs_devices->device_list_mutex);
		device = NULL;
	} else {
		device = __find_device(&fs_devices->devices, devid,
				       disk_super->dev_item.uuid);
	}
	if (!device) {
		if (fs_devices->opened)
			return -EBUSY;

		device = kzalloc(sizeof(*device), GFP_NOFS);
		if (!device) {
			/* we can safely leave the fs_devices entry around */
			return -ENOMEM;
		}
		device->devid = devid;
		device->work.func = pending_bios_fn;
		memcpy(device->uuid, disk_super->dev_item.uuid,
		       BTRFS_UUID_SIZE);
		spin_lock_init(&device->io_lock);
		device->name = kstrdup(path, GFP_NOFS);
		if (!device->name) {
			kfree(device);
			return -ENOMEM;
		}
		INIT_LIST_HEAD(&device->dev_alloc_list);

		mutex_lock(&fs_devices->device_list_mutex);
		list_add(&device->dev_list, &fs_devices->devices);
		mutex_unlock(&fs_devices->device_list_mutex);

		device->fs_devices = fs_devices;
		fs_devices->num_devices++;
	} else if (!device->name || strcmp(device->name, path)) {
		name = kstrdup(path, GFP_NOFS);
		if (!name)
			return -ENOMEM;
		kfree(device->name);
		device->name = name;
		if (device->missing) {
			fs_devices->missing_devices--;
			device->missing = 0;
		}
	}

	if (found_transid > fs_devices->latest_trans) {
		fs_devices->latest_devid = devid;
		fs_devices->latest_trans = found_transid;
	}
	*fs_devices_ret = fs_devices;
	return 0;
}

static struct btrfs_fs_devices *clone_fs_devices(struct btrfs_fs_devices *orig)
{
	struct btrfs_fs_devices *fs_devices;
	struct btrfs_device *device;
	struct btrfs_device *orig_dev;

	fs_devices = kzalloc(sizeof(*fs_devices), GFP_NOFS);
	if (!fs_devices)
		return ERR_PTR(-ENOMEM);

	INIT_LIST_HEAD(&fs_devices->devices);
	INIT_LIST_HEAD(&fs_devices->alloc_list);
	INIT_LIST_HEAD(&fs_devices->list);
	mutex_init(&fs_devices->device_list_mutex);
	fs_devices->latest_devid = orig->latest_devid;
	fs_devices->latest_trans = orig->latest_trans;
	memcpy(fs_devices->fsid, orig->fsid, sizeof(fs_devices->fsid));

	mutex_lock(&orig->device_list_mutex);
	list_for_each_entry(orig_dev, &orig->devices, dev_list) {
		device = kzalloc(sizeof(*device), GFP_NOFS);
		if (!device)
			goto error;

		device->name = kstrdup(orig_dev->name, GFP_NOFS);
		if (!device->name) {
			kfree(device);
			goto error;
		}

		device->devid = orig_dev->devid;
		device->work.func = pending_bios_fn;
		memcpy(device->uuid, orig_dev->uuid, sizeof(device->uuid));
		spin_lock_init(&device->io_lock);
		INIT_LIST_HEAD(&device->dev_list);
		INIT_LIST_HEAD(&device->dev_alloc_list);

		list_add(&device->dev_list, &fs_devices->devices);
		device->fs_devices = fs_devices;
		fs_devices->num_devices++;
	}
	mutex_unlock(&orig->device_list_mutex);
	return fs_devices;
error:
	mutex_unlock(&orig->device_list_mutex);
	free_fs_devices(fs_devices);
	return ERR_PTR(-ENOMEM);
}

int btrfs_close_extra_devices(struct btrfs_fs_devices *fs_devices)
{
	struct btrfs_device *device, *next;

	mutex_lock(&uuid_mutex);
again:
	mutex_lock(&fs_devices->device_list_mutex);
	list_for_each_entry_safe(device, next, &fs_devices->devices, dev_list) {
		if (device->in_fs_metadata)
			continue;

		if (device->bdev) {
			blkdev_put(device->bdev, device->mode);
			device->bdev = NULL;
			fs_devices->open_devices--;
		}
		if (device->writeable) {
			list_del_init(&device->dev_alloc_list);
			device->writeable = 0;
			fs_devices->rw_devices--;
		}
		list_del_init(&device->dev_list);
		fs_devices->num_devices--;
		kfree(device->name);
		kfree(device);
	}
	mutex_unlock(&fs_devices->device_list_mutex);

	if (fs_devices->seed) {
		fs_devices = fs_devices->seed;
		goto again;
	}

	mutex_unlock(&uuid_mutex);
	return 0;
}

static int __btrfs_close_devices(struct btrfs_fs_devices *fs_devices)
{
	struct btrfs_device *device;

	if (--fs_devices->opened > 0)
		return 0;

	list_for_each_entry(device, &fs_devices->devices, dev_list) {
		if (device->bdev) {
			blkdev_put(device->bdev, device->mode);
			fs_devices->open_devices--;
		}
		if (device->writeable) {
			list_del_init(&device->dev_alloc_list);
			fs_devices->rw_devices--;
		}

		device->bdev = NULL;
		device->writeable = 0;
		device->in_fs_metadata = 0;
	}
	WARN_ON(fs_devices->open_devices);
	WARN_ON(fs_devices->rw_devices);
	fs_devices->opened = 0;
	fs_devices->seeding = 0;

	return 0;
}

int btrfs_close_devices(struct btrfs_fs_devices *fs_devices)
{
	struct btrfs_fs_devices *seed_devices = NULL;
	int ret;

	mutex_lock(&uuid_mutex);
	ret = __btrfs_close_devices(fs_devices);
	if (!fs_devices->opened) {
		seed_devices = fs_devices->seed;
		fs_devices->seed = NULL;
	}
	mutex_unlock(&uuid_mutex);

	while (seed_devices) {
		fs_devices = seed_devices;
		seed_devices = fs_devices->seed;
		__btrfs_close_devices(fs_devices);
		free_fs_devices(fs_devices);
	}
	return ret;
}

static int __btrfs_open_devices(struct btrfs_fs_devices *fs_devices,
				fmode_t flags, void *holder)
{
	struct block_device *bdev;
	struct list_head *head = &fs_devices->devices;
	struct btrfs_device *device;
	struct block_device *latest_bdev = NULL;
	struct buffer_head *bh;
	struct btrfs_super_block *disk_super;
	u64 latest_devid = 0;
	u64 latest_transid = 0;
	u64 devid;
	int seeding = 1;
	int ret = 0;

	flags |= FMODE_EXCL;

	list_for_each_entry(device, head, dev_list) {
		if (device->bdev)
			continue;
		if (!device->name)
			continue;

		bdev = blkdev_get_by_path(device->name, flags, holder);
		if (IS_ERR(bdev)) {
			printk(KERN_INFO "open %s failed\n", device->name);
			goto error;
		}
		set_blocksize(bdev, 4096);

		bh = btrfs_read_dev_super(bdev);
		if (!bh) {
			ret = -EINVAL;
			goto error_close;
		}

		disk_super = (struct btrfs_super_block *)bh->b_data;
		devid = btrfs_stack_device_id(&disk_super->dev_item);
		if (devid != device->devid)
			goto error_brelse;

		if (memcmp(device->uuid, disk_super->dev_item.uuid,
			   BTRFS_UUID_SIZE))
			goto error_brelse;

		device->generation = btrfs_super_generation(disk_super);
		if (!latest_transid || device->generation > latest_transid) {
			latest_devid = devid;
			latest_transid = device->generation;
			latest_bdev = bdev;
		}

		if (btrfs_super_flags(disk_super) & BTRFS_SUPER_FLAG_SEEDING) {
			device->writeable = 0;
		} else {
			device->writeable = !bdev_read_only(bdev);
			seeding = 0;
		}

		device->bdev = bdev;
		device->in_fs_metadata = 0;
		device->mode = flags;

		if (!blk_queue_nonrot(bdev_get_queue(bdev)))
			fs_devices->rotating = 1;

		fs_devices->open_devices++;
		if (device->writeable) {
			fs_devices->rw_devices++;
			list_add(&device->dev_alloc_list,
				 &fs_devices->alloc_list);
		}
		continue;

error_brelse:
		brelse(bh);
error_close:
		blkdev_put(bdev, flags);
error:
		continue;
	}
	if (fs_devices->open_devices == 0) {
		ret = -EIO;
		goto out;
	}
	fs_devices->seeding = seeding;
	fs_devices->opened = 1;
	fs_devices->latest_bdev = latest_bdev;
	fs_devices->latest_devid = latest_devid;
	fs_devices->latest_trans = latest_transid;
	fs_devices->total_rw_bytes = 0;
out:
	return ret;
}

int btrfs_open_devices(struct btrfs_fs_devices *fs_devices,
		       fmode_t flags, void *holder)
{
	int ret;

	mutex_lock(&uuid_mutex);
	if (fs_devices->opened) {
		fs_devices->opened++;
		ret = 0;
	} else {
		ret = __btrfs_open_devices(fs_devices, flags, holder);
	}
	mutex_unlock(&uuid_mutex);
	return ret;
}

int btrfs_scan_one_device(const char *path, fmode_t flags, void *holder,
			  struct btrfs_fs_devices **fs_devices_ret)
{
	struct btrfs_super_block *disk_super;
	struct block_device *bdev;
	struct buffer_head *bh;
	int ret;
	u64 devid;
	u64 transid;

	mutex_lock(&uuid_mutex);

	flags |= FMODE_EXCL;
	bdev = blkdev_get_by_path(path, flags, holder);

	if (IS_ERR(bdev)) {
		ret = PTR_ERR(bdev);
		goto error;
	}

	ret = set_blocksize(bdev, 4096);
	if (ret)
		goto error_close;
	bh = btrfs_read_dev_super(bdev);
	if (!bh) {
		ret = -EINVAL;
		goto error_close;
	}
	disk_super = (struct btrfs_super_block *)bh->b_data;
	devid = btrfs_stack_device_id(&disk_super->dev_item);
	transid = btrfs_super_generation(disk_super);
	if (disk_super->label[0])
		printk(KERN_INFO "device label %s ", disk_super->label);
	else {
		/* FIXME, make a readl uuid parser */
		printk(KERN_INFO "device fsid %llx-%llx ",
		       *(unsigned long long *)disk_super->fsid,
		       *(unsigned long long *)(disk_super->fsid + 8));
	}
	printk(KERN_CONT "devid %llu transid %llu %s\n",
	       (unsigned long long)devid, (unsigned long long)transid, path);
	ret = device_list_add(path, disk_super, devid, fs_devices_ret);

	brelse(bh);
error_close:
	blkdev_put(bdev, flags);
error:
	mutex_unlock(&uuid_mutex);
	return ret;
}

/* helper to account the used device space in the range */
int btrfs_account_dev_extents_size(struct btrfs_device *device, u64 start,
				   u64 end, u64 *length)
{
	struct btrfs_key key;
	struct btrfs_root *root = device->dev_root;
	struct btrfs_dev_extent *dev_extent;
	struct btrfs_path *path;
	u64 extent_end;
	int ret;
	int slot;
	struct extent_buffer *l;

	*length = 0;

	if (start >= device->total_bytes)
		return 0;

	path = btrfs_alloc_path();
	if (!path)
		return -ENOMEM;
	path->reada = 2;

	key.objectid = device->devid;
	key.offset = start;
	key.type = BTRFS_DEV_EXTENT_KEY;

	ret = btrfs_search_slot(NULL, root, &key, path, 0, 0);
	if (ret < 0)
		goto out;
	if (ret > 0) {
		ret = btrfs_previous_item(root, path, key.objectid, key.type);
		if (ret < 0)
			goto out;
	}

	while (1) {
		l = path->nodes[0];
		slot = path->slots[0];
		if (slot >= btrfs_header_nritems(l)) {
			ret = btrfs_next_leaf(root, path);
			if (ret == 0)
				continue;
			if (ret < 0)
				goto out;

			break;
		}
		btrfs_item_key_to_cpu(l, &key, slot);

		if (key.objectid < device->devid)
			goto next;

		if (key.objectid > device->devid)
			break;

		if (btrfs_key_type(&key) != BTRFS_DEV_EXTENT_KEY)
			goto next;

		dev_extent = btrfs_item_ptr(l, slot, struct btrfs_dev_extent);
		extent_end = key.offset + btrfs_dev_extent_length(l,
								  dev_extent);
		if (key.offset <= start && extent_end > end) {
			*length = end - start + 1;
			break;
		} else if (key.offset <= start && extent_end > start)
			*length += extent_end - start;
		else if (key.offset > start && extent_end <= end)
			*length += extent_end - key.offset;
		else if (key.offset > start && key.offset <= end) {
			*length += end - key.offset + 1;
			break;
		} else if (key.offset > end)
			break;

next:
		path->slots[0]++;
	}
	ret = 0;
out:
	btrfs_free_path(path);
	return ret;
}

/*
 * find_free_dev_extent - find free space in the specified device
 * @trans:	transaction handler
 * @device:	the device which we search the free space in
 * @num_bytes:	the size of the free space that we need
 * @start:	store the start of the free space.
 * @len:	the size of the free space. that we find, or the size of the max
 * 		free space if we don't find suitable free space
 *
 * this uses a pretty simple search, the expectation is that it is
 * called very infrequently and that a given device has a small number
 * of extents
 *
 * @start is used to store the start of the free space if we find. But if we
 * don't find suitable free space, it will be used to store the start position
 * of the max free space.
 *
 * @len is used to store the size of the free space that we find.
 * But if we don't find suitable free space, it is used to store the size of
 * the max free space.
 */
int find_free_dev_extent(struct btrfs_trans_handle *trans,
			 struct btrfs_device *device, u64 num_bytes,
			 u64 *start, u64 *len)
{
	struct btrfs_key key;
	struct btrfs_root *root = device->dev_root;
	struct btrfs_dev_extent *dev_extent;
	struct btrfs_path *path;
	u64 hole_size;
	u64 max_hole_start;
	u64 max_hole_size;
	u64 extent_end;
	u64 search_start;
	u64 search_end = device->total_bytes;
	int ret;
	int slot;
	struct extent_buffer *l;

	/* FIXME use last free of some kind */

	/* we don't want to overwrite the superblock on the drive,
	 * so we make sure to start at an offset of at least 1MB
	 */
	search_start = 1024 * 1024;

	if (root->fs_info->alloc_start + num_bytes <= search_end)
		search_start = max(root->fs_info->alloc_start, search_start);

	max_hole_start = search_start;
	max_hole_size = 0;

	if (search_start >= search_end) {
		ret = -ENOSPC;
		goto error;
	}

	path = btrfs_alloc_path();
	if (!path) {
		ret = -ENOMEM;
		goto error;
	}
	path->reada = 2;

	key.objectid = device->devid;
	key.offset = search_start;
	key.type = BTRFS_DEV_EXTENT_KEY;

	ret = btrfs_search_slot(trans, root, &key, path, 0, 0);
	if (ret < 0)
		goto out;
	if (ret > 0) {
		ret = btrfs_previous_item(root, path, key.objectid, key.type);
		if (ret < 0)
			goto out;
	}

	while (1) {
		l = path->nodes[0];
		slot = path->slots[0];
		if (slot >= btrfs_header_nritems(l)) {
			ret = btrfs_next_leaf(root, path);
			if (ret == 0)
				continue;
			if (ret < 0)
				goto out;

			break;
		}
		btrfs_item_key_to_cpu(l, &key, slot);

		if (key.objectid < device->devid)
			goto next;

		if (key.objectid > device->devid)
			break;

		if (btrfs_key_type(&key) != BTRFS_DEV_EXTENT_KEY)
			goto next;

		if (key.offset > search_start) {
			hole_size = key.offset - search_start;
<<<<<<< HEAD

			if (hole_size > max_hole_size) {
				max_hole_start = search_start;
				max_hole_size = hole_size;
			}

=======

			if (hole_size > max_hole_size) {
				max_hole_start = search_start;
				max_hole_size = hole_size;
			}

>>>>>>> 105e53f8
			/*
			 * If this free space is greater than which we need,
			 * it must be the max free space that we have found
			 * until now, so max_hole_start must point to the start
			 * of this free space and the length of this free space
			 * is stored in max_hole_size. Thus, we return
			 * max_hole_start and max_hole_size and go back to the
			 * caller.
			 */
			if (hole_size >= num_bytes) {
				ret = 0;
				goto out;
			}
		}

		dev_extent = btrfs_item_ptr(l, slot, struct btrfs_dev_extent);
		extent_end = key.offset + btrfs_dev_extent_length(l,
								  dev_extent);
		if (extent_end > search_start)
			search_start = extent_end;
next:
		path->slots[0]++;
		cond_resched();
	}

	hole_size = search_end- search_start;
	if (hole_size > max_hole_size) {
		max_hole_start = search_start;
		max_hole_size = hole_size;
	}

	/* See above. */
	if (hole_size < num_bytes)
		ret = -ENOSPC;
	else
		ret = 0;

out:
	btrfs_free_path(path);
error:
	*start = max_hole_start;
	if (len)
		*len = max_hole_size;
	return ret;
}

static int btrfs_free_dev_extent(struct btrfs_trans_handle *trans,
			  struct btrfs_device *device,
			  u64 start)
{
	int ret;
	struct btrfs_path *path;
	struct btrfs_root *root = device->dev_root;
	struct btrfs_key key;
	struct btrfs_key found_key;
	struct extent_buffer *leaf = NULL;
	struct btrfs_dev_extent *extent = NULL;

	path = btrfs_alloc_path();
	if (!path)
		return -ENOMEM;

	key.objectid = device->devid;
	key.offset = start;
	key.type = BTRFS_DEV_EXTENT_KEY;

	ret = btrfs_search_slot(trans, root, &key, path, -1, 1);
	if (ret > 0) {
		ret = btrfs_previous_item(root, path, key.objectid,
					  BTRFS_DEV_EXTENT_KEY);
		BUG_ON(ret);
		leaf = path->nodes[0];
		btrfs_item_key_to_cpu(leaf, &found_key, path->slots[0]);
		extent = btrfs_item_ptr(leaf, path->slots[0],
					struct btrfs_dev_extent);
		BUG_ON(found_key.offset > start || found_key.offset +
		       btrfs_dev_extent_length(leaf, extent) < start);
		ret = 0;
	} else if (ret == 0) {
		leaf = path->nodes[0];
		extent = btrfs_item_ptr(leaf, path->slots[0],
					struct btrfs_dev_extent);
	}
	BUG_ON(ret);

	if (device->bytes_used > 0)
		device->bytes_used -= btrfs_dev_extent_length(leaf, extent);
	ret = btrfs_del_item(trans, root, path);
	BUG_ON(ret);

	btrfs_free_path(path);
	return ret;
}

int btrfs_alloc_dev_extent(struct btrfs_trans_handle *trans,
			   struct btrfs_device *device,
			   u64 chunk_tree, u64 chunk_objectid,
			   u64 chunk_offset, u64 start, u64 num_bytes)
{
	int ret;
	struct btrfs_path *path;
	struct btrfs_root *root = device->dev_root;
	struct btrfs_dev_extent *extent;
	struct extent_buffer *leaf;
	struct btrfs_key key;

	WARN_ON(!device->in_fs_metadata);
	path = btrfs_alloc_path();
	if (!path)
		return -ENOMEM;

	key.objectid = device->devid;
	key.offset = start;
	key.type = BTRFS_DEV_EXTENT_KEY;
	ret = btrfs_insert_empty_item(trans, root, path, &key,
				      sizeof(*extent));
	BUG_ON(ret);

	leaf = path->nodes[0];
	extent = btrfs_item_ptr(leaf, path->slots[0],
				struct btrfs_dev_extent);
	btrfs_set_dev_extent_chunk_tree(leaf, extent, chunk_tree);
	btrfs_set_dev_extent_chunk_objectid(leaf, extent, chunk_objectid);
	btrfs_set_dev_extent_chunk_offset(leaf, extent, chunk_offset);

	write_extent_buffer(leaf, root->fs_info->chunk_tree_uuid,
		    (unsigned long)btrfs_dev_extent_chunk_tree_uuid(extent),
		    BTRFS_UUID_SIZE);

	btrfs_set_dev_extent_length(leaf, extent, num_bytes);
	btrfs_mark_buffer_dirty(leaf);
	btrfs_free_path(path);
	return ret;
}

static noinline int find_next_chunk(struct btrfs_root *root,
				    u64 objectid, u64 *offset)
{
	struct btrfs_path *path;
	int ret;
	struct btrfs_key key;
	struct btrfs_chunk *chunk;
	struct btrfs_key found_key;

	path = btrfs_alloc_path();
	BUG_ON(!path);

	key.objectid = objectid;
	key.offset = (u64)-1;
	key.type = BTRFS_CHUNK_ITEM_KEY;

	ret = btrfs_search_slot(NULL, root, &key, path, 0, 0);
	if (ret < 0)
		goto error;

	BUG_ON(ret == 0);

	ret = btrfs_previous_item(root, path, 0, BTRFS_CHUNK_ITEM_KEY);
	if (ret) {
		*offset = 0;
	} else {
		btrfs_item_key_to_cpu(path->nodes[0], &found_key,
				      path->slots[0]);
		if (found_key.objectid != objectid)
			*offset = 0;
		else {
			chunk = btrfs_item_ptr(path->nodes[0], path->slots[0],
					       struct btrfs_chunk);
			*offset = found_key.offset +
				btrfs_chunk_length(path->nodes[0], chunk);
		}
	}
	ret = 0;
error:
	btrfs_free_path(path);
	return ret;
}

static noinline int find_next_devid(struct btrfs_root *root, u64 *objectid)
{
	int ret;
	struct btrfs_key key;
	struct btrfs_key found_key;
	struct btrfs_path *path;

	root = root->fs_info->chunk_root;

	path = btrfs_alloc_path();
	if (!path)
		return -ENOMEM;

	key.objectid = BTRFS_DEV_ITEMS_OBJECTID;
	key.type = BTRFS_DEV_ITEM_KEY;
	key.offset = (u64)-1;

	ret = btrfs_search_slot(NULL, root, &key, path, 0, 0);
	if (ret < 0)
		goto error;

	BUG_ON(ret == 0);

	ret = btrfs_previous_item(root, path, BTRFS_DEV_ITEMS_OBJECTID,
				  BTRFS_DEV_ITEM_KEY);
	if (ret) {
		*objectid = 1;
	} else {
		btrfs_item_key_to_cpu(path->nodes[0], &found_key,
				      path->slots[0]);
		*objectid = found_key.offset + 1;
	}
	ret = 0;
error:
	btrfs_free_path(path);
	return ret;
}

/*
 * the device information is stored in the chunk root
 * the btrfs_device struct should be fully filled in
 */
int btrfs_add_device(struct btrfs_trans_handle *trans,
		     struct btrfs_root *root,
		     struct btrfs_device *device)
{
	int ret;
	struct btrfs_path *path;
	struct btrfs_dev_item *dev_item;
	struct extent_buffer *leaf;
	struct btrfs_key key;
	unsigned long ptr;

	root = root->fs_info->chunk_root;

	path = btrfs_alloc_path();
	if (!path)
		return -ENOMEM;

	key.objectid = BTRFS_DEV_ITEMS_OBJECTID;
	key.type = BTRFS_DEV_ITEM_KEY;
	key.offset = device->devid;

	ret = btrfs_insert_empty_item(trans, root, path, &key,
				      sizeof(*dev_item));
	if (ret)
		goto out;

	leaf = path->nodes[0];
	dev_item = btrfs_item_ptr(leaf, path->slots[0], struct btrfs_dev_item);

	btrfs_set_device_id(leaf, dev_item, device->devid);
	btrfs_set_device_generation(leaf, dev_item, 0);
	btrfs_set_device_type(leaf, dev_item, device->type);
	btrfs_set_device_io_align(leaf, dev_item, device->io_align);
	btrfs_set_device_io_width(leaf, dev_item, device->io_width);
	btrfs_set_device_sector_size(leaf, dev_item, device->sector_size);
	btrfs_set_device_total_bytes(leaf, dev_item, device->total_bytes);
	btrfs_set_device_bytes_used(leaf, dev_item, device->bytes_used);
	btrfs_set_device_group(leaf, dev_item, 0);
	btrfs_set_device_seek_speed(leaf, dev_item, 0);
	btrfs_set_device_bandwidth(leaf, dev_item, 0);
	btrfs_set_device_start_offset(leaf, dev_item, 0);

	ptr = (unsigned long)btrfs_device_uuid(dev_item);
	write_extent_buffer(leaf, device->uuid, ptr, BTRFS_UUID_SIZE);
	ptr = (unsigned long)btrfs_device_fsid(dev_item);
	write_extent_buffer(leaf, root->fs_info->fsid, ptr, BTRFS_UUID_SIZE);
	btrfs_mark_buffer_dirty(leaf);

	ret = 0;
out:
	btrfs_free_path(path);
	return ret;
}

static int btrfs_rm_dev_item(struct btrfs_root *root,
			     struct btrfs_device *device)
{
	int ret;
	struct btrfs_path *path;
	struct btrfs_key key;
	struct btrfs_trans_handle *trans;

	root = root->fs_info->chunk_root;

	path = btrfs_alloc_path();
	if (!path)
		return -ENOMEM;

	trans = btrfs_start_transaction(root, 0);
	if (IS_ERR(trans)) {
		btrfs_free_path(path);
		return PTR_ERR(trans);
	}
	key.objectid = BTRFS_DEV_ITEMS_OBJECTID;
	key.type = BTRFS_DEV_ITEM_KEY;
	key.offset = device->devid;
	lock_chunks(root);

	ret = btrfs_search_slot(trans, root, &key, path, -1, 1);
	if (ret < 0)
		goto out;

	if (ret > 0) {
		ret = -ENOENT;
		goto out;
	}

	ret = btrfs_del_item(trans, root, path);
	if (ret)
		goto out;
out:
	btrfs_free_path(path);
	unlock_chunks(root);
	btrfs_commit_transaction(trans, root);
	return ret;
}

int btrfs_rm_device(struct btrfs_root *root, char *device_path)
{
	struct btrfs_device *device;
	struct btrfs_device *next_device;
	struct block_device *bdev;
	struct buffer_head *bh = NULL;
	struct btrfs_super_block *disk_super;
	u64 all_avail;
	u64 devid;
	u64 num_devices;
	u8 *dev_uuid;
	int ret = 0;

	mutex_lock(&uuid_mutex);
	mutex_lock(&root->fs_info->volume_mutex);

	all_avail = root->fs_info->avail_data_alloc_bits |
		root->fs_info->avail_system_alloc_bits |
		root->fs_info->avail_metadata_alloc_bits;

	if ((all_avail & BTRFS_BLOCK_GROUP_RAID10) &&
	    root->fs_info->fs_devices->num_devices <= 4) {
		printk(KERN_ERR "btrfs: unable to go below four devices "
		       "on raid10\n");
		ret = -EINVAL;
		goto out;
	}

	if ((all_avail & BTRFS_BLOCK_GROUP_RAID1) &&
	    root->fs_info->fs_devices->num_devices <= 2) {
		printk(KERN_ERR "btrfs: unable to go below two "
		       "devices on raid1\n");
		ret = -EINVAL;
		goto out;
	}

	if (strcmp(device_path, "missing") == 0) {
		struct list_head *devices;
		struct btrfs_device *tmp;

		device = NULL;
		devices = &root->fs_info->fs_devices->devices;
		mutex_lock(&root->fs_info->fs_devices->device_list_mutex);
		list_for_each_entry(tmp, devices, dev_list) {
			if (tmp->in_fs_metadata && !tmp->bdev) {
				device = tmp;
				break;
			}
		}
		mutex_unlock(&root->fs_info->fs_devices->device_list_mutex);
		bdev = NULL;
		bh = NULL;
		disk_super = NULL;
		if (!device) {
			printk(KERN_ERR "btrfs: no missing devices found to "
			       "remove\n");
			goto out;
		}
	} else {
		bdev = blkdev_get_by_path(device_path, FMODE_READ | FMODE_EXCL,
					  root->fs_info->bdev_holder);
		if (IS_ERR(bdev)) {
			ret = PTR_ERR(bdev);
			goto out;
		}

		set_blocksize(bdev, 4096);
		bh = btrfs_read_dev_super(bdev);
		if (!bh) {
			ret = -EINVAL;
			goto error_close;
		}
		disk_super = (struct btrfs_super_block *)bh->b_data;
		devid = btrfs_stack_device_id(&disk_super->dev_item);
		dev_uuid = disk_super->dev_item.uuid;
		device = btrfs_find_device(root, devid, dev_uuid,
					   disk_super->fsid);
		if (!device) {
			ret = -ENOENT;
			goto error_brelse;
		}
	}

	if (device->writeable && root->fs_info->fs_devices->rw_devices == 1) {
		printk(KERN_ERR "btrfs: unable to remove the only writeable "
		       "device\n");
		ret = -EINVAL;
		goto error_brelse;
	}

	if (device->writeable) {
		list_del_init(&device->dev_alloc_list);
		root->fs_info->fs_devices->rw_devices--;
	}

	ret = btrfs_shrink_device(device, 0);
	if (ret)
		goto error_undo;

	ret = btrfs_rm_dev_item(root->fs_info->chunk_root, device);
	if (ret)
		goto error_undo;

	device->in_fs_metadata = 0;

	/*
	 * the device list mutex makes sure that we don't change
	 * the device list while someone else is writing out all
	 * the device supers.
	 */
	mutex_lock(&root->fs_info->fs_devices->device_list_mutex);
	list_del_init(&device->dev_list);
	mutex_unlock(&root->fs_info->fs_devices->device_list_mutex);

	device->fs_devices->num_devices--;

	if (device->missing)
		root->fs_info->fs_devices->missing_devices--;

	next_device = list_entry(root->fs_info->fs_devices->devices.next,
				 struct btrfs_device, dev_list);
	if (device->bdev == root->fs_info->sb->s_bdev)
		root->fs_info->sb->s_bdev = next_device->bdev;
	if (device->bdev == root->fs_info->fs_devices->latest_bdev)
		root->fs_info->fs_devices->latest_bdev = next_device->bdev;

	if (device->bdev) {
		blkdev_put(device->bdev, device->mode);
		device->bdev = NULL;
		device->fs_devices->open_devices--;
	}

	num_devices = btrfs_super_num_devices(&root->fs_info->super_copy) - 1;
	btrfs_set_super_num_devices(&root->fs_info->super_copy, num_devices);

	if (device->fs_devices->open_devices == 0) {
		struct btrfs_fs_devices *fs_devices;
		fs_devices = root->fs_info->fs_devices;
		while (fs_devices) {
			if (fs_devices->seed == device->fs_devices)
				break;
			fs_devices = fs_devices->seed;
		}
		fs_devices->seed = device->fs_devices->seed;
		device->fs_devices->seed = NULL;
		__btrfs_close_devices(device->fs_devices);
		free_fs_devices(device->fs_devices);
	}

	/*
	 * at this point, the device is zero sized.  We want to
	 * remove it from the devices list and zero out the old super
	 */
	if (device->writeable) {
		/* make sure this device isn't detected as part of
		 * the FS anymore
		 */
		memset(&disk_super->magic, 0, sizeof(disk_super->magic));
		set_buffer_dirty(bh);
		sync_dirty_buffer(bh);
	}

	kfree(device->name);
	kfree(device);
	ret = 0;

error_brelse:
	brelse(bh);
error_close:
	if (bdev)
		blkdev_put(bdev, FMODE_READ | FMODE_EXCL);
out:
	mutex_unlock(&root->fs_info->volume_mutex);
	mutex_unlock(&uuid_mutex);
	return ret;
error_undo:
	if (device->writeable) {
		list_add(&device->dev_alloc_list,
			 &root->fs_info->fs_devices->alloc_list);
		root->fs_info->fs_devices->rw_devices++;
	}
	goto error_brelse;
}

/*
 * does all the dirty work required for changing file system's UUID.
 */
static int btrfs_prepare_sprout(struct btrfs_trans_handle *trans,
				struct btrfs_root *root)
{
	struct btrfs_fs_devices *fs_devices = root->fs_info->fs_devices;
	struct btrfs_fs_devices *old_devices;
	struct btrfs_fs_devices *seed_devices;
	struct btrfs_super_block *disk_super = &root->fs_info->super_copy;
	struct btrfs_device *device;
	u64 super_flags;

	BUG_ON(!mutex_is_locked(&uuid_mutex));
	if (!fs_devices->seeding)
		return -EINVAL;

	seed_devices = kzalloc(sizeof(*fs_devices), GFP_NOFS);
	if (!seed_devices)
		return -ENOMEM;

	old_devices = clone_fs_devices(fs_devices);
	if (IS_ERR(old_devices)) {
		kfree(seed_devices);
		return PTR_ERR(old_devices);
	}

	list_add(&old_devices->list, &fs_uuids);

	memcpy(seed_devices, fs_devices, sizeof(*seed_devices));
	seed_devices->opened = 1;
	INIT_LIST_HEAD(&seed_devices->devices);
	INIT_LIST_HEAD(&seed_devices->alloc_list);
	mutex_init(&seed_devices->device_list_mutex);
	list_splice_init(&fs_devices->devices, &seed_devices->devices);
	list_splice_init(&fs_devices->alloc_list, &seed_devices->alloc_list);
	list_for_each_entry(device, &seed_devices->devices, dev_list) {
		device->fs_devices = seed_devices;
	}

	fs_devices->seeding = 0;
	fs_devices->num_devices = 0;
	fs_devices->open_devices = 0;
	fs_devices->seed = seed_devices;

	generate_random_uuid(fs_devices->fsid);
	memcpy(root->fs_info->fsid, fs_devices->fsid, BTRFS_FSID_SIZE);
	memcpy(disk_super->fsid, fs_devices->fsid, BTRFS_FSID_SIZE);
	super_flags = btrfs_super_flags(disk_super) &
		      ~BTRFS_SUPER_FLAG_SEEDING;
	btrfs_set_super_flags(disk_super, super_flags);

	return 0;
}

/*
 * strore the expected generation for seed devices in device items.
 */
static int btrfs_finish_sprout(struct btrfs_trans_handle *trans,
			       struct btrfs_root *root)
{
	struct btrfs_path *path;
	struct extent_buffer *leaf;
	struct btrfs_dev_item *dev_item;
	struct btrfs_device *device;
	struct btrfs_key key;
	u8 fs_uuid[BTRFS_UUID_SIZE];
	u8 dev_uuid[BTRFS_UUID_SIZE];
	u64 devid;
	int ret;

	path = btrfs_alloc_path();
	if (!path)
		return -ENOMEM;

	root = root->fs_info->chunk_root;
	key.objectid = BTRFS_DEV_ITEMS_OBJECTID;
	key.offset = 0;
	key.type = BTRFS_DEV_ITEM_KEY;

	while (1) {
		ret = btrfs_search_slot(trans, root, &key, path, 0, 1);
		if (ret < 0)
			goto error;

		leaf = path->nodes[0];
next_slot:
		if (path->slots[0] >= btrfs_header_nritems(leaf)) {
			ret = btrfs_next_leaf(root, path);
			if (ret > 0)
				break;
			if (ret < 0)
				goto error;
			leaf = path->nodes[0];
			btrfs_item_key_to_cpu(leaf, &key, path->slots[0]);
			btrfs_release_path(root, path);
			continue;
		}

		btrfs_item_key_to_cpu(leaf, &key, path->slots[0]);
		if (key.objectid != BTRFS_DEV_ITEMS_OBJECTID ||
		    key.type != BTRFS_DEV_ITEM_KEY)
			break;

		dev_item = btrfs_item_ptr(leaf, path->slots[0],
					  struct btrfs_dev_item);
		devid = btrfs_device_id(leaf, dev_item);
		read_extent_buffer(leaf, dev_uuid,
				   (unsigned long)btrfs_device_uuid(dev_item),
				   BTRFS_UUID_SIZE);
		read_extent_buffer(leaf, fs_uuid,
				   (unsigned long)btrfs_device_fsid(dev_item),
				   BTRFS_UUID_SIZE);
		device = btrfs_find_device(root, devid, dev_uuid, fs_uuid);
		BUG_ON(!device);

		if (device->fs_devices->seeding) {
			btrfs_set_device_generation(leaf, dev_item,
						    device->generation);
			btrfs_mark_buffer_dirty(leaf);
		}

		path->slots[0]++;
		goto next_slot;
	}
	ret = 0;
error:
	btrfs_free_path(path);
	return ret;
}

int btrfs_init_new_device(struct btrfs_root *root, char *device_path)
{
	struct btrfs_trans_handle *trans;
	struct btrfs_device *device;
	struct block_device *bdev;
	struct list_head *devices;
	struct super_block *sb = root->fs_info->sb;
	u64 total_bytes;
	int seeding_dev = 0;
	int ret = 0;

	if ((sb->s_flags & MS_RDONLY) && !root->fs_info->fs_devices->seeding)
		return -EINVAL;

	bdev = blkdev_get_by_path(device_path, FMODE_EXCL,
				  root->fs_info->bdev_holder);
	if (IS_ERR(bdev))
		return PTR_ERR(bdev);

	if (root->fs_info->fs_devices->seeding) {
		seeding_dev = 1;
		down_write(&sb->s_umount);
		mutex_lock(&uuid_mutex);
	}

	filemap_write_and_wait(bdev->bd_inode->i_mapping);
	mutex_lock(&root->fs_info->volume_mutex);

	devices = &root->fs_info->fs_devices->devices;
	/*
	 * we have the volume lock, so we don't need the extra
	 * device list mutex while reading the list here.
	 */
	list_for_each_entry(device, devices, dev_list) {
		if (device->bdev == bdev) {
			ret = -EEXIST;
			goto error;
		}
	}

	device = kzalloc(sizeof(*device), GFP_NOFS);
	if (!device) {
		/* we can safely leave the fs_devices entry around */
		ret = -ENOMEM;
		goto error;
	}

	device->name = kstrdup(device_path, GFP_NOFS);
	if (!device->name) {
		kfree(device);
		ret = -ENOMEM;
		goto error;
	}

	ret = find_next_devid(root, &device->devid);
	if (ret) {
		kfree(device->name);
		kfree(device);
		goto error;
	}

	trans = btrfs_start_transaction(root, 0);
	if (IS_ERR(trans)) {
		kfree(device->name);
		kfree(device);
		ret = PTR_ERR(trans);
		goto error;
	}

	lock_chunks(root);

	device->writeable = 1;
	device->work.func = pending_bios_fn;
	generate_random_uuid(device->uuid);
	spin_lock_init(&device->io_lock);
	device->generation = trans->transid;
	device->io_width = root->sectorsize;
	device->io_align = root->sectorsize;
	device->sector_size = root->sectorsize;
	device->total_bytes = i_size_read(bdev->bd_inode);
	device->disk_total_bytes = device->total_bytes;
	device->dev_root = root->fs_info->dev_root;
	device->bdev = bdev;
	device->in_fs_metadata = 1;
	device->mode = FMODE_EXCL;
	set_blocksize(device->bdev, 4096);

	if (seeding_dev) {
		sb->s_flags &= ~MS_RDONLY;
		ret = btrfs_prepare_sprout(trans, root);
		BUG_ON(ret);
	}

	device->fs_devices = root->fs_info->fs_devices;

	/*
	 * we don't want write_supers to jump in here with our device
	 * half setup
	 */
	mutex_lock(&root->fs_info->fs_devices->device_list_mutex);
	list_add(&device->dev_list, &root->fs_info->fs_devices->devices);
	list_add(&device->dev_alloc_list,
		 &root->fs_info->fs_devices->alloc_list);
	root->fs_info->fs_devices->num_devices++;
	root->fs_info->fs_devices->open_devices++;
	root->fs_info->fs_devices->rw_devices++;
	root->fs_info->fs_devices->total_rw_bytes += device->total_bytes;

	if (!blk_queue_nonrot(bdev_get_queue(bdev)))
		root->fs_info->fs_devices->rotating = 1;

	total_bytes = btrfs_super_total_bytes(&root->fs_info->super_copy);
	btrfs_set_super_total_bytes(&root->fs_info->super_copy,
				    total_bytes + device->total_bytes);

	total_bytes = btrfs_super_num_devices(&root->fs_info->super_copy);
	btrfs_set_super_num_devices(&root->fs_info->super_copy,
				    total_bytes + 1);
	mutex_unlock(&root->fs_info->fs_devices->device_list_mutex);

	if (seeding_dev) {
		ret = init_first_rw_device(trans, root, device);
		BUG_ON(ret);
		ret = btrfs_finish_sprout(trans, root);
		BUG_ON(ret);
	} else {
		ret = btrfs_add_device(trans, root, device);
	}

	/*
	 * we've got more storage, clear any full flags on the space
	 * infos
	 */
	btrfs_clear_space_info_full(root->fs_info);

	unlock_chunks(root);
	btrfs_commit_transaction(trans, root);

	if (seeding_dev) {
		mutex_unlock(&uuid_mutex);
		up_write(&sb->s_umount);

		ret = btrfs_relocate_sys_chunks(root);
		BUG_ON(ret);
	}
out:
	mutex_unlock(&root->fs_info->volume_mutex);
	return ret;
error:
	blkdev_put(bdev, FMODE_EXCL);
	if (seeding_dev) {
		mutex_unlock(&uuid_mutex);
		up_write(&sb->s_umount);
	}
	goto out;
}

static noinline int btrfs_update_device(struct btrfs_trans_handle *trans,
					struct btrfs_device *device)
{
	int ret;
	struct btrfs_path *path;
	struct btrfs_root *root;
	struct btrfs_dev_item *dev_item;
	struct extent_buffer *leaf;
	struct btrfs_key key;

	root = device->dev_root->fs_info->chunk_root;

	path = btrfs_alloc_path();
	if (!path)
		return -ENOMEM;

	key.objectid = BTRFS_DEV_ITEMS_OBJECTID;
	key.type = BTRFS_DEV_ITEM_KEY;
	key.offset = device->devid;

	ret = btrfs_search_slot(trans, root, &key, path, 0, 1);
	if (ret < 0)
		goto out;

	if (ret > 0) {
		ret = -ENOENT;
		goto out;
	}

	leaf = path->nodes[0];
	dev_item = btrfs_item_ptr(leaf, path->slots[0], struct btrfs_dev_item);

	btrfs_set_device_id(leaf, dev_item, device->devid);
	btrfs_set_device_type(leaf, dev_item, device->type);
	btrfs_set_device_io_align(leaf, dev_item, device->io_align);
	btrfs_set_device_io_width(leaf, dev_item, device->io_width);
	btrfs_set_device_sector_size(leaf, dev_item, device->sector_size);
	btrfs_set_device_total_bytes(leaf, dev_item, device->disk_total_bytes);
	btrfs_set_device_bytes_used(leaf, dev_item, device->bytes_used);
	btrfs_mark_buffer_dirty(leaf);

out:
	btrfs_free_path(path);
	return ret;
}

static int __btrfs_grow_device(struct btrfs_trans_handle *trans,
		      struct btrfs_device *device, u64 new_size)
{
	struct btrfs_super_block *super_copy =
		&device->dev_root->fs_info->super_copy;
	u64 old_total = btrfs_super_total_bytes(super_copy);
	u64 diff = new_size - device->total_bytes;

	if (!device->writeable)
		return -EACCES;
	if (new_size <= device->total_bytes)
		return -EINVAL;

	btrfs_set_super_total_bytes(super_copy, old_total + diff);
	device->fs_devices->total_rw_bytes += diff;

	device->total_bytes = new_size;
	device->disk_total_bytes = new_size;
	btrfs_clear_space_info_full(device->dev_root->fs_info);

	return btrfs_update_device(trans, device);
}

int btrfs_grow_device(struct btrfs_trans_handle *trans,
		      struct btrfs_device *device, u64 new_size)
{
	int ret;
	lock_chunks(device->dev_root);
	ret = __btrfs_grow_device(trans, device, new_size);
	unlock_chunks(device->dev_root);
	return ret;
}

static int btrfs_free_chunk(struct btrfs_trans_handle *trans,
			    struct btrfs_root *root,
			    u64 chunk_tree, u64 chunk_objectid,
			    u64 chunk_offset)
{
	int ret;
	struct btrfs_path *path;
	struct btrfs_key key;

	root = root->fs_info->chunk_root;
	path = btrfs_alloc_path();
	if (!path)
		return -ENOMEM;

	key.objectid = chunk_objectid;
	key.offset = chunk_offset;
	key.type = BTRFS_CHUNK_ITEM_KEY;

	ret = btrfs_search_slot(trans, root, &key, path, -1, 1);
	BUG_ON(ret);

	ret = btrfs_del_item(trans, root, path);
	BUG_ON(ret);

	btrfs_free_path(path);
	return 0;
}

static int btrfs_del_sys_chunk(struct btrfs_root *root, u64 chunk_objectid, u64
			chunk_offset)
{
	struct btrfs_super_block *super_copy = &root->fs_info->super_copy;
	struct btrfs_disk_key *disk_key;
	struct btrfs_chunk *chunk;
	u8 *ptr;
	int ret = 0;
	u32 num_stripes;
	u32 array_size;
	u32 len = 0;
	u32 cur;
	struct btrfs_key key;

	array_size = btrfs_super_sys_array_size(super_copy);

	ptr = super_copy->sys_chunk_array;
	cur = 0;

	while (cur < array_size) {
		disk_key = (struct btrfs_disk_key *)ptr;
		btrfs_disk_key_to_cpu(&key, disk_key);

		len = sizeof(*disk_key);

		if (key.type == BTRFS_CHUNK_ITEM_KEY) {
			chunk = (struct btrfs_chunk *)(ptr + len);
			num_stripes = btrfs_stack_chunk_num_stripes(chunk);
			len += btrfs_chunk_item_size(num_stripes);
		} else {
			ret = -EIO;
			break;
		}
		if (key.objectid == chunk_objectid &&
		    key.offset == chunk_offset) {
			memmove(ptr, ptr + len, array_size - (cur + len));
			array_size -= len;
			btrfs_set_super_sys_array_size(super_copy, array_size);
		} else {
			ptr += len;
			cur += len;
		}
	}
	return ret;
}

static int btrfs_relocate_chunk(struct btrfs_root *root,
			 u64 chunk_tree, u64 chunk_objectid,
			 u64 chunk_offset)
{
	struct extent_map_tree *em_tree;
	struct btrfs_root *extent_root;
	struct btrfs_trans_handle *trans;
	struct extent_map *em;
	struct map_lookup *map;
	int ret;
	int i;

	root = root->fs_info->chunk_root;
	extent_root = root->fs_info->extent_root;
	em_tree = &root->fs_info->mapping_tree.map_tree;

	ret = btrfs_can_relocate(extent_root, chunk_offset);
	if (ret)
		return -ENOSPC;

	/* step one, relocate all the extents inside this chunk */
	ret = btrfs_relocate_block_group(extent_root, chunk_offset);
	if (ret)
		return ret;

	trans = btrfs_start_transaction(root, 0);
	BUG_ON(IS_ERR(trans));

	lock_chunks(root);

	/*
	 * step two, delete the device extents and the
	 * chunk tree entries
	 */
	read_lock(&em_tree->lock);
	em = lookup_extent_mapping(em_tree, chunk_offset, 1);
	read_unlock(&em_tree->lock);

	BUG_ON(em->start > chunk_offset ||
	       em->start + em->len < chunk_offset);
	map = (struct map_lookup *)em->bdev;

	for (i = 0; i < map->num_stripes; i++) {
		ret = btrfs_free_dev_extent(trans, map->stripes[i].dev,
					    map->stripes[i].physical);
		BUG_ON(ret);

		if (map->stripes[i].dev) {
			ret = btrfs_update_device(trans, map->stripes[i].dev);
			BUG_ON(ret);
		}
	}
	ret = btrfs_free_chunk(trans, root, chunk_tree, chunk_objectid,
			       chunk_offset);

	BUG_ON(ret);

	trace_btrfs_chunk_free(root, map, chunk_offset, em->len);

	if (map->type & BTRFS_BLOCK_GROUP_SYSTEM) {
		ret = btrfs_del_sys_chunk(root, chunk_objectid, chunk_offset);
		BUG_ON(ret);
	}

	ret = btrfs_remove_block_group(trans, extent_root, chunk_offset);
	BUG_ON(ret);

	write_lock(&em_tree->lock);
	remove_extent_mapping(em_tree, em);
	write_unlock(&em_tree->lock);

	kfree(map);
	em->bdev = NULL;

	/* once for the tree */
	free_extent_map(em);
	/* once for us */
	free_extent_map(em);

	unlock_chunks(root);
	btrfs_end_transaction(trans, root);
	return 0;
}

static int btrfs_relocate_sys_chunks(struct btrfs_root *root)
{
	struct btrfs_root *chunk_root = root->fs_info->chunk_root;
	struct btrfs_path *path;
	struct extent_buffer *leaf;
	struct btrfs_chunk *chunk;
	struct btrfs_key key;
	struct btrfs_key found_key;
	u64 chunk_tree = chunk_root->root_key.objectid;
	u64 chunk_type;
	bool retried = false;
	int failed = 0;
	int ret;

	path = btrfs_alloc_path();
	if (!path)
		return -ENOMEM;

again:
	key.objectid = BTRFS_FIRST_CHUNK_TREE_OBJECTID;
	key.offset = (u64)-1;
	key.type = BTRFS_CHUNK_ITEM_KEY;

	while (1) {
		ret = btrfs_search_slot(NULL, chunk_root, &key, path, 0, 0);
		if (ret < 0)
			goto error;
		BUG_ON(ret == 0);

		ret = btrfs_previous_item(chunk_root, path, key.objectid,
					  key.type);
		if (ret < 0)
			goto error;
		if (ret > 0)
			break;

		leaf = path->nodes[0];
		btrfs_item_key_to_cpu(leaf, &found_key, path->slots[0]);

		chunk = btrfs_item_ptr(leaf, path->slots[0],
				       struct btrfs_chunk);
		chunk_type = btrfs_chunk_type(leaf, chunk);
		btrfs_release_path(chunk_root, path);

		if (chunk_type & BTRFS_BLOCK_GROUP_SYSTEM) {
			ret = btrfs_relocate_chunk(chunk_root, chunk_tree,
						   found_key.objectid,
						   found_key.offset);
			if (ret == -ENOSPC)
				failed++;
			else if (ret)
				BUG();
		}

		if (found_key.offset == 0)
			break;
		key.offset = found_key.offset - 1;
	}
	ret = 0;
	if (failed && !retried) {
		failed = 0;
		retried = true;
		goto again;
	} else if (failed && retried) {
		WARN_ON(1);
		ret = -ENOSPC;
	}
error:
	btrfs_free_path(path);
	return ret;
}

static u64 div_factor(u64 num, int factor)
{
	if (factor == 10)
		return num;
	num *= factor;
	do_div(num, 10);
	return num;
}

int btrfs_balance(struct btrfs_root *dev_root)
{
	int ret;
	struct list_head *devices = &dev_root->fs_info->fs_devices->devices;
	struct btrfs_device *device;
	u64 old_size;
	u64 size_to_free;
	struct btrfs_path *path;
	struct btrfs_key key;
	struct btrfs_root *chunk_root = dev_root->fs_info->chunk_root;
	struct btrfs_trans_handle *trans;
	struct btrfs_key found_key;

	if (dev_root->fs_info->sb->s_flags & MS_RDONLY)
		return -EROFS;

	if (!capable(CAP_SYS_ADMIN))
		return -EPERM;

	mutex_lock(&dev_root->fs_info->volume_mutex);
	dev_root = dev_root->fs_info->dev_root;

	/* step one make some room on all the devices */
	list_for_each_entry(device, devices, dev_list) {
		old_size = device->total_bytes;
		size_to_free = div_factor(old_size, 1);
		size_to_free = min(size_to_free, (u64)1 * 1024 * 1024);
		if (!device->writeable ||
		    device->total_bytes - device->bytes_used > size_to_free)
			continue;

		ret = btrfs_shrink_device(device, old_size - size_to_free);
		if (ret == -ENOSPC)
			break;
		BUG_ON(ret);

		trans = btrfs_start_transaction(dev_root, 0);
		BUG_ON(IS_ERR(trans));

		ret = btrfs_grow_device(trans, device, old_size);
		BUG_ON(ret);

		btrfs_end_transaction(trans, dev_root);
	}

	/* step two, relocate all the chunks */
	path = btrfs_alloc_path();
	BUG_ON(!path);

	key.objectid = BTRFS_FIRST_CHUNK_TREE_OBJECTID;
	key.offset = (u64)-1;
	key.type = BTRFS_CHUNK_ITEM_KEY;

	while (1) {
		ret = btrfs_search_slot(NULL, chunk_root, &key, path, 0, 0);
		if (ret < 0)
			goto error;

		/*
		 * this shouldn't happen, it means the last relocate
		 * failed
		 */
		if (ret == 0)
			break;

		ret = btrfs_previous_item(chunk_root, path, 0,
					  BTRFS_CHUNK_ITEM_KEY);
		if (ret)
			break;

		btrfs_item_key_to_cpu(path->nodes[0], &found_key,
				      path->slots[0]);
		if (found_key.objectid != key.objectid)
			break;

		/* chunk zero is special */
		if (found_key.offset == 0)
			break;

		btrfs_release_path(chunk_root, path);
		ret = btrfs_relocate_chunk(chunk_root,
					   chunk_root->root_key.objectid,
					   found_key.objectid,
					   found_key.offset);
		BUG_ON(ret && ret != -ENOSPC);
		key.offset = found_key.offset - 1;
	}
	ret = 0;
error:
	btrfs_free_path(path);
	mutex_unlock(&dev_root->fs_info->volume_mutex);
	return ret;
}

/*
 * shrinking a device means finding all of the device extents past
 * the new size, and then following the back refs to the chunks.
 * The chunk relocation code actually frees the device extent
 */
int btrfs_shrink_device(struct btrfs_device *device, u64 new_size)
{
	struct btrfs_trans_handle *trans;
	struct btrfs_root *root = device->dev_root;
	struct btrfs_dev_extent *dev_extent = NULL;
	struct btrfs_path *path;
	u64 length;
	u64 chunk_tree;
	u64 chunk_objectid;
	u64 chunk_offset;
	int ret;
	int slot;
	int failed = 0;
	bool retried = false;
	struct extent_buffer *l;
	struct btrfs_key key;
	struct btrfs_super_block *super_copy = &root->fs_info->super_copy;
	u64 old_total = btrfs_super_total_bytes(super_copy);
	u64 old_size = device->total_bytes;
	u64 diff = device->total_bytes - new_size;

	if (new_size >= device->total_bytes)
		return -EINVAL;

	path = btrfs_alloc_path();
	if (!path)
		return -ENOMEM;

	path->reada = 2;

	lock_chunks(root);

	device->total_bytes = new_size;
	if (device->writeable)
		device->fs_devices->total_rw_bytes -= diff;
	unlock_chunks(root);

again:
	key.objectid = device->devid;
	key.offset = (u64)-1;
	key.type = BTRFS_DEV_EXTENT_KEY;

	while (1) {
		ret = btrfs_search_slot(NULL, root, &key, path, 0, 0);
		if (ret < 0)
			goto done;

		ret = btrfs_previous_item(root, path, 0, key.type);
		if (ret < 0)
			goto done;
		if (ret) {
			ret = 0;
			btrfs_release_path(root, path);
			break;
		}

		l = path->nodes[0];
		slot = path->slots[0];
		btrfs_item_key_to_cpu(l, &key, path->slots[0]);

		if (key.objectid != device->devid) {
			btrfs_release_path(root, path);
			break;
		}

		dev_extent = btrfs_item_ptr(l, slot, struct btrfs_dev_extent);
		length = btrfs_dev_extent_length(l, dev_extent);

		if (key.offset + length <= new_size) {
			btrfs_release_path(root, path);
			break;
		}

		chunk_tree = btrfs_dev_extent_chunk_tree(l, dev_extent);
		chunk_objectid = btrfs_dev_extent_chunk_objectid(l, dev_extent);
		chunk_offset = btrfs_dev_extent_chunk_offset(l, dev_extent);
		btrfs_release_path(root, path);

		ret = btrfs_relocate_chunk(root, chunk_tree, chunk_objectid,
					   chunk_offset);
		if (ret && ret != -ENOSPC)
			goto done;
		if (ret == -ENOSPC)
			failed++;
		key.offset -= 1;
	}

	if (failed && !retried) {
		failed = 0;
		retried = true;
		goto again;
	} else if (failed && retried) {
		ret = -ENOSPC;
		lock_chunks(root);

		device->total_bytes = old_size;
		if (device->writeable)
			device->fs_devices->total_rw_bytes += diff;
		unlock_chunks(root);
		goto done;
	}

	/* Shrinking succeeded, else we would be at "done". */
	trans = btrfs_start_transaction(root, 0);
	if (IS_ERR(trans)) {
		ret = PTR_ERR(trans);
		goto done;
	}

	lock_chunks(root);

	device->disk_total_bytes = new_size;
	/* Now btrfs_update_device() will change the on-disk size. */
	ret = btrfs_update_device(trans, device);
	if (ret) {
		unlock_chunks(root);
		btrfs_end_transaction(trans, root);
		goto done;
	}
	WARN_ON(diff > old_total);
	btrfs_set_super_total_bytes(super_copy, old_total - diff);
	unlock_chunks(root);
	btrfs_end_transaction(trans, root);
done:
	btrfs_free_path(path);
	return ret;
}

static int btrfs_add_system_chunk(struct btrfs_trans_handle *trans,
			   struct btrfs_root *root,
			   struct btrfs_key *key,
			   struct btrfs_chunk *chunk, int item_size)
{
	struct btrfs_super_block *super_copy = &root->fs_info->super_copy;
	struct btrfs_disk_key disk_key;
	u32 array_size;
	u8 *ptr;

	array_size = btrfs_super_sys_array_size(super_copy);
	if (array_size + item_size > BTRFS_SYSTEM_CHUNK_ARRAY_SIZE)
		return -EFBIG;

	ptr = super_copy->sys_chunk_array + array_size;
	btrfs_cpu_key_to_disk(&disk_key, key);
	memcpy(ptr, &disk_key, sizeof(disk_key));
	ptr += sizeof(disk_key);
	memcpy(ptr, chunk, item_size);
	item_size += sizeof(disk_key);
	btrfs_set_super_sys_array_size(super_copy, array_size + item_size);
	return 0;
}

static noinline u64 chunk_bytes_by_type(u64 type, u64 calc_size,
					int num_stripes, int sub_stripes)
{
	if (type & (BTRFS_BLOCK_GROUP_RAID1 | BTRFS_BLOCK_GROUP_DUP))
		return calc_size;
	else if (type & BTRFS_BLOCK_GROUP_RAID10)
		return calc_size * (num_stripes / sub_stripes);
	else
		return calc_size * num_stripes;
}

/* Used to sort the devices by max_avail(descending sort) */
int btrfs_cmp_device_free_bytes(const void *dev_info1, const void *dev_info2)
{
	if (((struct btrfs_device_info *)dev_info1)->max_avail >
	    ((struct btrfs_device_info *)dev_info2)->max_avail)
		return -1;
	else if (((struct btrfs_device_info *)dev_info1)->max_avail <
		 ((struct btrfs_device_info *)dev_info2)->max_avail)
		return 1;
	else
		return 0;
}

static int __btrfs_calc_nstripes(struct btrfs_fs_devices *fs_devices, u64 type,
				 int *num_stripes, int *min_stripes,
				 int *sub_stripes)
{
	*num_stripes = 1;
	*min_stripes = 1;
	*sub_stripes = 0;

	if (type & (BTRFS_BLOCK_GROUP_RAID0)) {
		*num_stripes = fs_devices->rw_devices;
		*min_stripes = 2;
	}
	if (type & (BTRFS_BLOCK_GROUP_DUP)) {
		*num_stripes = 2;
		*min_stripes = 2;
	}
	if (type & (BTRFS_BLOCK_GROUP_RAID1)) {
		if (fs_devices->rw_devices < 2)
			return -ENOSPC;
		*num_stripes = 2;
		*min_stripes = 2;
	}
	if (type & (BTRFS_BLOCK_GROUP_RAID10)) {
		*num_stripes = fs_devices->rw_devices;
		if (*num_stripes < 4)
			return -ENOSPC;
		*num_stripes &= ~(u32)1;
		*sub_stripes = 2;
		*min_stripes = 4;
	}

	return 0;
}

static u64 __btrfs_calc_stripe_size(struct btrfs_fs_devices *fs_devices,
				    u64 proposed_size, u64 type,
				    int num_stripes, int small_stripe)
{
	int min_stripe_size = 1 * 1024 * 1024;
	u64 calc_size = proposed_size;
	u64 max_chunk_size = calc_size;
	int ncopies = 1;

	if (type & (BTRFS_BLOCK_GROUP_RAID1 |
		    BTRFS_BLOCK_GROUP_DUP |
		    BTRFS_BLOCK_GROUP_RAID10))
		ncopies = 2;

	if (type & BTRFS_BLOCK_GROUP_DATA) {
		max_chunk_size = 10 * calc_size;
		min_stripe_size = 64 * 1024 * 1024;
	} else if (type & BTRFS_BLOCK_GROUP_METADATA) {
		max_chunk_size = 256 * 1024 * 1024;
		min_stripe_size = 32 * 1024 * 1024;
	} else if (type & BTRFS_BLOCK_GROUP_SYSTEM) {
		calc_size = 8 * 1024 * 1024;
		max_chunk_size = calc_size * 2;
		min_stripe_size = 1 * 1024 * 1024;
	}

	/* we don't want a chunk larger than 10% of writeable space */
	max_chunk_size = min(div_factor(fs_devices->total_rw_bytes, 1),
			     max_chunk_size);

	if (calc_size * num_stripes > max_chunk_size * ncopies) {
		calc_size = max_chunk_size * ncopies;
		do_div(calc_size, num_stripes);
		do_div(calc_size, BTRFS_STRIPE_LEN);
		calc_size *= BTRFS_STRIPE_LEN;
	}

	/* we don't want tiny stripes */
	if (!small_stripe)
		calc_size = max_t(u64, min_stripe_size, calc_size);

	/*
	 * we're about to do_div by the BTRFS_STRIPE_LEN so lets make sure
	 * we end up with something bigger than a stripe
	 */
	calc_size = max_t(u64, calc_size, BTRFS_STRIPE_LEN);

	do_div(calc_size, BTRFS_STRIPE_LEN);
	calc_size *= BTRFS_STRIPE_LEN;

	return calc_size;
}
<<<<<<< HEAD

static struct map_lookup *__shrink_map_lookup_stripes(struct map_lookup *map,
						      int num_stripes)
{
	struct map_lookup *new;
	size_t len = map_lookup_size(num_stripes);

	BUG_ON(map->num_stripes < num_stripes);

	if (map->num_stripes == num_stripes)
		return map;

	new = kmalloc(len, GFP_NOFS);
	if (!new) {
		/* just change map->num_stripes */
		map->num_stripes = num_stripes;
		return map;
	}

	memcpy(new, map, len);
	new->num_stripes = num_stripes;
	kfree(map);
	return new;
}

/*
 * helper to allocate device space from btrfs_device_info, in which we stored
 * max free space information of every device. It is used when we can not
 * allocate chunks by default size.
 *
 * By this helper, we can allocate a new chunk as larger as possible.
 */
static int __btrfs_alloc_tiny_space(struct btrfs_trans_handle *trans,
				    struct btrfs_fs_devices *fs_devices,
				    struct btrfs_device_info *devices,
				    int nr_device, u64 type,
				    struct map_lookup **map_lookup,
				    int min_stripes, u64 *stripe_size)
{
	int i, index, sort_again = 0;
	int min_devices = min_stripes;
	u64 max_avail, min_free;
	struct map_lookup *map = *map_lookup;
	int ret;

	if (nr_device < min_stripes)
		return -ENOSPC;

	btrfs_descending_sort_devices(devices, nr_device);

	max_avail = devices[0].max_avail;
	if (!max_avail)
		return -ENOSPC;

	for (i = 0; i < nr_device; i++) {
		/*
		 * if dev_offset = 0, it means the free space of this device
		 * is less than what we need, and we didn't search max avail
		 * extent on this device, so do it now.
		 */
		if (!devices[i].dev_offset) {
			ret = find_free_dev_extent(trans, devices[i].dev,
						   max_avail,
						   &devices[i].dev_offset,
						   &devices[i].max_avail);
			if (ret != 0 && ret != -ENOSPC)
				return ret;
			sort_again = 1;
		}
	}

	/* we update the max avail free extent of each devices, sort again */
	if (sort_again)
		btrfs_descending_sort_devices(devices, nr_device);

	if (type & BTRFS_BLOCK_GROUP_DUP)
		min_devices = 1;

	if (!devices[min_devices - 1].max_avail)
		return -ENOSPC;

	max_avail = devices[min_devices - 1].max_avail;
	if (type & BTRFS_BLOCK_GROUP_DUP)
		do_div(max_avail, 2);

	max_avail = __btrfs_calc_stripe_size(fs_devices, max_avail, type,
					     min_stripes, 1);
	if (type & BTRFS_BLOCK_GROUP_DUP)
		min_free = max_avail * 2;
	else
		min_free = max_avail;

	if (min_free > devices[min_devices - 1].max_avail)
		return -ENOSPC;

	map = __shrink_map_lookup_stripes(map, min_stripes);
	*stripe_size = max_avail;

	index = 0;
	for (i = 0; i < min_stripes; i++) {
		map->stripes[i].dev = devices[index].dev;
		map->stripes[i].physical = devices[index].dev_offset;
		if (type & BTRFS_BLOCK_GROUP_DUP) {
			i++;
			map->stripes[i].dev = devices[index].dev;
			map->stripes[i].physical = devices[index].dev_offset +
						   max_avail;
		}
		index++;
	}
	*map_lookup = map;

	return 0;
}

static int __btrfs_alloc_chunk(struct btrfs_trans_handle *trans,
			       struct btrfs_root *extent_root,
			       struct map_lookup **map_ret,
			       u64 *num_bytes, u64 *stripe_size,
			       u64 start, u64 type)
{
	struct btrfs_fs_info *info = extent_root->fs_info;
	struct btrfs_device *device = NULL;
	struct btrfs_fs_devices *fs_devices = info->fs_devices;
	struct list_head *cur;
	struct map_lookup *map;
	struct extent_map_tree *em_tree;
	struct extent_map *em;
	struct btrfs_device_info *devices_info;
	struct list_head private_devs;
	u64 calc_size = 1024 * 1024 * 1024;
	u64 min_free;
	u64 avail;
	u64 dev_offset;
	int num_stripes;
	int min_stripes;
	int sub_stripes;
	int min_devices;	/* the min number of devices we need */
	int i;
	int ret;
	int index;

=======

static struct map_lookup *__shrink_map_lookup_stripes(struct map_lookup *map,
						      int num_stripes)
{
	struct map_lookup *new;
	size_t len = map_lookup_size(num_stripes);

	BUG_ON(map->num_stripes < num_stripes);

	if (map->num_stripes == num_stripes)
		return map;

	new = kmalloc(len, GFP_NOFS);
	if (!new) {
		/* just change map->num_stripes */
		map->num_stripes = num_stripes;
		return map;
	}

	memcpy(new, map, len);
	new->num_stripes = num_stripes;
	kfree(map);
	return new;
}

/*
 * helper to allocate device space from btrfs_device_info, in which we stored
 * max free space information of every device. It is used when we can not
 * allocate chunks by default size.
 *
 * By this helper, we can allocate a new chunk as larger as possible.
 */
static int __btrfs_alloc_tiny_space(struct btrfs_trans_handle *trans,
				    struct btrfs_fs_devices *fs_devices,
				    struct btrfs_device_info *devices,
				    int nr_device, u64 type,
				    struct map_lookup **map_lookup,
				    int min_stripes, u64 *stripe_size)
{
	int i, index, sort_again = 0;
	int min_devices = min_stripes;
	u64 max_avail, min_free;
	struct map_lookup *map = *map_lookup;
	int ret;

	if (nr_device < min_stripes)
		return -ENOSPC;

	btrfs_descending_sort_devices(devices, nr_device);

	max_avail = devices[0].max_avail;
	if (!max_avail)
		return -ENOSPC;

	for (i = 0; i < nr_device; i++) {
		/*
		 * if dev_offset = 0, it means the free space of this device
		 * is less than what we need, and we didn't search max avail
		 * extent on this device, so do it now.
		 */
		if (!devices[i].dev_offset) {
			ret = find_free_dev_extent(trans, devices[i].dev,
						   max_avail,
						   &devices[i].dev_offset,
						   &devices[i].max_avail);
			if (ret != 0 && ret != -ENOSPC)
				return ret;
			sort_again = 1;
		}
	}

	/* we update the max avail free extent of each devices, sort again */
	if (sort_again)
		btrfs_descending_sort_devices(devices, nr_device);

	if (type & BTRFS_BLOCK_GROUP_DUP)
		min_devices = 1;

	if (!devices[min_devices - 1].max_avail)
		return -ENOSPC;

	max_avail = devices[min_devices - 1].max_avail;
	if (type & BTRFS_BLOCK_GROUP_DUP)
		do_div(max_avail, 2);

	max_avail = __btrfs_calc_stripe_size(fs_devices, max_avail, type,
					     min_stripes, 1);
	if (type & BTRFS_BLOCK_GROUP_DUP)
		min_free = max_avail * 2;
	else
		min_free = max_avail;

	if (min_free > devices[min_devices - 1].max_avail)
		return -ENOSPC;

	map = __shrink_map_lookup_stripes(map, min_stripes);
	*stripe_size = max_avail;

	index = 0;
	for (i = 0; i < min_stripes; i++) {
		map->stripes[i].dev = devices[index].dev;
		map->stripes[i].physical = devices[index].dev_offset;
		if (type & BTRFS_BLOCK_GROUP_DUP) {
			i++;
			map->stripes[i].dev = devices[index].dev;
			map->stripes[i].physical = devices[index].dev_offset +
						   max_avail;
		}
		index++;
	}
	*map_lookup = map;

	return 0;
}

static int __btrfs_alloc_chunk(struct btrfs_trans_handle *trans,
			       struct btrfs_root *extent_root,
			       struct map_lookup **map_ret,
			       u64 *num_bytes, u64 *stripe_size,
			       u64 start, u64 type)
{
	struct btrfs_fs_info *info = extent_root->fs_info;
	struct btrfs_device *device = NULL;
	struct btrfs_fs_devices *fs_devices = info->fs_devices;
	struct list_head *cur;
	struct map_lookup *map;
	struct extent_map_tree *em_tree;
	struct extent_map *em;
	struct btrfs_device_info *devices_info;
	struct list_head private_devs;
	u64 calc_size = 1024 * 1024 * 1024;
	u64 min_free;
	u64 avail;
	u64 dev_offset;
	int num_stripes;
	int min_stripes;
	int sub_stripes;
	int min_devices;	/* the min number of devices we need */
	int i;
	int ret;
	int index;

>>>>>>> 105e53f8
	if ((type & BTRFS_BLOCK_GROUP_RAID1) &&
	    (type & BTRFS_BLOCK_GROUP_DUP)) {
		WARN_ON(1);
		type &= ~BTRFS_BLOCK_GROUP_DUP;
	}
	if (list_empty(&fs_devices->alloc_list))
		return -ENOSPC;

	ret = __btrfs_calc_nstripes(fs_devices, type, &num_stripes,
				    &min_stripes, &sub_stripes);
	if (ret)
		return ret;

	devices_info = kzalloc(sizeof(*devices_info) * fs_devices->rw_devices,
			       GFP_NOFS);
	if (!devices_info)
		return -ENOMEM;

	map = kmalloc(map_lookup_size(num_stripes), GFP_NOFS);
	if (!map) {
		ret = -ENOMEM;
		goto error;
	}
	map->num_stripes = num_stripes;

	cur = fs_devices->alloc_list.next;
	index = 0;
	i = 0;

	calc_size = __btrfs_calc_stripe_size(fs_devices, calc_size, type,
					     num_stripes, 0);

	if (type & BTRFS_BLOCK_GROUP_DUP) {
		min_free = calc_size * 2;
		min_devices = 1;
	} else {
		min_free = calc_size;
		min_devices = min_stripes;
	}

	INIT_LIST_HEAD(&private_devs);
	while (index < num_stripes) {
		device = list_entry(cur, struct btrfs_device, dev_alloc_list);
		BUG_ON(!device->writeable);
		if (device->total_bytes > device->bytes_used)
			avail = device->total_bytes - device->bytes_used;
		else
			avail = 0;
		cur = cur->next;

		if (device->in_fs_metadata && avail >= min_free) {
			ret = find_free_dev_extent(trans, device, min_free,
						   &devices_info[i].dev_offset,
						   &devices_info[i].max_avail);
			if (ret == 0) {
				list_move_tail(&device->dev_alloc_list,
					       &private_devs);
				map->stripes[index].dev = device;
				map->stripes[index].physical =
						devices_info[i].dev_offset;
				index++;
				if (type & BTRFS_BLOCK_GROUP_DUP) {
					map->stripes[index].dev = device;
					map->stripes[index].physical =
						devices_info[i].dev_offset +
						calc_size;
					index++;
				}
			} else if (ret != -ENOSPC)
				goto error;

			devices_info[i].dev = device;
			i++;
		} else if (device->in_fs_metadata &&
			   avail >= BTRFS_STRIPE_LEN) {
			devices_info[i].dev = device;
			devices_info[i].max_avail = avail;
			i++;
		}

		if (cur == &fs_devices->alloc_list)
			break;
	}

	list_splice(&private_devs, &fs_devices->alloc_list);
	if (index < num_stripes) {
		if (index >= min_stripes) {
			num_stripes = index;
			if (type & (BTRFS_BLOCK_GROUP_RAID10)) {
				num_stripes /= sub_stripes;
				num_stripes *= sub_stripes;
			}

			map = __shrink_map_lookup_stripes(map, num_stripes);
		} else if (i >= min_devices) {
			ret = __btrfs_alloc_tiny_space(trans, fs_devices,
						       devices_info, i, type,
						       &map, min_stripes,
						       &calc_size);
			if (ret)
				goto error;
		} else {
			ret = -ENOSPC;
			goto error;
		}
	}
	map->sector_size = extent_root->sectorsize;
	map->stripe_len = BTRFS_STRIPE_LEN;
	map->io_align = BTRFS_STRIPE_LEN;
	map->io_width = BTRFS_STRIPE_LEN;
	map->type = type;
	map->sub_stripes = sub_stripes;

	*map_ret = map;
	*stripe_size = calc_size;
	*num_bytes = chunk_bytes_by_type(type, calc_size,
					 map->num_stripes, sub_stripes);
<<<<<<< HEAD
=======

	trace_btrfs_chunk_alloc(info->chunk_root, map, start, *num_bytes);
>>>>>>> 105e53f8

	em = alloc_extent_map(GFP_NOFS);
	if (!em) {
		ret = -ENOMEM;
		goto error;
	}
	em->bdev = (struct block_device *)map;
	em->start = start;
	em->len = *num_bytes;
	em->block_start = 0;
	em->block_len = em->len;

	em_tree = &extent_root->fs_info->mapping_tree.map_tree;
	write_lock(&em_tree->lock);
	ret = add_extent_mapping(em_tree, em);
	write_unlock(&em_tree->lock);
	BUG_ON(ret);
	free_extent_map(em);

	ret = btrfs_make_block_group(trans, extent_root, 0, type,
				     BTRFS_FIRST_CHUNK_TREE_OBJECTID,
				     start, *num_bytes);
	BUG_ON(ret);

	index = 0;
	while (index < map->num_stripes) {
		device = map->stripes[index].dev;
		dev_offset = map->stripes[index].physical;

		ret = btrfs_alloc_dev_extent(trans, device,
				info->chunk_root->root_key.objectid,
				BTRFS_FIRST_CHUNK_TREE_OBJECTID,
				start, dev_offset, calc_size);
		BUG_ON(ret);
		index++;
	}

	kfree(devices_info);
	return 0;

error:
	kfree(map);
	kfree(devices_info);
	return ret;
}

static int __finish_chunk_alloc(struct btrfs_trans_handle *trans,
				struct btrfs_root *extent_root,
				struct map_lookup *map, u64 chunk_offset,
				u64 chunk_size, u64 stripe_size)
{
	u64 dev_offset;
	struct btrfs_key key;
	struct btrfs_root *chunk_root = extent_root->fs_info->chunk_root;
	struct btrfs_device *device;
	struct btrfs_chunk *chunk;
	struct btrfs_stripe *stripe;
	size_t item_size = btrfs_chunk_item_size(map->num_stripes);
	int index = 0;
	int ret;

	chunk = kzalloc(item_size, GFP_NOFS);
	if (!chunk)
		return -ENOMEM;

	index = 0;
	while (index < map->num_stripes) {
		device = map->stripes[index].dev;
		device->bytes_used += stripe_size;
		ret = btrfs_update_device(trans, device);
		BUG_ON(ret);
		index++;
	}

	index = 0;
	stripe = &chunk->stripe;
	while (index < map->num_stripes) {
		device = map->stripes[index].dev;
		dev_offset = map->stripes[index].physical;

		btrfs_set_stack_stripe_devid(stripe, device->devid);
		btrfs_set_stack_stripe_offset(stripe, dev_offset);
		memcpy(stripe->dev_uuid, device->uuid, BTRFS_UUID_SIZE);
		stripe++;
		index++;
	}

	btrfs_set_stack_chunk_length(chunk, chunk_size);
	btrfs_set_stack_chunk_owner(chunk, extent_root->root_key.objectid);
	btrfs_set_stack_chunk_stripe_len(chunk, map->stripe_len);
	btrfs_set_stack_chunk_type(chunk, map->type);
	btrfs_set_stack_chunk_num_stripes(chunk, map->num_stripes);
	btrfs_set_stack_chunk_io_align(chunk, map->stripe_len);
	btrfs_set_stack_chunk_io_width(chunk, map->stripe_len);
	btrfs_set_stack_chunk_sector_size(chunk, extent_root->sectorsize);
	btrfs_set_stack_chunk_sub_stripes(chunk, map->sub_stripes);

	key.objectid = BTRFS_FIRST_CHUNK_TREE_OBJECTID;
	key.type = BTRFS_CHUNK_ITEM_KEY;
	key.offset = chunk_offset;

	ret = btrfs_insert_item(trans, chunk_root, &key, chunk, item_size);
	BUG_ON(ret);

	if (map->type & BTRFS_BLOCK_GROUP_SYSTEM) {
		ret = btrfs_add_system_chunk(trans, chunk_root, &key, chunk,
					     item_size);
		BUG_ON(ret);
	}

	kfree(chunk);
	return 0;
}

/*
 * Chunk allocation falls into two parts. The first part does works
 * that make the new allocated chunk useable, but not do any operation
 * that modifies the chunk tree. The second part does the works that
 * require modifying the chunk tree. This division is important for the
 * bootstrap process of adding storage to a seed btrfs.
 */
int btrfs_alloc_chunk(struct btrfs_trans_handle *trans,
		      struct btrfs_root *extent_root, u64 type)
{
	u64 chunk_offset;
	u64 chunk_size;
	u64 stripe_size;
	struct map_lookup *map;
	struct btrfs_root *chunk_root = extent_root->fs_info->chunk_root;
	int ret;

	ret = find_next_chunk(chunk_root, BTRFS_FIRST_CHUNK_TREE_OBJECTID,
			      &chunk_offset);
	if (ret)
		return ret;

	ret = __btrfs_alloc_chunk(trans, extent_root, &map, &chunk_size,
				  &stripe_size, chunk_offset, type);
	if (ret)
		return ret;

	ret = __finish_chunk_alloc(trans, extent_root, map, chunk_offset,
				   chunk_size, stripe_size);
	BUG_ON(ret);
	return 0;
}

static noinline int init_first_rw_device(struct btrfs_trans_handle *trans,
					 struct btrfs_root *root,
					 struct btrfs_device *device)
{
	u64 chunk_offset;
	u64 sys_chunk_offset;
	u64 chunk_size;
	u64 sys_chunk_size;
	u64 stripe_size;
	u64 sys_stripe_size;
	u64 alloc_profile;
	struct map_lookup *map;
	struct map_lookup *sys_map;
	struct btrfs_fs_info *fs_info = root->fs_info;
	struct btrfs_root *extent_root = fs_info->extent_root;
	int ret;

	ret = find_next_chunk(fs_info->chunk_root,
			      BTRFS_FIRST_CHUNK_TREE_OBJECTID, &chunk_offset);
	BUG_ON(ret);

	alloc_profile = BTRFS_BLOCK_GROUP_METADATA |
			(fs_info->metadata_alloc_profile &
			 fs_info->avail_metadata_alloc_bits);
	alloc_profile = btrfs_reduce_alloc_profile(root, alloc_profile);

	ret = __btrfs_alloc_chunk(trans, extent_root, &map, &chunk_size,
				  &stripe_size, chunk_offset, alloc_profile);
	BUG_ON(ret);

	sys_chunk_offset = chunk_offset + chunk_size;

	alloc_profile = BTRFS_BLOCK_GROUP_SYSTEM |
			(fs_info->system_alloc_profile &
			 fs_info->avail_system_alloc_bits);
	alloc_profile = btrfs_reduce_alloc_profile(root, alloc_profile);

	ret = __btrfs_alloc_chunk(trans, extent_root, &sys_map,
				  &sys_chunk_size, &sys_stripe_size,
				  sys_chunk_offset, alloc_profile);
	BUG_ON(ret);

	ret = btrfs_add_device(trans, fs_info->chunk_root, device);
	BUG_ON(ret);

	/*
	 * Modifying chunk tree needs allocating new blocks from both
	 * system block group and metadata block group. So we only can
	 * do operations require modifying the chunk tree after both
	 * block groups were created.
	 */
	ret = __finish_chunk_alloc(trans, extent_root, map, chunk_offset,
				   chunk_size, stripe_size);
	BUG_ON(ret);

	ret = __finish_chunk_alloc(trans, extent_root, sys_map,
				   sys_chunk_offset, sys_chunk_size,
				   sys_stripe_size);
	BUG_ON(ret);
	return 0;
}

int btrfs_chunk_readonly(struct btrfs_root *root, u64 chunk_offset)
{
	struct extent_map *em;
	struct map_lookup *map;
	struct btrfs_mapping_tree *map_tree = &root->fs_info->mapping_tree;
	int readonly = 0;
	int i;

	read_lock(&map_tree->map_tree.lock);
	em = lookup_extent_mapping(&map_tree->map_tree, chunk_offset, 1);
	read_unlock(&map_tree->map_tree.lock);
	if (!em)
		return 1;

	if (btrfs_test_opt(root, DEGRADED)) {
		free_extent_map(em);
		return 0;
	}

	map = (struct map_lookup *)em->bdev;
	for (i = 0; i < map->num_stripes; i++) {
		if (!map->stripes[i].dev->writeable) {
			readonly = 1;
			break;
		}
	}
	free_extent_map(em);
	return readonly;
}

void btrfs_mapping_init(struct btrfs_mapping_tree *tree)
{
	extent_map_tree_init(&tree->map_tree, GFP_NOFS);
}

void btrfs_mapping_tree_free(struct btrfs_mapping_tree *tree)
{
	struct extent_map *em;

	while (1) {
		write_lock(&tree->map_tree.lock);
		em = lookup_extent_mapping(&tree->map_tree, 0, (u64)-1);
		if (em)
			remove_extent_mapping(&tree->map_tree, em);
		write_unlock(&tree->map_tree.lock);
		if (!em)
			break;
		kfree(em->bdev);
		/* once for us */
		free_extent_map(em);
		/* once for the tree */
		free_extent_map(em);
	}
}

int btrfs_num_copies(struct btrfs_mapping_tree *map_tree, u64 logical, u64 len)
{
	struct extent_map *em;
	struct map_lookup *map;
	struct extent_map_tree *em_tree = &map_tree->map_tree;
	int ret;

	read_lock(&em_tree->lock);
	em = lookup_extent_mapping(em_tree, logical, len);
	read_unlock(&em_tree->lock);
	BUG_ON(!em);

	BUG_ON(em->start > logical || em->start + em->len < logical);
	map = (struct map_lookup *)em->bdev;
	if (map->type & (BTRFS_BLOCK_GROUP_DUP | BTRFS_BLOCK_GROUP_RAID1))
		ret = map->num_stripes;
	else if (map->type & BTRFS_BLOCK_GROUP_RAID10)
		ret = map->sub_stripes;
	else
		ret = 1;
	free_extent_map(em);
	return ret;
}

static int find_live_mirror(struct map_lookup *map, int first, int num,
			    int optimal)
{
	int i;
	if (map->stripes[optimal].dev->bdev)
		return optimal;
	for (i = first; i < first + num; i++) {
		if (map->stripes[i].dev->bdev)
			return i;
	}
	/* we couldn't find one that doesn't fail.  Just return something
	 * and the io error handling code will clean up eventually
	 */
	return optimal;
}

static int __btrfs_map_block(struct btrfs_mapping_tree *map_tree, int rw,
			     u64 logical, u64 *length,
			     struct btrfs_multi_bio **multi_ret,
			     int mirror_num)
{
	struct extent_map *em;
	struct map_lookup *map;
	struct extent_map_tree *em_tree = &map_tree->map_tree;
	u64 offset;
	u64 stripe_offset;
	u64 stripe_end_offset;
	u64 stripe_nr;
	u64 stripe_nr_orig;
	u64 stripe_nr_end;
	int stripes_allocated = 8;
	int stripes_required = 1;
	int stripe_index;
	int i;
	int num_stripes;
	int max_errors = 0;
	struct btrfs_multi_bio *multi = NULL;

	if (multi_ret && !(rw & (REQ_WRITE | REQ_DISCARD)))
		stripes_allocated = 1;
again:
	if (multi_ret) {
		multi = kzalloc(btrfs_multi_bio_size(stripes_allocated),
				GFP_NOFS);
		if (!multi)
			return -ENOMEM;

		atomic_set(&multi->error, 0);
	}

	read_lock(&em_tree->lock);
	em = lookup_extent_mapping(em_tree, logical, *length);
	read_unlock(&em_tree->lock);

	if (!em) {
		printk(KERN_CRIT "unable to find logical %llu len %llu\n",
		       (unsigned long long)logical,
		       (unsigned long long)*length);
		BUG();
	}

	BUG_ON(em->start > logical || em->start + em->len < logical);
	map = (struct map_lookup *)em->bdev;
	offset = logical - em->start;

	if (mirror_num > map->num_stripes)
		mirror_num = 0;

	/* if our multi bio struct is too small, back off and try again */
	if (rw & REQ_WRITE) {
		if (map->type & (BTRFS_BLOCK_GROUP_RAID1 |
				 BTRFS_BLOCK_GROUP_DUP)) {
			stripes_required = map->num_stripes;
			max_errors = 1;
		} else if (map->type & BTRFS_BLOCK_GROUP_RAID10) {
			stripes_required = map->sub_stripes;
			max_errors = 1;
		}
	}
	if (rw & REQ_DISCARD) {
		if (map->type & (BTRFS_BLOCK_GROUP_RAID0 |
				 BTRFS_BLOCK_GROUP_RAID1 |
				 BTRFS_BLOCK_GROUP_DUP |
				 BTRFS_BLOCK_GROUP_RAID10)) {
			stripes_required = map->num_stripes;
		}
	}
	if (multi_ret && (rw & (REQ_WRITE | REQ_DISCARD)) &&
	    stripes_allocated < stripes_required) {
		stripes_allocated = map->num_stripes;
		free_extent_map(em);
		kfree(multi);
		goto again;
	}
	stripe_nr = offset;
	/*
	 * stripe_nr counts the total number of stripes we have to stride
	 * to get to this block
	 */
	do_div(stripe_nr, map->stripe_len);

	stripe_offset = stripe_nr * map->stripe_len;
	BUG_ON(offset < stripe_offset);

	/* stripe_offset is the offset of this block in its stripe*/
	stripe_offset = offset - stripe_offset;

	if (rw & REQ_DISCARD)
		*length = min_t(u64, em->len - offset, *length);
	else if (map->type & (BTRFS_BLOCK_GROUP_RAID0 |
			      BTRFS_BLOCK_GROUP_RAID1 |
			      BTRFS_BLOCK_GROUP_RAID10 |
			      BTRFS_BLOCK_GROUP_DUP)) {
		/* we limit the length of each bio to what fits in a stripe */
		*length = min_t(u64, em->len - offset,
				map->stripe_len - stripe_offset);
	} else {
		*length = em->len - offset;
	}

	if (!multi_ret)
		goto out;

	num_stripes = 1;
	stripe_index = 0;
	stripe_nr_orig = stripe_nr;
	stripe_nr_end = (offset + *length + map->stripe_len - 1) &
			(~(map->stripe_len - 1));
	do_div(stripe_nr_end, map->stripe_len);
	stripe_end_offset = stripe_nr_end * map->stripe_len -
			    (offset + *length);
	if (map->type & BTRFS_BLOCK_GROUP_RAID0) {
		if (rw & REQ_DISCARD)
			num_stripes = min_t(u64, map->num_stripes,
					    stripe_nr_end - stripe_nr_orig);
		stripe_index = do_div(stripe_nr, map->num_stripes);
	} else if (map->type & BTRFS_BLOCK_GROUP_RAID1) {
		if (rw & (REQ_WRITE | REQ_DISCARD))
			num_stripes = map->num_stripes;
		else if (mirror_num)
			stripe_index = mirror_num - 1;
		else {
			stripe_index = find_live_mirror(map, 0,
					    map->num_stripes,
					    current->pid % map->num_stripes);
		}

	} else if (map->type & BTRFS_BLOCK_GROUP_DUP) {
		if (rw & (REQ_WRITE | REQ_DISCARD))
			num_stripes = map->num_stripes;
		else if (mirror_num)
			stripe_index = mirror_num - 1;

	} else if (map->type & BTRFS_BLOCK_GROUP_RAID10) {
		int factor = map->num_stripes / map->sub_stripes;

		stripe_index = do_div(stripe_nr, factor);
		stripe_index *= map->sub_stripes;

		if (rw & REQ_WRITE)
			num_stripes = map->sub_stripes;
		else if (rw & REQ_DISCARD)
			num_stripes = min_t(u64, map->sub_stripes *
					    (stripe_nr_end - stripe_nr_orig),
					    map->num_stripes);
		else if (mirror_num)
			stripe_index += mirror_num - 1;
		else {
			stripe_index = find_live_mirror(map, stripe_index,
					      map->sub_stripes, stripe_index +
					      current->pid % map->sub_stripes);
		}
	} else {
		/*
		 * after this do_div call, stripe_nr is the number of stripes
		 * on this device we have to walk to find the data, and
		 * stripe_index is the number of our device in the stripe array
		 */
		stripe_index = do_div(stripe_nr, map->num_stripes);
	}
	BUG_ON(stripe_index >= map->num_stripes);

	if (rw & REQ_DISCARD) {
		for (i = 0; i < num_stripes; i++) {
			multi->stripes[i].physical =
				map->stripes[stripe_index].physical +
				stripe_offset + stripe_nr * map->stripe_len;
			multi->stripes[i].dev = map->stripes[stripe_index].dev;

			if (map->type & BTRFS_BLOCK_GROUP_RAID0) {
				u64 stripes;
				u32 last_stripe = 0;
				int j;

				div_u64_rem(stripe_nr_end - 1,
					    map->num_stripes,
					    &last_stripe);

				for (j = 0; j < map->num_stripes; j++) {
					u32 test;

					div_u64_rem(stripe_nr_end - 1 - j,
						    map->num_stripes, &test);
					if (test == stripe_index)
						break;
				}
				stripes = stripe_nr_end - 1 - j;
				do_div(stripes, map->num_stripes);
				multi->stripes[i].length = map->stripe_len *
					(stripes - stripe_nr + 1);

				if (i == 0) {
					multi->stripes[i].length -=
						stripe_offset;
					stripe_offset = 0;
				}
				if (stripe_index == last_stripe)
					multi->stripes[i].length -=
						stripe_end_offset;
			} else if (map->type & BTRFS_BLOCK_GROUP_RAID10) {
				u64 stripes;
				int j;
				int factor = map->num_stripes /
					     map->sub_stripes;
				u32 last_stripe = 0;

				div_u64_rem(stripe_nr_end - 1,
					    factor, &last_stripe);
				last_stripe *= map->sub_stripes;

				for (j = 0; j < factor; j++) {
					u32 test;

					div_u64_rem(stripe_nr_end - 1 - j,
						    factor, &test);

					if (test ==
					    stripe_index / map->sub_stripes)
						break;
				}
				stripes = stripe_nr_end - 1 - j;
				do_div(stripes, factor);
				multi->stripes[i].length = map->stripe_len *
					(stripes - stripe_nr + 1);

				if (i < map->sub_stripes) {
					multi->stripes[i].length -=
						stripe_offset;
					if (i == map->sub_stripes - 1)
						stripe_offset = 0;
				}
				if (stripe_index >= last_stripe &&
				    stripe_index <= (last_stripe +
						     map->sub_stripes - 1)) {
					multi->stripes[i].length -=
						stripe_end_offset;
				}
			} else
				multi->stripes[i].length = *length;

			stripe_index++;
			if (stripe_index == map->num_stripes) {
				/* This could only happen for RAID0/10 */
				stripe_index = 0;
				stripe_nr++;
			}
		}
	} else {
		for (i = 0; i < num_stripes; i++) {
			multi->stripes[i].physical =
				map->stripes[stripe_index].physical +
				stripe_offset +
				stripe_nr * map->stripe_len;
			multi->stripes[i].dev =
				map->stripes[stripe_index].dev;
			stripe_index++;
		}
	}
	if (multi_ret) {
		*multi_ret = multi;
		multi->num_stripes = num_stripes;
		multi->max_errors = max_errors;
	}
out:
	free_extent_map(em);
	return 0;
}

int btrfs_map_block(struct btrfs_mapping_tree *map_tree, int rw,
		      u64 logical, u64 *length,
		      struct btrfs_multi_bio **multi_ret, int mirror_num)
{
	return __btrfs_map_block(map_tree, rw, logical, length, multi_ret,
				 mirror_num);
}

int btrfs_rmap_block(struct btrfs_mapping_tree *map_tree,
		     u64 chunk_start, u64 physical, u64 devid,
		     u64 **logical, int *naddrs, int *stripe_len)
{
	struct extent_map_tree *em_tree = &map_tree->map_tree;
	struct extent_map *em;
	struct map_lookup *map;
	u64 *buf;
	u64 bytenr;
	u64 length;
	u64 stripe_nr;
	int i, j, nr = 0;

	read_lock(&em_tree->lock);
	em = lookup_extent_mapping(em_tree, chunk_start, 1);
	read_unlock(&em_tree->lock);

	BUG_ON(!em || em->start != chunk_start);
	map = (struct map_lookup *)em->bdev;

	length = em->len;
	if (map->type & BTRFS_BLOCK_GROUP_RAID10)
		do_div(length, map->num_stripes / map->sub_stripes);
	else if (map->type & BTRFS_BLOCK_GROUP_RAID0)
		do_div(length, map->num_stripes);

	buf = kzalloc(sizeof(u64) * map->num_stripes, GFP_NOFS);
	BUG_ON(!buf);

	for (i = 0; i < map->num_stripes; i++) {
		if (devid && map->stripes[i].dev->devid != devid)
			continue;
		if (map->stripes[i].physical > physical ||
		    map->stripes[i].physical + length <= physical)
			continue;

		stripe_nr = physical - map->stripes[i].physical;
		do_div(stripe_nr, map->stripe_len);

		if (map->type & BTRFS_BLOCK_GROUP_RAID10) {
			stripe_nr = stripe_nr * map->num_stripes + i;
			do_div(stripe_nr, map->sub_stripes);
		} else if (map->type & BTRFS_BLOCK_GROUP_RAID0) {
			stripe_nr = stripe_nr * map->num_stripes + i;
		}
		bytenr = chunk_start + stripe_nr * map->stripe_len;
		WARN_ON(nr >= map->num_stripes);
		for (j = 0; j < nr; j++) {
			if (buf[j] == bytenr)
				break;
		}
		if (j == nr) {
			WARN_ON(nr >= map->num_stripes);
			buf[nr++] = bytenr;
		}
	}

	*logical = buf;
	*naddrs = nr;
	*stripe_len = map->stripe_len;

	free_extent_map(em);
	return 0;
}

static void end_bio_multi_stripe(struct bio *bio, int err)
{
	struct btrfs_multi_bio *multi = bio->bi_private;
	int is_orig_bio = 0;

	if (err)
		atomic_inc(&multi->error);

	if (bio == multi->orig_bio)
		is_orig_bio = 1;

	if (atomic_dec_and_test(&multi->stripes_pending)) {
		if (!is_orig_bio) {
			bio_put(bio);
			bio = multi->orig_bio;
		}
		bio->bi_private = multi->private;
		bio->bi_end_io = multi->end_io;
		/* only send an error to the higher layers if it is
		 * beyond the tolerance of the multi-bio
		 */
		if (atomic_read(&multi->error) > multi->max_errors) {
			err = -EIO;
		} else if (err) {
			/*
			 * this bio is actually up to date, we didn't
			 * go over the max number of errors
			 */
			set_bit(BIO_UPTODATE, &bio->bi_flags);
			err = 0;
		}
		kfree(multi);

		bio_endio(bio, err);
	} else if (!is_orig_bio) {
		bio_put(bio);
	}
}

struct async_sched {
	struct bio *bio;
	int rw;
	struct btrfs_fs_info *info;
	struct btrfs_work work;
};

/*
 * see run_scheduled_bios for a description of why bios are collected for
 * async submit.
 *
 * This will add one bio to the pending list for a device and make sure
 * the work struct is scheduled.
 */
static noinline int schedule_bio(struct btrfs_root *root,
				 struct btrfs_device *device,
				 int rw, struct bio *bio)
{
	int should_queue = 1;
	struct btrfs_pending_bios *pending_bios;

	/* don't bother with additional async steps for reads, right now */
	if (!(rw & REQ_WRITE)) {
		bio_get(bio);
		submit_bio(rw, bio);
		bio_put(bio);
		return 0;
	}

	/*
	 * nr_async_bios allows us to reliably return congestion to the
	 * higher layers.  Otherwise, the async bio makes it appear we have
	 * made progress against dirty pages when we've really just put it
	 * on a queue for later
	 */
	atomic_inc(&root->fs_info->nr_async_bios);
	WARN_ON(bio->bi_next);
	bio->bi_next = NULL;
	bio->bi_rw |= rw;

	spin_lock(&device->io_lock);
	if (bio->bi_rw & REQ_SYNC)
		pending_bios = &device->pending_sync_bios;
	else
		pending_bios = &device->pending_bios;

	if (pending_bios->tail)
		pending_bios->tail->bi_next = bio;

	pending_bios->tail = bio;
	if (!pending_bios->head)
		pending_bios->head = bio;
	if (device->running_pending)
		should_queue = 0;

	spin_unlock(&device->io_lock);

	if (should_queue)
		btrfs_queue_worker(&root->fs_info->submit_workers,
				   &device->work);
	return 0;
}

int btrfs_map_bio(struct btrfs_root *root, int rw, struct bio *bio,
		  int mirror_num, int async_submit)
{
	struct btrfs_mapping_tree *map_tree;
	struct btrfs_device *dev;
	struct bio *first_bio = bio;
	u64 logical = (u64)bio->bi_sector << 9;
	u64 length = 0;
	u64 map_length;
	struct btrfs_multi_bio *multi = NULL;
	int ret;
	int dev_nr = 0;
	int total_devs = 1;

	length = bio->bi_size;
	map_tree = &root->fs_info->mapping_tree;
	map_length = length;

	ret = btrfs_map_block(map_tree, rw, logical, &map_length, &multi,
			      mirror_num);
	BUG_ON(ret);

	total_devs = multi->num_stripes;
	if (map_length < length) {
		printk(KERN_CRIT "mapping failed logical %llu bio len %llu "
		       "len %llu\n", (unsigned long long)logical,
		       (unsigned long long)length,
		       (unsigned long long)map_length);
		BUG();
	}
	multi->end_io = first_bio->bi_end_io;
	multi->private = first_bio->bi_private;
	multi->orig_bio = first_bio;
	atomic_set(&multi->stripes_pending, multi->num_stripes);

	while (dev_nr < total_devs) {
		if (total_devs > 1) {
			if (dev_nr < total_devs - 1) {
				bio = bio_clone(first_bio, GFP_NOFS);
				BUG_ON(!bio);
			} else {
				bio = first_bio;
			}
			bio->bi_private = multi;
			bio->bi_end_io = end_bio_multi_stripe;
		}
		bio->bi_sector = multi->stripes[dev_nr].physical >> 9;
		dev = multi->stripes[dev_nr].dev;
		if (dev && dev->bdev && (rw != WRITE || dev->writeable)) {
			bio->bi_bdev = dev->bdev;
			if (async_submit)
				schedule_bio(root, dev, rw, bio);
			else
				submit_bio(rw, bio);
		} else {
			bio->bi_bdev = root->fs_info->fs_devices->latest_bdev;
			bio->bi_sector = logical >> 9;
			bio_endio(bio, -EIO);
		}
		dev_nr++;
	}
	if (total_devs == 1)
		kfree(multi);
	return 0;
}

struct btrfs_device *btrfs_find_device(struct btrfs_root *root, u64 devid,
				       u8 *uuid, u8 *fsid)
{
	struct btrfs_device *device;
	struct btrfs_fs_devices *cur_devices;

	cur_devices = root->fs_info->fs_devices;
	while (cur_devices) {
		if (!fsid ||
		    !memcmp(cur_devices->fsid, fsid, BTRFS_UUID_SIZE)) {
			device = __find_device(&cur_devices->devices,
					       devid, uuid);
			if (device)
				return device;
		}
		cur_devices = cur_devices->seed;
	}
	return NULL;
}

static struct btrfs_device *add_missing_dev(struct btrfs_root *root,
					    u64 devid, u8 *dev_uuid)
{
	struct btrfs_device *device;
	struct btrfs_fs_devices *fs_devices = root->fs_info->fs_devices;

	device = kzalloc(sizeof(*device), GFP_NOFS);
	if (!device)
		return NULL;
	list_add(&device->dev_list,
		 &fs_devices->devices);
	device->dev_root = root->fs_info->dev_root;
	device->devid = devid;
	device->work.func = pending_bios_fn;
	device->fs_devices = fs_devices;
	device->missing = 1;
	fs_devices->num_devices++;
	fs_devices->missing_devices++;
	spin_lock_init(&device->io_lock);
	INIT_LIST_HEAD(&device->dev_alloc_list);
	memcpy(device->uuid, dev_uuid, BTRFS_UUID_SIZE);
	return device;
}

static int read_one_chunk(struct btrfs_root *root, struct btrfs_key *key,
			  struct extent_buffer *leaf,
			  struct btrfs_chunk *chunk)
{
	struct btrfs_mapping_tree *map_tree = &root->fs_info->mapping_tree;
	struct map_lookup *map;
	struct extent_map *em;
	u64 logical;
	u64 length;
	u64 devid;
	u8 uuid[BTRFS_UUID_SIZE];
	int num_stripes;
	int ret;
	int i;

	logical = key->offset;
	length = btrfs_chunk_length(leaf, chunk);

	read_lock(&map_tree->map_tree.lock);
	em = lookup_extent_mapping(&map_tree->map_tree, logical, 1);
	read_unlock(&map_tree->map_tree.lock);

	/* already mapped? */
	if (em && em->start <= logical && em->start + em->len > logical) {
		free_extent_map(em);
		return 0;
	} else if (em) {
		free_extent_map(em);
	}

	em = alloc_extent_map(GFP_NOFS);
	if (!em)
		return -ENOMEM;
	num_stripes = btrfs_chunk_num_stripes(leaf, chunk);
	map = kmalloc(map_lookup_size(num_stripes), GFP_NOFS);
	if (!map) {
		free_extent_map(em);
		return -ENOMEM;
	}

	em->bdev = (struct block_device *)map;
	em->start = logical;
	em->len = length;
	em->block_start = 0;
	em->block_len = em->len;

	map->num_stripes = num_stripes;
	map->io_width = btrfs_chunk_io_width(leaf, chunk);
	map->io_align = btrfs_chunk_io_align(leaf, chunk);
	map->sector_size = btrfs_chunk_sector_size(leaf, chunk);
	map->stripe_len = btrfs_chunk_stripe_len(leaf, chunk);
	map->type = btrfs_chunk_type(leaf, chunk);
	map->sub_stripes = btrfs_chunk_sub_stripes(leaf, chunk);
	for (i = 0; i < num_stripes; i++) {
		map->stripes[i].physical =
			btrfs_stripe_offset_nr(leaf, chunk, i);
		devid = btrfs_stripe_devid_nr(leaf, chunk, i);
		read_extent_buffer(leaf, uuid, (unsigned long)
				   btrfs_stripe_dev_uuid_nr(chunk, i),
				   BTRFS_UUID_SIZE);
		map->stripes[i].dev = btrfs_find_device(root, devid, uuid,
							NULL);
		if (!map->stripes[i].dev && !btrfs_test_opt(root, DEGRADED)) {
			kfree(map);
			free_extent_map(em);
			return -EIO;
		}
		if (!map->stripes[i].dev) {
			map->stripes[i].dev =
				add_missing_dev(root, devid, uuid);
			if (!map->stripes[i].dev) {
				kfree(map);
				free_extent_map(em);
				return -EIO;
			}
		}
		map->stripes[i].dev->in_fs_metadata = 1;
	}

	write_lock(&map_tree->map_tree.lock);
	ret = add_extent_mapping(&map_tree->map_tree, em);
	write_unlock(&map_tree->map_tree.lock);
	BUG_ON(ret);
	free_extent_map(em);

	return 0;
}

static int fill_device_from_item(struct extent_buffer *leaf,
				 struct btrfs_dev_item *dev_item,
				 struct btrfs_device *device)
{
	unsigned long ptr;

	device->devid = btrfs_device_id(leaf, dev_item);
	device->disk_total_bytes = btrfs_device_total_bytes(leaf, dev_item);
	device->total_bytes = device->disk_total_bytes;
	device->bytes_used = btrfs_device_bytes_used(leaf, dev_item);
	device->type = btrfs_device_type(leaf, dev_item);
	device->io_align = btrfs_device_io_align(leaf, dev_item);
	device->io_width = btrfs_device_io_width(leaf, dev_item);
	device->sector_size = btrfs_device_sector_size(leaf, dev_item);

	ptr = (unsigned long)btrfs_device_uuid(dev_item);
	read_extent_buffer(leaf, device->uuid, ptr, BTRFS_UUID_SIZE);

	return 0;
}

static int open_seed_devices(struct btrfs_root *root, u8 *fsid)
{
	struct btrfs_fs_devices *fs_devices;
	int ret;

	mutex_lock(&uuid_mutex);

	fs_devices = root->fs_info->fs_devices->seed;
	while (fs_devices) {
		if (!memcmp(fs_devices->fsid, fsid, BTRFS_UUID_SIZE)) {
			ret = 0;
			goto out;
		}
		fs_devices = fs_devices->seed;
	}

	fs_devices = find_fsid(fsid);
	if (!fs_devices) {
		ret = -ENOENT;
		goto out;
	}

	fs_devices = clone_fs_devices(fs_devices);
	if (IS_ERR(fs_devices)) {
		ret = PTR_ERR(fs_devices);
		goto out;
	}

	ret = __btrfs_open_devices(fs_devices, FMODE_READ,
				   root->fs_info->bdev_holder);
	if (ret)
		goto out;

	if (!fs_devices->seeding) {
		__btrfs_close_devices(fs_devices);
		free_fs_devices(fs_devices);
		ret = -EINVAL;
		goto out;
	}

	fs_devices->seed = root->fs_info->fs_devices->seed;
	root->fs_info->fs_devices->seed = fs_devices;
out:
	mutex_unlock(&uuid_mutex);
	return ret;
}

static int read_one_dev(struct btrfs_root *root,
			struct extent_buffer *leaf,
			struct btrfs_dev_item *dev_item)
{
	struct btrfs_device *device;
	u64 devid;
	int ret;
	u8 fs_uuid[BTRFS_UUID_SIZE];
	u8 dev_uuid[BTRFS_UUID_SIZE];

	devid = btrfs_device_id(leaf, dev_item);
	read_extent_buffer(leaf, dev_uuid,
			   (unsigned long)btrfs_device_uuid(dev_item),
			   BTRFS_UUID_SIZE);
	read_extent_buffer(leaf, fs_uuid,
			   (unsigned long)btrfs_device_fsid(dev_item),
			   BTRFS_UUID_SIZE);

	if (memcmp(fs_uuid, root->fs_info->fsid, BTRFS_UUID_SIZE)) {
		ret = open_seed_devices(root, fs_uuid);
		if (ret && !btrfs_test_opt(root, DEGRADED))
			return ret;
	}

	device = btrfs_find_device(root, devid, dev_uuid, fs_uuid);
	if (!device || !device->bdev) {
		if (!btrfs_test_opt(root, DEGRADED))
			return -EIO;

		if (!device) {
			printk(KERN_WARNING "warning devid %llu missing\n",
			       (unsigned long long)devid);
			device = add_missing_dev(root, devid, dev_uuid);
			if (!device)
				return -ENOMEM;
		} else if (!device->missing) {
			/*
			 * this happens when a device that was properly setup
			 * in the device info lists suddenly goes bad.
			 * device->bdev is NULL, and so we have to set
			 * device->missing to one here
			 */
			root->fs_info->fs_devices->missing_devices++;
			device->missing = 1;
		}
	}

	if (device->fs_devices != root->fs_info->fs_devices) {
		BUG_ON(device->writeable);
		if (device->generation !=
		    btrfs_device_generation(leaf, dev_item))
			return -EINVAL;
	}

	fill_device_from_item(leaf, dev_item, device);
	device->dev_root = root->fs_info->dev_root;
	device->in_fs_metadata = 1;
	if (device->writeable)
		device->fs_devices->total_rw_bytes += device->total_bytes;
	ret = 0;
	return ret;
}

int btrfs_read_super_device(struct btrfs_root *root, struct extent_buffer *buf)
{
	struct btrfs_dev_item *dev_item;

	dev_item = (struct btrfs_dev_item *)offsetof(struct btrfs_super_block,
						     dev_item);
	return read_one_dev(root, buf, dev_item);
}

int btrfs_read_sys_array(struct btrfs_root *root)
{
	struct btrfs_super_block *super_copy = &root->fs_info->super_copy;
	struct extent_buffer *sb;
	struct btrfs_disk_key *disk_key;
	struct btrfs_chunk *chunk;
	u8 *ptr;
	unsigned long sb_ptr;
	int ret = 0;
	u32 num_stripes;
	u32 array_size;
	u32 len = 0;
	u32 cur;
	struct btrfs_key key;

	sb = btrfs_find_create_tree_block(root, BTRFS_SUPER_INFO_OFFSET,
					  BTRFS_SUPER_INFO_SIZE);
	if (!sb)
		return -ENOMEM;
	btrfs_set_buffer_uptodate(sb);
	btrfs_set_buffer_lockdep_class(sb, 0);

	write_extent_buffer(sb, super_copy, 0, BTRFS_SUPER_INFO_SIZE);
	array_size = btrfs_super_sys_array_size(super_copy);

	ptr = super_copy->sys_chunk_array;
	sb_ptr = offsetof(struct btrfs_super_block, sys_chunk_array);
	cur = 0;

	while (cur < array_size) {
		disk_key = (struct btrfs_disk_key *)ptr;
		btrfs_disk_key_to_cpu(&key, disk_key);

		len = sizeof(*disk_key); ptr += len;
		sb_ptr += len;
		cur += len;

		if (key.type == BTRFS_CHUNK_ITEM_KEY) {
			chunk = (struct btrfs_chunk *)sb_ptr;
			ret = read_one_chunk(root, &key, sb, chunk);
			if (ret)
				break;
			num_stripes = btrfs_chunk_num_stripes(sb, chunk);
			len = btrfs_chunk_item_size(num_stripes);
		} else {
			ret = -EIO;
			break;
		}
		ptr += len;
		sb_ptr += len;
		cur += len;
	}
	free_extent_buffer(sb);
	return ret;
}

int btrfs_read_chunk_tree(struct btrfs_root *root)
{
	struct btrfs_path *path;
	struct extent_buffer *leaf;
	struct btrfs_key key;
	struct btrfs_key found_key;
	int ret;
	int slot;

	root = root->fs_info->chunk_root;

	path = btrfs_alloc_path();
	if (!path)
		return -ENOMEM;

	/* first we search for all of the device items, and then we
	 * read in all of the chunk items.  This way we can create chunk
	 * mappings that reference all of the devices that are afound
	 */
	key.objectid = BTRFS_DEV_ITEMS_OBJECTID;
	key.offset = 0;
	key.type = 0;
again:
	ret = btrfs_search_slot(NULL, root, &key, path, 0, 0);
	if (ret < 0)
		goto error;
	while (1) {
		leaf = path->nodes[0];
		slot = path->slots[0];
		if (slot >= btrfs_header_nritems(leaf)) {
			ret = btrfs_next_leaf(root, path);
			if (ret == 0)
				continue;
			if (ret < 0)
				goto error;
			break;
		}
		btrfs_item_key_to_cpu(leaf, &found_key, slot);
		if (key.objectid == BTRFS_DEV_ITEMS_OBJECTID) {
			if (found_key.objectid != BTRFS_DEV_ITEMS_OBJECTID)
				break;
			if (found_key.type == BTRFS_DEV_ITEM_KEY) {
				struct btrfs_dev_item *dev_item;
				dev_item = btrfs_item_ptr(leaf, slot,
						  struct btrfs_dev_item);
				ret = read_one_dev(root, leaf, dev_item);
				if (ret)
					goto error;
			}
		} else if (found_key.type == BTRFS_CHUNK_ITEM_KEY) {
			struct btrfs_chunk *chunk;
			chunk = btrfs_item_ptr(leaf, slot, struct btrfs_chunk);
			ret = read_one_chunk(root, &found_key, leaf, chunk);
			if (ret)
				goto error;
		}
		path->slots[0]++;
	}
	if (key.objectid == BTRFS_DEV_ITEMS_OBJECTID) {
		key.objectid = 0;
		btrfs_release_path(root, path);
		goto again;
	}
	ret = 0;
error:
	btrfs_free_path(path);
	return ret;
}<|MERGE_RESOLUTION|>--- conflicted
+++ resolved
@@ -873,21 +873,12 @@
 
 		if (key.offset > search_start) {
 			hole_size = key.offset - search_start;
-<<<<<<< HEAD
 
 			if (hole_size > max_hole_size) {
 				max_hole_start = search_start;
 				max_hole_size = hole_size;
 			}
 
-=======
-
-			if (hole_size > max_hole_size) {
-				max_hole_start = search_start;
-				max_hole_size = hole_size;
-			}
-
->>>>>>> 105e53f8
 			/*
 			 * If this free space is greater than which we need,
 			 * it must be the max free space that we have found
@@ -2356,7 +2347,6 @@
 
 	return calc_size;
 }
-<<<<<<< HEAD
 
 static struct map_lookup *__shrink_map_lookup_stripes(struct map_lookup *map,
 						      int num_stripes)
@@ -2499,150 +2489,6 @@
 	int ret;
 	int index;
 
-=======
-
-static struct map_lookup *__shrink_map_lookup_stripes(struct map_lookup *map,
-						      int num_stripes)
-{
-	struct map_lookup *new;
-	size_t len = map_lookup_size(num_stripes);
-
-	BUG_ON(map->num_stripes < num_stripes);
-
-	if (map->num_stripes == num_stripes)
-		return map;
-
-	new = kmalloc(len, GFP_NOFS);
-	if (!new) {
-		/* just change map->num_stripes */
-		map->num_stripes = num_stripes;
-		return map;
-	}
-
-	memcpy(new, map, len);
-	new->num_stripes = num_stripes;
-	kfree(map);
-	return new;
-}
-
-/*
- * helper to allocate device space from btrfs_device_info, in which we stored
- * max free space information of every device. It is used when we can not
- * allocate chunks by default size.
- *
- * By this helper, we can allocate a new chunk as larger as possible.
- */
-static int __btrfs_alloc_tiny_space(struct btrfs_trans_handle *trans,
-				    struct btrfs_fs_devices *fs_devices,
-				    struct btrfs_device_info *devices,
-				    int nr_device, u64 type,
-				    struct map_lookup **map_lookup,
-				    int min_stripes, u64 *stripe_size)
-{
-	int i, index, sort_again = 0;
-	int min_devices = min_stripes;
-	u64 max_avail, min_free;
-	struct map_lookup *map = *map_lookup;
-	int ret;
-
-	if (nr_device < min_stripes)
-		return -ENOSPC;
-
-	btrfs_descending_sort_devices(devices, nr_device);
-
-	max_avail = devices[0].max_avail;
-	if (!max_avail)
-		return -ENOSPC;
-
-	for (i = 0; i < nr_device; i++) {
-		/*
-		 * if dev_offset = 0, it means the free space of this device
-		 * is less than what we need, and we didn't search max avail
-		 * extent on this device, so do it now.
-		 */
-		if (!devices[i].dev_offset) {
-			ret = find_free_dev_extent(trans, devices[i].dev,
-						   max_avail,
-						   &devices[i].dev_offset,
-						   &devices[i].max_avail);
-			if (ret != 0 && ret != -ENOSPC)
-				return ret;
-			sort_again = 1;
-		}
-	}
-
-	/* we update the max avail free extent of each devices, sort again */
-	if (sort_again)
-		btrfs_descending_sort_devices(devices, nr_device);
-
-	if (type & BTRFS_BLOCK_GROUP_DUP)
-		min_devices = 1;
-
-	if (!devices[min_devices - 1].max_avail)
-		return -ENOSPC;
-
-	max_avail = devices[min_devices - 1].max_avail;
-	if (type & BTRFS_BLOCK_GROUP_DUP)
-		do_div(max_avail, 2);
-
-	max_avail = __btrfs_calc_stripe_size(fs_devices, max_avail, type,
-					     min_stripes, 1);
-	if (type & BTRFS_BLOCK_GROUP_DUP)
-		min_free = max_avail * 2;
-	else
-		min_free = max_avail;
-
-	if (min_free > devices[min_devices - 1].max_avail)
-		return -ENOSPC;
-
-	map = __shrink_map_lookup_stripes(map, min_stripes);
-	*stripe_size = max_avail;
-
-	index = 0;
-	for (i = 0; i < min_stripes; i++) {
-		map->stripes[i].dev = devices[index].dev;
-		map->stripes[i].physical = devices[index].dev_offset;
-		if (type & BTRFS_BLOCK_GROUP_DUP) {
-			i++;
-			map->stripes[i].dev = devices[index].dev;
-			map->stripes[i].physical = devices[index].dev_offset +
-						   max_avail;
-		}
-		index++;
-	}
-	*map_lookup = map;
-
-	return 0;
-}
-
-static int __btrfs_alloc_chunk(struct btrfs_trans_handle *trans,
-			       struct btrfs_root *extent_root,
-			       struct map_lookup **map_ret,
-			       u64 *num_bytes, u64 *stripe_size,
-			       u64 start, u64 type)
-{
-	struct btrfs_fs_info *info = extent_root->fs_info;
-	struct btrfs_device *device = NULL;
-	struct btrfs_fs_devices *fs_devices = info->fs_devices;
-	struct list_head *cur;
-	struct map_lookup *map;
-	struct extent_map_tree *em_tree;
-	struct extent_map *em;
-	struct btrfs_device_info *devices_info;
-	struct list_head private_devs;
-	u64 calc_size = 1024 * 1024 * 1024;
-	u64 min_free;
-	u64 avail;
-	u64 dev_offset;
-	int num_stripes;
-	int min_stripes;
-	int sub_stripes;
-	int min_devices;	/* the min number of devices we need */
-	int i;
-	int ret;
-	int index;
-
->>>>>>> 105e53f8
 	if ((type & BTRFS_BLOCK_GROUP_RAID1) &&
 	    (type & BTRFS_BLOCK_GROUP_DUP)) {
 		WARN_ON(1);
@@ -2760,11 +2606,8 @@
 	*stripe_size = calc_size;
 	*num_bytes = chunk_bytes_by_type(type, calc_size,
 					 map->num_stripes, sub_stripes);
-<<<<<<< HEAD
-=======
 
 	trace_btrfs_chunk_alloc(info->chunk_root, map, start, *num_bytes);
->>>>>>> 105e53f8
 
 	em = alloc_extent_map(GFP_NOFS);
 	if (!em) {
