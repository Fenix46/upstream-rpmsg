/*
 * Copyright (C) 2007 Oracle.  All rights reserved.
 *
 * This program is free software; you can redistribute it and/or
 * modify it under the terms of the GNU General Public
 * License v2 as published by the Free Software Foundation.
 *
 * This program is distributed in the hope that it will be useful,
 * but WITHOUT ANY WARRANTY; without even the implied warranty of
 * MERCHANTABILITY or FITNESS FOR A PARTICULAR PURPOSE.  See the GNU
 * General Public License for more details.
 *
 * You should have received a copy of the GNU General Public
 * License along with this program; if not, write to the
 * Free Software Foundation, Inc., 59 Temple Place - Suite 330,
 * Boston, MA 021110-1307, USA.
 */

#include <linux/kthread.h>
#include <linux/list.h>
#include <linux/spinlock.h>
#include <linux/freezer.h>
#include "async-thread.h"

#define WORK_QUEUED_BIT 0
#define WORK_DONE_BIT 1
#define WORK_ORDER_DONE_BIT 2
#define WORK_HIGH_PRIO_BIT 3

/*
 * container for the kthread task pointer and the list of pending work
 * One of these is allocated per thread.
 */
struct btrfs_worker_thread {
	/* pool we belong to */
	struct btrfs_workers *workers;

	/* list of struct btrfs_work that are waiting for service */
	struct list_head pending;
	struct list_head prio_pending;

	/* list of worker threads from struct btrfs_workers */
	struct list_head worker_list;

	/* kthread */
	struct task_struct *task;

	/* number of things on the pending list */
	atomic_t num_pending;

	/* reference counter for this struct */
	atomic_t refs;

	unsigned long sequence;

	/* protects the pending list. */
	spinlock_t lock;

	/* set to non-zero when this thread is already awake and kicking */
	int working;

	/* are we currently idle */
	int idle;
};

/*
 * helper function to move a thread onto the idle list after it
 * has finished some requests.
 */
static void check_idle_worker(struct btrfs_worker_thread *worker)
{
	if (!worker->idle && atomic_read(&worker->num_pending) <
	    worker->workers->idle_thresh / 2) {
		unsigned long flags;
		spin_lock_irqsave(&worker->workers->lock, flags);
		worker->idle = 1;

		/* the list may be empty if the worker is just starting */
		if (!list_empty(&worker->worker_list)) {
			list_move(&worker->worker_list,
				 &worker->workers->idle_list);
		}
		spin_unlock_irqrestore(&worker->workers->lock, flags);
	}
}

/*
 * helper function to move a thread off the idle list after new
 * pending work is added.
 */
static void check_busy_worker(struct btrfs_worker_thread *worker)
{
	if (worker->idle && atomic_read(&worker->num_pending) >=
	    worker->workers->idle_thresh) {
		unsigned long flags;
		spin_lock_irqsave(&worker->workers->lock, flags);
		worker->idle = 0;

		if (!list_empty(&worker->worker_list)) {
			list_move_tail(&worker->worker_list,
				      &worker->workers->worker_list);
		}
		spin_unlock_irqrestore(&worker->workers->lock, flags);
	}
}

static void check_pending_worker_creates(struct btrfs_worker_thread *worker)
{
	struct btrfs_workers *workers = worker->workers;
	unsigned long flags;

	rmb();
	if (!workers->atomic_start_pending)
		return;

	spin_lock_irqsave(&workers->lock, flags);
	if (!workers->atomic_start_pending)
		goto out;

	workers->atomic_start_pending = 0;
	if (workers->num_workers >= workers->max_workers)
		goto out;

	spin_unlock_irqrestore(&workers->lock, flags);
	btrfs_start_workers(workers, 1);
	return;

out:
	spin_unlock_irqrestore(&workers->lock, flags);
}

static noinline int run_ordered_completions(struct btrfs_workers *workers,
					    struct btrfs_work *work)
{
	if (!workers->ordered)
		return 0;

	set_bit(WORK_DONE_BIT, &work->flags);

	spin_lock(&workers->order_lock);

	while (1) {
		if (!list_empty(&workers->prio_order_list)) {
			work = list_entry(workers->prio_order_list.next,
					  struct btrfs_work, order_list);
		} else if (!list_empty(&workers->order_list)) {
			work = list_entry(workers->order_list.next,
					  struct btrfs_work, order_list);
		} else {
			break;
		}
		if (!test_bit(WORK_DONE_BIT, &work->flags))
			break;

		/* we are going to call the ordered done function, but
		 * we leave the work item on the list as a barrier so
		 * that later work items that are done don't have their
		 * functions called before this one returns
		 */
		if (test_and_set_bit(WORK_ORDER_DONE_BIT, &work->flags))
			break;

		spin_unlock(&workers->order_lock);

		work->ordered_func(work);

		/* now take the lock again and call the freeing code */
		spin_lock(&workers->order_lock);
		list_del(&work->order_list);
		work->ordered_free(work);
	}

	spin_unlock(&workers->order_lock);
	return 0;
}

static void put_worker(struct btrfs_worker_thread *worker)
{
	if (atomic_dec_and_test(&worker->refs))
		kfree(worker);
}

static int try_worker_shutdown(struct btrfs_worker_thread *worker)
{
	int freeit = 0;

	spin_lock_irq(&worker->lock);
	spin_lock(&worker->workers->lock);
	if (worker->workers->num_workers > 1 &&
	    worker->idle &&
	    !worker->working &&
	    !list_empty(&worker->worker_list) &&
	    list_empty(&worker->prio_pending) &&
	    list_empty(&worker->pending) &&
	    atomic_read(&worker->num_pending) == 0) {
		freeit = 1;
		list_del_init(&worker->worker_list);
		worker->workers->num_workers--;
	}
	spin_unlock(&worker->workers->lock);
	spin_unlock_irq(&worker->lock);

	if (freeit)
		put_worker(worker);
	return freeit;
}

static struct btrfs_work *get_next_work(struct btrfs_worker_thread *worker,
					struct list_head *prio_head,
					struct list_head *head)
{
	struct btrfs_work *work = NULL;
	struct list_head *cur = NULL;

	if(!list_empty(prio_head))
		cur = prio_head->next;

	smp_mb();
	if (!list_empty(&worker->prio_pending))
		goto refill;

	if (!list_empty(head))
		cur = head->next;

	if (cur)
		goto out;

refill:
	spin_lock_irq(&worker->lock);
	list_splice_tail_init(&worker->prio_pending, prio_head);
	list_splice_tail_init(&worker->pending, head);

	if (!list_empty(prio_head))
		cur = prio_head->next;
	else if (!list_empty(head))
		cur = head->next;
	spin_unlock_irq(&worker->lock);

	if (!cur)
		goto out_fail;

out:
	work = list_entry(cur, struct btrfs_work, list);

out_fail:
	return work;
}

/*
 * main loop for servicing work items
 */
static int worker_loop(void *arg)
{
	struct btrfs_worker_thread *worker = arg;
	struct list_head head;
	struct list_head prio_head;
	struct btrfs_work *work;

	INIT_LIST_HEAD(&head);
	INIT_LIST_HEAD(&prio_head);

	do {
again:
		while (1) {


			work = get_next_work(worker, &prio_head, &head);
			if (!work)
				break;

			list_del(&work->list);
			clear_bit(WORK_QUEUED_BIT, &work->flags);

			work->worker = worker;

			work->func(work);

			atomic_dec(&worker->num_pending);
			/*
			 * unless this is an ordered work queue,
			 * 'work' was probably freed by func above.
			 */
			run_ordered_completions(worker->workers, work);

			check_pending_worker_creates(worker);

		}

		spin_lock_irq(&worker->lock);
		check_idle_worker(worker);

		if (freezing(current)) {
			worker->working = 0;
			spin_unlock_irq(&worker->lock);
			refrigerator();
		} else {
			spin_unlock_irq(&worker->lock);
			if (!kthread_should_stop()) {
				cpu_relax();
				/*
				 * we've dropped the lock, did someone else
				 * jump_in?
				 */
				smp_mb();
				if (!list_empty(&worker->pending) ||
				    !list_empty(&worker->prio_pending))
					continue;

				/*
				 * this short schedule allows more work to
				 * come in without the queue functions
				 * needing to go through wake_up_process()
				 *
				 * worker->working is still 1, so nobody
				 * is going to try and wake us up
				 */
				schedule_timeout(1);
				smp_mb();
				if (!list_empty(&worker->pending) ||
				    !list_empty(&worker->prio_pending))
					continue;

				if (kthread_should_stop())
					break;

				/* still no more work?, sleep for real */
				spin_lock_irq(&worker->lock);
				set_current_state(TASK_INTERRUPTIBLE);
				if (!list_empty(&worker->pending) ||
				    !list_empty(&worker->prio_pending)) {
					spin_unlock_irq(&worker->lock);
					goto again;
				}

				/*
				 * this makes sure we get a wakeup when someone
				 * adds something new to the queue
				 */
				worker->working = 0;
				spin_unlock_irq(&worker->lock);

				if (!kthread_should_stop()) {
					schedule_timeout(HZ * 120);
					if (!worker->working &&
					    try_worker_shutdown(worker)) {
						return 0;
					}
				}
			}
			__set_current_state(TASK_RUNNING);
		}
	} while (!kthread_should_stop());
	return 0;
}

/*
 * this will wait for all the worker threads to shutdown
 */
int btrfs_stop_workers(struct btrfs_workers *workers)
{
	struct list_head *cur;
	struct btrfs_worker_thread *worker;
	int can_stop;

	spin_lock_irq(&workers->lock);
	list_splice_init(&workers->idle_list, &workers->worker_list);
	while (!list_empty(&workers->worker_list)) {
		cur = workers->worker_list.next;
		worker = list_entry(cur, struct btrfs_worker_thread,
				    worker_list);

		atomic_inc(&worker->refs);
		workers->num_workers -= 1;
		if (!list_empty(&worker->worker_list)) {
			list_del_init(&worker->worker_list);
			put_worker(worker);
			can_stop = 1;
		} else
			can_stop = 0;
		spin_unlock_irq(&workers->lock);
		if (can_stop)
			kthread_stop(worker->task);
		spin_lock_irq(&workers->lock);
		put_worker(worker);
	}
	spin_unlock_irq(&workers->lock);
	return 0;
}

/*
 * simple init on struct btrfs_workers
 */
void btrfs_init_workers(struct btrfs_workers *workers, char *name, int max)
{
	workers->num_workers = 0;
	INIT_LIST_HEAD(&workers->worker_list);
	INIT_LIST_HEAD(&workers->idle_list);
	INIT_LIST_HEAD(&workers->order_list);
	INIT_LIST_HEAD(&workers->prio_order_list);
	spin_lock_init(&workers->lock);
	spin_lock_init(&workers->order_lock);
	workers->max_workers = max;
	workers->idle_thresh = 32;
	workers->name = name;
	workers->ordered = 0;
	workers->atomic_start_pending = 0;
	workers->atomic_worker_start = 0;
}

/*
 * starts new worker threads.  This does not enforce the max worker
 * count in case you need to temporarily go past it.
 */
int btrfs_start_workers(struct btrfs_workers *workers, int num_workers)
{
	struct btrfs_worker_thread *worker;
	int ret = 0;
	int i;

	for (i = 0; i < num_workers; i++) {
		worker = kzalloc(sizeof(*worker), GFP_NOFS);
		if (!worker) {
			ret = -ENOMEM;
			goto fail;
		}

		INIT_LIST_HEAD(&worker->pending);
		INIT_LIST_HEAD(&worker->prio_pending);
		INIT_LIST_HEAD(&worker->worker_list);
		spin_lock_init(&worker->lock);

		atomic_set(&worker->num_pending, 0);
		atomic_set(&worker->refs, 1);
		worker->workers = workers;
		worker->task = kthread_run(worker_loop, worker,
					   "btrfs-%s-%d", workers->name,
					   workers->num_workers + i);
		if (IS_ERR(worker->task)) {
			ret = PTR_ERR(worker->task);
			kfree(worker);
			goto fail;
		}
		spin_lock_irq(&workers->lock);
		list_add_tail(&worker->worker_list, &workers->idle_list);
		worker->idle = 1;
		workers->num_workers++;
		spin_unlock_irq(&workers->lock);
	}
	return 0;
fail:
	btrfs_stop_workers(workers);
	return ret;
}

/*
 * run through the list and find a worker thread that doesn't have a lot
 * to do right now.  This can return null if we aren't yet at the thread
 * count limit and all of the threads are busy.
 */
static struct btrfs_worker_thread *next_worker(struct btrfs_workers *workers)
{
	struct btrfs_worker_thread *worker;
	struct list_head *next;
	int enforce_min = workers->num_workers < workers->max_workers;

	/*
	 * if we find an idle thread, don't move it to the end of the
	 * idle list.  This improves the chance that the next submission
	 * will reuse the same thread, and maybe catch it while it is still
	 * working
	 */
	if (!list_empty(&workers->idle_list)) {
		next = workers->idle_list.next;
		worker = list_entry(next, struct btrfs_worker_thread,
				    worker_list);
		return worker;
	}
	if (enforce_min || list_empty(&workers->worker_list))
		return NULL;

	/*
	 * if we pick a busy task, move the task to the end of the list.
	 * hopefully this will keep things somewhat evenly balanced.
	 * Do the move in batches based on the sequence number.  This groups
	 * requests submitted at roughly the same time onto the same worker.
	 */
	next = workers->worker_list.next;
	worker = list_entry(next, struct btrfs_worker_thread, worker_list);
	worker->sequence++;

	if (worker->sequence % workers->idle_thresh == 0)
		list_move_tail(next, &workers->worker_list);
	return worker;
}

/*
 * selects a worker thread to take the next job.  This will either find
 * an idle worker, start a new worker up to the max count, or just return
 * one of the existing busy workers.
 */
static struct btrfs_worker_thread *find_worker(struct btrfs_workers *workers)
{
	struct btrfs_worker_thread *worker;
	unsigned long flags;
	struct list_head *fallback;

again:
	spin_lock_irqsave(&workers->lock, flags);
	worker = next_worker(workers);

	if (!worker) {
		if (workers->num_workers >= workers->max_workers) {
			goto fallback;
		} else if (workers->atomic_worker_start) {
			workers->atomic_start_pending = 1;
			goto fallback;
		} else {
			spin_unlock_irqrestore(&workers->lock, flags);
			/* we're below the limit, start another worker */
			btrfs_start_workers(workers, 1);
			goto again;
		}
	}
	goto found;

fallback:
	fallback = NULL;
	/*
	 * we have failed to find any workers, just
	 * return the first one we can find.
	 */
	if (!list_empty(&workers->worker_list))
		fallback = workers->worker_list.next;
	if (!list_empty(&workers->idle_list))
		fallback = workers->idle_list.next;
	BUG_ON(!fallback);
	worker = list_entry(fallback,
		  struct btrfs_worker_thread, worker_list);
found:
	/*
	 * this makes sure the worker doesn't exit before it is placed
	 * onto a busy/idle list
	 */
	atomic_inc(&worker->num_pending);
	spin_unlock_irqrestore(&workers->lock, flags);
	return worker;
}

/*
 * btrfs_requeue_work just puts the work item back on the tail of the list
 * it was taken from.  It is intended for use with long running work functions
 * that make some progress and want to give the cpu up for others.
 */
int btrfs_requeue_work(struct btrfs_work *work)
{
	struct btrfs_worker_thread *worker = work->worker;
	unsigned long flags;
	int wake = 0;

	if (test_and_set_bit(WORK_QUEUED_BIT, &work->flags))
		goto out;

	spin_lock_irqsave(&worker->lock, flags);
	if (test_bit(WORK_HIGH_PRIO_BIT, &work->flags))
		list_add_tail(&work->list, &worker->prio_pending);
	else
		list_add_tail(&work->list, &worker->pending);
	atomic_inc(&worker->num_pending);

	/* by definition we're busy, take ourselves off the idle
	 * list
	 */
	if (worker->idle) {
		spin_lock(&worker->workers->lock);
		worker->idle = 0;
		list_move_tail(&worker->worker_list,
<<<<<<< HEAD
			       &worker->workers->worker_list);
=======
			      &worker->workers->worker_list);
>>>>>>> 71623855
		spin_unlock(&worker->workers->lock);
	}
	if (!worker->working) {
		wake = 1;
		worker->working = 1;
	}

	if (wake)
		wake_up_process(worker->task);
	spin_unlock_irqrestore(&worker->lock, flags);
out:

	return 0;
}

void btrfs_set_work_high_prio(struct btrfs_work *work)
{
	set_bit(WORK_HIGH_PRIO_BIT, &work->flags);
}

/*
 * places a struct btrfs_work into the pending queue of one of the kthreads
 */
int btrfs_queue_worker(struct btrfs_workers *workers, struct btrfs_work *work)
{
	struct btrfs_worker_thread *worker;
	unsigned long flags;
	int wake = 0;

	/* don't requeue something already on a list */
	if (test_and_set_bit(WORK_QUEUED_BIT, &work->flags))
		goto out;

	worker = find_worker(workers);
	if (workers->ordered) {
		/*
		 * you're not allowed to do ordered queues from an
		 * interrupt handler
		 */
		spin_lock(&workers->order_lock);
		if (test_bit(WORK_HIGH_PRIO_BIT, &work->flags)) {
			list_add_tail(&work->order_list,
				      &workers->prio_order_list);
		} else {
			list_add_tail(&work->order_list, &workers->order_list);
		}
		spin_unlock(&workers->order_lock);
	} else {
		INIT_LIST_HEAD(&work->order_list);
	}

	spin_lock_irqsave(&worker->lock, flags);

	if (test_bit(WORK_HIGH_PRIO_BIT, &work->flags))
		list_add_tail(&work->list, &worker->prio_pending);
	else
		list_add_tail(&work->list, &worker->pending);
	check_busy_worker(worker);

	/*
	 * avoid calling into wake_up_process if this thread has already
	 * been kicked
	 */
	if (!worker->working)
		wake = 1;
	worker->working = 1;

	if (wake)
		wake_up_process(worker->task);
	spin_unlock_irqrestore(&worker->lock, flags);

out:
	return 0;
}<|MERGE_RESOLUTION|>--- conflicted
+++ resolved
@@ -574,11 +574,7 @@
 		spin_lock(&worker->workers->lock);
 		worker->idle = 0;
 		list_move_tail(&worker->worker_list,
-<<<<<<< HEAD
-			       &worker->workers->worker_list);
-=======
 			      &worker->workers->worker_list);
->>>>>>> 71623855
 		spin_unlock(&worker->workers->lock);
 	}
 	if (!worker->working) {
