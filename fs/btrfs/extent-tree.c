--- conflicted
+++ resolved
@@ -76,13 +76,6 @@
 	return cache->cached == BTRFS_CACHE_FINISHED;
 }
 
-static noinline int
-block_group_cache_done(struct btrfs_block_group_cache *cache)
-{
-	smp_mb();
-	return cache->cached == BTRFS_CACHE_FINISHED;
-}
-
 static int block_group_bits(struct btrfs_block_group_cache *cache, u64 bits)
 {
 	return (cache->flags & bits) == bits;
@@ -243,56 +236,6 @@
 }
 
 /*
- * We always set EXTENT_LOCKED for the super mirror extents so we don't
- * overwrite them, so those bits need to be unset.  Also, if we are unmounting
- * with pinned extents still sitting there because we had a block group caching,
- * we need to clear those now, since we are done.
- */
-void btrfs_free_pinned_extents(struct btrfs_fs_info *info)
-{
-	u64 start, end, last = 0;
-	int ret;
-
-	while (1) {
-		ret = find_first_extent_bit(&info->pinned_extents, last,
-					    &start, &end,
-					    EXTENT_LOCKED|EXTENT_DIRTY);
-		if (ret)
-			break;
-
-		clear_extent_bits(&info->pinned_extents, start, end,
-				  EXTENT_LOCKED|EXTENT_DIRTY, GFP_NOFS);
-		last = end+1;
-	}
-}
-
-static int remove_sb_from_cache(struct btrfs_root *root,
-				struct btrfs_block_group_cache *cache)
-{
-	struct btrfs_fs_info *fs_info = root->fs_info;
-	u64 bytenr;
-	u64 *logical;
-	int stripe_len;
-	int i, nr, ret;
-
-	for (i = 0; i < BTRFS_SUPER_MIRROR_MAX; i++) {
-		bytenr = btrfs_sb_offset(i);
-		ret = btrfs_rmap_block(&root->fs_info->mapping_tree,
-				       cache->key.objectid, bytenr,
-				       0, &logical, &nr, &stripe_len);
-		BUG_ON(ret);
-		while (nr--) {
-			try_lock_extent(&fs_info->pinned_extents,
-					logical[nr],
-					logical[nr] + stripe_len - 1, GFP_NOFS);
-		}
-		kfree(logical);
-	}
-
-	return 0;
-}
-
-/*
  * this is only called by cache_block_group, since we could have freed extents
  * we need to check the pinned_extents for any extents that can't be used yet
  * since their free space will be released as soon as the transaction commits.
@@ -306,11 +249,7 @@
 	while (start < end) {
 		ret = find_first_extent_bit(info->pinned_extents, start,
 					    &extent_start, &extent_end,
-<<<<<<< HEAD
-					    EXTENT_DIRTY|EXTENT_LOCKED);
-=======
 					    EXTENT_DIRTY | EXTENT_UPTODATE);
->>>>>>> 71623855
 		if (ret)
 			break;
 
@@ -342,35 +281,20 @@
 {
 	struct btrfs_block_group_cache *block_group = data;
 	struct btrfs_fs_info *fs_info = block_group->fs_info;
-<<<<<<< HEAD
-	u64 last = 0;
-=======
 	struct btrfs_caching_control *caching_ctl = block_group->caching_ctl;
 	struct btrfs_root *extent_root = fs_info->extent_root;
->>>>>>> 71623855
 	struct btrfs_path *path;
 	struct extent_buffer *leaf;
-<<<<<<< HEAD
-	int slot;
-	u64 total_found = 0;
-
-	BUG_ON(!fs_info);
-=======
 	struct btrfs_key key;
 	u64 total_found = 0;
 	u64 last = 0;
 	u32 nritems;
 	int ret = 0;
->>>>>>> 71623855
 
 	path = btrfs_alloc_path();
 	if (!path)
 		return -ENOMEM;
 
-<<<<<<< HEAD
-	atomic_inc(&block_group->space_info->caching_threads);
-	last = max_t(u64, block_group->key.objectid, BTRFS_SUPER_INFO_OFFSET);
-=======
 	exclude_super_stripes(extent_root, block_group);
 	spin_lock(&block_group->space_info->lock);
 	block_group->space_info->bytes_super += block_group->bytes_super;
@@ -378,7 +302,6 @@
 
 	last = max_t(u64, block_group->key.objectid, BTRFS_SUPER_INFO_OFFSET);
 
->>>>>>> 71623855
 	/*
 	 * We don't want to deadlock with somebody trying to allocate a new
 	 * extent for the extent root while also trying to search the extent
@@ -391,14 +314,6 @@
 
 	key.objectid = last;
 	key.offset = 0;
-<<<<<<< HEAD
-	btrfs_set_key_type(&key, BTRFS_EXTENT_ITEM_KEY);
-again:
-	/* need to make sure the commit_root doesn't disappear */
-	down_read(&fs_info->extent_commit_sem);
-
-	ret = btrfs_search_slot(NULL, fs_info->extent_root, &key, path, 0, 0);
-=======
 	key.type = BTRFS_EXTENT_ITEM_KEY;
 again:
 	mutex_lock(&caching_ctl->mutex);
@@ -406,7 +321,6 @@
 	down_read(&fs_info->extent_commit_sem);
 
 	ret = btrfs_search_slot(NULL, extent_root, &key, path, 0, 0);
->>>>>>> 71623855
 	if (ret < 0)
 		goto err;
 
@@ -415,47 +329,11 @@
 
 	while (1) {
 		smp_mb();
-<<<<<<< HEAD
-		if (block_group->fs_info->closing > 1) {
-=======
 		if (fs_info->closing > 1) {
->>>>>>> 71623855
 			last = (u64)-1;
 			break;
 		}
 
-<<<<<<< HEAD
-		leaf = path->nodes[0];
-		slot = path->slots[0];
-		if (slot >= btrfs_header_nritems(leaf)) {
-			ret = btrfs_next_leaf(fs_info->extent_root, path);
-			if (ret < 0)
-				goto err;
-			else if (ret)
-				break;
-
-			if (need_resched() ||
-			    btrfs_transaction_in_commit(fs_info)) {
-				leaf = path->nodes[0];
-
-				/* this shouldn't happen, but if the
-				 * leaf is empty just move on.
-				 */
-				if (btrfs_header_nritems(leaf) == 0)
-					break;
-				/*
-				 * we need to copy the key out so that
-				 * we are sure the next search advances
-				 * us forward in the btree.
-				 */
-				btrfs_item_key_to_cpu(leaf, &key, 0);
-				btrfs_release_path(fs_info->extent_root, path);
-				up_read(&fs_info->extent_commit_sem);
-				schedule_timeout(1);
-				goto again;
-			}
-
-=======
 		if (path->slots[0] < nritems) {
 			btrfs_item_key_to_cpu(leaf, &key, path->slots[0]);
 		} else {
@@ -476,7 +354,6 @@
 
 		if (key.objectid < block_group->key.objectid) {
 			path->slots[0]++;
->>>>>>> 71623855
 			continue;
 		}
 
@@ -484,11 +361,7 @@
 		    block_group->key.offset)
 			break;
 
-<<<<<<< HEAD
-		if (btrfs_key_type(&key) == BTRFS_EXTENT_ITEM_KEY) {
-=======
 		if (key.type == BTRFS_EXTENT_ITEM_KEY) {
->>>>>>> 71623855
 			total_found += add_new_free_space(block_group,
 							  fs_info, last,
 							  key.objectid);
@@ -499,15 +372,6 @@
 				wake_up(&caching_ctl->wait);
 			}
 		}
-<<<<<<< HEAD
-
-		if (total_found > (1024 * 1024 * 2)) {
-			total_found = 0;
-			wake_up(&block_group->caching_q);
-		}
-next:
-=======
->>>>>>> 71623855
 		path->slots[0]++;
 	}
 	ret = 0;
@@ -515,26 +379,16 @@
 	total_found += add_new_free_space(block_group, fs_info, last,
 					  block_group->key.objectid +
 					  block_group->key.offset);
-<<<<<<< HEAD
-
-	spin_lock(&block_group->lock);
-=======
 	caching_ctl->progress = (u64)-1;
 
 	spin_lock(&block_group->lock);
 	block_group->caching_ctl = NULL;
->>>>>>> 71623855
 	block_group->cached = BTRFS_CACHE_FINISHED;
 	spin_unlock(&block_group->lock);
 
 err:
 	btrfs_free_path(path);
 	up_read(&fs_info->extent_commit_sem);
-<<<<<<< HEAD
-	atomic_dec(&block_group->space_info->caching_threads);
-	wake_up(&block_group->caching_q);
-
-=======
 
 	free_excluded_extents(extent_root, block_group);
 
@@ -543,25 +397,11 @@
 
 	put_caching_control(caching_ctl);
 	atomic_dec(&block_group->space_info->caching_threads);
->>>>>>> 71623855
 	return 0;
 }
 
 static int cache_block_group(struct btrfs_block_group_cache *cache)
 {
-<<<<<<< HEAD
-	struct task_struct *tsk;
-	int ret = 0;
-
-	spin_lock(&cache->lock);
-	if (cache->cached != BTRFS_CACHE_NO) {
-		spin_unlock(&cache->lock);
-		return ret;
-	}
-	cache->cached = BTRFS_CACHE_STARTED;
-	spin_unlock(&cache->lock);
-
-=======
 	struct btrfs_fs_info *fs_info = cache->fs_info;
 	struct btrfs_caching_control *caching_ctl;
 	struct task_struct *tsk;
@@ -598,7 +438,6 @@
 
 	atomic_inc(&cache->space_info->caching_threads);
 
->>>>>>> 71623855
 	tsk = kthread_run(caching_kthread, cache, "btrfs-cache-%llu\n",
 			  cache->key.objectid);
 	if (IS_ERR(tsk)) {
@@ -3333,59 +3172,6 @@
 
 	btrfs_put_block_group(cache);
 
-<<<<<<< HEAD
-	if (pin)
-		set_extent_dirty(&fs_info->pinned_extents,
-				bytenr, bytenr + num - 1, GFP_NOFS);
-
-	while (num > 0) {
-		cache = btrfs_lookup_block_group(fs_info, bytenr);
-		BUG_ON(!cache);
-		len = min(num, cache->key.offset -
-			  (bytenr - cache->key.objectid));
-		if (pin) {
-			spin_lock(&cache->space_info->lock);
-			spin_lock(&cache->lock);
-			cache->pinned += len;
-			cache->space_info->bytes_pinned += len;
-			spin_unlock(&cache->lock);
-			spin_unlock(&cache->space_info->lock);
-			fs_info->total_pinned += len;
-		} else {
-			int unpin = 0;
-
-			/*
-			 * in order to not race with the block group caching, we
-			 * only want to unpin the extent if we are cached.  If
-			 * we aren't cached, we want to start async caching this
-			 * block group so we can free the extent the next time
-			 * around.
-			 */
-			spin_lock(&cache->space_info->lock);
-			spin_lock(&cache->lock);
-			unpin = (cache->cached == BTRFS_CACHE_FINISHED);
-			if (likely(unpin)) {
-				cache->pinned -= len;
-				cache->space_info->bytes_pinned -= len;
-				fs_info->total_pinned -= len;
-			}
-			spin_unlock(&cache->lock);
-			spin_unlock(&cache->space_info->lock);
-
-			if (likely(unpin))
-				clear_extent_dirty(&fs_info->pinned_extents,
-						   bytenr, bytenr + len -1,
-						   GFP_NOFS);
-			else
-				cache_block_group(cache);
-
-			if (unpin)
-				btrfs_add_free_space(cache, bytenr, len);
-		}
-		btrfs_put_block_group(cache);
-		bytenr += len;
-		num -= len;
-=======
 	set_extent_dirty(fs_info->pinned_extents,
 			 bytenr, bytenr + num_bytes - 1, GFP_NOFS);
 	return 0;
@@ -3402,7 +3188,6 @@
 	} else {
 		cache->reserved -= num_bytes;
 		cache->space_info->bytes_reserved -= num_bytes;
->>>>>>> 71623855
 	}
 	spin_unlock(&cache->lock);
 	spin_unlock(&cache->space_info->lock);
@@ -3436,19 +3221,7 @@
 	else
 		fs_info->pinned_extents = &fs_info->freed_extents[0];
 
-<<<<<<< HEAD
-	while (1) {
-		ret = find_first_extent_bit(pinned_extents, last,
-					    &start, &end, EXTENT_DIRTY);
-		if (ret)
-			break;
-
-		set_extent_dirty(copy, start, end, GFP_NOFS);
-		last = end + 1;
-	}
-=======
 	up_write(&fs_info->extent_commit_sem);
->>>>>>> 71623855
 	return 0;
 }
 
@@ -3909,21 +3682,6 @@
 wait_block_group_cache_progress(struct btrfs_block_group_cache *cache,
 				u64 num_bytes)
 {
-<<<<<<< HEAD
-	DEFINE_WAIT(wait);
-
-	prepare_to_wait(&cache->caching_q, &wait, TASK_UNINTERRUPTIBLE);
-
-	if (block_group_cache_done(cache)) {
-		finish_wait(&cache->caching_q, &wait);
-		return 0;
-	}
-	schedule();
-	finish_wait(&cache->caching_q, &wait);
-
-	wait_event(cache->caching_q, block_group_cache_done(cache) ||
-		   (cache->free_space >= num_bytes));
-=======
 	struct btrfs_caching_control *caching_ctl;
 	DEFINE_WAIT(wait);
 
@@ -3951,7 +3709,6 @@
 	wait_event(caching_ctl->wait, block_group_cache_done(cache));
 
 	put_caching_control(caching_ctl);
->>>>>>> 71623855
 	return 0;
 }
 
@@ -3989,10 +3746,7 @@
 	int last_ptr_loop = 0;
 	int loop = 0;
 	bool found_uncached_bg = false;
-<<<<<<< HEAD
-=======
 	bool failed_cluster_refill = false;
->>>>>>> 71623855
 
 	WARN_ON(num_bytes < root->sectorsize);
 	btrfs_set_key_type(ins, BTRFS_EXTENT_ITEM_KEY);
@@ -4174,17 +3928,11 @@
 					spin_unlock(&last_ptr->refill_lock);
 					goto checks;
 				}
-<<<<<<< HEAD
-			} else if (!cached && loop > LOOP_CACHING_NOWAIT) {
-				spin_unlock(&last_ptr->refill_lock);
-
-=======
 			} else if (!cached && loop > LOOP_CACHING_NOWAIT
 				   && !failed_cluster_refill) {
 				spin_unlock(&last_ptr->refill_lock);
 
 				failed_cluster_refill = true;
->>>>>>> 71623855
 				wait_block_group_cache_progress(block_group,
 				       num_bytes + empty_cluster + empty_size);
 				goto have_block_group;
@@ -4196,16 +3944,7 @@
 			 * cluster.  Free the cluster we've been trying
 			 * to use, and go to the next block group
 			 */
-<<<<<<< HEAD
-			if (loop < LOOP_NO_EMPTY_SIZE) {
-				btrfs_return_cluster_to_free_space(NULL,
-								   last_ptr);
-				spin_unlock(&last_ptr->refill_lock);
-				goto loop;
-			}
-=======
 			btrfs_return_cluster_to_free_space(NULL, last_ptr);
->>>>>>> 71623855
 			spin_unlock(&last_ptr->refill_lock);
 			goto loop;
 		}
@@ -4430,23 +4169,6 @@
 	update_reserved_extents(cache, len, 0);
 	btrfs_put_block_group(cache);
 
-<<<<<<< HEAD
-int btrfs_reserve_extent(struct btrfs_trans_handle *trans,
-				  struct btrfs_root *root,
-				  u64 num_bytes, u64 min_alloc_size,
-				  u64 empty_size, u64 hint_byte,
-				  u64 search_end, struct btrfs_key *ins,
-				  u64 data)
-{
-	int ret;
-	ret = __btrfs_reserve_extent(trans, root, num_bytes, min_alloc_size,
-				     empty_size, hint_byte, search_end, ins,
-				     data);
-	if (!ret)
-		update_reserved_extents(root, ins->objectid, ins->offset, 1);
-
-=======
->>>>>>> 71623855
 	return ret;
 }
 
@@ -4612,12 +4334,7 @@
 
 	block_group = btrfs_lookup_block_group(root->fs_info, ins->objectid);
 	cache_block_group(block_group);
-<<<<<<< HEAD
-	wait_event(block_group->caching_q,
-		   block_group_cache_done(block_group));
-=======
 	caching_ctl = get_caching_control(block_group);
->>>>>>> 71623855
 
 	if (!caching_ctl) {
 		BUG_ON(!block_group_cache_done(block_group));
@@ -4674,15 +4391,9 @@
 	int ret;
 	u64 flags = 0;
 
-<<<<<<< HEAD
-	ret = __btrfs_reserve_extent(trans, root, num_bytes, num_bytes,
-				     empty_size, hint_byte, search_end,
-				     ins, 0);
-=======
 	ret = btrfs_reserve_extent(trans, root, num_bytes, num_bytes,
 				   empty_size, hint_byte, search_end,
 				   ins, 0);
->>>>>>> 71623855
 	if (ret)
 		return ret;
 
@@ -4771,11 +4482,6 @@
 	return buf;
 }
 
-<<<<<<< HEAD
-#if 0
-int btrfs_drop_leaf_ref(struct btrfs_trans_handle *trans,
-			struct btrfs_root *root, struct extent_buffer *leaf)
-=======
 struct walk_control {
 	u64 refs[BTRFS_MAX_LEVEL];
 	u64 flags[BTRFS_MAX_LEVEL];
@@ -4796,7 +4502,6 @@
 				     struct btrfs_root *root,
 				     struct walk_control *wc,
 				     struct btrfs_path *path)
->>>>>>> 71623855
 {
 	u64 bytenr;
 	u64 generation;
@@ -4867,11 +4572,6 @@
 	wc->reada_slot = slot;
 }
 
-<<<<<<< HEAD
-static noinline int cache_drop_leaf_ref(struct btrfs_trans_handle *trans,
-					struct btrfs_root *root,
-					struct btrfs_leaf_ref *ref)
-=======
 /*
  * hepler to process tree block while walking down the tree.
  *
@@ -4884,7 +4584,6 @@
 				   struct btrfs_root *root,
 				   struct btrfs_path *path,
 				   struct walk_control *wc)
->>>>>>> 71623855
 {
 	int level = wc->level;
 	struct extent_buffer *eb = path->nodes[level];
@@ -5166,264 +4865,12 @@
 	return ret;
 }
 
-<<<<<<< HEAD
-struct walk_control {
-	u64 refs[BTRFS_MAX_LEVEL];
-	u64 flags[BTRFS_MAX_LEVEL];
-	struct btrfs_key update_progress;
-	int stage;
-	int level;
-	int shared_level;
-	int update_ref;
-	int keep_locks;
-};
-
-#define DROP_REFERENCE	1
-#define UPDATE_BACKREF	2
-
-/*
- * hepler to process tree block while walking down the tree.
- *
- * when wc->stage == DROP_REFERENCE, this function checks
- * reference count of the block. if the block is shared and
- * we need update back refs for the subtree rooted at the
- * block, this function changes wc->stage to UPDATE_BACKREF
- *
- * when wc->stage == UPDATE_BACKREF, this function updates
- * back refs for pointers in the block.
- *
- * NOTE: return value 1 means we should stop walking down.
- */
-static noinline int walk_down_proc(struct btrfs_trans_handle *trans,
-=======
-static noinline int walk_down_tree(struct btrfs_trans_handle *trans,
->>>>>>> 71623855
-				   struct btrfs_root *root,
-				   struct btrfs_path *path,
-				   struct walk_control *wc)
-{
-	int level = wc->level;
-<<<<<<< HEAD
-	struct extent_buffer *eb = path->nodes[level];
-	struct btrfs_key key;
-	u64 flag = BTRFS_BLOCK_FLAG_FULL_BACKREF;
-	int ret;
-
-	if (wc->stage == UPDATE_BACKREF &&
-	    btrfs_header_owner(eb) != root->root_key.objectid)
-		return 1;
-
-	/*
-	 * when reference count of tree block is 1, it won't increase
-	 * again. once full backref flag is set, we never clear it.
-	 */
-	if ((wc->stage == DROP_REFERENCE && wc->refs[level] != 1) ||
-	    (wc->stage == UPDATE_BACKREF && !(wc->flags[level] & flag))) {
-		BUG_ON(!path->locks[level]);
-		ret = btrfs_lookup_extent_info(trans, root,
-					       eb->start, eb->len,
-					       &wc->refs[level],
-					       &wc->flags[level]);
-		BUG_ON(ret);
-		BUG_ON(wc->refs[level] == 0);
-	}
-
-	if (wc->stage == DROP_REFERENCE &&
-	    wc->update_ref && wc->refs[level] > 1) {
-		BUG_ON(eb == root->node);
-		BUG_ON(path->slots[level] > 0);
-		if (level == 0)
-			btrfs_item_key_to_cpu(eb, &key, path->slots[level]);
-		else
-			btrfs_node_key_to_cpu(eb, &key, path->slots[level]);
-		if (btrfs_header_owner(eb) == root->root_key.objectid &&
-		    btrfs_comp_cpu_keys(&key, &wc->update_progress) >= 0) {
-			wc->stage = UPDATE_BACKREF;
-			wc->shared_level = level;
-		}
-	}
-
-	if (wc->stage == DROP_REFERENCE) {
-		if (wc->refs[level] > 1)
-			return 1;
-
-		if (path->locks[level] && !wc->keep_locks) {
-			btrfs_tree_unlock(eb);
-			path->locks[level] = 0;
-		}
-		return 0;
-	}
-
-	/* wc->stage == UPDATE_BACKREF */
-	if (!(wc->flags[level] & flag)) {
-		BUG_ON(!path->locks[level]);
-		ret = btrfs_inc_ref(trans, root, eb, 1);
-		BUG_ON(ret);
-		ret = btrfs_dec_ref(trans, root, eb, 0);
-		BUG_ON(ret);
-		ret = btrfs_set_disk_extent_flags(trans, root, eb->start,
-						  eb->len, flag, 0);
-		BUG_ON(ret);
-		wc->flags[level] |= flag;
-	}
-
-	/*
-	 * the block is shared by multiple trees, so it's not good to
-	 * keep the tree lock
-	 */
-	if (path->locks[level] && level > 0) {
-		btrfs_tree_unlock(eb);
-		path->locks[level] = 0;
-	}
-	return 0;
-}
-
-/*
- * hepler to process tree block while walking up the tree.
- *
- * when wc->stage == DROP_REFERENCE, this function drops
- * reference count on the block.
- *
- * when wc->stage == UPDATE_BACKREF, this function changes
- * wc->stage back to DROP_REFERENCE if we changed wc->stage
- * to UPDATE_BACKREF previously while processing the block.
- *
- * NOTE: return value 1 means we should stop walking up.
- */
-static noinline int walk_up_proc(struct btrfs_trans_handle *trans,
-				 struct btrfs_root *root,
-				 struct btrfs_path *path,
-				 struct walk_control *wc)
-{
-	int ret = 0;
-	int level = wc->level;
-	struct extent_buffer *eb = path->nodes[level];
-	u64 parent = 0;
-
-	if (wc->stage == UPDATE_BACKREF) {
-		BUG_ON(wc->shared_level < level);
-		if (level < wc->shared_level)
-			goto out;
-
-		BUG_ON(wc->refs[level] <= 1);
-		ret = find_next_key(path, level + 1, &wc->update_progress);
-		if (ret > 0)
-			wc->update_ref = 0;
-
-		wc->stage = DROP_REFERENCE;
-		wc->shared_level = -1;
-		path->slots[level] = 0;
-
-		/*
-		 * check reference count again if the block isn't locked.
-		 * we should start walking down the tree again if reference
-		 * count is one.
-		 */
-		if (!path->locks[level]) {
-			BUG_ON(level == 0);
-			btrfs_tree_lock(eb);
-			btrfs_set_lock_blocking(eb);
-			path->locks[level] = 1;
-
-			ret = btrfs_lookup_extent_info(trans, root,
-						       eb->start, eb->len,
-						       &wc->refs[level],
-						       &wc->flags[level]);
-			BUG_ON(ret);
-			BUG_ON(wc->refs[level] == 0);
-			if (wc->refs[level] == 1) {
-				btrfs_tree_unlock(eb);
-				path->locks[level] = 0;
-				return 1;
-			}
-		} else {
-			BUG_ON(level != 0);
-		}
-	}
-
-	/* wc->stage == DROP_REFERENCE */
-	BUG_ON(wc->refs[level] > 1 && !path->locks[level]);
-
-	if (wc->refs[level] == 1) {
-		if (level == 0) {
-			if (wc->flags[level] & BTRFS_BLOCK_FLAG_FULL_BACKREF)
-				ret = btrfs_dec_ref(trans, root, eb, 1);
-			else
-				ret = btrfs_dec_ref(trans, root, eb, 0);
-			BUG_ON(ret);
-		}
-		/* make block locked assertion in clean_tree_block happy */
-		if (!path->locks[level] &&
-		    btrfs_header_generation(eb) == trans->transid) {
-			btrfs_tree_lock(eb);
-			btrfs_set_lock_blocking(eb);
-			path->locks[level] = 1;
-		}
-		clean_tree_block(trans, root, eb);
-	}
-
-	if (eb == root->node) {
-		if (wc->flags[level] & BTRFS_BLOCK_FLAG_FULL_BACKREF)
-			parent = eb->start;
-		else
-			BUG_ON(root->root_key.objectid !=
-			       btrfs_header_owner(eb));
-	} else {
-		if (wc->flags[level + 1] & BTRFS_BLOCK_FLAG_FULL_BACKREF)
-			parent = path->nodes[level + 1]->start;
-		else
-			BUG_ON(root->root_key.objectid !=
-			       btrfs_header_owner(path->nodes[level + 1]));
-	}
-
-	ret = btrfs_free_extent(trans, root, eb->start, eb->len, parent,
-				root->root_key.objectid, level, 0);
-	BUG_ON(ret);
-out:
-	wc->refs[level] = 0;
-	wc->flags[level] = 0;
-	return ret;
-}
-
 static noinline int walk_down_tree(struct btrfs_trans_handle *trans,
 				   struct btrfs_root *root,
 				   struct btrfs_path *path,
 				   struct walk_control *wc)
 {
-	struct extent_buffer *next;
-	struct extent_buffer *cur;
-	u64 bytenr;
-	u64 ptr_gen;
-	u32 blocksize;
 	int level = wc->level;
-	int ret;
-
-	while (level >= 0) {
-		cur = path->nodes[level];
-		BUG_ON(path->slots[level] >= btrfs_header_nritems(cur));
-
-		ret = walk_down_proc(trans, root, path, wc);
-		if (ret > 0)
-			break;
-
-		if (level == 0)
-			break;
-
-		bytenr = btrfs_node_blockptr(cur, path->slots[level]);
-		blocksize = btrfs_level_size(root, level - 1);
-		ptr_gen = btrfs_node_ptr_generation(cur, path->slots[level]);
-
-		next = read_tree_block(root, bytenr, blocksize, ptr_gen);
-		btrfs_tree_lock(next);
-		btrfs_set_lock_blocking(next);
-
-		level--;
-		BUG_ON(level != btrfs_header_level(next));
-		path->nodes[level] = next;
-		path->slots[level] = 0;
-		path->locks[level] = 1;
-		wc->level = level;
-=======
 	int ret;
 
 	while (level >= 0) {
@@ -5444,7 +4891,6 @@
 			continue;
 		}
 		level = wc->level;
->>>>>>> 71623855
 	}
 	return 0;
 }
@@ -5534,13 +4980,7 @@
 			err = ret;
 			goto out;
 		}
-<<<<<<< HEAD
-		btrfs_node_key_to_cpu(path->nodes[level], &key,
-				      path->slots[level]);
-		WARN_ON(memcmp(&key, &wc->update_progress, sizeof(key)));
-=======
 		WARN_ON(ret > 0);
->>>>>>> 71623855
 
 		/*
 		 * unlock our path, this is safe because only this
@@ -5575,10 +5015,7 @@
 	wc->stage = DROP_REFERENCE;
 	wc->update_ref = update_ref;
 	wc->keep_locks = 0;
-<<<<<<< HEAD
-=======
 	wc->reada_count = BTRFS_NODEPTRS_PER_BLOCK(root);
->>>>>>> 71623855
 
 	while (1) {
 		ret = walk_down_tree(trans, root, path, wc);
@@ -5623,19 +5060,6 @@
 			if (update)
 				btrfs_run_delayed_refs(trans, tree_root,
 						       update);
-<<<<<<< HEAD
-		}
-	}
-	btrfs_release_path(root, path);
-	BUG_ON(err);
-
-	ret = btrfs_del_root(trans, tree_root, &root->root_key);
-	BUG_ON(ret);
-
-	free_extent_buffer(root->node);
-	free_extent_buffer(root->commit_root);
-	kfree(root);
-=======
 		}
 	}
 	btrfs_release_path(root, path);
@@ -5662,7 +5086,6 @@
 		free_extent_buffer(root->commit_root);
 		kfree(root);
 	}
->>>>>>> 71623855
 out:
 	btrfs_end_transaction(trans, tree_root);
 	kfree(wc);
@@ -5714,10 +5137,7 @@
 	wc->stage = DROP_REFERENCE;
 	wc->update_ref = 0;
 	wc->keep_locks = 1;
-<<<<<<< HEAD
-=======
 	wc->reada_count = BTRFS_NODEPTRS_PER_BLOCK(root);
->>>>>>> 71623855
 
 	while (1) {
 		wret = walk_down_tree(trans, root, path, wc);
@@ -7452,12 +6872,7 @@
 		up_write(&block_group->space_info->groups_sem);
 
 		if (block_group->cached == BTRFS_CACHE_STARTED)
-<<<<<<< HEAD
-			wait_event(block_group->caching_q,
-				   block_group_cache_done(block_group));
-=======
 			wait_block_group_cache_done(block_group);
->>>>>>> 71623855
 
 		btrfs_remove_free_space_cache(block_group);
 
@@ -7527,10 +6942,6 @@
 		spin_lock_init(&cache->lock);
 		spin_lock_init(&cache->tree_lock);
 		cache->fs_info = info;
-<<<<<<< HEAD
-		init_waitqueue_head(&cache->caching_q);
-=======
->>>>>>> 71623855
 		INIT_LIST_HEAD(&cache->list);
 		INIT_LIST_HEAD(&cache->cluster_list);
 
@@ -7552,11 +6963,6 @@
 		cache->flags = btrfs_block_group_flags(&cache->item);
 		cache->sectorsize = root->sectorsize;
 
-<<<<<<< HEAD
-		remove_sb_from_cache(root, cache);
-
-=======
->>>>>>> 71623855
 		/*
 		 * check for two cases, either we are full, and therefore
 		 * don't need to bother with the caching work since we won't
@@ -7565,10 +6971,6 @@
 		 * time, particularly in the full case.
 		 */
 		if (found_key.offset == btrfs_block_group_used(&cache->item)) {
-<<<<<<< HEAD
-			cache->cached = BTRFS_CACHE_FINISHED;
-		} else if (btrfs_block_group_used(&cache->item) == 0) {
-=======
 			exclude_super_stripes(root, cache);
 			cache->last_byte_to_unpin = (u64)-1;
 			cache->cached = BTRFS_CACHE_FINISHED;
@@ -7576,16 +6978,12 @@
 		} else if (btrfs_block_group_used(&cache->item) == 0) {
 			exclude_super_stripes(root, cache);
 			cache->last_byte_to_unpin = (u64)-1;
->>>>>>> 71623855
 			cache->cached = BTRFS_CACHE_FINISHED;
 			add_new_free_space(cache, root->fs_info,
 					   found_key.objectid,
 					   found_key.objectid +
 					   found_key.offset);
-<<<<<<< HEAD
-=======
 			free_excluded_extents(root, cache);
->>>>>>> 71623855
 		}
 
 		ret = update_space_info(info, cache->flags, found_key.offset,
@@ -7646,10 +7044,6 @@
 	atomic_set(&cache->count, 1);
 	spin_lock_init(&cache->lock);
 	spin_lock_init(&cache->tree_lock);
-<<<<<<< HEAD
-	init_waitqueue_head(&cache->caching_q);
-=======
->>>>>>> 71623855
 	INIT_LIST_HEAD(&cache->list);
 	INIT_LIST_HEAD(&cache->cluster_list);
 
@@ -7658,23 +7052,15 @@
 	cache->flags = type;
 	btrfs_set_block_group_flags(&cache->item, type);
 
-<<<<<<< HEAD
-	cache->cached = BTRFS_CACHE_FINISHED;
-	remove_sb_from_cache(root, cache);
-=======
 	cache->last_byte_to_unpin = (u64)-1;
 	cache->cached = BTRFS_CACHE_FINISHED;
 	exclude_super_stripes(root, cache);
->>>>>>> 71623855
 
 	add_new_free_space(cache, root->fs_info, chunk_offset,
 			   chunk_offset + size);
 
-<<<<<<< HEAD
-=======
 	free_excluded_extents(root, cache);
 
->>>>>>> 71623855
 	ret = update_space_info(root->fs_info, cache->flags, size, bytes_used,
 				&cache->space_info);
 	BUG_ON(ret);
@@ -7748,12 +7134,7 @@
 	up_write(&block_group->space_info->groups_sem);
 
 	if (block_group->cached == BTRFS_CACHE_STARTED)
-<<<<<<< HEAD
-		wait_event(block_group->caching_q,
-			   block_group_cache_done(block_group));
-=======
 		wait_block_group_cache_done(block_group);
->>>>>>> 71623855
 
 	btrfs_remove_free_space_cache(block_group);
 
