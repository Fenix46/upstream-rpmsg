--- conflicted
+++ resolved
@@ -683,14 +683,11 @@
 	struct xfs_log_item	*lip,
 	xfs_lsn_t		lsn)
 {
-<<<<<<< HEAD
-=======
 	struct xfs_inode_log_item *iip = INODE_ITEM(lip);
 	struct xfs_inode	*ip = iip->ili_inode;
 
 	if (xfs_iflags_test(ip, XFS_ISTALE))
 		return lsn - 1;
->>>>>>> 3cbea436
 	return lsn;
 }
 
@@ -856,11 +853,6 @@
 	struct xfs_buf		*bp,
 	struct xfs_log_item	*lip)
 {
-<<<<<<< HEAD
-	struct xfs_inode_log_item *iip = INODE_ITEM(lip);
-	xfs_inode_t		*ip = iip->ili_inode;
-	struct xfs_ail		*ailp = lip->li_ailp;
-=======
 	struct xfs_inode_log_item *iip;
 	struct xfs_log_item	*blip;
 	struct xfs_log_item	*next;
@@ -908,7 +900,6 @@
 	iip = INODE_ITEM(lip);
 	if (iip->ili_logged && lip->li_lsn == iip->ili_flush_lsn)
 		need_ail++;
->>>>>>> 3cbea436
 
 	/*
 	 * We only want to pull the item from the AIL if it is
@@ -919,15 +910,6 @@
 	 * the lock since it's cheaper, and then we recheck while
 	 * holding the lock before removing the inode from the AIL.
 	 */
-<<<<<<< HEAD
-	if (iip->ili_logged && lip->li_lsn == iip->ili_flush_lsn) {
-		spin_lock(&ailp->xa_lock);
-		if (lip->li_lsn == iip->ili_flush_lsn) {
-			/* xfs_trans_ail_delete() drops the AIL lock. */
-			xfs_trans_ail_delete(ailp, lip);
-		} else {
-			spin_unlock(&ailp->xa_lock);
-=======
 	if (need_ail) {
 		struct xfs_log_item *log_items[need_ail];
 		int i = 0;
@@ -939,7 +921,6 @@
 				log_items[i++] = blip;
 			}
 			ASSERT(i <= need_ail);
->>>>>>> 3cbea436
 		}
 		/* xfs_trans_ail_delete_bulk() drops the AIL lock. */
 		xfs_trans_ail_delete_bulk(ailp, log_items, i);
@@ -955,18 +936,11 @@
 		next = blip->li_bio_list;
 		blip->li_bio_list = NULL;
 
-<<<<<<< HEAD
-	/*
-	 * Release the inode's flush lock since we're done with it.
-	 */
-	xfs_ifunlock(ip);
-=======
 		iip = INODE_ITEM(blip);
 		iip->ili_logged = 0;
 		iip->ili_last_fields = 0;
 		xfs_ifunlock(iip->ili_inode);
 	}
->>>>>>> 3cbea436
 }
 
 /*
