/*
 * Copyright (c) 2000-2003,2005 Silicon Graphics, Inc.
 * All Rights Reserved.
 *
 * This program is free software; you can redistribute it and/or
 * modify it under the terms of the GNU General Public License as
 * published by the Free Software Foundation.
 *
 * This program is distributed in the hope that it would be useful,
 * but WITHOUT ANY WARRANTY; without even the implied warranty of
 * MERCHANTABILITY or FITNESS FOR A PARTICULAR PURPOSE.  See the
 * GNU General Public License for more details.
 *
 * You should have received a copy of the GNU General Public License
 * along with this program; if not, write the Free Software Foundation,
 * Inc.,  51 Franklin St, Fifth Floor, Boston, MA  02110-1301  USA
 */
#ifndef __XFS_AG_H__
#define	__XFS_AG_H__

/*
 * Allocation group header
 * This is divided into three structures, placed in sequential 512-byte
 * buffers after a copy of the superblock (also in a 512-byte buffer).
 */

struct xfs_buf;
struct xfs_mount;
struct xfs_trans;

#define	XFS_AGF_MAGIC	0x58414746	/* 'XAGF' */
#define	XFS_AGI_MAGIC	0x58414749	/* 'XAGI' */
#define	XFS_AGF_VERSION	1
#define	XFS_AGI_VERSION	1

#define	XFS_AGF_GOOD_VERSION(v)	((v) == XFS_AGF_VERSION)
#define	XFS_AGI_GOOD_VERSION(v)	((v) == XFS_AGI_VERSION)

/*
 * Btree number 0 is bno, 1 is cnt.  This value gives the size of the
 * arrays below.
 */
#define	XFS_BTNUM_AGF	((int)XFS_BTNUM_CNTi + 1)

/*
 * The second word of agf_levels in the first a.g. overlaps the EFS
 * superblock's magic number.  Since the magic numbers valid for EFS
 * are > 64k, our value cannot be confused for an EFS superblock's.
 */

typedef struct xfs_agf {
	/*
	 * Common allocation group header information
	 */
	__be32		agf_magicnum;	/* magic number == XFS_AGF_MAGIC */
	__be32		agf_versionnum;	/* header version == XFS_AGF_VERSION */
	__be32		agf_seqno;	/* sequence # starting from 0 */
	__be32		agf_length;	/* size in blocks of a.g. */
	/*
	 * Freespace information
	 */
	__be32		agf_roots[XFS_BTNUM_AGF];	/* root blocks */
	__be32		agf_spare0;	/* spare field */
	__be32		agf_levels[XFS_BTNUM_AGF];	/* btree levels */
	__be32		agf_spare1;	/* spare field */
	__be32		agf_flfirst;	/* first freelist block's index */
	__be32		agf_fllast;	/* last freelist block's index */
	__be32		agf_flcount;	/* count of blocks in freelist */
	__be32		agf_freeblks;	/* total free blocks */
	__be32		agf_longest;	/* longest free space */
	__be32		agf_btreeblks;	/* # of blocks held in AGF btrees */
} xfs_agf_t;

#define	XFS_AGF_MAGICNUM	0x00000001
#define	XFS_AGF_VERSIONNUM	0x00000002
#define	XFS_AGF_SEQNO		0x00000004
#define	XFS_AGF_LENGTH		0x00000008
#define	XFS_AGF_ROOTS		0x00000010
#define	XFS_AGF_LEVELS		0x00000020
#define	XFS_AGF_FLFIRST		0x00000040
#define	XFS_AGF_FLLAST		0x00000080
#define	XFS_AGF_FLCOUNT		0x00000100
#define	XFS_AGF_FREEBLKS	0x00000200
#define	XFS_AGF_LONGEST		0x00000400
#define	XFS_AGF_BTREEBLKS	0x00000800
#define	XFS_AGF_NUM_BITS	12
#define	XFS_AGF_ALL_BITS	((1 << XFS_AGF_NUM_BITS) - 1)

#define XFS_AGF_FLAGS \
	{ XFS_AGF_MAGICNUM,	"MAGICNUM" }, \
	{ XFS_AGF_VERSIONNUM,	"VERSIONNUM" }, \
	{ XFS_AGF_SEQNO,	"SEQNO" }, \
	{ XFS_AGF_LENGTH,	"LENGTH" }, \
	{ XFS_AGF_ROOTS,	"ROOTS" }, \
	{ XFS_AGF_LEVELS,	"LEVELS" }, \
	{ XFS_AGF_FLFIRST,	"FLFIRST" }, \
	{ XFS_AGF_FLLAST,	"FLLAST" }, \
	{ XFS_AGF_FLCOUNT,	"FLCOUNT" }, \
	{ XFS_AGF_FREEBLKS,	"FREEBLKS" }, \
	{ XFS_AGF_LONGEST,	"LONGEST" }, \
	{ XFS_AGF_BTREEBLKS,	"BTREEBLKS" }

/* disk block (xfs_daddr_t) in the AG */
#define XFS_AGF_DADDR(mp)	((xfs_daddr_t)(1 << (mp)->m_sectbb_log))
#define	XFS_AGF_BLOCK(mp)	XFS_HDR_BLOCK(mp, XFS_AGF_DADDR(mp))
#define	XFS_BUF_TO_AGF(bp)	((xfs_agf_t *)XFS_BUF_PTR(bp))

extern int xfs_read_agf(struct xfs_mount *mp, struct xfs_trans *tp,
			xfs_agnumber_t agno, int flags, struct xfs_buf **bpp);

/*
 * Size of the unlinked inode hash table in the agi.
 */
#define	XFS_AGI_UNLINKED_BUCKETS	64

typedef struct xfs_agi {
	/*
	 * Common allocation group header information
	 */
	__be32		agi_magicnum;	/* magic number == XFS_AGI_MAGIC */
	__be32		agi_versionnum;	/* header version == XFS_AGI_VERSION */
	__be32		agi_seqno;	/* sequence # starting from 0 */
	__be32		agi_length;	/* size in blocks of a.g. */
	/*
	 * Inode information
	 * Inodes are mapped by interpreting the inode number, so no
	 * mapping data is needed here.
	 */
	__be32		agi_count;	/* count of allocated inodes */
	__be32		agi_root;	/* root of inode btree */
	__be32		agi_level;	/* levels in inode btree */
	__be32		agi_freecount;	/* number of free inodes */
	__be32		agi_newino;	/* new inode just allocated */
	__be32		agi_dirino;	/* last directory inode chunk */
	/*
	 * Hash table of inodes which have been unlinked but are
	 * still being referenced.
	 */
	__be32		agi_unlinked[XFS_AGI_UNLINKED_BUCKETS];
} xfs_agi_t;

#define	XFS_AGI_MAGICNUM	0x00000001
#define	XFS_AGI_VERSIONNUM	0x00000002
#define	XFS_AGI_SEQNO		0x00000004
#define	XFS_AGI_LENGTH		0x00000008
#define	XFS_AGI_COUNT		0x00000010
#define	XFS_AGI_ROOT		0x00000020
#define	XFS_AGI_LEVEL		0x00000040
#define	XFS_AGI_FREECOUNT	0x00000080
#define	XFS_AGI_NEWINO		0x00000100
#define	XFS_AGI_DIRINO		0x00000200
#define	XFS_AGI_UNLINKED	0x00000400
#define	XFS_AGI_NUM_BITS	11
#define	XFS_AGI_ALL_BITS	((1 << XFS_AGI_NUM_BITS) - 1)

/* disk block (xfs_daddr_t) in the AG */
#define XFS_AGI_DADDR(mp)	((xfs_daddr_t)(2 << (mp)->m_sectbb_log))
#define	XFS_AGI_BLOCK(mp)	XFS_HDR_BLOCK(mp, XFS_AGI_DADDR(mp))
#define	XFS_BUF_TO_AGI(bp)	((xfs_agi_t *)XFS_BUF_PTR(bp))

extern int xfs_read_agi(struct xfs_mount *mp, struct xfs_trans *tp,
				xfs_agnumber_t agno, struct xfs_buf **bpp);

/*
 * The third a.g. block contains the a.g. freelist, an array
 * of block pointers to blocks owned by the allocation btree code.
 */
#define XFS_AGFL_DADDR(mp)	((xfs_daddr_t)(3 << (mp)->m_sectbb_log))
#define	XFS_AGFL_BLOCK(mp)	XFS_HDR_BLOCK(mp, XFS_AGFL_DADDR(mp))
#define XFS_AGFL_SIZE(mp)	((mp)->m_sb.sb_sectsize / sizeof(xfs_agblock_t))
#define	XFS_BUF_TO_AGFL(bp)	((xfs_agfl_t *)XFS_BUF_PTR(bp))

typedef struct xfs_agfl {
	__be32		agfl_bno[1];	/* actually XFS_AGFL_SIZE(mp) */
} xfs_agfl_t;

/*
 * Busy block/extent entry.  Indexed by a rbtree in perag to mark blocks that
 * have been freed but whose transactions aren't committed to disk yet.
 *
 * Note that we use the transaction ID to record the transaction, not the
 * transaction structure itself. See xfs_alloc_busy_insert() for details.
 */
struct xfs_busy_extent {
	struct rb_node	rb_node;	/* ag by-bno indexed search tree */
	struct list_head list;		/* transaction busy extent list */
	xfs_agnumber_t	agno;
	xfs_agblock_t	bno;
	xfs_extlen_t	length;
	xlog_tid_t	tid;		/* transaction that created this */
};

/*
 * Per-ag incore structure, copies of information in agf and agi,
 * to improve the performance of allocation group selection.
 */
#define XFS_PAGB_NUM_SLOTS	128

typedef struct xfs_perag {
	struct xfs_mount *pag_mount;	/* owner filesystem */
	xfs_agnumber_t	pag_agno;	/* AG this structure belongs to */
	atomic_t	pag_ref;	/* perag reference count */
	char		pagf_init;	/* this agf's entry is initialized */
	char		pagi_init;	/* this agi's entry is initialized */
	char		pagf_metadata;	/* the agf is preferred to be metadata */
	char		pagi_inodeok;	/* The agi is ok for inodes */
	__uint8_t	pagf_levels[XFS_BTNUM_AGF];
					/* # of levels in bno & cnt btree */
	__uint32_t	pagf_flcount;	/* count of blocks in freelist */
	xfs_extlen_t	pagf_freeblks;	/* total free blocks */
	xfs_extlen_t	pagf_longest;	/* longest free space */
	__uint32_t	pagf_btreeblks;	/* # of blocks held in AGF btrees */
	xfs_agino_t	pagi_freecount;	/* number of free inodes */
	xfs_agino_t	pagi_count;	/* number of allocated inodes */

	/*
	 * Inode allocation search lookup optimisation.
	 * If the pagino matches, the search for new inodes
	 * doesn't need to search the near ones again straight away
	 */
	xfs_agino_t	pagl_pagino;
	xfs_agino_t	pagl_leftrec;
	xfs_agino_t	pagl_rightrec;
#ifdef __KERNEL__
	spinlock_t	pagb_lock;	/* lock for pagb_tree */
	struct rb_root	pagb_tree;	/* ordered tree of busy extents */

	atomic_t        pagf_fstrms;    /* # of filestreams active in this AG */

<<<<<<< HEAD
	rwlock_t	pag_ici_lock;	/* incore inode lock */
=======
	spinlock_t	pag_ici_lock;	/* incore inode cache lock */
>>>>>>> 3cbea436
	struct radix_tree_root pag_ici_root;	/* incore inode cache root */
	int		pag_ici_reclaimable;	/* reclaimable inodes */
	struct mutex	pag_ici_reclaim_lock;	/* serialisation point */
	unsigned long	pag_ici_reclaim_cursor;	/* reclaim restart point */

	/* buffer cache index */
	spinlock_t	pag_buf_lock;	/* lock for pag_buf_tree */
	struct rb_root	pag_buf_tree;	/* ordered tree of active buffers */

	/* for rcu-safe freeing */
	struct rcu_head	rcu_head;
#endif
	int		pagb_count;	/* pagb slots in use */
} xfs_perag_t;

/*
 * tags for inode radix tree
 */
#define XFS_ICI_NO_TAG		(-1)	/* special flag for an untagged lookup
					   in xfs_inode_ag_iterator */
#define XFS_ICI_RECLAIM_TAG	0	/* inode is to be reclaimed */

#define	XFS_AG_MAXLEVELS(mp)		((mp)->m_ag_maxlevels)
#define	XFS_MIN_FREELIST_RAW(bl,cl,mp)	\
	(MIN(bl + 1, XFS_AG_MAXLEVELS(mp)) + MIN(cl + 1, XFS_AG_MAXLEVELS(mp)))
#define	XFS_MIN_FREELIST(a,mp)		\
	(XFS_MIN_FREELIST_RAW(		\
		be32_to_cpu((a)->agf_levels[XFS_BTNUM_BNOi]), \
		be32_to_cpu((a)->agf_levels[XFS_BTNUM_CNTi]), mp))
#define	XFS_MIN_FREELIST_PAG(pag,mp)	\
	(XFS_MIN_FREELIST_RAW(		\
		(unsigned int)(pag)->pagf_levels[XFS_BTNUM_BNOi], \
		(unsigned int)(pag)->pagf_levels[XFS_BTNUM_CNTi], mp))

#define XFS_AGB_TO_FSB(mp,agno,agbno)	\
	(((xfs_fsblock_t)(agno) << (mp)->m_sb.sb_agblklog) | (agbno))
#define	XFS_FSB_TO_AGNO(mp,fsbno)	\
	((xfs_agnumber_t)((fsbno) >> (mp)->m_sb.sb_agblklog))
#define	XFS_FSB_TO_AGBNO(mp,fsbno)	\
	((xfs_agblock_t)((fsbno) & xfs_mask32lo((mp)->m_sb.sb_agblklog)))
#define	XFS_AGB_TO_DADDR(mp,agno,agbno)	\
	((xfs_daddr_t)XFS_FSB_TO_BB(mp, \
		(xfs_fsblock_t)(agno) * (mp)->m_sb.sb_agblocks + (agbno)))
#define	XFS_AG_DADDR(mp,agno,d)		(XFS_AGB_TO_DADDR(mp, agno, 0) + (d))

/*
 * For checking for bad ranges of xfs_daddr_t's, covering multiple
 * allocation groups or a single xfs_daddr_t that's a superblock copy.
 */
#define	XFS_AG_CHECK_DADDR(mp,d,len)	\
	((len) == 1 ? \
	    ASSERT((d) == XFS_SB_DADDR || \
		   xfs_daddr_to_agbno(mp, d) != XFS_SB_DADDR) : \
	    ASSERT(xfs_daddr_to_agno(mp, d) == \
		   xfs_daddr_to_agno(mp, (d) + (len) - 1)))

#endif	/* __XFS_AG_H__ */<|MERGE_RESOLUTION|>--- conflicted
+++ resolved
@@ -227,11 +227,7 @@
 
 	atomic_t        pagf_fstrms;    /* # of filestreams active in this AG */
 
-<<<<<<< HEAD
-	rwlock_t	pag_ici_lock;	/* incore inode lock */
-=======
 	spinlock_t	pag_ici_lock;	/* incore inode cache lock */
->>>>>>> 3cbea436
 	struct radix_tree_root pag_ici_root;	/* incore inode cache root */
 	int		pag_ici_reclaimable;	/* reclaimable inodes */
 	struct mutex	pag_ici_reclaim_lock;	/* serialisation point */
