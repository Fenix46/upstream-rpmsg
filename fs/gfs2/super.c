--- conflicted
+++ resolved
@@ -343,21 +343,14 @@
 {
 	struct gfs2_inode *ip = GFS2_I(jd->jd_inode);
 	struct gfs2_sbd *sdp = GFS2_SB(jd->jd_inode);
-<<<<<<< HEAD
-=======
 	u64 size = i_size_read(jd->jd_inode);
->>>>>>> 45f53cc9
 
 	if (gfs2_check_internal_file_size(jd->jd_inode, 8 << 20, 1 << 30))
 		return -EIO;
 
-<<<<<<< HEAD
-	if (gfs2_write_alloc_required(ip, 0, ip->i_disksize)) {
-=======
 	jd->jd_blocks = size >> sdp->sd_sb.sb_bsize_shift;
 
 	if (gfs2_write_alloc_required(ip, 0, size)) {
->>>>>>> 45f53cc9
 		gfs2_consist_inode(ip);
 		return -EIO;
 	}
