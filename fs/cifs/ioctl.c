--- conflicted
+++ resolved
@@ -41,13 +41,7 @@
 	struct cifsTconInfo *tcon = tlink_tcon(pSMBFile->tlink);
 	__u64	ExtAttrBits = 0;
 	__u64	ExtAttrMask = 0;
-<<<<<<< HEAD
-	__u64   caps;
-	struct cifsTconInfo *tcon;
-	struct cifsFileInfo *pSMBFile = filep->private_data;
-=======
 	__u64   caps = le64_to_cpu(tcon->fsUnixInfo.Capability);
->>>>>>> 45f53cc9
 #endif /* CONFIG_CIFS_POSIX */
 
 	xid = GetXid();
