/*
 *   fs/cifs/cifssmb.c
 *
 *   Copyright (C) International Business Machines  Corp., 2002,2010
 *   Author(s): Steve French (sfrench@us.ibm.com)
 *
 *   Contains the routines for constructing the SMB PDUs themselves
 *
 *   This library is free software; you can redistribute it and/or modify
 *   it under the terms of the GNU Lesser General Public License as published
 *   by the Free Software Foundation; either version 2.1 of the License, or
 *   (at your option) any later version.
 *
 *   This library is distributed in the hope that it will be useful,
 *   but WITHOUT ANY WARRANTY; without even the implied warranty of
 *   MERCHANTABILITY or FITNESS FOR A PARTICULAR PURPOSE.  See
 *   the GNU Lesser General Public License for more details.
 *
 *   You should have received a copy of the GNU Lesser General Public License
 *   along with this library; if not, write to the Free Software
 *   Foundation, Inc., 59 Temple Place, Suite 330, Boston, MA 02111-1307 USA
 */

 /* SMB/CIFS PDU handling routines here - except for leftovers in connect.c   */
 /* These are mostly routines that operate on a pathname, or on a tree id     */
 /* (mounted volume), but there are eight handle based routines which must be */
 /* treated slightly differently for reconnection purposes since we never     */
 /* want to reuse a stale file handle and only the caller knows the file info */

#include <linux/fs.h>
#include <linux/kernel.h>
#include <linux/vfs.h>
#include <linux/slab.h>
#include <linux/posix_acl_xattr.h>
#include <asm/uaccess.h>
#include "cifspdu.h"
#include "cifsglob.h"
#include "cifsacl.h"
#include "cifsproto.h"
#include "cifs_unicode.h"
#include "cifs_debug.h"

#ifdef CONFIG_CIFS_POSIX
static struct {
	int index;
	char *name;
} protocols[] = {
#ifdef CONFIG_CIFS_WEAK_PW_HASH
	{LANMAN_PROT, "\2LM1.2X002"},
	{LANMAN2_PROT, "\2LANMAN2.1"},
#endif /* weak password hashing for legacy clients */
	{CIFS_PROT, "\2NT LM 0.12"},
	{POSIX_PROT, "\2POSIX 2"},
	{BAD_PROT, "\2"}
};
#else
static struct {
	int index;
	char *name;
} protocols[] = {
#ifdef CONFIG_CIFS_WEAK_PW_HASH
	{LANMAN_PROT, "\2LM1.2X002"},
	{LANMAN2_PROT, "\2LANMAN2.1"},
#endif /* weak password hashing for legacy clients */
	{CIFS_PROT, "\2NT LM 0.12"},
	{BAD_PROT, "\2"}
};
#endif

/* define the number of elements in the cifs dialect array */
#ifdef CONFIG_CIFS_POSIX
#ifdef CONFIG_CIFS_WEAK_PW_HASH
#define CIFS_NUM_PROT 4
#else
#define CIFS_NUM_PROT 2
#endif /* CIFS_WEAK_PW_HASH */
#else /* not posix */
#ifdef CONFIG_CIFS_WEAK_PW_HASH
#define CIFS_NUM_PROT 3
#else
#define CIFS_NUM_PROT 1
#endif /* CONFIG_CIFS_WEAK_PW_HASH */
#endif /* CIFS_POSIX */

/* Mark as invalid, all open files on tree connections since they
   were closed when session to server was lost */
static void mark_open_files_invalid(struct cifsTconInfo *pTcon)
{
	struct cifsFileInfo *open_file = NULL;
	struct list_head *tmp;
	struct list_head *tmp1;

/* list all files open on tree connection and mark them invalid */
	spin_lock(&cifs_file_list_lock);
	list_for_each_safe(tmp, tmp1, &pTcon->openFileList) {
		open_file = list_entry(tmp, struct cifsFileInfo, tlist);
		open_file->invalidHandle = true;
		open_file->oplock_break_cancelled = true;
	}
	spin_unlock(&cifs_file_list_lock);
	/* BB Add call to invalidate_inodes(sb) for all superblocks mounted
	   to this tcon */
}

/* reconnect the socket, tcon, and smb session if needed */
static int
cifs_reconnect_tcon(struct cifsTconInfo *tcon, int smb_command)
{
	int rc = 0;
	struct cifsSesInfo *ses;
	struct TCP_Server_Info *server;
	struct nls_table *nls_codepage;

	/*
	 * SMBs NegProt, SessSetup, uLogoff do not have tcon yet so check for
	 * tcp and smb session status done differently for those three - in the
	 * calling routine
	 */
	if (!tcon)
		return 0;

	ses = tcon->ses;
	server = ses->server;

	/*
	 * only tree disconnect, open, and write, (and ulogoff which does not
	 * have tcon) are allowed as we start force umount
	 */
	if (tcon->tidStatus == CifsExiting) {
		if (smb_command != SMB_COM_WRITE_ANDX &&
		    smb_command != SMB_COM_OPEN_ANDX &&
		    smb_command != SMB_COM_TREE_DISCONNECT) {
			cFYI(1, "can not send cmd %d while umounting",
				smb_command);
			return -ENODEV;
		}
	}

	if (ses->status == CifsExiting)
		return -EIO;

	/*
	 * Give demultiplex thread up to 10 seconds to reconnect, should be
	 * greater than cifs socket timeout which is 7 seconds
	 */
	while (server->tcpStatus == CifsNeedReconnect) {
		wait_event_interruptible_timeout(server->response_q,
			(server->tcpStatus == CifsGood), 10 * HZ);

		/* is TCP session is reestablished now ?*/
		if (server->tcpStatus != CifsNeedReconnect)
			break;

		/*
		 * on "soft" mounts we wait once. Hard mounts keep
		 * retrying until process is killed or server comes
		 * back on-line
		 */
		if (!tcon->retry || ses->status == CifsExiting) {
			cFYI(1, "gave up waiting on reconnect in smb_init");
			return -EHOSTDOWN;
		}
	}

	if (!ses->need_reconnect && !tcon->need_reconnect)
		return 0;

	nls_codepage = load_nls_default();

	/*
	 * need to prevent multiple threads trying to simultaneously
	 * reconnect the same SMB session
	 */
	mutex_lock(&ses->session_mutex);
	rc = cifs_negotiate_protocol(0, ses);
	if (rc == 0 && ses->need_reconnect)
		rc = cifs_setup_session(0, ses, nls_codepage);

	/* do we need to reconnect tcon? */
	if (rc || !tcon->need_reconnect) {
		mutex_unlock(&ses->session_mutex);
		goto out;
	}

	mark_open_files_invalid(tcon);
	rc = CIFSTCon(0, ses, tcon->treeName, tcon, nls_codepage);
	mutex_unlock(&ses->session_mutex);
	cFYI(1, "reconnect tcon rc = %d", rc);

	if (rc)
		goto out;

	/*
	 * FIXME: check if wsize needs updated due to negotiated smb buffer
	 * 	  size shrinking
	 */
	atomic_inc(&tconInfoReconnectCount);

	/* tell server Unix caps we support */
	if (ses->capabilities & CAP_UNIX)
		reset_cifs_unix_caps(0, tcon, NULL, NULL);

	/*
	 * Removed call to reopen open files here. It is safer (and faster) to
	 * reopen files one at a time as needed in read and write.
	 *
	 * FIXME: what about file locks? don't we need to reclaim them ASAP?
	 */

out:
	/*
	 * Check if handle based operation so we know whether we can continue
	 * or not without returning to caller to reset file handle
	 */
	switch (smb_command) {
	case SMB_COM_READ_ANDX:
	case SMB_COM_WRITE_ANDX:
	case SMB_COM_CLOSE:
	case SMB_COM_FIND_CLOSE2:
	case SMB_COM_LOCKING_ANDX:
		rc = -EAGAIN;
	}

	unload_nls(nls_codepage);
	return rc;
}

/* Allocate and return pointer to an SMB request buffer, and set basic
   SMB information in the SMB header.  If the return code is zero, this
   function must have filled in request_buf pointer */
static int
small_smb_init(int smb_command, int wct, struct cifsTconInfo *tcon,
		void **request_buf)
{
	int rc;

	rc = cifs_reconnect_tcon(tcon, smb_command);
	if (rc)
		return rc;

	*request_buf = cifs_small_buf_get();
	if (*request_buf == NULL) {
		/* BB should we add a retry in here if not a writepage? */
		return -ENOMEM;
	}

	header_assemble((struct smb_hdr *) *request_buf, smb_command,
			tcon, wct);

	if (tcon != NULL)
		cifs_stats_inc(&tcon->num_smbs_sent);

	return 0;
}

int
small_smb_init_no_tc(const int smb_command, const int wct,
		     struct cifsSesInfo *ses, void **request_buf)
{
	int rc;
	struct smb_hdr *buffer;

	rc = small_smb_init(smb_command, wct, NULL, request_buf);
	if (rc)
		return rc;

	buffer = (struct smb_hdr *)*request_buf;
	buffer->Mid = GetNextMid(ses->server);
	if (ses->capabilities & CAP_UNICODE)
		buffer->Flags2 |= SMBFLG2_UNICODE;
	if (ses->capabilities & CAP_STATUS32)
		buffer->Flags2 |= SMBFLG2_ERR_STATUS;

	/* uid, tid can stay at zero as set in header assemble */

	/* BB add support for turning on the signing when
	this function is used after 1st of session setup requests */

	return rc;
}

/* If the return code is zero, this function must fill in request_buf pointer */
static int
__smb_init(int smb_command, int wct, struct cifsTconInfo *tcon,
			void **request_buf, void **response_buf)
{
	*request_buf = cifs_buf_get();
	if (*request_buf == NULL) {
		/* BB should we add a retry in here if not a writepage? */
		return -ENOMEM;
	}
    /* Although the original thought was we needed the response buf for  */
    /* potential retries of smb operations it turns out we can determine */
    /* from the mid flags when the request buffer can be resent without  */
    /* having to use a second distinct buffer for the response */
	if (response_buf)
		*response_buf = *request_buf;

	header_assemble((struct smb_hdr *) *request_buf, smb_command, tcon,
			wct);

	if (tcon != NULL)
		cifs_stats_inc(&tcon->num_smbs_sent);

	return 0;
}

/* If the return code is zero, this function must fill in request_buf pointer */
static int
smb_init(int smb_command, int wct, struct cifsTconInfo *tcon,
	 void **request_buf, void **response_buf)
{
	int rc;

	rc = cifs_reconnect_tcon(tcon, smb_command);
	if (rc)
		return rc;

	return __smb_init(smb_command, wct, tcon, request_buf, response_buf);
}

static int
smb_init_no_reconnect(int smb_command, int wct, struct cifsTconInfo *tcon,
			void **request_buf, void **response_buf)
{
	if (tcon->ses->need_reconnect || tcon->need_reconnect)
		return -EHOSTDOWN;

	return __smb_init(smb_command, wct, tcon, request_buf, response_buf);
}

static int validate_t2(struct smb_t2_rsp *pSMB)
{
	int rc = -EINVAL;
	int total_size;
	char *pBCC;

	/* check for plausible wct, bcc and t2 data and parm sizes */
	/* check for parm and data offset going beyond end of smb */
	if (pSMB->hdr.WordCount >= 10) {
		if ((le16_to_cpu(pSMB->t2_rsp.ParameterOffset) <= 1024) &&
		   (le16_to_cpu(pSMB->t2_rsp.DataOffset) <= 1024)) {
			/* check that bcc is at least as big as parms + data */
			/* check that bcc is less than negotiated smb buffer */
			total_size = le16_to_cpu(pSMB->t2_rsp.ParameterCount);
			if (total_size < 512) {
				total_size +=
					le16_to_cpu(pSMB->t2_rsp.DataCount);
				/* BCC le converted in SendReceive */
				pBCC = (pSMB->hdr.WordCount * 2) +
					sizeof(struct smb_hdr) +
					(char *)pSMB;
				if ((total_size <= (*(u16 *)pBCC)) &&
				   (total_size <
					CIFSMaxBufSize+MAX_CIFS_HDR_SIZE)) {
					return 0;
				}
			}
		}
	}
	cifs_dump_mem("Invalid transact2 SMB: ", (char *)pSMB,
		sizeof(struct smb_t2_rsp) + 16);
	return rc;
}
int
CIFSSMBNegotiate(unsigned int xid, struct cifsSesInfo *ses)
{
	NEGOTIATE_REQ *pSMB;
	NEGOTIATE_RSP *pSMBr;
	int rc = 0;
	int bytes_returned;
	int i;
	struct TCP_Server_Info *server;
	u16 count;
	unsigned int secFlags;

	if (ses->server)
		server = ses->server;
	else {
		rc = -EIO;
		return rc;
	}
	rc = smb_init(SMB_COM_NEGOTIATE, 0, NULL /* no tcon yet */ ,
		      (void **) &pSMB, (void **) &pSMBr);
	if (rc)
		return rc;

	/* if any of auth flags (ie not sign or seal) are overriden use them */
	if (ses->overrideSecFlg & (~(CIFSSEC_MUST_SIGN | CIFSSEC_MUST_SEAL)))
		secFlags = ses->overrideSecFlg;  /* BB FIXME fix sign flags? */
	else /* if override flags set only sign/seal OR them with global auth */
		secFlags = global_secflags | ses->overrideSecFlg;

	cFYI(1, "secFlags 0x%x", secFlags);

	pSMB->hdr.Mid = GetNextMid(server);
	pSMB->hdr.Flags2 |= (SMBFLG2_UNICODE | SMBFLG2_ERR_STATUS);

	if ((secFlags & CIFSSEC_MUST_KRB5) == CIFSSEC_MUST_KRB5)
		pSMB->hdr.Flags2 |= SMBFLG2_EXT_SEC;
	else if ((secFlags & CIFSSEC_AUTH_MASK) == CIFSSEC_MAY_KRB5) {
		cFYI(1, "Kerberos only mechanism, enable extended security");
		pSMB->hdr.Flags2 |= SMBFLG2_EXT_SEC;
	} else if ((secFlags & CIFSSEC_MUST_NTLMSSP) == CIFSSEC_MUST_NTLMSSP)
		pSMB->hdr.Flags2 |= SMBFLG2_EXT_SEC;
	else if ((secFlags & CIFSSEC_AUTH_MASK) == CIFSSEC_MAY_NTLMSSP) {
		cFYI(1, "NTLMSSP only mechanism, enable extended security");
		pSMB->hdr.Flags2 |= SMBFLG2_EXT_SEC;
	}

	count = 0;
	for (i = 0; i < CIFS_NUM_PROT; i++) {
		strncpy(pSMB->DialectsArray+count, protocols[i].name, 16);
		count += strlen(protocols[i].name) + 1;
		/* null at end of source and target buffers anyway */
	}
	pSMB->hdr.smb_buf_length += count;
	pSMB->ByteCount = cpu_to_le16(count);

	rc = SendReceive(xid, ses, (struct smb_hdr *) pSMB,
			 (struct smb_hdr *) pSMBr, &bytes_returned, 0);
	if (rc != 0)
		goto neg_err_exit;

	server->dialect = le16_to_cpu(pSMBr->DialectIndex);
	cFYI(1, "Dialect: %d", server->dialect);
	/* Check wct = 1 error case */
	if ((pSMBr->hdr.WordCount < 13) || (server->dialect == BAD_PROT)) {
		/* core returns wct = 1, but we do not ask for core - otherwise
		small wct just comes when dialect index is -1 indicating we
		could not negotiate a common dialect */
		rc = -EOPNOTSUPP;
		goto neg_err_exit;
#ifdef CONFIG_CIFS_WEAK_PW_HASH
	} else if ((pSMBr->hdr.WordCount == 13)
			&& ((server->dialect == LANMAN_PROT)
				|| (server->dialect == LANMAN2_PROT))) {
		__s16 tmp;
		struct lanman_neg_rsp *rsp = (struct lanman_neg_rsp *)pSMBr;

		if ((secFlags & CIFSSEC_MAY_LANMAN) ||
			(secFlags & CIFSSEC_MAY_PLNTXT))
			server->secType = LANMAN;
		else {
			cERROR(1, "mount failed weak security disabled"
				   " in /proc/fs/cifs/SecurityFlags");
			rc = -EOPNOTSUPP;
			goto neg_err_exit;
		}
		server->secMode = (__u8)le16_to_cpu(rsp->SecurityMode);
		server->maxReq = le16_to_cpu(rsp->MaxMpxCount);
		server->maxBuf = min((__u32)le16_to_cpu(rsp->MaxBufSize),
				(__u32)CIFSMaxBufSize + MAX_CIFS_HDR_SIZE);
		server->max_vcs = le16_to_cpu(rsp->MaxNumberVcs);
		GETU32(server->sessid) = le32_to_cpu(rsp->SessionKey);
		/* even though we do not use raw we might as well set this
		accurately, in case we ever find a need for it */
		if ((le16_to_cpu(rsp->RawMode) & RAW_ENABLE) == RAW_ENABLE) {
			server->max_rw = 0xFF00;
			server->capabilities = CAP_MPX_MODE | CAP_RAW_MODE;
		} else {
			server->max_rw = 0;/* do not need to use raw anyway */
			server->capabilities = CAP_MPX_MODE;
		}
		tmp = (__s16)le16_to_cpu(rsp->ServerTimeZone);
		if (tmp == -1) {
			/* OS/2 often does not set timezone therefore
			 * we must use server time to calc time zone.
			 * Could deviate slightly from the right zone.
			 * Smallest defined timezone difference is 15 minutes
			 * (i.e. Nepal).  Rounding up/down is done to match
			 * this requirement.
			 */
			int val, seconds, remain, result;
			struct timespec ts, utc;
			utc = CURRENT_TIME;
			ts = cnvrtDosUnixTm(rsp->SrvTime.Date,
					    rsp->SrvTime.Time, 0);
			cFYI(1, "SrvTime %d sec since 1970 (utc: %d) diff: %d",
				(int)ts.tv_sec, (int)utc.tv_sec,
				(int)(utc.tv_sec - ts.tv_sec));
			val = (int)(utc.tv_sec - ts.tv_sec);
			seconds = abs(val);
			result = (seconds / MIN_TZ_ADJ) * MIN_TZ_ADJ;
			remain = seconds % MIN_TZ_ADJ;
			if (remain >= (MIN_TZ_ADJ / 2))
				result += MIN_TZ_ADJ;
			if (val < 0)
				result = -result;
			server->timeAdj = result;
		} else {
			server->timeAdj = (int)tmp;
			server->timeAdj *= 60; /* also in seconds */
		}
		cFYI(1, "server->timeAdj: %d seconds", server->timeAdj);


		/* BB get server time for time conversions and add
		code to use it and timezone since this is not UTC */

		if (rsp->EncryptionKeyLength ==
				cpu_to_le16(CIFS_CRYPTO_KEY_SIZE)) {
			memcpy(ses->server->cryptkey, rsp->EncryptionKey,
				CIFS_CRYPTO_KEY_SIZE);
		} else if (server->secMode & SECMODE_PW_ENCRYPT) {
			rc = -EIO; /* need cryptkey unless plain text */
			goto neg_err_exit;
		}

		cFYI(1, "LANMAN negotiated");
		/* we will not end up setting signing flags - as no signing
		was in LANMAN and server did not return the flags on */
		goto signing_check;
#else /* weak security disabled */
	} else if (pSMBr->hdr.WordCount == 13) {
		cERROR(1, "mount failed, cifs module not built "
			  "with CIFS_WEAK_PW_HASH support");
		rc = -EOPNOTSUPP;
#endif /* WEAK_PW_HASH */
		goto neg_err_exit;
	} else if (pSMBr->hdr.WordCount != 17) {
		/* unknown wct */
		rc = -EOPNOTSUPP;
		goto neg_err_exit;
	}
	/* else wct == 17 NTLM */
	server->secMode = pSMBr->SecurityMode;
	if ((server->secMode & SECMODE_USER) == 0)
		cFYI(1, "share mode security");

	if ((server->secMode & SECMODE_PW_ENCRYPT) == 0)
#ifdef CONFIG_CIFS_WEAK_PW_HASH
		if ((secFlags & CIFSSEC_MAY_PLNTXT) == 0)
#endif /* CIFS_WEAK_PW_HASH */
			cERROR(1, "Server requests plain text password"
				  " but client support disabled");

	if ((secFlags & CIFSSEC_MUST_NTLMV2) == CIFSSEC_MUST_NTLMV2)
		server->secType = NTLMv2;
	else if (secFlags & CIFSSEC_MAY_NTLM)
		server->secType = NTLM;
	else if (secFlags & CIFSSEC_MAY_NTLMV2)
		server->secType = NTLMv2;
	else if (secFlags & CIFSSEC_MAY_KRB5)
		server->secType = Kerberos;
	else if (secFlags & CIFSSEC_MAY_NTLMSSP)
		server->secType = RawNTLMSSP;
	else if (secFlags & CIFSSEC_MAY_LANMAN)
		server->secType = LANMAN;
/* #ifdef CONFIG_CIFS_EXPERIMENTAL
	else if (secFlags & CIFSSEC_MAY_PLNTXT)
		server->secType = ??
#endif */
	else {
		rc = -EOPNOTSUPP;
		cERROR(1, "Invalid security type");
		goto neg_err_exit;
	}
	/* else ... any others ...? */

	/* one byte, so no need to convert this or EncryptionKeyLen from
	   little endian */
	server->maxReq = le16_to_cpu(pSMBr->MaxMpxCount);
	/* probably no need to store and check maxvcs */
	server->maxBuf = min(le32_to_cpu(pSMBr->MaxBufferSize),
			(__u32) CIFSMaxBufSize + MAX_CIFS_HDR_SIZE);
	server->max_rw = le32_to_cpu(pSMBr->MaxRawSize);
	cFYI(DBG2, "Max buf = %d", ses->server->maxBuf);
	GETU32(ses->server->sessid) = le32_to_cpu(pSMBr->SessionKey);
	server->capabilities = le32_to_cpu(pSMBr->Capabilities);
	server->timeAdj = (int)(__s16)le16_to_cpu(pSMBr->ServerTimeZone);
	server->timeAdj *= 60;
	if (pSMBr->EncryptionKeyLength == CIFS_CRYPTO_KEY_SIZE) {
		memcpy(ses->server->cryptkey, pSMBr->u.EncryptionKey,
		       CIFS_CRYPTO_KEY_SIZE);
	} else if ((pSMBr->hdr.Flags2 & SMBFLG2_EXT_SEC)
			&& (pSMBr->EncryptionKeyLength == 0)) {
		/* decode security blob */
	} else if (server->secMode & SECMODE_PW_ENCRYPT) {
		rc = -EIO; /* no crypt key only if plain text pwd */
		goto neg_err_exit;
	}

	/* BB might be helpful to save off the domain of server here */

	if ((pSMBr->hdr.Flags2 & SMBFLG2_EXT_SEC) &&
		(server->capabilities & CAP_EXTENDED_SECURITY)) {
		count = pSMBr->ByteCount;
		if (count < 16) {
			rc = -EIO;
			goto neg_err_exit;
		}
		spin_lock(&cifs_tcp_ses_lock);
		if (server->srv_count > 1) {
			spin_unlock(&cifs_tcp_ses_lock);
			if (memcmp(server->server_GUID,
				   pSMBr->u.extended_response.
				   GUID, 16) != 0) {
				cFYI(1, "server UID changed");
				memcpy(server->server_GUID,
					pSMBr->u.extended_response.GUID,
					16);
			}
		} else {
			spin_unlock(&cifs_tcp_ses_lock);
			memcpy(server->server_GUID,
			       pSMBr->u.extended_response.GUID, 16);
		}

		if (count == 16) {
			server->secType = RawNTLMSSP;
		} else {
			rc = decode_negTokenInit(pSMBr->u.extended_response.
						 SecurityBlob, count - 16,
						 server);
			if (rc == 1)
				rc = 0;
			else
				rc = -EINVAL;
			if (server->secType == Kerberos) {
				if (!server->sec_kerberos &&
						!server->sec_mskerberos)
					rc = -EOPNOTSUPP;
			} else if (server->secType == RawNTLMSSP) {
				if (!server->sec_ntlmssp)
					rc = -EOPNOTSUPP;
			} else
					rc = -EOPNOTSUPP;
		}
	} else
		server->capabilities &= ~CAP_EXTENDED_SECURITY;

#ifdef CONFIG_CIFS_WEAK_PW_HASH
signing_check:
#endif
	if ((secFlags & CIFSSEC_MAY_SIGN) == 0) {
		/* MUST_SIGN already includes the MAY_SIGN FLAG
		   so if this is zero it means that signing is disabled */
		cFYI(1, "Signing disabled");
		if (server->secMode & SECMODE_SIGN_REQUIRED) {
			cERROR(1, "Server requires "
				   "packet signing to be enabled in "
				   "/proc/fs/cifs/SecurityFlags.");
			rc = -EOPNOTSUPP;
		}
		server->secMode &=
			~(SECMODE_SIGN_ENABLED | SECMODE_SIGN_REQUIRED);
	} else if ((secFlags & CIFSSEC_MUST_SIGN) == CIFSSEC_MUST_SIGN) {
		/* signing required */
		cFYI(1, "Must sign - secFlags 0x%x", secFlags);
		if ((server->secMode &
			(SECMODE_SIGN_ENABLED | SECMODE_SIGN_REQUIRED)) == 0) {
			cERROR(1, "signing required but server lacks support");
			rc = -EOPNOTSUPP;
		} else
			server->secMode |= SECMODE_SIGN_REQUIRED;
	} else {
		/* signing optional ie CIFSSEC_MAY_SIGN */
		if ((server->secMode & SECMODE_SIGN_REQUIRED) == 0)
			server->secMode &=
				~(SECMODE_SIGN_ENABLED | SECMODE_SIGN_REQUIRED);
	}

neg_err_exit:
	cifs_buf_release(pSMB);

	cFYI(1, "negprot rc %d", rc);
	return rc;
}

int
CIFSSMBTDis(const int xid, struct cifsTconInfo *tcon)
{
	struct smb_hdr *smb_buffer;
	int rc = 0;

	cFYI(1, "In tree disconnect");

	/* BB: do we need to check this? These should never be NULL. */
	if ((tcon->ses == NULL) || (tcon->ses->server == NULL))
		return -EIO;

	/*
	 * No need to return error on this operation if tid invalidated and
	 * closed on server already e.g. due to tcp session crashing. Also,
	 * the tcon is no longer on the list, so no need to take lock before
	 * checking this.
	 */
	if ((tcon->need_reconnect) || (tcon->ses->need_reconnect))
		return 0;

	rc = small_smb_init(SMB_COM_TREE_DISCONNECT, 0, tcon,
			    (void **)&smb_buffer);
	if (rc)
		return rc;

	rc = SendReceiveNoRsp(xid, tcon->ses, smb_buffer, 0);
	if (rc)
		cFYI(1, "Tree disconnect failed %d", rc);

	/* No need to return error on this operation if tid invalidated and
	   closed on server already e.g. due to tcp session crashing */
	if (rc == -EAGAIN)
		rc = 0;

	return rc;
}

int
CIFSSMBLogoff(const int xid, struct cifsSesInfo *ses)
{
	LOGOFF_ANDX_REQ *pSMB;
	int rc = 0;

	cFYI(1, "In SMBLogoff for session disconnect");

	/*
	 * BB: do we need to check validity of ses and server? They should
	 * always be valid since we have an active reference. If not, that
	 * should probably be a BUG()
	 */
	if (!ses || !ses->server)
		return -EIO;

	mutex_lock(&ses->session_mutex);
	if (ses->need_reconnect)
		goto session_already_dead; /* no need to send SMBlogoff if uid
					      already closed due to reconnect */
	rc = small_smb_init(SMB_COM_LOGOFF_ANDX, 2, NULL, (void **)&pSMB);
	if (rc) {
		mutex_unlock(&ses->session_mutex);
		return rc;
	}

	pSMB->hdr.Mid = GetNextMid(ses->server);

	if (ses->server->secMode &
		   (SECMODE_SIGN_REQUIRED | SECMODE_SIGN_ENABLED))
			pSMB->hdr.Flags2 |= SMBFLG2_SECURITY_SIGNATURE;

	pSMB->hdr.Uid = ses->Suid;

	pSMB->AndXCommand = 0xFF;
	rc = SendReceiveNoRsp(xid, ses, (struct smb_hdr *) pSMB, 0);
session_already_dead:
	mutex_unlock(&ses->session_mutex);

	/* if session dead then we do not need to do ulogoff,
		since server closed smb session, no sense reporting
		error */
	if (rc == -EAGAIN)
		rc = 0;
	return rc;
}

int
CIFSPOSIXDelFile(const int xid, struct cifsTconInfo *tcon, const char *fileName,
		 __u16 type, const struct nls_table *nls_codepage, int remap)
{
	TRANSACTION2_SPI_REQ *pSMB = NULL;
	TRANSACTION2_SPI_RSP *pSMBr = NULL;
	struct unlink_psx_rq *pRqD;
	int name_len;
	int rc = 0;
	int bytes_returned = 0;
	__u16 params, param_offset, offset, byte_count;

	cFYI(1, "In POSIX delete");
PsxDelete:
	rc = smb_init(SMB_COM_TRANSACTION2, 15, tcon, (void **) &pSMB,
		      (void **) &pSMBr);
	if (rc)
		return rc;

	if (pSMB->hdr.Flags2 & SMBFLG2_UNICODE) {
		name_len =
		    cifsConvertToUCS((__le16 *) pSMB->FileName, fileName,
				     PATH_MAX, nls_codepage, remap);
		name_len++;	/* trailing null */
		name_len *= 2;
	} else { /* BB add path length overrun check */
		name_len = strnlen(fileName, PATH_MAX);
		name_len++;	/* trailing null */
		strncpy(pSMB->FileName, fileName, name_len);
	}

	params = 6 + name_len;
	pSMB->MaxParameterCount = cpu_to_le16(2);
	pSMB->MaxDataCount = 0; /* BB double check this with jra */
	pSMB->MaxSetupCount = 0;
	pSMB->Reserved = 0;
	pSMB->Flags = 0;
	pSMB->Timeout = 0;
	pSMB->Reserved2 = 0;
	param_offset = offsetof(struct smb_com_transaction2_spi_req,
				InformationLevel) - 4;
	offset = param_offset + params;

	/* Setup pointer to Request Data (inode type) */
	pRqD = (struct unlink_psx_rq *)(((char *)&pSMB->hdr.Protocol) + offset);
	pRqD->type = cpu_to_le16(type);
	pSMB->ParameterOffset = cpu_to_le16(param_offset);
	pSMB->DataOffset = cpu_to_le16(offset);
	pSMB->SetupCount = 1;
	pSMB->Reserved3 = 0;
	pSMB->SubCommand = cpu_to_le16(TRANS2_SET_PATH_INFORMATION);
	byte_count = 3 /* pad */  + params + sizeof(struct unlink_psx_rq);

	pSMB->DataCount = cpu_to_le16(sizeof(struct unlink_psx_rq));
	pSMB->TotalDataCount = cpu_to_le16(sizeof(struct unlink_psx_rq));
	pSMB->ParameterCount = cpu_to_le16(params);
	pSMB->TotalParameterCount = pSMB->ParameterCount;
	pSMB->InformationLevel = cpu_to_le16(SMB_POSIX_UNLINK);
	pSMB->Reserved4 = 0;
	pSMB->hdr.smb_buf_length += byte_count;
	pSMB->ByteCount = cpu_to_le16(byte_count);
	rc = SendReceive(xid, tcon->ses, (struct smb_hdr *) pSMB,
			 (struct smb_hdr *) pSMBr, &bytes_returned, 0);
	if (rc)
		cFYI(1, "Posix delete returned %d", rc);
	cifs_buf_release(pSMB);

	cifs_stats_inc(&tcon->num_deletes);

	if (rc == -EAGAIN)
		goto PsxDelete;

	return rc;
}

int
CIFSSMBDelFile(const int xid, struct cifsTconInfo *tcon, const char *fileName,
	       const struct nls_table *nls_codepage, int remap)
{
	DELETE_FILE_REQ *pSMB = NULL;
	DELETE_FILE_RSP *pSMBr = NULL;
	int rc = 0;
	int bytes_returned;
	int name_len;

DelFileRetry:
	rc = smb_init(SMB_COM_DELETE, 1, tcon, (void **) &pSMB,
		      (void **) &pSMBr);
	if (rc)
		return rc;

	if (pSMB->hdr.Flags2 & SMBFLG2_UNICODE) {
		name_len =
		    cifsConvertToUCS((__le16 *) pSMB->fileName, fileName,
				     PATH_MAX, nls_codepage, remap);
		name_len++;	/* trailing null */
		name_len *= 2;
	} else {		/* BB improve check for buffer overruns BB */
		name_len = strnlen(fileName, PATH_MAX);
		name_len++;	/* trailing null */
		strncpy(pSMB->fileName, fileName, name_len);
	}
	pSMB->SearchAttributes =
	    cpu_to_le16(ATTR_READONLY | ATTR_HIDDEN | ATTR_SYSTEM);
	pSMB->BufferFormat = 0x04;
	pSMB->hdr.smb_buf_length += name_len + 1;
	pSMB->ByteCount = cpu_to_le16(name_len + 1);
	rc = SendReceive(xid, tcon->ses, (struct smb_hdr *) pSMB,
			 (struct smb_hdr *) pSMBr, &bytes_returned, 0);
	cifs_stats_inc(&tcon->num_deletes);
	if (rc)
		cFYI(1, "Error in RMFile = %d", rc);

	cifs_buf_release(pSMB);
	if (rc == -EAGAIN)
		goto DelFileRetry;

	return rc;
}

int
CIFSSMBRmDir(const int xid, struct cifsTconInfo *tcon, const char *dirName,
	     const struct nls_table *nls_codepage, int remap)
{
	DELETE_DIRECTORY_REQ *pSMB = NULL;
	DELETE_DIRECTORY_RSP *pSMBr = NULL;
	int rc = 0;
	int bytes_returned;
	int name_len;

	cFYI(1, "In CIFSSMBRmDir");
RmDirRetry:
	rc = smb_init(SMB_COM_DELETE_DIRECTORY, 0, tcon, (void **) &pSMB,
		      (void **) &pSMBr);
	if (rc)
		return rc;

	if (pSMB->hdr.Flags2 & SMBFLG2_UNICODE) {
		name_len = cifsConvertToUCS((__le16 *) pSMB->DirName, dirName,
					 PATH_MAX, nls_codepage, remap);
		name_len++;	/* trailing null */
		name_len *= 2;
	} else {		/* BB improve check for buffer overruns BB */
		name_len = strnlen(dirName, PATH_MAX);
		name_len++;	/* trailing null */
		strncpy(pSMB->DirName, dirName, name_len);
	}

	pSMB->BufferFormat = 0x04;
	pSMB->hdr.smb_buf_length += name_len + 1;
	pSMB->ByteCount = cpu_to_le16(name_len + 1);
	rc = SendReceive(xid, tcon->ses, (struct smb_hdr *) pSMB,
			 (struct smb_hdr *) pSMBr, &bytes_returned, 0);
	cifs_stats_inc(&tcon->num_rmdirs);
	if (rc)
		cFYI(1, "Error in RMDir = %d", rc);

	cifs_buf_release(pSMB);
	if (rc == -EAGAIN)
		goto RmDirRetry;
	return rc;
}

int
CIFSSMBMkDir(const int xid, struct cifsTconInfo *tcon,
	     const char *name, const struct nls_table *nls_codepage, int remap)
{
	int rc = 0;
	CREATE_DIRECTORY_REQ *pSMB = NULL;
	CREATE_DIRECTORY_RSP *pSMBr = NULL;
	int bytes_returned;
	int name_len;

	cFYI(1, "In CIFSSMBMkDir");
MkDirRetry:
	rc = smb_init(SMB_COM_CREATE_DIRECTORY, 0, tcon, (void **) &pSMB,
		      (void **) &pSMBr);
	if (rc)
		return rc;

	if (pSMB->hdr.Flags2 & SMBFLG2_UNICODE) {
		name_len = cifsConvertToUCS((__le16 *) pSMB->DirName, name,
					    PATH_MAX, nls_codepage, remap);
		name_len++;	/* trailing null */
		name_len *= 2;
	} else {		/* BB improve check for buffer overruns BB */
		name_len = strnlen(name, PATH_MAX);
		name_len++;	/* trailing null */
		strncpy(pSMB->DirName, name, name_len);
	}

	pSMB->BufferFormat = 0x04;
	pSMB->hdr.smb_buf_length += name_len + 1;
	pSMB->ByteCount = cpu_to_le16(name_len + 1);
	rc = SendReceive(xid, tcon->ses, (struct smb_hdr *) pSMB,
			 (struct smb_hdr *) pSMBr, &bytes_returned, 0);
	cifs_stats_inc(&tcon->num_mkdirs);
	if (rc)
		cFYI(1, "Error in Mkdir = %d", rc);

	cifs_buf_release(pSMB);
	if (rc == -EAGAIN)
		goto MkDirRetry;
	return rc;
}

int
CIFSPOSIXCreate(const int xid, struct cifsTconInfo *tcon, __u32 posix_flags,
		__u64 mode, __u16 *netfid, FILE_UNIX_BASIC_INFO *pRetData,
		__u32 *pOplock, const char *name,
		const struct nls_table *nls_codepage, int remap)
{
	TRANSACTION2_SPI_REQ *pSMB = NULL;
	TRANSACTION2_SPI_RSP *pSMBr = NULL;
	int name_len;
	int rc = 0;
	int bytes_returned = 0;
	__u16 params, param_offset, offset, byte_count, count;
	OPEN_PSX_REQ *pdata;
	OPEN_PSX_RSP *psx_rsp;

	cFYI(1, "In POSIX Create");
PsxCreat:
	rc = smb_init(SMB_COM_TRANSACTION2, 15, tcon, (void **) &pSMB,
		      (void **) &pSMBr);
	if (rc)
		return rc;

	if (pSMB->hdr.Flags2 & SMBFLG2_UNICODE) {
		name_len =
		    cifsConvertToUCS((__le16 *) pSMB->FileName, name,
				     PATH_MAX, nls_codepage, remap);
		name_len++;	/* trailing null */
		name_len *= 2;
	} else {	/* BB improve the check for buffer overruns BB */
		name_len = strnlen(name, PATH_MAX);
		name_len++;	/* trailing null */
		strncpy(pSMB->FileName, name, name_len);
	}

	params = 6 + name_len;
	count = sizeof(OPEN_PSX_REQ);
	pSMB->MaxParameterCount = cpu_to_le16(2);
	pSMB->MaxDataCount = cpu_to_le16(1000);	/* large enough */
	pSMB->MaxSetupCount = 0;
	pSMB->Reserved = 0;
	pSMB->Flags = 0;
	pSMB->Timeout = 0;
	pSMB->Reserved2 = 0;
	param_offset = offsetof(struct smb_com_transaction2_spi_req,
				InformationLevel) - 4;
	offset = param_offset + params;
	pdata = (OPEN_PSX_REQ *)(((char *)&pSMB->hdr.Protocol) + offset);
	pdata->Level = cpu_to_le16(SMB_QUERY_FILE_UNIX_BASIC);
	pdata->Permissions = cpu_to_le64(mode);
	pdata->PosixOpenFlags = cpu_to_le32(posix_flags);
	pdata->OpenFlags =  cpu_to_le32(*pOplock);
	pSMB->ParameterOffset = cpu_to_le16(param_offset);
	pSMB->DataOffset = cpu_to_le16(offset);
	pSMB->SetupCount = 1;
	pSMB->Reserved3 = 0;
	pSMB->SubCommand = cpu_to_le16(TRANS2_SET_PATH_INFORMATION);
	byte_count = 3 /* pad */  + params + count;

	pSMB->DataCount = cpu_to_le16(count);
	pSMB->ParameterCount = cpu_to_le16(params);
	pSMB->TotalDataCount = pSMB->DataCount;
	pSMB->TotalParameterCount = pSMB->ParameterCount;
	pSMB->InformationLevel = cpu_to_le16(SMB_POSIX_OPEN);
	pSMB->Reserved4 = 0;
	pSMB->hdr.smb_buf_length += byte_count;
	pSMB->ByteCount = cpu_to_le16(byte_count);
	rc = SendReceive(xid, tcon->ses, (struct smb_hdr *) pSMB,
			 (struct smb_hdr *) pSMBr, &bytes_returned, 0);
	if (rc) {
		cFYI(1, "Posix create returned %d", rc);
		goto psx_create_err;
	}

	cFYI(1, "copying inode info");
	rc = validate_t2((struct smb_t2_rsp *)pSMBr);

	if (rc || (pSMBr->ByteCount < sizeof(OPEN_PSX_RSP))) {
		rc = -EIO;	/* bad smb */
		goto psx_create_err;
	}

	/* copy return information to pRetData */
	psx_rsp = (OPEN_PSX_RSP *)((char *) &pSMBr->hdr.Protocol
			+ le16_to_cpu(pSMBr->t2.DataOffset));

	*pOplock = le16_to_cpu(psx_rsp->OplockFlags);
	if (netfid)
		*netfid = psx_rsp->Fid;   /* cifs fid stays in le */
	/* Let caller know file was created so we can set the mode. */
	/* Do we care about the CreateAction in any other cases? */
	if (cpu_to_le32(FILE_CREATE) == psx_rsp->CreateAction)
		*pOplock |= CIFS_CREATE_ACTION;
	/* check to make sure response data is there */
	if (psx_rsp->ReturnedLevel != cpu_to_le16(SMB_QUERY_FILE_UNIX_BASIC)) {
		pRetData->Type = cpu_to_le32(-1); /* unknown */
		cFYI(DBG2, "unknown type");
	} else {
		if (pSMBr->ByteCount < sizeof(OPEN_PSX_RSP)
					+ sizeof(FILE_UNIX_BASIC_INFO)) {
			cERROR(1, "Open response data too small");
			pRetData->Type = cpu_to_le32(-1);
			goto psx_create_err;
		}
		memcpy((char *) pRetData,
			(char *)psx_rsp + sizeof(OPEN_PSX_RSP),
			sizeof(FILE_UNIX_BASIC_INFO));
	}

psx_create_err:
	cifs_buf_release(pSMB);

	if (posix_flags & SMB_O_DIRECTORY)
		cifs_stats_inc(&tcon->num_posixmkdirs);
	else
		cifs_stats_inc(&tcon->num_posixopens);

	if (rc == -EAGAIN)
		goto PsxCreat;

	return rc;
}

static __u16 convert_disposition(int disposition)
{
	__u16 ofun = 0;

	switch (disposition) {
		case FILE_SUPERSEDE:
			ofun = SMBOPEN_OCREATE | SMBOPEN_OTRUNC;
			break;
		case FILE_OPEN:
			ofun = SMBOPEN_OAPPEND;
			break;
		case FILE_CREATE:
			ofun = SMBOPEN_OCREATE;
			break;
		case FILE_OPEN_IF:
			ofun = SMBOPEN_OCREATE | SMBOPEN_OAPPEND;
			break;
		case FILE_OVERWRITE:
			ofun = SMBOPEN_OTRUNC;
			break;
		case FILE_OVERWRITE_IF:
			ofun = SMBOPEN_OCREATE | SMBOPEN_OTRUNC;
			break;
		default:
			cFYI(1, "unknown disposition %d", disposition);
			ofun =  SMBOPEN_OAPPEND; /* regular open */
	}
	return ofun;
}

static int
access_flags_to_smbopen_mode(const int access_flags)
{
	int masked_flags = access_flags & (GENERIC_READ | GENERIC_WRITE);

	if (masked_flags == GENERIC_READ)
		return SMBOPEN_READ;
	else if (masked_flags == GENERIC_WRITE)
		return SMBOPEN_WRITE;

	/* just go for read/write */
	return SMBOPEN_READWRITE;
}

int
SMBLegacyOpen(const int xid, struct cifsTconInfo *tcon,
	    const char *fileName, const int openDisposition,
	    const int access_flags, const int create_options, __u16 *netfid,
	    int *pOplock, FILE_ALL_INFO *pfile_info,
	    const struct nls_table *nls_codepage, int remap)
{
	int rc = -EACCES;
	OPENX_REQ *pSMB = NULL;
	OPENX_RSP *pSMBr = NULL;
	int bytes_returned;
	int name_len;
	__u16 count;

OldOpenRetry:
	rc = smb_init(SMB_COM_OPEN_ANDX, 15, tcon, (void **) &pSMB,
		      (void **) &pSMBr);
	if (rc)
		return rc;

	pSMB->AndXCommand = 0xFF;       /* none */

	if (pSMB->hdr.Flags2 & SMBFLG2_UNICODE) {
		count = 1;      /* account for one byte pad to word boundary */
		name_len =
		   cifsConvertToUCS((__le16 *) (pSMB->fileName + 1),
				    fileName, PATH_MAX, nls_codepage, remap);
		name_len++;     /* trailing null */
		name_len *= 2;
	} else {                /* BB improve check for buffer overruns BB */
		count = 0;      /* no pad */
		name_len = strnlen(fileName, PATH_MAX);
		name_len++;     /* trailing null */
		strncpy(pSMB->fileName, fileName, name_len);
	}
	if (*pOplock & REQ_OPLOCK)
		pSMB->OpenFlags = cpu_to_le16(REQ_OPLOCK);
	else if (*pOplock & REQ_BATCHOPLOCK)
		pSMB->OpenFlags = cpu_to_le16(REQ_BATCHOPLOCK);

	pSMB->OpenFlags |= cpu_to_le16(REQ_MORE_INFO);
	pSMB->Mode = cpu_to_le16(access_flags_to_smbopen_mode(access_flags));
	pSMB->Mode |= cpu_to_le16(0x40); /* deny none */
	/* set file as system file if special file such
	   as fifo and server expecting SFU style and
	   no Unix extensions */

	if (create_options & CREATE_OPTION_SPECIAL)
		pSMB->FileAttributes = cpu_to_le16(ATTR_SYSTEM);
	else /* BB FIXME BB */
		pSMB->FileAttributes = cpu_to_le16(0/*ATTR_NORMAL*/);

	if (create_options & CREATE_OPTION_READONLY)
		pSMB->FileAttributes |= cpu_to_le16(ATTR_READONLY);

	/* BB FIXME BB */
/*	pSMB->CreateOptions = cpu_to_le32(create_options &
						 CREATE_OPTIONS_MASK); */
	/* BB FIXME END BB */

	pSMB->Sattr = cpu_to_le16(ATTR_HIDDEN | ATTR_SYSTEM | ATTR_DIRECTORY);
	pSMB->OpenFunction = cpu_to_le16(convert_disposition(openDisposition));
	count += name_len;
	pSMB->hdr.smb_buf_length += count;

	pSMB->ByteCount = cpu_to_le16(count);
	/* long_op set to 1 to allow for oplock break timeouts */
	rc = SendReceive(xid, tcon->ses, (struct smb_hdr *) pSMB,
			(struct smb_hdr *)pSMBr, &bytes_returned, CIFS_LONG_OP);
	cifs_stats_inc(&tcon->num_opens);
	if (rc) {
		cFYI(1, "Error in Open = %d", rc);
	} else {
	/* BB verify if wct == 15 */

/*		*pOplock = pSMBr->OplockLevel; */ /* BB take from action field*/

		*netfid = pSMBr->Fid;   /* cifs fid stays in le */
		/* Let caller know file was created so we can set the mode. */
		/* Do we care about the CreateAction in any other cases? */
	/* BB FIXME BB */
/*		if (cpu_to_le32(FILE_CREATE) == pSMBr->CreateAction)
			*pOplock |= CIFS_CREATE_ACTION; */
	/* BB FIXME END */

		if (pfile_info) {
			pfile_info->CreationTime = 0; /* BB convert CreateTime*/
			pfile_info->LastAccessTime = 0; /* BB fixme */
			pfile_info->LastWriteTime = 0; /* BB fixme */
			pfile_info->ChangeTime = 0;  /* BB fixme */
			pfile_info->Attributes =
				cpu_to_le32(le16_to_cpu(pSMBr->FileAttributes));
			/* the file_info buf is endian converted by caller */
			pfile_info->AllocationSize =
				cpu_to_le64(le32_to_cpu(pSMBr->EndOfFile));
			pfile_info->EndOfFile = pfile_info->AllocationSize;
			pfile_info->NumberOfLinks = cpu_to_le32(1);
			pfile_info->DeletePending = 0;
		}
	}

	cifs_buf_release(pSMB);
	if (rc == -EAGAIN)
		goto OldOpenRetry;
	return rc;
}

int
CIFSSMBOpen(const int xid, struct cifsTconInfo *tcon,
	    const char *fileName, const int openDisposition,
	    const int access_flags, const int create_options, __u16 *netfid,
	    int *pOplock, FILE_ALL_INFO *pfile_info,
	    const struct nls_table *nls_codepage, int remap)
{
	int rc = -EACCES;
	OPEN_REQ *pSMB = NULL;
	OPEN_RSP *pSMBr = NULL;
	int bytes_returned;
	int name_len;
	__u16 count;

openRetry:
	rc = smb_init(SMB_COM_NT_CREATE_ANDX, 24, tcon, (void **) &pSMB,
		      (void **) &pSMBr);
	if (rc)
		return rc;

	pSMB->AndXCommand = 0xFF;	/* none */

	if (pSMB->hdr.Flags2 & SMBFLG2_UNICODE) {
		count = 1;	/* account for one byte pad to word boundary */
		name_len =
		    cifsConvertToUCS((__le16 *) (pSMB->fileName + 1),
				     fileName, PATH_MAX, nls_codepage, remap);
		name_len++;	/* trailing null */
		name_len *= 2;
		pSMB->NameLength = cpu_to_le16(name_len);
	} else {		/* BB improve check for buffer overruns BB */
		count = 0;	/* no pad */
		name_len = strnlen(fileName, PATH_MAX);
		name_len++;	/* trailing null */
		pSMB->NameLength = cpu_to_le16(name_len);
		strncpy(pSMB->fileName, fileName, name_len);
	}
	if (*pOplock & REQ_OPLOCK)
		pSMB->OpenFlags = cpu_to_le32(REQ_OPLOCK);
	else if (*pOplock & REQ_BATCHOPLOCK)
		pSMB->OpenFlags = cpu_to_le32(REQ_BATCHOPLOCK);
	pSMB->DesiredAccess = cpu_to_le32(access_flags);
	pSMB->AllocationSize = 0;
	/* set file as system file if special file such
	   as fifo and server expecting SFU style and
	   no Unix extensions */
	if (create_options & CREATE_OPTION_SPECIAL)
		pSMB->FileAttributes = cpu_to_le32(ATTR_SYSTEM);
	else
		pSMB->FileAttributes = cpu_to_le32(ATTR_NORMAL);

	/* XP does not handle ATTR_POSIX_SEMANTICS */
	/* but it helps speed up case sensitive checks for other
	servers such as Samba */
	if (tcon->ses->capabilities & CAP_UNIX)
		pSMB->FileAttributes |= cpu_to_le32(ATTR_POSIX_SEMANTICS);

	if (create_options & CREATE_OPTION_READONLY)
		pSMB->FileAttributes |= cpu_to_le32(ATTR_READONLY);

	pSMB->ShareAccess = cpu_to_le32(FILE_SHARE_ALL);
	pSMB->CreateDisposition = cpu_to_le32(openDisposition);
	pSMB->CreateOptions = cpu_to_le32(create_options & CREATE_OPTIONS_MASK);
	/* BB Expirement with various impersonation levels and verify */
	pSMB->ImpersonationLevel = cpu_to_le32(SECURITY_IMPERSONATION);
	pSMB->SecurityFlags =
	    SECURITY_CONTEXT_TRACKING | SECURITY_EFFECTIVE_ONLY;

	count += name_len;
	pSMB->hdr.smb_buf_length += count;

	pSMB->ByteCount = cpu_to_le16(count);
	/* long_op set to 1 to allow for oplock break timeouts */
	rc = SendReceive(xid, tcon->ses, (struct smb_hdr *) pSMB,
			(struct smb_hdr *)pSMBr, &bytes_returned, CIFS_LONG_OP);
	cifs_stats_inc(&tcon->num_opens);
	if (rc) {
		cFYI(1, "Error in Open = %d", rc);
	} else {
		*pOplock = pSMBr->OplockLevel; /* 1 byte no need to le_to_cpu */
		*netfid = pSMBr->Fid;	/* cifs fid stays in le */
		/* Let caller know file was created so we can set the mode. */
		/* Do we care about the CreateAction in any other cases? */
		if (cpu_to_le32(FILE_CREATE) == pSMBr->CreateAction)
			*pOplock |= CIFS_CREATE_ACTION;
		if (pfile_info) {
			memcpy((char *)pfile_info, (char *)&pSMBr->CreationTime,
				36 /* CreationTime to Attributes */);
			/* the file_info buf is endian converted by caller */
			pfile_info->AllocationSize = pSMBr->AllocationSize;
			pfile_info->EndOfFile = pSMBr->EndOfFile;
			pfile_info->NumberOfLinks = cpu_to_le32(1);
			pfile_info->DeletePending = 0;
		}
	}

	cifs_buf_release(pSMB);
	if (rc == -EAGAIN)
		goto openRetry;
	return rc;
}

int
CIFSSMBRead(const int xid, struct cifsTconInfo *tcon, const int netfid,
	    const unsigned int count, const __u64 lseek, unsigned int *nbytes,
	    char **buf, int *pbuf_type)
{
	int rc = -EACCES;
	READ_REQ *pSMB = NULL;
	READ_RSP *pSMBr = NULL;
	char *pReadData = NULL;
	int wct;
	int resp_buf_type = 0;
	struct kvec iov[1];

	cFYI(1, "Reading %d bytes on fid %d", count, netfid);
	if (tcon->ses->capabilities & CAP_LARGE_FILES)
		wct = 12;
	else {
		wct = 10; /* old style read */
		if ((lseek >> 32) > 0)  {
			/* can not handle this big offset for old */
			return -EIO;
		}
	}

	*nbytes = 0;
	rc = small_smb_init(SMB_COM_READ_ANDX, wct, tcon, (void **) &pSMB);
	if (rc)
		return rc;

	/* tcon and ses pointer are checked in smb_init */
	if (tcon->ses->server == NULL)
		return -ECONNABORTED;

	pSMB->AndXCommand = 0xFF;       /* none */
	pSMB->Fid = netfid;
	pSMB->OffsetLow = cpu_to_le32(lseek & 0xFFFFFFFF);
	if (wct == 12)
		pSMB->OffsetHigh = cpu_to_le32(lseek >> 32);

	pSMB->Remaining = 0;
	pSMB->MaxCount = cpu_to_le16(count & 0xFFFF);
	pSMB->MaxCountHigh = cpu_to_le32(count >> 16);
	if (wct == 12)
		pSMB->ByteCount = 0;  /* no need to do le conversion since 0 */
	else {
		/* old style read */
		struct smb_com_readx_req *pSMBW =
			(struct smb_com_readx_req *)pSMB;
		pSMBW->ByteCount = 0;
	}

	iov[0].iov_base = (char *)pSMB;
	iov[0].iov_len = pSMB->hdr.smb_buf_length + 4;
	rc = SendReceive2(xid, tcon->ses, iov, 1 /* num iovecs */,
			 &resp_buf_type, CIFS_STD_OP | CIFS_LOG_ERROR);
	cifs_stats_inc(&tcon->num_reads);
	pSMBr = (READ_RSP *)iov[0].iov_base;
	if (rc) {
		cERROR(1, "Send error in read = %d", rc);
	} else {
		int data_length = le16_to_cpu(pSMBr->DataLengthHigh);
		data_length = data_length << 16;
		data_length += le16_to_cpu(pSMBr->DataLength);
		*nbytes = data_length;

		/*check that DataLength would not go beyond end of SMB */
		if ((data_length > CIFSMaxBufSize)
				|| (data_length > count)) {
			cFYI(1, "bad length %d for count %d",
				 data_length, count);
			rc = -EIO;
			*nbytes = 0;
		} else {
			pReadData = (char *) (&pSMBr->hdr.Protocol) +
					le16_to_cpu(pSMBr->DataOffset);
/*			if (rc = copy_to_user(buf, pReadData, data_length)) {
				cERROR(1, "Faulting on read rc = %d",rc);
				rc = -EFAULT;
			}*/ /* can not use copy_to_user when using page cache*/
			if (*buf)
				memcpy(*buf, pReadData, data_length);
		}
	}

/*	cifs_small_buf_release(pSMB); */ /* Freed earlier now in SendReceive2 */
	if (*buf) {
		if (resp_buf_type == CIFS_SMALL_BUFFER)
			cifs_small_buf_release(iov[0].iov_base);
		else if (resp_buf_type == CIFS_LARGE_BUFFER)
			cifs_buf_release(iov[0].iov_base);
	} else if (resp_buf_type != CIFS_NO_BUFFER) {
		/* return buffer to caller to free */
		*buf = iov[0].iov_base;
		if (resp_buf_type == CIFS_SMALL_BUFFER)
			*pbuf_type = CIFS_SMALL_BUFFER;
		else if (resp_buf_type == CIFS_LARGE_BUFFER)
			*pbuf_type = CIFS_LARGE_BUFFER;
	} /* else no valid buffer on return - leave as null */

	/* Note: On -EAGAIN error only caller can retry on handle based calls
		since file handle passed in no longer valid */
	return rc;
}


int
CIFSSMBWrite(const int xid, struct cifsTconInfo *tcon,
	     const int netfid, const unsigned int count,
	     const __u64 offset, unsigned int *nbytes, const char *buf,
	     const char __user *ubuf, const int long_op)
{
	int rc = -EACCES;
	WRITE_REQ *pSMB = NULL;
	WRITE_RSP *pSMBr = NULL;
	int bytes_returned, wct;
	__u32 bytes_sent;
	__u16 byte_count;

	*nbytes = 0;

	/* cFYI(1, "write at %lld %d bytes", offset, count);*/
	if (tcon->ses == NULL)
		return -ECONNABORTED;

	if (tcon->ses->capabilities & CAP_LARGE_FILES)
		wct = 14;
	else {
		wct = 12;
		if ((offset >> 32) > 0) {
			/* can not handle big offset for old srv */
			return -EIO;
		}
	}

	rc = smb_init(SMB_COM_WRITE_ANDX, wct, tcon, (void **) &pSMB,
		      (void **) &pSMBr);
	if (rc)
		return rc;
	/* tcon and ses pointer are checked in smb_init */
	if (tcon->ses->server == NULL)
		return -ECONNABORTED;

	pSMB->AndXCommand = 0xFF;	/* none */
	pSMB->Fid = netfid;
	pSMB->OffsetLow = cpu_to_le32(offset & 0xFFFFFFFF);
	if (wct == 14)
		pSMB->OffsetHigh = cpu_to_le32(offset >> 32);

	pSMB->Reserved = 0xFFFFFFFF;
	pSMB->WriteMode = 0;
	pSMB->Remaining = 0;

	/* Can increase buffer size if buffer is big enough in some cases ie we
	can send more if LARGE_WRITE_X capability returned by the server and if
	our buffer is big enough or if we convert to iovecs on socket writes
	and eliminate the copy to the CIFS buffer */
	if (tcon->ses->capabilities & CAP_LARGE_WRITE_X) {
		bytes_sent = min_t(const unsigned int, CIFSMaxBufSize, count);
	} else {
		bytes_sent = (tcon->ses->server->maxBuf - MAX_CIFS_HDR_SIZE)
			 & ~0xFF;
	}

	if (bytes_sent > count)
		bytes_sent = count;
	pSMB->DataOffset =
		cpu_to_le16(offsetof(struct smb_com_write_req, Data) - 4);
	if (buf)
		memcpy(pSMB->Data, buf, bytes_sent);
	else if (ubuf) {
		if (copy_from_user(pSMB->Data, ubuf, bytes_sent)) {
			cifs_buf_release(pSMB);
			return -EFAULT;
		}
	} else if (count != 0) {
		/* No buffer */
		cifs_buf_release(pSMB);
		return -EINVAL;
	} /* else setting file size with write of zero bytes */
	if (wct == 14)
		byte_count = bytes_sent + 1; /* pad */
	else /* wct == 12 */
		byte_count = bytes_sent + 5; /* bigger pad, smaller smb hdr */

	pSMB->DataLengthLow = cpu_to_le16(bytes_sent & 0xFFFF);
	pSMB->DataLengthHigh = cpu_to_le16(bytes_sent >> 16);
	pSMB->hdr.smb_buf_length += byte_count;

	if (wct == 14)
		pSMB->ByteCount = cpu_to_le16(byte_count);
	else { /* old style write has byte count 4 bytes earlier
		  so 4 bytes pad  */
		struct smb_com_writex_req *pSMBW =
			(struct smb_com_writex_req *)pSMB;
		pSMBW->ByteCount = cpu_to_le16(byte_count);
	}

	rc = SendReceive(xid, tcon->ses, (struct smb_hdr *) pSMB,
			 (struct smb_hdr *) pSMBr, &bytes_returned, long_op);
	cifs_stats_inc(&tcon->num_writes);
	if (rc) {
		cFYI(1, "Send error in write = %d", rc);
	} else {
		*nbytes = le16_to_cpu(pSMBr->CountHigh);
		*nbytes = (*nbytes) << 16;
		*nbytes += le16_to_cpu(pSMBr->Count);

		/*
		 * Mask off high 16 bits when bytes written as returned by the
		 * server is greater than bytes requested by the client. Some
		 * OS/2 servers are known to set incorrect CountHigh values.
		 */
		if (*nbytes > count)
			*nbytes &= 0xFFFF;
	}

	cifs_buf_release(pSMB);

	/* Note: On -EAGAIN error only caller can retry on handle based calls
		since file handle passed in no longer valid */

	return rc;
}

int
CIFSSMBWrite2(const int xid, struct cifsTconInfo *tcon,
	     const int netfid, const unsigned int count,
	     const __u64 offset, unsigned int *nbytes, struct kvec *iov,
	     int n_vec, const int long_op)
{
	int rc = -EACCES;
	WRITE_REQ *pSMB = NULL;
	int wct;
	int smb_hdr_len;
	int resp_buf_type = 0;

	*nbytes = 0;

	cFYI(1, "write2 at %lld %d bytes", (long long)offset, count);

	if (tcon->ses->capabilities & CAP_LARGE_FILES) {
		wct = 14;
	} else {
		wct = 12;
		if ((offset >> 32) > 0) {
			/* can not handle big offset for old srv */
			return -EIO;
		}
	}
	rc = small_smb_init(SMB_COM_WRITE_ANDX, wct, tcon, (void **) &pSMB);
	if (rc)
		return rc;
	/* tcon and ses pointer are checked in smb_init */
	if (tcon->ses->server == NULL)
		return -ECONNABORTED;

	pSMB->AndXCommand = 0xFF;	/* none */
	pSMB->Fid = netfid;
	pSMB->OffsetLow = cpu_to_le32(offset & 0xFFFFFFFF);
	if (wct == 14)
		pSMB->OffsetHigh = cpu_to_le32(offset >> 32);
	pSMB->Reserved = 0xFFFFFFFF;
	pSMB->WriteMode = 0;
	pSMB->Remaining = 0;

	pSMB->DataOffset =
	    cpu_to_le16(offsetof(struct smb_com_write_req, Data) - 4);

	pSMB->DataLengthLow = cpu_to_le16(count & 0xFFFF);
	pSMB->DataLengthHigh = cpu_to_le16(count >> 16);
	smb_hdr_len = pSMB->hdr.smb_buf_length + 1; /* hdr + 1 byte pad */
	if (wct == 14)
		pSMB->hdr.smb_buf_length += count+1;
	else /* wct == 12 */
		pSMB->hdr.smb_buf_length += count+5; /* smb data starts later */
	if (wct == 14)
		pSMB->ByteCount = cpu_to_le16(count + 1);
	else /* wct == 12 */ /* bigger pad, smaller smb hdr, keep offset ok */ {
		struct smb_com_writex_req *pSMBW =
				(struct smb_com_writex_req *)pSMB;
		pSMBW->ByteCount = cpu_to_le16(count + 5);
	}
	iov[0].iov_base = pSMB;
	if (wct == 14)
		iov[0].iov_len = smb_hdr_len + 4;
	else /* wct == 12 pad bigger by four bytes */
		iov[0].iov_len = smb_hdr_len + 8;


	rc = SendReceive2(xid, tcon->ses, iov, n_vec + 1, &resp_buf_type,
			  long_op);
	cifs_stats_inc(&tcon->num_writes);
	if (rc) {
		cFYI(1, "Send error Write2 = %d", rc);
	} else if (resp_buf_type == 0) {
		/* presumably this can not happen, but best to be safe */
		rc = -EIO;
	} else {
		WRITE_RSP *pSMBr = (WRITE_RSP *)iov[0].iov_base;
		*nbytes = le16_to_cpu(pSMBr->CountHigh);
		*nbytes = (*nbytes) << 16;
		*nbytes += le16_to_cpu(pSMBr->Count);

		/*
		 * Mask off high 16 bits when bytes written as returned by the
		 * server is greater than bytes requested by the client. OS/2
		 * servers are known to set incorrect CountHigh values.
		 */
		if (*nbytes > count)
			*nbytes &= 0xFFFF;
	}

/*	cifs_small_buf_release(pSMB); */ /* Freed earlier now in SendReceive2 */
	if (resp_buf_type == CIFS_SMALL_BUFFER)
		cifs_small_buf_release(iov[0].iov_base);
	else if (resp_buf_type == CIFS_LARGE_BUFFER)
		cifs_buf_release(iov[0].iov_base);

	/* Note: On -EAGAIN error only caller can retry on handle based calls
		since file handle passed in no longer valid */

	return rc;
}


int
CIFSSMBLock(const int xid, struct cifsTconInfo *tcon,
	    const __u16 smb_file_id, const __u64 len,
	    const __u64 offset, const __u32 numUnlock,
	    const __u32 numLock, const __u8 lockType, const bool waitFlag)
{
	int rc = 0;
	LOCK_REQ *pSMB = NULL;
/*	LOCK_RSP *pSMBr = NULL; */ /* No response data other than rc to parse */
	int bytes_returned;
	int timeout = 0;
	__u16 count;

	cFYI(1, "CIFSSMBLock timeout %d numLock %d", (int)waitFlag, numLock);
	rc = small_smb_init(SMB_COM_LOCKING_ANDX, 8, tcon, (void **) &pSMB);

	if (rc)
		return rc;

	if (lockType == LOCKING_ANDX_OPLOCK_RELEASE) {
		timeout = CIFS_ASYNC_OP; /* no response expected */
		pSMB->Timeout = 0;
	} else if (waitFlag) {
		timeout = CIFS_BLOCKING_OP; /* blocking operation, no timeout */
		pSMB->Timeout = cpu_to_le32(-1);/* blocking - do not time out */
	} else {
		pSMB->Timeout = 0;
	}

	pSMB->NumberOfLocks = cpu_to_le16(numLock);
	pSMB->NumberOfUnlocks = cpu_to_le16(numUnlock);
	pSMB->LockType = lockType;
	pSMB->AndXCommand = 0xFF;	/* none */
	pSMB->Fid = smb_file_id; /* netfid stays le */

	if ((numLock != 0) || (numUnlock != 0)) {
		pSMB->Locks[0].Pid = cpu_to_le16(current->tgid);
		/* BB where to store pid high? */
		pSMB->Locks[0].LengthLow = cpu_to_le32((u32)len);
		pSMB->Locks[0].LengthHigh = cpu_to_le32((u32)(len>>32));
		pSMB->Locks[0].OffsetLow = cpu_to_le32((u32)offset);
		pSMB->Locks[0].OffsetHigh = cpu_to_le32((u32)(offset>>32));
		count = sizeof(LOCKING_ANDX_RANGE);
	} else {
		/* oplock break */
		count = 0;
	}
	pSMB->hdr.smb_buf_length += count;
	pSMB->ByteCount = cpu_to_le16(count);

	if (waitFlag) {
		rc = SendReceiveBlockingLock(xid, tcon, (struct smb_hdr *) pSMB,
			(struct smb_hdr *) pSMB, &bytes_returned);
		cifs_small_buf_release(pSMB);
	} else {
		rc = SendReceiveNoRsp(xid, tcon->ses, (struct smb_hdr *)pSMB,
				      timeout);
		/* SMB buffer freed by function above */
	}
	cifs_stats_inc(&tcon->num_locks);
	if (rc)
		cFYI(1, "Send error in Lock = %d", rc);

	/* Note: On -EAGAIN error only caller can retry on handle based calls
	since file handle passed in no longer valid */
	return rc;
}

int
CIFSSMBPosixLock(const int xid, struct cifsTconInfo *tcon,
		const __u16 smb_file_id, const int get_flag, const __u64 len,
		struct file_lock *pLockData, const __u16 lock_type,
		const bool waitFlag)
{
	struct smb_com_transaction2_sfi_req *pSMB  = NULL;
	struct smb_com_transaction2_sfi_rsp *pSMBr = NULL;
	struct cifs_posix_lock *parm_data;
	int rc = 0;
	int timeout = 0;
	int bytes_returned = 0;
	int resp_buf_type = 0;
	__u16 params, param_offset, offset, byte_count, count;
	struct kvec iov[1];

	cFYI(1, "Posix Lock");

	if (pLockData == NULL)
		return -EINVAL;

	rc = small_smb_init(SMB_COM_TRANSACTION2, 15, tcon, (void **) &pSMB);

	if (rc)
		return rc;

	pSMBr = (struct smb_com_transaction2_sfi_rsp *)pSMB;

	params = 6;
	pSMB->MaxSetupCount = 0;
	pSMB->Reserved = 0;
	pSMB->Flags = 0;
	pSMB->Reserved2 = 0;
	param_offset = offsetof(struct smb_com_transaction2_sfi_req, Fid) - 4;
	offset = param_offset + params;

	count = sizeof(struct cifs_posix_lock);
	pSMB->MaxParameterCount = cpu_to_le16(2);
	pSMB->MaxDataCount = cpu_to_le16(1000); /* BB find max SMB from sess */
	pSMB->SetupCount = 1;
	pSMB->Reserved3 = 0;
	if (get_flag)
		pSMB->SubCommand = cpu_to_le16(TRANS2_QUERY_FILE_INFORMATION);
	else
		pSMB->SubCommand = cpu_to_le16(TRANS2_SET_FILE_INFORMATION);
	byte_count = 3 /* pad */  + params + count;
	pSMB->DataCount = cpu_to_le16(count);
	pSMB->ParameterCount = cpu_to_le16(params);
	pSMB->TotalDataCount = pSMB->DataCount;
	pSMB->TotalParameterCount = pSMB->ParameterCount;
	pSMB->ParameterOffset = cpu_to_le16(param_offset);
	parm_data = (struct cifs_posix_lock *)
			(((char *) &pSMB->hdr.Protocol) + offset);

	parm_data->lock_type = cpu_to_le16(lock_type);
	if (waitFlag) {
		timeout = CIFS_BLOCKING_OP; /* blocking operation, no timeout */
		parm_data->lock_flags = cpu_to_le16(1);
		pSMB->Timeout = cpu_to_le32(-1);
	} else
		pSMB->Timeout = 0;

	parm_data->pid = cpu_to_le32(current->tgid);
	parm_data->start = cpu_to_le64(pLockData->fl_start);
	parm_data->length = cpu_to_le64(len);  /* normalize negative numbers */

	pSMB->DataOffset = cpu_to_le16(offset);
	pSMB->Fid = smb_file_id;
	pSMB->InformationLevel = cpu_to_le16(SMB_SET_POSIX_LOCK);
	pSMB->Reserved4 = 0;
	pSMB->hdr.smb_buf_length += byte_count;
	pSMB->ByteCount = cpu_to_le16(byte_count);
	if (waitFlag) {
		rc = SendReceiveBlockingLock(xid, tcon, (struct smb_hdr *) pSMB,
			(struct smb_hdr *) pSMBr, &bytes_returned);
	} else {
		iov[0].iov_base = (char *)pSMB;
		iov[0].iov_len = pSMB->hdr.smb_buf_length + 4;
		rc = SendReceive2(xid, tcon->ses, iov, 1 /* num iovecs */,
				&resp_buf_type, timeout);
		pSMB = NULL; /* request buf already freed by SendReceive2. Do
				not try to free it twice below on exit */
		pSMBr = (struct smb_com_transaction2_sfi_rsp *)iov[0].iov_base;
	}

	if (rc) {
		cFYI(1, "Send error in Posix Lock = %d", rc);
	} else if (get_flag) {
		/* lock structure can be returned on get */
		__u16 data_offset;
		__u16 data_count;
		rc = validate_t2((struct smb_t2_rsp *)pSMBr);

		if (rc || (pSMBr->ByteCount < sizeof(struct cifs_posix_lock))) {
			rc = -EIO;      /* bad smb */
			goto plk_err_exit;
		}
		data_offset = le16_to_cpu(pSMBr->t2.DataOffset);
		data_count  = le16_to_cpu(pSMBr->t2.DataCount);
		if (data_count < sizeof(struct cifs_posix_lock)) {
			rc = -EIO;
			goto plk_err_exit;
		}
		parm_data = (struct cifs_posix_lock *)
			((char *)&pSMBr->hdr.Protocol + data_offset);
		if (parm_data->lock_type == __constant_cpu_to_le16(CIFS_UNLCK))
			pLockData->fl_type = F_UNLCK;
		else {
			if (parm_data->lock_type ==
					__constant_cpu_to_le16(CIFS_RDLCK))
				pLockData->fl_type = F_RDLCK;
			else if (parm_data->lock_type ==
					__constant_cpu_to_le16(CIFS_WRLCK))
				pLockData->fl_type = F_WRLCK;

			pLockData->fl_start = parm_data->start;
			pLockData->fl_end = parm_data->start +
						parm_data->length - 1;
			pLockData->fl_pid = parm_data->pid;
		}
	}

plk_err_exit:
	if (pSMB)
		cifs_small_buf_release(pSMB);

	if (resp_buf_type == CIFS_SMALL_BUFFER)
		cifs_small_buf_release(iov[0].iov_base);
	else if (resp_buf_type == CIFS_LARGE_BUFFER)
		cifs_buf_release(iov[0].iov_base);

	/* Note: On -EAGAIN error only caller can retry on handle based calls
	   since file handle passed in no longer valid */

	return rc;
}


int
CIFSSMBClose(const int xid, struct cifsTconInfo *tcon, int smb_file_id)
{
	int rc = 0;
	CLOSE_REQ *pSMB = NULL;
	cFYI(1, "In CIFSSMBClose");

/* do not retry on dead session on close */
	rc = small_smb_init(SMB_COM_CLOSE, 3, tcon, (void **) &pSMB);
	if (rc == -EAGAIN)
		return 0;
	if (rc)
		return rc;

	pSMB->FileID = (__u16) smb_file_id;
	pSMB->LastWriteTime = 0xFFFFFFFF;
	pSMB->ByteCount = 0;
	rc = SendReceiveNoRsp(xid, tcon->ses, (struct smb_hdr *) pSMB, 0);
	cifs_stats_inc(&tcon->num_closes);
	if (rc) {
		if (rc != -EINTR) {
			/* EINTR is expected when user ctl-c to kill app */
			cERROR(1, "Send error in Close = %d", rc);
		}
	}

	/* Since session is dead, file will be closed on server already */
	if (rc == -EAGAIN)
		rc = 0;

	return rc;
}

int
CIFSSMBFlush(const int xid, struct cifsTconInfo *tcon, int smb_file_id)
{
	int rc = 0;
	FLUSH_REQ *pSMB = NULL;
	cFYI(1, "In CIFSSMBFlush");

	rc = small_smb_init(SMB_COM_FLUSH, 1, tcon, (void **) &pSMB);
	if (rc)
		return rc;

	pSMB->FileID = (__u16) smb_file_id;
	pSMB->ByteCount = 0;
	rc = SendReceiveNoRsp(xid, tcon->ses, (struct smb_hdr *) pSMB, 0);
	cifs_stats_inc(&tcon->num_flushes);
	if (rc)
		cERROR(1, "Send error in Flush = %d", rc);

	return rc;
}

int
CIFSSMBRename(const int xid, struct cifsTconInfo *tcon,
	      const char *fromName, const char *toName,
	      const struct nls_table *nls_codepage, int remap)
{
	int rc = 0;
	RENAME_REQ *pSMB = NULL;
	RENAME_RSP *pSMBr = NULL;
	int bytes_returned;
	int name_len, name_len2;
	__u16 count;

	cFYI(1, "In CIFSSMBRename");
renameRetry:
	rc = smb_init(SMB_COM_RENAME, 1, tcon, (void **) &pSMB,
		      (void **) &pSMBr);
	if (rc)
		return rc;

	pSMB->BufferFormat = 0x04;
	pSMB->SearchAttributes =
	    cpu_to_le16(ATTR_READONLY | ATTR_HIDDEN | ATTR_SYSTEM |
			ATTR_DIRECTORY);

	if (pSMB->hdr.Flags2 & SMBFLG2_UNICODE) {
		name_len =
		    cifsConvertToUCS((__le16 *) pSMB->OldFileName, fromName,
				     PATH_MAX, nls_codepage, remap);
		name_len++;	/* trailing null */
		name_len *= 2;
		pSMB->OldFileName[name_len] = 0x04;	/* pad */
	/* protocol requires ASCII signature byte on Unicode string */
		pSMB->OldFileName[name_len + 1] = 0x00;
		name_len2 =
		    cifsConvertToUCS((__le16 *)&pSMB->OldFileName[name_len + 2],
				     toName, PATH_MAX, nls_codepage, remap);
		name_len2 += 1 /* trailing null */  + 1 /* Signature word */ ;
		name_len2 *= 2;	/* convert to bytes */
	} else {	/* BB improve the check for buffer overruns BB */
		name_len = strnlen(fromName, PATH_MAX);
		name_len++;	/* trailing null */
		strncpy(pSMB->OldFileName, fromName, name_len);
		name_len2 = strnlen(toName, PATH_MAX);
		name_len2++;	/* trailing null */
		pSMB->OldFileName[name_len] = 0x04;  /* 2nd buffer format */
		strncpy(&pSMB->OldFileName[name_len + 1], toName, name_len2);
		name_len2++;	/* trailing null */
		name_len2++;	/* signature byte */
	}

	count = 1 /* 1st signature byte */  + name_len + name_len2;
	pSMB->hdr.smb_buf_length += count;
	pSMB->ByteCount = cpu_to_le16(count);

	rc = SendReceive(xid, tcon->ses, (struct smb_hdr *) pSMB,
			 (struct smb_hdr *) pSMBr, &bytes_returned, 0);
	cifs_stats_inc(&tcon->num_renames);
	if (rc)
		cFYI(1, "Send error in rename = %d", rc);

	cifs_buf_release(pSMB);

	if (rc == -EAGAIN)
		goto renameRetry;

	return rc;
}

int CIFSSMBRenameOpenFile(const int xid, struct cifsTconInfo *pTcon,
		int netfid, const char *target_name,
		const struct nls_table *nls_codepage, int remap)
{
	struct smb_com_transaction2_sfi_req *pSMB  = NULL;
	struct smb_com_transaction2_sfi_rsp *pSMBr = NULL;
	struct set_file_rename *rename_info;
	char *data_offset;
	char dummy_string[30];
	int rc = 0;
	int bytes_returned = 0;
	int len_of_str;
	__u16 params, param_offset, offset, count, byte_count;

	cFYI(1, "Rename to File by handle");
	rc = smb_init(SMB_COM_TRANSACTION2, 15, pTcon, (void **) &pSMB,
			(void **) &pSMBr);
	if (rc)
		return rc;

	params = 6;
	pSMB->MaxSetupCount = 0;
	pSMB->Reserved = 0;
	pSMB->Flags = 0;
	pSMB->Timeout = 0;
	pSMB->Reserved2 = 0;
	param_offset = offsetof(struct smb_com_transaction2_sfi_req, Fid) - 4;
	offset = param_offset + params;

	data_offset = (char *) (&pSMB->hdr.Protocol) + offset;
	rename_info = (struct set_file_rename *) data_offset;
	pSMB->MaxParameterCount = cpu_to_le16(2);
	pSMB->MaxDataCount = cpu_to_le16(1000); /* BB find max SMB from sess */
	pSMB->SetupCount = 1;
	pSMB->Reserved3 = 0;
	pSMB->SubCommand = cpu_to_le16(TRANS2_SET_FILE_INFORMATION);
	byte_count = 3 /* pad */  + params;
	pSMB->ParameterCount = cpu_to_le16(params);
	pSMB->TotalParameterCount = pSMB->ParameterCount;
	pSMB->ParameterOffset = cpu_to_le16(param_offset);
	pSMB->DataOffset = cpu_to_le16(offset);
	/* construct random name ".cifs_tmp<inodenum><mid>" */
	rename_info->overwrite = cpu_to_le32(1);
	rename_info->root_fid  = 0;
	/* unicode only call */
	if (target_name == NULL) {
		sprintf(dummy_string, "cifs%x", pSMB->hdr.Mid);
		len_of_str = cifsConvertToUCS((__le16 *)rename_info->target_name,
					dummy_string, 24, nls_codepage, remap);
	} else {
		len_of_str = cifsConvertToUCS((__le16 *)rename_info->target_name,
					target_name, PATH_MAX, nls_codepage,
					remap);
	}
	rename_info->target_name_len = cpu_to_le32(2 * len_of_str);
	count = 12 /* sizeof(struct set_file_rename) */ + (2 * len_of_str);
	byte_count += count;
	pSMB->DataCount = cpu_to_le16(count);
	pSMB->TotalDataCount = pSMB->DataCount;
	pSMB->Fid = netfid;
	pSMB->InformationLevel =
		cpu_to_le16(SMB_SET_FILE_RENAME_INFORMATION);
	pSMB->Reserved4 = 0;
	pSMB->hdr.smb_buf_length += byte_count;
	pSMB->ByteCount = cpu_to_le16(byte_count);
	rc = SendReceive(xid, pTcon->ses, (struct smb_hdr *) pSMB,
			 (struct smb_hdr *) pSMBr, &bytes_returned, 0);
	cifs_stats_inc(&pTcon->num_t2renames);
	if (rc)
		cFYI(1, "Send error in Rename (by file handle) = %d", rc);

	cifs_buf_release(pSMB);

	/* Note: On -EAGAIN error only caller can retry on handle based calls
		since file handle passed in no longer valid */

	return rc;
}

int
CIFSSMBCopy(const int xid, struct cifsTconInfo *tcon, const char *fromName,
	    const __u16 target_tid, const char *toName, const int flags,
	    const struct nls_table *nls_codepage, int remap)
{
	int rc = 0;
	COPY_REQ *pSMB = NULL;
	COPY_RSP *pSMBr = NULL;
	int bytes_returned;
	int name_len, name_len2;
	__u16 count;

	cFYI(1, "In CIFSSMBCopy");
copyRetry:
	rc = smb_init(SMB_COM_COPY, 1, tcon, (void **) &pSMB,
			(void **) &pSMBr);
	if (rc)
		return rc;

	pSMB->BufferFormat = 0x04;
	pSMB->Tid2 = target_tid;

	pSMB->Flags = cpu_to_le16(flags & COPY_TREE);

	if (pSMB->hdr.Flags2 & SMBFLG2_UNICODE) {
		name_len = cifsConvertToUCS((__le16 *) pSMB->OldFileName,
					    fromName, PATH_MAX, nls_codepage,
					    remap);
		name_len++;     /* trailing null */
		name_len *= 2;
		pSMB->OldFileName[name_len] = 0x04;     /* pad */
		/* protocol requires ASCII signature byte on Unicode string */
		pSMB->OldFileName[name_len + 1] = 0x00;
		name_len2 =
		    cifsConvertToUCS((__le16 *)&pSMB->OldFileName[name_len + 2],
				toName, PATH_MAX, nls_codepage, remap);
		name_len2 += 1 /* trailing null */  + 1 /* Signature word */ ;
		name_len2 *= 2; /* convert to bytes */
	} else { 	/* BB improve the check for buffer overruns BB */
		name_len = strnlen(fromName, PATH_MAX);
		name_len++;     /* trailing null */
		strncpy(pSMB->OldFileName, fromName, name_len);
		name_len2 = strnlen(toName, PATH_MAX);
		name_len2++;    /* trailing null */
		pSMB->OldFileName[name_len] = 0x04;  /* 2nd buffer format */
		strncpy(&pSMB->OldFileName[name_len + 1], toName, name_len2);
		name_len2++;    /* trailing null */
		name_len2++;    /* signature byte */
	}

	count = 1 /* 1st signature byte */  + name_len + name_len2;
	pSMB->hdr.smb_buf_length += count;
	pSMB->ByteCount = cpu_to_le16(count);

	rc = SendReceive(xid, tcon->ses, (struct smb_hdr *) pSMB,
		(struct smb_hdr *) pSMBr, &bytes_returned, 0);
	if (rc) {
		cFYI(1, "Send error in copy = %d with %d files copied",
			rc, le16_to_cpu(pSMBr->CopyCount));
	}
	cifs_buf_release(pSMB);

	if (rc == -EAGAIN)
		goto copyRetry;

	return rc;
}

int
CIFSUnixCreateSymLink(const int xid, struct cifsTconInfo *tcon,
		      const char *fromName, const char *toName,
		      const struct nls_table *nls_codepage)
{
	TRANSACTION2_SPI_REQ *pSMB = NULL;
	TRANSACTION2_SPI_RSP *pSMBr = NULL;
	char *data_offset;
	int name_len;
	int name_len_target;
	int rc = 0;
	int bytes_returned = 0;
	__u16 params, param_offset, offset, byte_count;

	cFYI(1, "In Symlink Unix style");
createSymLinkRetry:
	rc = smb_init(SMB_COM_TRANSACTION2, 15, tcon, (void **) &pSMB,
		      (void **) &pSMBr);
	if (rc)
		return rc;

	if (pSMB->hdr.Flags2 & SMBFLG2_UNICODE) {
		name_len =
		    cifs_strtoUCS((__le16 *) pSMB->FileName, fromName, PATH_MAX
				  /* find define for this maxpathcomponent */
				  , nls_codepage);
		name_len++;	/* trailing null */
		name_len *= 2;

	} else {	/* BB improve the check for buffer overruns BB */
		name_len = strnlen(fromName, PATH_MAX);
		name_len++;	/* trailing null */
		strncpy(pSMB->FileName, fromName, name_len);
	}
	params = 6 + name_len;
	pSMB->MaxSetupCount = 0;
	pSMB->Reserved = 0;
	pSMB->Flags = 0;
	pSMB->Timeout = 0;
	pSMB->Reserved2 = 0;
	param_offset = offsetof(struct smb_com_transaction2_spi_req,
				InformationLevel) - 4;
	offset = param_offset + params;

	data_offset = (char *) (&pSMB->hdr.Protocol) + offset;
	if (pSMB->hdr.Flags2 & SMBFLG2_UNICODE) {
		name_len_target =
		    cifs_strtoUCS((__le16 *) data_offset, toName, PATH_MAX
				  /* find define for this maxpathcomponent */
				  , nls_codepage);
		name_len_target++;	/* trailing null */
		name_len_target *= 2;
	} else {	/* BB improve the check for buffer overruns BB */
		name_len_target = strnlen(toName, PATH_MAX);
		name_len_target++;	/* trailing null */
		strncpy(data_offset, toName, name_len_target);
	}

	pSMB->MaxParameterCount = cpu_to_le16(2);
	/* BB find exact max on data count below from sess */
	pSMB->MaxDataCount = cpu_to_le16(1000);
	pSMB->SetupCount = 1;
	pSMB->Reserved3 = 0;
	pSMB->SubCommand = cpu_to_le16(TRANS2_SET_PATH_INFORMATION);
	byte_count = 3 /* pad */  + params + name_len_target;
	pSMB->DataCount = cpu_to_le16(name_len_target);
	pSMB->ParameterCount = cpu_to_le16(params);
	pSMB->TotalDataCount = pSMB->DataCount;
	pSMB->TotalParameterCount = pSMB->ParameterCount;
	pSMB->ParameterOffset = cpu_to_le16(param_offset);
	pSMB->DataOffset = cpu_to_le16(offset);
	pSMB->InformationLevel = cpu_to_le16(SMB_SET_FILE_UNIX_LINK);
	pSMB->Reserved4 = 0;
	pSMB->hdr.smb_buf_length += byte_count;
	pSMB->ByteCount = cpu_to_le16(byte_count);
	rc = SendReceive(xid, tcon->ses, (struct smb_hdr *) pSMB,
			 (struct smb_hdr *) pSMBr, &bytes_returned, 0);
	cifs_stats_inc(&tcon->num_symlinks);
	if (rc)
		cFYI(1, "Send error in SetPathInfo create symlink = %d", rc);

	cifs_buf_release(pSMB);

	if (rc == -EAGAIN)
		goto createSymLinkRetry;

	return rc;
}

int
CIFSUnixCreateHardLink(const int xid, struct cifsTconInfo *tcon,
		       const char *fromName, const char *toName,
		       const struct nls_table *nls_codepage, int remap)
{
	TRANSACTION2_SPI_REQ *pSMB = NULL;
	TRANSACTION2_SPI_RSP *pSMBr = NULL;
	char *data_offset;
	int name_len;
	int name_len_target;
	int rc = 0;
	int bytes_returned = 0;
	__u16 params, param_offset, offset, byte_count;

	cFYI(1, "In Create Hard link Unix style");
createHardLinkRetry:
	rc = smb_init(SMB_COM_TRANSACTION2, 15, tcon, (void **) &pSMB,
		      (void **) &pSMBr);
	if (rc)
		return rc;

	if (pSMB->hdr.Flags2 & SMBFLG2_UNICODE) {
		name_len = cifsConvertToUCS((__le16 *) pSMB->FileName, toName,
					    PATH_MAX, nls_codepage, remap);
		name_len++;	/* trailing null */
		name_len *= 2;

	} else {	/* BB improve the check for buffer overruns BB */
		name_len = strnlen(toName, PATH_MAX);
		name_len++;	/* trailing null */
		strncpy(pSMB->FileName, toName, name_len);
	}
	params = 6 + name_len;
	pSMB->MaxSetupCount = 0;
	pSMB->Reserved = 0;
	pSMB->Flags = 0;
	pSMB->Timeout = 0;
	pSMB->Reserved2 = 0;
	param_offset = offsetof(struct smb_com_transaction2_spi_req,
				InformationLevel) - 4;
	offset = param_offset + params;

	data_offset = (char *) (&pSMB->hdr.Protocol) + offset;
	if (pSMB->hdr.Flags2 & SMBFLG2_UNICODE) {
		name_len_target =
		    cifsConvertToUCS((__le16 *) data_offset, fromName, PATH_MAX,
				     nls_codepage, remap);
		name_len_target++;	/* trailing null */
		name_len_target *= 2;
	} else {	/* BB improve the check for buffer overruns BB */
		name_len_target = strnlen(fromName, PATH_MAX);
		name_len_target++;	/* trailing null */
		strncpy(data_offset, fromName, name_len_target);
	}

	pSMB->MaxParameterCount = cpu_to_le16(2);
	/* BB find exact max on data count below from sess*/
	pSMB->MaxDataCount = cpu_to_le16(1000);
	pSMB->SetupCount = 1;
	pSMB->Reserved3 = 0;
	pSMB->SubCommand = cpu_to_le16(TRANS2_SET_PATH_INFORMATION);
	byte_count = 3 /* pad */  + params + name_len_target;
	pSMB->ParameterCount = cpu_to_le16(params);
	pSMB->TotalParameterCount = pSMB->ParameterCount;
	pSMB->DataCount = cpu_to_le16(name_len_target);
	pSMB->TotalDataCount = pSMB->DataCount;
	pSMB->ParameterOffset = cpu_to_le16(param_offset);
	pSMB->DataOffset = cpu_to_le16(offset);
	pSMB->InformationLevel = cpu_to_le16(SMB_SET_FILE_UNIX_HLINK);
	pSMB->Reserved4 = 0;
	pSMB->hdr.smb_buf_length += byte_count;
	pSMB->ByteCount = cpu_to_le16(byte_count);
	rc = SendReceive(xid, tcon->ses, (struct smb_hdr *) pSMB,
			 (struct smb_hdr *) pSMBr, &bytes_returned, 0);
	cifs_stats_inc(&tcon->num_hardlinks);
	if (rc)
		cFYI(1, "Send error in SetPathInfo (hard link) = %d", rc);

	cifs_buf_release(pSMB);
	if (rc == -EAGAIN)
		goto createHardLinkRetry;

	return rc;
}

int
CIFSCreateHardLink(const int xid, struct cifsTconInfo *tcon,
		   const char *fromName, const char *toName,
		   const struct nls_table *nls_codepage, int remap)
{
	int rc = 0;
	NT_RENAME_REQ *pSMB = NULL;
	RENAME_RSP *pSMBr = NULL;
	int bytes_returned;
	int name_len, name_len2;
	__u16 count;

	cFYI(1, "In CIFSCreateHardLink");
winCreateHardLinkRetry:

	rc = smb_init(SMB_COM_NT_RENAME, 4, tcon, (void **) &pSMB,
		      (void **) &pSMBr);
	if (rc)
		return rc;

	pSMB->SearchAttributes =
	    cpu_to_le16(ATTR_READONLY | ATTR_HIDDEN | ATTR_SYSTEM |
			ATTR_DIRECTORY);
	pSMB->Flags = cpu_to_le16(CREATE_HARD_LINK);
	pSMB->ClusterCount = 0;

	pSMB->BufferFormat = 0x04;

	if (pSMB->hdr.Flags2 & SMBFLG2_UNICODE) {
		name_len =
		    cifsConvertToUCS((__le16 *) pSMB->OldFileName, fromName,
				     PATH_MAX, nls_codepage, remap);
		name_len++;	/* trailing null */
		name_len *= 2;

		/* protocol specifies ASCII buffer format (0x04) for unicode */
		pSMB->OldFileName[name_len] = 0x04;
		pSMB->OldFileName[name_len + 1] = 0x00; /* pad */
		name_len2 =
		    cifsConvertToUCS((__le16 *)&pSMB->OldFileName[name_len + 2],
				     toName, PATH_MAX, nls_codepage, remap);
		name_len2 += 1 /* trailing null */  + 1 /* Signature word */ ;
		name_len2 *= 2;	/* convert to bytes */
	} else {	/* BB improve the check for buffer overruns BB */
		name_len = strnlen(fromName, PATH_MAX);
		name_len++;	/* trailing null */
		strncpy(pSMB->OldFileName, fromName, name_len);
		name_len2 = strnlen(toName, PATH_MAX);
		name_len2++;	/* trailing null */
		pSMB->OldFileName[name_len] = 0x04;	/* 2nd buffer format */
		strncpy(&pSMB->OldFileName[name_len + 1], toName, name_len2);
		name_len2++;	/* trailing null */
		name_len2++;	/* signature byte */
	}

	count = 1 /* string type byte */  + name_len + name_len2;
	pSMB->hdr.smb_buf_length += count;
	pSMB->ByteCount = cpu_to_le16(count);

	rc = SendReceive(xid, tcon->ses, (struct smb_hdr *) pSMB,
			 (struct smb_hdr *) pSMBr, &bytes_returned, 0);
	cifs_stats_inc(&tcon->num_hardlinks);
	if (rc)
		cFYI(1, "Send error in hard link (NT rename) = %d", rc);

	cifs_buf_release(pSMB);
	if (rc == -EAGAIN)
		goto winCreateHardLinkRetry;

	return rc;
}

int
CIFSSMBUnixQuerySymLink(const int xid, struct cifsTconInfo *tcon,
			const unsigned char *searchName, char **symlinkinfo,
			const struct nls_table *nls_codepage)
{
/* SMB_QUERY_FILE_UNIX_LINK */
	TRANSACTION2_QPI_REQ *pSMB = NULL;
	TRANSACTION2_QPI_RSP *pSMBr = NULL;
	int rc = 0;
	int bytes_returned;
	int name_len;
	__u16 params, byte_count;
	char *data_start;

	cFYI(1, "In QPathSymLinkInfo (Unix) for path %s", searchName);

querySymLinkRetry:
	rc = smb_init(SMB_COM_TRANSACTION2, 15, tcon, (void **) &pSMB,
		      (void **) &pSMBr);
	if (rc)
		return rc;

	if (pSMB->hdr.Flags2 & SMBFLG2_UNICODE) {
		name_len =
		    cifs_strtoUCS((__le16 *) pSMB->FileName, searchName,
				  PATH_MAX, nls_codepage);
		name_len++;	/* trailing null */
		name_len *= 2;
	} else {	/* BB improve the check for buffer overruns BB */
		name_len = strnlen(searchName, PATH_MAX);
		name_len++;	/* trailing null */
		strncpy(pSMB->FileName, searchName, name_len);
	}

	params = 2 /* level */  + 4 /* rsrvd */  + name_len /* incl null */ ;
	pSMB->TotalDataCount = 0;
	pSMB->MaxParameterCount = cpu_to_le16(2);
	pSMB->MaxDataCount = cpu_to_le16(CIFSMaxBufSize);
	pSMB->MaxSetupCount = 0;
	pSMB->Reserved = 0;
	pSMB->Flags = 0;
	pSMB->Timeout = 0;
	pSMB->Reserved2 = 0;
	pSMB->ParameterOffset = cpu_to_le16(offsetof(
	struct smb_com_transaction2_qpi_req, InformationLevel) - 4);
	pSMB->DataCount = 0;
	pSMB->DataOffset = 0;
	pSMB->SetupCount = 1;
	pSMB->Reserved3 = 0;
	pSMB->SubCommand = cpu_to_le16(TRANS2_QUERY_PATH_INFORMATION);
	byte_count = params + 1 /* pad */ ;
	pSMB->TotalParameterCount = cpu_to_le16(params);
	pSMB->ParameterCount = pSMB->TotalParameterCount;
	pSMB->InformationLevel = cpu_to_le16(SMB_QUERY_FILE_UNIX_LINK);
	pSMB->Reserved4 = 0;
	pSMB->hdr.smb_buf_length += byte_count;
	pSMB->ByteCount = cpu_to_le16(byte_count);

	rc = SendReceive(xid, tcon->ses, (struct smb_hdr *) pSMB,
			 (struct smb_hdr *) pSMBr, &bytes_returned, 0);
	if (rc) {
		cFYI(1, "Send error in QuerySymLinkInfo = %d", rc);
	} else {
		/* decode response */

		rc = validate_t2((struct smb_t2_rsp *)pSMBr);
		/* BB also check enough total bytes returned */
		if (rc || (pSMBr->ByteCount < 2))
			rc = -EIO;
		else {
			bool is_unicode;
			u16 count = le16_to_cpu(pSMBr->t2.DataCount);

			data_start = ((char *) &pSMBr->hdr.Protocol) +
					   le16_to_cpu(pSMBr->t2.DataOffset);

			if (pSMBr->hdr.Flags2 & SMBFLG2_UNICODE)
				is_unicode = true;
			else
				is_unicode = false;

			/* BB FIXME investigate remapping reserved chars here */
			*symlinkinfo = cifs_strndup_from_ucs(data_start, count,
						    is_unicode, nls_codepage);
			if (!*symlinkinfo)
				rc = -ENOMEM;
		}
	}
	cifs_buf_release(pSMB);
	if (rc == -EAGAIN)
		goto querySymLinkRetry;
	return rc;
}

#ifdef CONFIG_CIFS_EXPERIMENTAL
<<<<<<< HEAD
/* Initialize NT TRANSACT SMB into small smb request buffer.
   This assumes that all NT TRANSACTS that we init here have
   total parm and data under about 400 bytes (to fit in small cifs
   buffer size), which is the case so far, it easily fits. NB:
	Setup words themselves and ByteCount
	MaxSetupCount (size of returned setup area) and
	MaxParameterCount (returned parms size) must be set by caller */
static int
smb_init_nttransact(const __u16 sub_command, const int setup_count,
		   const int parm_len, struct cifsTconInfo *tcon,
		   void **ret_buf)
{
	int rc;
	__u32 temp_offset;
	struct smb_com_ntransact_req *pSMB;

	rc = small_smb_init(SMB_COM_NT_TRANSACT, 19 + setup_count, tcon,
				(void **)&pSMB);
	if (rc)
		return rc;
	*ret_buf = (void *)pSMB;
	pSMB->Reserved = 0;
	pSMB->TotalParameterCount = cpu_to_le32(parm_len);
	pSMB->TotalDataCount  = 0;
	pSMB->MaxDataCount = cpu_to_le32((tcon->ses->server->maxBuf -
					  MAX_CIFS_HDR_SIZE) & 0xFFFFFF00);
	pSMB->ParameterCount = pSMB->TotalParameterCount;
	pSMB->DataCount  = pSMB->TotalDataCount;
	temp_offset = offsetof(struct smb_com_ntransact_req, Parms) +
			(setup_count * 2) - 4 /* for rfc1001 length itself */;
	pSMB->ParameterOffset = cpu_to_le32(temp_offset);
	pSMB->DataOffset = cpu_to_le32(temp_offset + parm_len);
	pSMB->SetupCount = setup_count; /* no need to le convert byte fields */
	pSMB->SubCommand = cpu_to_le16(sub_command);
	return 0;
}

static int
validate_ntransact(char *buf, char **ppparm, char **ppdata,
		   __u32 *pparmlen, __u32 *pdatalen)
{
	char *end_of_smb;
	__u32 data_count, data_offset, parm_count, parm_offset;
	struct smb_com_ntransact_rsp *pSMBr;

	*pdatalen = 0;
	*pparmlen = 0;

	if (buf == NULL)
		return -EINVAL;

	pSMBr = (struct smb_com_ntransact_rsp *)buf;

	/* ByteCount was converted from little endian in SendReceive */
	end_of_smb = 2 /* sizeof byte count */ + pSMBr->ByteCount +
			(char *)&pSMBr->ByteCount;

	data_offset = le32_to_cpu(pSMBr->DataOffset);
	data_count = le32_to_cpu(pSMBr->DataCount);
	parm_offset = le32_to_cpu(pSMBr->ParameterOffset);
	parm_count = le32_to_cpu(pSMBr->ParameterCount);

	*ppparm = (char *)&pSMBr->hdr.Protocol + parm_offset;
	*ppdata = (char *)&pSMBr->hdr.Protocol + data_offset;

	/* should we also check that parm and data areas do not overlap? */
	if (*ppparm > end_of_smb) {
		cFYI(1, "parms start after end of smb");
		return -EINVAL;
	} else if (parm_count + *ppparm > end_of_smb) {
		cFYI(1, "parm end after end of smb");
		return -EINVAL;
	} else if (*ppdata > end_of_smb) {
		cFYI(1, "data starts after end of smb");
		return -EINVAL;
	} else if (data_count + *ppdata > end_of_smb) {
		cFYI(1, "data %p + count %d (%p) past smb end %p start %p",
			*ppdata, data_count, (data_count + *ppdata),
			end_of_smb, pSMBr);
		return -EINVAL;
	} else if (parm_count + data_count > pSMBr->ByteCount) {
		cFYI(1, "parm count and data count larger than SMB");
		return -EINVAL;
	}
	*pdatalen = data_count;
	*pparmlen = parm_count;
	return 0;
}

=======
>>>>>>> 3cbea436
int
CIFSSMBQueryReparseLinkInfo(const int xid, struct cifsTconInfo *tcon,
			const unsigned char *searchName,
			char *symlinkinfo, const int buflen, __u16 fid,
			const struct nls_table *nls_codepage)
{
	int rc = 0;
	int bytes_returned;
	struct smb_com_transaction_ioctl_req *pSMB;
	struct smb_com_transaction_ioctl_rsp *pSMBr;

	cFYI(1, "In Windows reparse style QueryLink for path %s", searchName);
	rc = smb_init(SMB_COM_NT_TRANSACT, 23, tcon, (void **) &pSMB,
		      (void **) &pSMBr);
	if (rc)
		return rc;

	pSMB->TotalParameterCount = 0 ;
	pSMB->TotalDataCount = 0;
	pSMB->MaxParameterCount = cpu_to_le32(2);
	/* BB find exact data count max from sess structure BB */
	pSMB->MaxDataCount = cpu_to_le32((tcon->ses->server->maxBuf -
					  MAX_CIFS_HDR_SIZE) & 0xFFFFFF00);
	pSMB->MaxSetupCount = 4;
	pSMB->Reserved = 0;
	pSMB->ParameterOffset = 0;
	pSMB->DataCount = 0;
	pSMB->DataOffset = 0;
	pSMB->SetupCount = 4;
	pSMB->SubCommand = cpu_to_le16(NT_TRANSACT_IOCTL);
	pSMB->ParameterCount = pSMB->TotalParameterCount;
	pSMB->FunctionCode = cpu_to_le32(FSCTL_GET_REPARSE_POINT);
	pSMB->IsFsctl = 1; /* FSCTL */
	pSMB->IsRootFlag = 0;
	pSMB->Fid = fid; /* file handle always le */
	pSMB->ByteCount = 0;

	rc = SendReceive(xid, tcon->ses, (struct smb_hdr *) pSMB,
			 (struct smb_hdr *) pSMBr, &bytes_returned, 0);
	if (rc) {
		cFYI(1, "Send error in QueryReparseLinkInfo = %d", rc);
	} else {		/* decode response */
		__u32 data_offset = le32_to_cpu(pSMBr->DataOffset);
		__u32 data_count = le32_to_cpu(pSMBr->DataCount);
		if ((pSMBr->ByteCount < 2) || (data_offset > 512)) {
		/* BB also check enough total bytes returned */
			rc = -EIO;	/* bad smb */
			goto qreparse_out;
		}
		if (data_count && (data_count < 2048)) {
			char *end_of_smb = 2 /* sizeof byte count */ +
				pSMBr->ByteCount + (char *)&pSMBr->ByteCount;

			struct reparse_data *reparse_buf =
						(struct reparse_data *)
						((char *)&pSMBr->hdr.Protocol
								 + data_offset);
			if ((char *)reparse_buf >= end_of_smb) {
				rc = -EIO;
				goto qreparse_out;
			}
			if ((reparse_buf->LinkNamesBuf +
				reparse_buf->TargetNameOffset +
				reparse_buf->TargetNameLen) > end_of_smb) {
				cFYI(1, "reparse buf beyond SMB");
				rc = -EIO;
				goto qreparse_out;
			}

			if (pSMBr->hdr.Flags2 & SMBFLG2_UNICODE) {
				cifs_from_ucs2(symlinkinfo, (__le16 *)
						(reparse_buf->LinkNamesBuf +
						reparse_buf->TargetNameOffset),
						buflen,
						reparse_buf->TargetNameLen,
						nls_codepage, 0);
			} else { /* ASCII names */
				strncpy(symlinkinfo,
					reparse_buf->LinkNamesBuf +
					reparse_buf->TargetNameOffset,
					min_t(const int, buflen,
					   reparse_buf->TargetNameLen));
			}
		} else {
			rc = -EIO;
			cFYI(1, "Invalid return data count on "
				 "get reparse info ioctl");
		}
		symlinkinfo[buflen] = 0; /* just in case so the caller
					does not go off the end of the buffer */
		cFYI(1, "readlink result - %s", symlinkinfo);
	}

qreparse_out:
	cifs_buf_release(pSMB);

	/* Note: On -EAGAIN error only caller can retry on handle based calls
		since file handle passed in no longer valid */

	return rc;
}
#endif /* CIFS_EXPERIMENTAL */

#ifdef CONFIG_CIFS_POSIX

/*Convert an Access Control Entry from wire format to local POSIX xattr format*/
static void cifs_convert_ace(posix_acl_xattr_entry *ace,
			     struct cifs_posix_ace *cifs_ace)
{
	/* u8 cifs fields do not need le conversion */
	ace->e_perm = cpu_to_le16(cifs_ace->cifs_e_perm);
	ace->e_tag  = cpu_to_le16(cifs_ace->cifs_e_tag);
	ace->e_id   = cpu_to_le32(le64_to_cpu(cifs_ace->cifs_uid));
	/* cFYI(1, "perm %d tag %d id %d",ace->e_perm,ace->e_tag,ace->e_id); */

	return;
}

/* Convert ACL from CIFS POSIX wire format to local Linux POSIX ACL xattr */
static int cifs_copy_posix_acl(char *trgt, char *src, const int buflen,
			       const int acl_type, const int size_of_data_area)
{
	int size =  0;
	int i;
	__u16 count;
	struct cifs_posix_ace *pACE;
	struct cifs_posix_acl *cifs_acl = (struct cifs_posix_acl *)src;
	posix_acl_xattr_header *local_acl = (posix_acl_xattr_header *)trgt;

	if (le16_to_cpu(cifs_acl->version) != CIFS_ACL_VERSION)
		return -EOPNOTSUPP;

	if (acl_type & ACL_TYPE_ACCESS) {
		count = le16_to_cpu(cifs_acl->access_entry_count);
		pACE = &cifs_acl->ace_array[0];
		size = sizeof(struct cifs_posix_acl);
		size += sizeof(struct cifs_posix_ace) * count;
		/* check if we would go beyond end of SMB */
		if (size_of_data_area < size) {
			cFYI(1, "bad CIFS POSIX ACL size %d vs. %d",
				size_of_data_area, size);
			return -EINVAL;
		}
	} else if (acl_type & ACL_TYPE_DEFAULT) {
		count = le16_to_cpu(cifs_acl->access_entry_count);
		size = sizeof(struct cifs_posix_acl);
		size += sizeof(struct cifs_posix_ace) * count;
/* skip past access ACEs to get to default ACEs */
		pACE = &cifs_acl->ace_array[count];
		count = le16_to_cpu(cifs_acl->default_entry_count);
		size += sizeof(struct cifs_posix_ace) * count;
		/* check if we would go beyond end of SMB */
		if (size_of_data_area < size)
			return -EINVAL;
	} else {
		/* illegal type */
		return -EINVAL;
	}

	size = posix_acl_xattr_size(count);
	if ((buflen == 0) || (local_acl == NULL)) {
		/* used to query ACL EA size */
	} else if (size > buflen) {
		return -ERANGE;
	} else /* buffer big enough */ {
		local_acl->a_version = cpu_to_le32(POSIX_ACL_XATTR_VERSION);
		for (i = 0; i < count ; i++) {
			cifs_convert_ace(&local_acl->a_entries[i], pACE);
			pACE++;
		}
	}
	return size;
}

static __u16 convert_ace_to_cifs_ace(struct cifs_posix_ace *cifs_ace,
				     const posix_acl_xattr_entry *local_ace)
{
	__u16 rc = 0; /* 0 = ACL converted ok */

	cifs_ace->cifs_e_perm = le16_to_cpu(local_ace->e_perm);
	cifs_ace->cifs_e_tag =  le16_to_cpu(local_ace->e_tag);
	/* BB is there a better way to handle the large uid? */
	if (local_ace->e_id == cpu_to_le32(-1)) {
	/* Probably no need to le convert -1 on any arch but can not hurt */
		cifs_ace->cifs_uid = cpu_to_le64(-1);
	} else
		cifs_ace->cifs_uid = cpu_to_le64(le32_to_cpu(local_ace->e_id));
	/*cFYI(1, "perm %d tag %d id %d",ace->e_perm,ace->e_tag,ace->e_id);*/
	return rc;
}

/* Convert ACL from local Linux POSIX xattr to CIFS POSIX ACL wire format */
static __u16 ACL_to_cifs_posix(char *parm_data, const char *pACL,
			       const int buflen, const int acl_type)
{
	__u16 rc = 0;
	struct cifs_posix_acl *cifs_acl = (struct cifs_posix_acl *)parm_data;
	posix_acl_xattr_header *local_acl = (posix_acl_xattr_header *)pACL;
	int count;
	int i;

	if ((buflen == 0) || (pACL == NULL) || (cifs_acl == NULL))
		return 0;

	count = posix_acl_xattr_count((size_t)buflen);
	cFYI(1, "setting acl with %d entries from buf of length %d and "
		"version of %d",
		count, buflen, le32_to_cpu(local_acl->a_version));
	if (le32_to_cpu(local_acl->a_version) != 2) {
		cFYI(1, "unknown POSIX ACL version %d",
		     le32_to_cpu(local_acl->a_version));
		return 0;
	}
	cifs_acl->version = cpu_to_le16(1);
	if (acl_type == ACL_TYPE_ACCESS)
		cifs_acl->access_entry_count = cpu_to_le16(count);
	else if (acl_type == ACL_TYPE_DEFAULT)
		cifs_acl->default_entry_count = cpu_to_le16(count);
	else {
		cFYI(1, "unknown ACL type %d", acl_type);
		return 0;
	}
	for (i = 0; i < count; i++) {
		rc = convert_ace_to_cifs_ace(&cifs_acl->ace_array[i],
					&local_acl->a_entries[i]);
		if (rc != 0) {
			/* ACE not converted */
			break;
		}
	}
	if (rc == 0) {
		rc = (__u16)(count * sizeof(struct cifs_posix_ace));
		rc += sizeof(struct cifs_posix_acl);
		/* BB add check to make sure ACL does not overflow SMB */
	}
	return rc;
}

int
CIFSSMBGetPosixACL(const int xid, struct cifsTconInfo *tcon,
		   const unsigned char *searchName,
		   char *acl_inf, const int buflen, const int acl_type,
		   const struct nls_table *nls_codepage, int remap)
{
/* SMB_QUERY_POSIX_ACL */
	TRANSACTION2_QPI_REQ *pSMB = NULL;
	TRANSACTION2_QPI_RSP *pSMBr = NULL;
	int rc = 0;
	int bytes_returned;
	int name_len;
	__u16 params, byte_count;

	cFYI(1, "In GetPosixACL (Unix) for path %s", searchName);

queryAclRetry:
	rc = smb_init(SMB_COM_TRANSACTION2, 15, tcon, (void **) &pSMB,
		(void **) &pSMBr);
	if (rc)
		return rc;

	if (pSMB->hdr.Flags2 & SMBFLG2_UNICODE) {
		name_len =
			cifsConvertToUCS((__le16 *) pSMB->FileName, searchName,
					 PATH_MAX, nls_codepage, remap);
		name_len++;     /* trailing null */
		name_len *= 2;
		pSMB->FileName[name_len] = 0;
		pSMB->FileName[name_len+1] = 0;
	} else {	/* BB improve the check for buffer overruns BB */
		name_len = strnlen(searchName, PATH_MAX);
		name_len++;     /* trailing null */
		strncpy(pSMB->FileName, searchName, name_len);
	}

	params = 2 /* level */  + 4 /* rsrvd */  + name_len /* incl null */ ;
	pSMB->TotalDataCount = 0;
	pSMB->MaxParameterCount = cpu_to_le16(2);
	/* BB find exact max data count below from sess structure BB */
	pSMB->MaxDataCount = cpu_to_le16(4000);
	pSMB->MaxSetupCount = 0;
	pSMB->Reserved = 0;
	pSMB->Flags = 0;
	pSMB->Timeout = 0;
	pSMB->Reserved2 = 0;
	pSMB->ParameterOffset = cpu_to_le16(
		offsetof(struct smb_com_transaction2_qpi_req,
			 InformationLevel) - 4);
	pSMB->DataCount = 0;
	pSMB->DataOffset = 0;
	pSMB->SetupCount = 1;
	pSMB->Reserved3 = 0;
	pSMB->SubCommand = cpu_to_le16(TRANS2_QUERY_PATH_INFORMATION);
	byte_count = params + 1 /* pad */ ;
	pSMB->TotalParameterCount = cpu_to_le16(params);
	pSMB->ParameterCount = pSMB->TotalParameterCount;
	pSMB->InformationLevel = cpu_to_le16(SMB_QUERY_POSIX_ACL);
	pSMB->Reserved4 = 0;
	pSMB->hdr.smb_buf_length += byte_count;
	pSMB->ByteCount = cpu_to_le16(byte_count);

	rc = SendReceive(xid, tcon->ses, (struct smb_hdr *) pSMB,
		(struct smb_hdr *) pSMBr, &bytes_returned, 0);
	cifs_stats_inc(&tcon->num_acl_get);
	if (rc) {
		cFYI(1, "Send error in Query POSIX ACL = %d", rc);
	} else {
		/* decode response */

		rc = validate_t2((struct smb_t2_rsp *)pSMBr);
		if (rc || (pSMBr->ByteCount < 2))
		/* BB also check enough total bytes returned */
			rc = -EIO;      /* bad smb */
		else {
			__u16 data_offset = le16_to_cpu(pSMBr->t2.DataOffset);
			__u16 count = le16_to_cpu(pSMBr->t2.DataCount);
			rc = cifs_copy_posix_acl(acl_inf,
				(char *)&pSMBr->hdr.Protocol+data_offset,
				buflen, acl_type, count);
		}
	}
	cifs_buf_release(pSMB);
	if (rc == -EAGAIN)
		goto queryAclRetry;
	return rc;
}

int
CIFSSMBSetPosixACL(const int xid, struct cifsTconInfo *tcon,
		   const unsigned char *fileName,
		   const char *local_acl, const int buflen,
		   const int acl_type,
		   const struct nls_table *nls_codepage, int remap)
{
	struct smb_com_transaction2_spi_req *pSMB = NULL;
	struct smb_com_transaction2_spi_rsp *pSMBr = NULL;
	char *parm_data;
	int name_len;
	int rc = 0;
	int bytes_returned = 0;
	__u16 params, byte_count, data_count, param_offset, offset;

	cFYI(1, "In SetPosixACL (Unix) for path %s", fileName);
setAclRetry:
	rc = smb_init(SMB_COM_TRANSACTION2, 15, tcon, (void **) &pSMB,
		      (void **) &pSMBr);
	if (rc)
		return rc;
	if (pSMB->hdr.Flags2 & SMBFLG2_UNICODE) {
		name_len =
			cifsConvertToUCS((__le16 *) pSMB->FileName, fileName,
				      PATH_MAX, nls_codepage, remap);
		name_len++;     /* trailing null */
		name_len *= 2;
	} else {	/* BB improve the check for buffer overruns BB */
		name_len = strnlen(fileName, PATH_MAX);
		name_len++;     /* trailing null */
		strncpy(pSMB->FileName, fileName, name_len);
	}
	params = 6 + name_len;
	pSMB->MaxParameterCount = cpu_to_le16(2);
	/* BB find max SMB size from sess */
	pSMB->MaxDataCount = cpu_to_le16(1000);
	pSMB->MaxSetupCount = 0;
	pSMB->Reserved = 0;
	pSMB->Flags = 0;
	pSMB->Timeout = 0;
	pSMB->Reserved2 = 0;
	param_offset = offsetof(struct smb_com_transaction2_spi_req,
				InformationLevel) - 4;
	offset = param_offset + params;
	parm_data = ((char *) &pSMB->hdr.Protocol) + offset;
	pSMB->ParameterOffset = cpu_to_le16(param_offset);

	/* convert to on the wire format for POSIX ACL */
	data_count = ACL_to_cifs_posix(parm_data, local_acl, buflen, acl_type);

	if (data_count == 0) {
		rc = -EOPNOTSUPP;
		goto setACLerrorExit;
	}
	pSMB->DataOffset = cpu_to_le16(offset);
	pSMB->SetupCount = 1;
	pSMB->Reserved3 = 0;
	pSMB->SubCommand = cpu_to_le16(TRANS2_SET_PATH_INFORMATION);
	pSMB->InformationLevel = cpu_to_le16(SMB_SET_POSIX_ACL);
	byte_count = 3 /* pad */  + params + data_count;
	pSMB->DataCount = cpu_to_le16(data_count);
	pSMB->TotalDataCount = pSMB->DataCount;
	pSMB->ParameterCount = cpu_to_le16(params);
	pSMB->TotalParameterCount = pSMB->ParameterCount;
	pSMB->Reserved4 = 0;
	pSMB->hdr.smb_buf_length += byte_count;
	pSMB->ByteCount = cpu_to_le16(byte_count);
	rc = SendReceive(xid, tcon->ses, (struct smb_hdr *) pSMB,
			 (struct smb_hdr *) pSMBr, &bytes_returned, 0);
	if (rc)
		cFYI(1, "Set POSIX ACL returned %d", rc);

setACLerrorExit:
	cifs_buf_release(pSMB);
	if (rc == -EAGAIN)
		goto setAclRetry;
	return rc;
}

/* BB fix tabs in this function FIXME BB */
int
CIFSGetExtAttr(const int xid, struct cifsTconInfo *tcon,
	       const int netfid, __u64 *pExtAttrBits, __u64 *pMask)
{
	int rc = 0;
	struct smb_t2_qfi_req *pSMB = NULL;
	struct smb_t2_qfi_rsp *pSMBr = NULL;
	int bytes_returned;
	__u16 params, byte_count;

	cFYI(1, "In GetExtAttr");
	if (tcon == NULL)
		return -ENODEV;

GetExtAttrRetry:
	rc = smb_init(SMB_COM_TRANSACTION2, 15, tcon, (void **) &pSMB,
			(void **) &pSMBr);
	if (rc)
		return rc;

	params = 2 /* level */ + 2 /* fid */;
	pSMB->t2.TotalDataCount = 0;
	pSMB->t2.MaxParameterCount = cpu_to_le16(4);
	/* BB find exact max data count below from sess structure BB */
	pSMB->t2.MaxDataCount = cpu_to_le16(4000);
	pSMB->t2.MaxSetupCount = 0;
	pSMB->t2.Reserved = 0;
	pSMB->t2.Flags = 0;
	pSMB->t2.Timeout = 0;
	pSMB->t2.Reserved2 = 0;
	pSMB->t2.ParameterOffset = cpu_to_le16(offsetof(struct smb_t2_qfi_req,
					       Fid) - 4);
	pSMB->t2.DataCount = 0;
	pSMB->t2.DataOffset = 0;
	pSMB->t2.SetupCount = 1;
	pSMB->t2.Reserved3 = 0;
	pSMB->t2.SubCommand = cpu_to_le16(TRANS2_QUERY_FILE_INFORMATION);
	byte_count = params + 1 /* pad */ ;
	pSMB->t2.TotalParameterCount = cpu_to_le16(params);
	pSMB->t2.ParameterCount = pSMB->t2.TotalParameterCount;
	pSMB->InformationLevel = cpu_to_le16(SMB_QUERY_ATTR_FLAGS);
	pSMB->Pad = 0;
	pSMB->Fid = netfid;
	pSMB->hdr.smb_buf_length += byte_count;
	pSMB->t2.ByteCount = cpu_to_le16(byte_count);

	rc = SendReceive(xid, tcon->ses, (struct smb_hdr *) pSMB,
			 (struct smb_hdr *) pSMBr, &bytes_returned, 0);
	if (rc) {
		cFYI(1, "error %d in GetExtAttr", rc);
	} else {
		/* decode response */
		rc = validate_t2((struct smb_t2_rsp *)pSMBr);
		if (rc || (pSMBr->ByteCount < 2))
		/* BB also check enough total bytes returned */
			/* If rc should we check for EOPNOSUPP and
			   disable the srvino flag? or in caller? */
			rc = -EIO;      /* bad smb */
		else {
			__u16 data_offset = le16_to_cpu(pSMBr->t2.DataOffset);
			__u16 count = le16_to_cpu(pSMBr->t2.DataCount);
			struct file_chattr_info *pfinfo;
			/* BB Do we need a cast or hash here ? */
			if (count != 16) {
				cFYI(1, "Illegal size ret in GetExtAttr");
				rc = -EIO;
				goto GetExtAttrOut;
			}
			pfinfo = (struct file_chattr_info *)
				 (data_offset + (char *) &pSMBr->hdr.Protocol);
			*pExtAttrBits = le64_to_cpu(pfinfo->mode);
			*pMask = le64_to_cpu(pfinfo->mask);
		}
	}
GetExtAttrOut:
	cifs_buf_release(pSMB);
	if (rc == -EAGAIN)
		goto GetExtAttrRetry;
	return rc;
}

#endif /* CONFIG_POSIX */

#ifdef CONFIG_CIFS_ACL
/*
 * Initialize NT TRANSACT SMB into small smb request buffer.  This assumes that
 * all NT TRANSACTS that we init here have total parm and data under about 400
 * bytes (to fit in small cifs buffer size), which is the case so far, it
 * easily fits. NB: Setup words themselves and ByteCount MaxSetupCount (size of
 * returned setup area) and MaxParameterCount (returned parms size) must be set
 * by caller
 */
static int
smb_init_nttransact(const __u16 sub_command, const int setup_count,
		   const int parm_len, struct cifsTconInfo *tcon,
		   void **ret_buf)
{
	int rc;
	__u32 temp_offset;
	struct smb_com_ntransact_req *pSMB;

	rc = small_smb_init(SMB_COM_NT_TRANSACT, 19 + setup_count, tcon,
				(void **)&pSMB);
	if (rc)
		return rc;
	*ret_buf = (void *)pSMB;
	pSMB->Reserved = 0;
	pSMB->TotalParameterCount = cpu_to_le32(parm_len);
	pSMB->TotalDataCount  = 0;
	pSMB->MaxDataCount = cpu_to_le32((tcon->ses->server->maxBuf -
					  MAX_CIFS_HDR_SIZE) & 0xFFFFFF00);
	pSMB->ParameterCount = pSMB->TotalParameterCount;
	pSMB->DataCount  = pSMB->TotalDataCount;
	temp_offset = offsetof(struct smb_com_ntransact_req, Parms) +
			(setup_count * 2) - 4 /* for rfc1001 length itself */;
	pSMB->ParameterOffset = cpu_to_le32(temp_offset);
	pSMB->DataOffset = cpu_to_le32(temp_offset + parm_len);
	pSMB->SetupCount = setup_count; /* no need to le convert byte fields */
	pSMB->SubCommand = cpu_to_le16(sub_command);
	return 0;
}

static int
validate_ntransact(char *buf, char **ppparm, char **ppdata,
		   __u32 *pparmlen, __u32 *pdatalen)
{
	char *end_of_smb;
	__u32 data_count, data_offset, parm_count, parm_offset;
	struct smb_com_ntransact_rsp *pSMBr;

	*pdatalen = 0;
	*pparmlen = 0;

	if (buf == NULL)
		return -EINVAL;

	pSMBr = (struct smb_com_ntransact_rsp *)buf;

	/* ByteCount was converted from little endian in SendReceive */
	end_of_smb = 2 /* sizeof byte count */ + pSMBr->ByteCount +
			(char *)&pSMBr->ByteCount;

	data_offset = le32_to_cpu(pSMBr->DataOffset);
	data_count = le32_to_cpu(pSMBr->DataCount);
	parm_offset = le32_to_cpu(pSMBr->ParameterOffset);
	parm_count = le32_to_cpu(pSMBr->ParameterCount);

	*ppparm = (char *)&pSMBr->hdr.Protocol + parm_offset;
	*ppdata = (char *)&pSMBr->hdr.Protocol + data_offset;

	/* should we also check that parm and data areas do not overlap? */
	if (*ppparm > end_of_smb) {
		cFYI(1, "parms start after end of smb");
		return -EINVAL;
	} else if (parm_count + *ppparm > end_of_smb) {
		cFYI(1, "parm end after end of smb");
		return -EINVAL;
	} else if (*ppdata > end_of_smb) {
		cFYI(1, "data starts after end of smb");
		return -EINVAL;
	} else if (data_count + *ppdata > end_of_smb) {
		cFYI(1, "data %p + count %d (%p) past smb end %p start %p",
			*ppdata, data_count, (data_count + *ppdata),
			end_of_smb, pSMBr);
		return -EINVAL;
	} else if (parm_count + data_count > pSMBr->ByteCount) {
		cFYI(1, "parm count and data count larger than SMB");
		return -EINVAL;
	}
	*pdatalen = data_count;
	*pparmlen = parm_count;
	return 0;
}

/* Get Security Descriptor (by handle) from remote server for a file or dir */
int
CIFSSMBGetCIFSACL(const int xid, struct cifsTconInfo *tcon, __u16 fid,
		  struct cifs_ntsd **acl_inf, __u32 *pbuflen)
{
	int rc = 0;
	int buf_type = 0;
	QUERY_SEC_DESC_REQ *pSMB;
	struct kvec iov[1];

	cFYI(1, "GetCifsACL");

	*pbuflen = 0;
	*acl_inf = NULL;

	rc = smb_init_nttransact(NT_TRANSACT_QUERY_SECURITY_DESC, 0,
			8 /* parm len */, tcon, (void **) &pSMB);
	if (rc)
		return rc;

	pSMB->MaxParameterCount = cpu_to_le32(4);
	/* BB TEST with big acls that might need to be e.g. larger than 16K */
	pSMB->MaxSetupCount = 0;
	pSMB->Fid = fid; /* file handle always le */
	pSMB->AclFlags = cpu_to_le32(CIFS_ACL_OWNER | CIFS_ACL_GROUP |
				     CIFS_ACL_DACL);
	pSMB->ByteCount = cpu_to_le16(11); /* 3 bytes pad + 8 bytes parm */
	pSMB->hdr.smb_buf_length += 11;
	iov[0].iov_base = (char *)pSMB;
	iov[0].iov_len = pSMB->hdr.smb_buf_length + 4;

	rc = SendReceive2(xid, tcon->ses, iov, 1 /* num iovec */, &buf_type,
			 CIFS_STD_OP);
	cifs_stats_inc(&tcon->num_acl_get);
	if (rc) {
		cFYI(1, "Send error in QuerySecDesc = %d", rc);
	} else {                /* decode response */
		__le32 *parm;
		__u32 parm_len;
		__u32 acl_len;
		struct smb_com_ntransact_rsp *pSMBr;
		char *pdata;

/* validate_nttransact */
		rc = validate_ntransact(iov[0].iov_base, (char **)&parm,
					&pdata, &parm_len, pbuflen);
		if (rc)
			goto qsec_out;
		pSMBr = (struct smb_com_ntransact_rsp *)iov[0].iov_base;

		cFYI(1, "smb %p parm %p data %p", pSMBr, parm, *acl_inf);

		if (le32_to_cpu(pSMBr->ParameterCount) != 4) {
			rc = -EIO;      /* bad smb */
			*pbuflen = 0;
			goto qsec_out;
		}

/* BB check that data area is minimum length and as big as acl_len */

		acl_len = le32_to_cpu(*parm);
		if (acl_len != *pbuflen) {
			cERROR(1, "acl length %d does not match %d",
				   acl_len, *pbuflen);
			if (*pbuflen > acl_len)
				*pbuflen = acl_len;
		}

		/* check if buffer is big enough for the acl
		   header followed by the smallest SID */
		if ((*pbuflen < sizeof(struct cifs_ntsd) + 8) ||
		    (*pbuflen >= 64 * 1024)) {
			cERROR(1, "bad acl length %d", *pbuflen);
			rc = -EINVAL;
			*pbuflen = 0;
		} else {
			*acl_inf = kmalloc(*pbuflen, GFP_KERNEL);
			if (*acl_inf == NULL) {
				*pbuflen = 0;
				rc = -ENOMEM;
			}
			memcpy(*acl_inf, pdata, *pbuflen);
		}
	}
qsec_out:
	if (buf_type == CIFS_SMALL_BUFFER)
		cifs_small_buf_release(iov[0].iov_base);
	else if (buf_type == CIFS_LARGE_BUFFER)
		cifs_buf_release(iov[0].iov_base);
/*	cifs_small_buf_release(pSMB); */ /* Freed earlier now in SendReceive2 */
	return rc;
}

int
CIFSSMBSetCIFSACL(const int xid, struct cifsTconInfo *tcon, __u16 fid,
			struct cifs_ntsd *pntsd, __u32 acllen)
{
	__u16 byte_count, param_count, data_count, param_offset, data_offset;
	int rc = 0;
	int bytes_returned = 0;
	SET_SEC_DESC_REQ *pSMB = NULL;
	NTRANSACT_RSP *pSMBr = NULL;

setCifsAclRetry:
	rc = smb_init(SMB_COM_NT_TRANSACT, 19, tcon, (void **) &pSMB,
			(void **) &pSMBr);
	if (rc)
			return (rc);

	pSMB->MaxSetupCount = 0;
	pSMB->Reserved = 0;

	param_count = 8;
	param_offset = offsetof(struct smb_com_transaction_ssec_req, Fid) - 4;
	data_count = acllen;
	data_offset = param_offset + param_count;
	byte_count = 3 /* pad */  + param_count;

	pSMB->DataCount = cpu_to_le32(data_count);
	pSMB->TotalDataCount = pSMB->DataCount;
	pSMB->MaxParameterCount = cpu_to_le32(4);
	pSMB->MaxDataCount = cpu_to_le32(16384);
	pSMB->ParameterCount = cpu_to_le32(param_count);
	pSMB->ParameterOffset = cpu_to_le32(param_offset);
	pSMB->TotalParameterCount = pSMB->ParameterCount;
	pSMB->DataOffset = cpu_to_le32(data_offset);
	pSMB->SetupCount = 0;
	pSMB->SubCommand = cpu_to_le16(NT_TRANSACT_SET_SECURITY_DESC);
	pSMB->ByteCount = cpu_to_le16(byte_count+data_count);

	pSMB->Fid = fid; /* file handle always le */
	pSMB->Reserved2 = 0;
	pSMB->AclFlags = cpu_to_le32(CIFS_ACL_DACL);

	if (pntsd && acllen) {
		memcpy((char *) &pSMBr->hdr.Protocol + data_offset,
			(char *) pntsd,
			acllen);
		pSMB->hdr.smb_buf_length += (byte_count + data_count);

	} else
		pSMB->hdr.smb_buf_length += byte_count;

	rc = SendReceive(xid, tcon->ses, (struct smb_hdr *) pSMB,
		(struct smb_hdr *) pSMBr, &bytes_returned, 0);

	cFYI(1, "SetCIFSACL bytes_returned: %d, rc: %d", bytes_returned, rc);
	if (rc)
		cFYI(1, "Set CIFS ACL returned %d", rc);
	cifs_buf_release(pSMB);

	if (rc == -EAGAIN)
		goto setCifsAclRetry;

	return (rc);
}

#endif /* CONFIG_CIFS_ACL */

/* Legacy Query Path Information call for lookup to old servers such
   as Win9x/WinME */
int SMBQueryInformation(const int xid, struct cifsTconInfo *tcon,
			const unsigned char *searchName,
			FILE_ALL_INFO *pFinfo,
			const struct nls_table *nls_codepage, int remap)
{
	QUERY_INFORMATION_REQ *pSMB;
	QUERY_INFORMATION_RSP *pSMBr;
	int rc = 0;
	int bytes_returned;
	int name_len;

	cFYI(1, "In SMBQPath path %s", searchName);
QInfRetry:
	rc = smb_init(SMB_COM_QUERY_INFORMATION, 0, tcon, (void **) &pSMB,
		      (void **) &pSMBr);
	if (rc)
		return rc;

	if (pSMB->hdr.Flags2 & SMBFLG2_UNICODE) {
		name_len =
			cifsConvertToUCS((__le16 *) pSMB->FileName, searchName,
					PATH_MAX, nls_codepage, remap);
		name_len++;     /* trailing null */
		name_len *= 2;
	} else {
		name_len = strnlen(searchName, PATH_MAX);
		name_len++;     /* trailing null */
		strncpy(pSMB->FileName, searchName, name_len);
	}
	pSMB->BufferFormat = 0x04;
	name_len++; /* account for buffer type byte */
	pSMB->hdr.smb_buf_length += (__u16) name_len;
	pSMB->ByteCount = cpu_to_le16(name_len);

	rc = SendReceive(xid, tcon->ses, (struct smb_hdr *) pSMB,
			 (struct smb_hdr *) pSMBr, &bytes_returned, 0);
	if (rc) {
		cFYI(1, "Send error in QueryInfo = %d", rc);
	} else if (pFinfo) {
		struct timespec ts;
		__u32 time = le32_to_cpu(pSMBr->last_write_time);

		/* decode response */
		/* BB FIXME - add time zone adjustment BB */
		memset(pFinfo, 0, sizeof(FILE_ALL_INFO));
		ts.tv_nsec = 0;
		ts.tv_sec = time;
		/* decode time fields */
		pFinfo->ChangeTime = cpu_to_le64(cifs_UnixTimeToNT(ts));
		pFinfo->LastWriteTime = pFinfo->ChangeTime;
		pFinfo->LastAccessTime = 0;
		pFinfo->AllocationSize =
			cpu_to_le64(le32_to_cpu(pSMBr->size));
		pFinfo->EndOfFile = pFinfo->AllocationSize;
		pFinfo->Attributes =
			cpu_to_le32(le16_to_cpu(pSMBr->attr));
	} else
		rc = -EIO; /* bad buffer passed in */

	cifs_buf_release(pSMB);

	if (rc == -EAGAIN)
		goto QInfRetry;

	return rc;
}

int
CIFSSMBQFileInfo(const int xid, struct cifsTconInfo *tcon,
		 u16 netfid, FILE_ALL_INFO *pFindData)
{
	struct smb_t2_qfi_req *pSMB = NULL;
	struct smb_t2_qfi_rsp *pSMBr = NULL;
	int rc = 0;
	int bytes_returned;
	__u16 params, byte_count;

QFileInfoRetry:
	rc = smb_init(SMB_COM_TRANSACTION2, 15, tcon, (void **) &pSMB,
		      (void **) &pSMBr);
	if (rc)
		return rc;

	params = 2 /* level */ + 2 /* fid */;
	pSMB->t2.TotalDataCount = 0;
	pSMB->t2.MaxParameterCount = cpu_to_le16(4);
	/* BB find exact max data count below from sess structure BB */
	pSMB->t2.MaxDataCount = cpu_to_le16(CIFSMaxBufSize);
	pSMB->t2.MaxSetupCount = 0;
	pSMB->t2.Reserved = 0;
	pSMB->t2.Flags = 0;
	pSMB->t2.Timeout = 0;
	pSMB->t2.Reserved2 = 0;
	pSMB->t2.ParameterOffset = cpu_to_le16(offsetof(struct smb_t2_qfi_req,
					       Fid) - 4);
	pSMB->t2.DataCount = 0;
	pSMB->t2.DataOffset = 0;
	pSMB->t2.SetupCount = 1;
	pSMB->t2.Reserved3 = 0;
	pSMB->t2.SubCommand = cpu_to_le16(TRANS2_QUERY_FILE_INFORMATION);
	byte_count = params + 1 /* pad */ ;
	pSMB->t2.TotalParameterCount = cpu_to_le16(params);
	pSMB->t2.ParameterCount = pSMB->t2.TotalParameterCount;
	pSMB->InformationLevel = cpu_to_le16(SMB_QUERY_FILE_ALL_INFO);
	pSMB->Pad = 0;
	pSMB->Fid = netfid;
	pSMB->hdr.smb_buf_length += byte_count;

	rc = SendReceive(xid, tcon->ses, (struct smb_hdr *) pSMB,
			 (struct smb_hdr *) pSMBr, &bytes_returned, 0);
	if (rc) {
		cFYI(1, "Send error in QPathInfo = %d", rc);
	} else {		/* decode response */
		rc = validate_t2((struct smb_t2_rsp *)pSMBr);

		if (rc) /* BB add auto retry on EOPNOTSUPP? */
			rc = -EIO;
		else if (pSMBr->ByteCount < 40)
			rc = -EIO;	/* bad smb */
		else if (pFindData) {
			__u16 data_offset = le16_to_cpu(pSMBr->t2.DataOffset);
			memcpy((char *) pFindData,
			       (char *) &pSMBr->hdr.Protocol +
			       data_offset, sizeof(FILE_ALL_INFO));
		} else
		    rc = -ENOMEM;
	}
	cifs_buf_release(pSMB);
	if (rc == -EAGAIN)
		goto QFileInfoRetry;

	return rc;
}

int
CIFSSMBQPathInfo(const int xid, struct cifsTconInfo *tcon,
		 const unsigned char *searchName,
		 FILE_ALL_INFO *pFindData,
		 int legacy /* old style infolevel */,
		 const struct nls_table *nls_codepage, int remap)
{
/* level 263 SMB_QUERY_FILE_ALL_INFO */
	TRANSACTION2_QPI_REQ *pSMB = NULL;
	TRANSACTION2_QPI_RSP *pSMBr = NULL;
	int rc = 0;
	int bytes_returned;
	int name_len;
	__u16 params, byte_count;

/* cFYI(1, "In QPathInfo path %s", searchName); */
QPathInfoRetry:
	rc = smb_init(SMB_COM_TRANSACTION2, 15, tcon, (void **) &pSMB,
		      (void **) &pSMBr);
	if (rc)
		return rc;

	if (pSMB->hdr.Flags2 & SMBFLG2_UNICODE) {
		name_len =
		    cifsConvertToUCS((__le16 *) pSMB->FileName, searchName,
				     PATH_MAX, nls_codepage, remap);
		name_len++;	/* trailing null */
		name_len *= 2;
	} else {	/* BB improve the check for buffer overruns BB */
		name_len = strnlen(searchName, PATH_MAX);
		name_len++;	/* trailing null */
		strncpy(pSMB->FileName, searchName, name_len);
	}

	params = 2 /* level */ + 4 /* reserved */ + name_len /* includes NUL */;
	pSMB->TotalDataCount = 0;
	pSMB->MaxParameterCount = cpu_to_le16(2);
	/* BB find exact max SMB PDU from sess structure BB */
	pSMB->MaxDataCount = cpu_to_le16(4000);
	pSMB->MaxSetupCount = 0;
	pSMB->Reserved = 0;
	pSMB->Flags = 0;
	pSMB->Timeout = 0;
	pSMB->Reserved2 = 0;
	pSMB->ParameterOffset = cpu_to_le16(offsetof(
	struct smb_com_transaction2_qpi_req, InformationLevel) - 4);
	pSMB->DataCount = 0;
	pSMB->DataOffset = 0;
	pSMB->SetupCount = 1;
	pSMB->Reserved3 = 0;
	pSMB->SubCommand = cpu_to_le16(TRANS2_QUERY_PATH_INFORMATION);
	byte_count = params + 1 /* pad */ ;
	pSMB->TotalParameterCount = cpu_to_le16(params);
	pSMB->ParameterCount = pSMB->TotalParameterCount;
	if (legacy)
		pSMB->InformationLevel = cpu_to_le16(SMB_INFO_STANDARD);
	else
		pSMB->InformationLevel = cpu_to_le16(SMB_QUERY_FILE_ALL_INFO);
	pSMB->Reserved4 = 0;
	pSMB->hdr.smb_buf_length += byte_count;
	pSMB->ByteCount = cpu_to_le16(byte_count);

	rc = SendReceive(xid, tcon->ses, (struct smb_hdr *) pSMB,
			 (struct smb_hdr *) pSMBr, &bytes_returned, 0);
	if (rc) {
		cFYI(1, "Send error in QPathInfo = %d", rc);
	} else {		/* decode response */
		rc = validate_t2((struct smb_t2_rsp *)pSMBr);

		if (rc) /* BB add auto retry on EOPNOTSUPP? */
			rc = -EIO;
		else if (!legacy && (pSMBr->ByteCount < 40))
			rc = -EIO;	/* bad smb */
		else if (legacy && (pSMBr->ByteCount < 24))
			rc = -EIO;  /* 24 or 26 expected but we do not read
					last field */
		else if (pFindData) {
			int size;
			__u16 data_offset = le16_to_cpu(pSMBr->t2.DataOffset);

			/* On legacy responses we do not read the last field,
			EAsize, fortunately since it varies by subdialect and
			also note it differs on Set vs. Get, ie two bytes or 4
			bytes depending but we don't care here */
			if (legacy)
				size = sizeof(FILE_INFO_STANDARD);
			else
				size = sizeof(FILE_ALL_INFO);
			memcpy((char *) pFindData,
			       (char *) &pSMBr->hdr.Protocol +
			       data_offset, size);
		} else
		    rc = -ENOMEM;
	}
	cifs_buf_release(pSMB);
	if (rc == -EAGAIN)
		goto QPathInfoRetry;

	return rc;
}

int
CIFSSMBUnixQFileInfo(const int xid, struct cifsTconInfo *tcon,
		 u16 netfid, FILE_UNIX_BASIC_INFO *pFindData)
{
	struct smb_t2_qfi_req *pSMB = NULL;
	struct smb_t2_qfi_rsp *pSMBr = NULL;
	int rc = 0;
	int bytes_returned;
	__u16 params, byte_count;

UnixQFileInfoRetry:
	rc = smb_init(SMB_COM_TRANSACTION2, 15, tcon, (void **) &pSMB,
		      (void **) &pSMBr);
	if (rc)
		return rc;

	params = 2 /* level */ + 2 /* fid */;
	pSMB->t2.TotalDataCount = 0;
	pSMB->t2.MaxParameterCount = cpu_to_le16(4);
	/* BB find exact max data count below from sess structure BB */
	pSMB->t2.MaxDataCount = cpu_to_le16(CIFSMaxBufSize);
	pSMB->t2.MaxSetupCount = 0;
	pSMB->t2.Reserved = 0;
	pSMB->t2.Flags = 0;
	pSMB->t2.Timeout = 0;
	pSMB->t2.Reserved2 = 0;
	pSMB->t2.ParameterOffset = cpu_to_le16(offsetof(struct smb_t2_qfi_req,
					       Fid) - 4);
	pSMB->t2.DataCount = 0;
	pSMB->t2.DataOffset = 0;
	pSMB->t2.SetupCount = 1;
	pSMB->t2.Reserved3 = 0;
	pSMB->t2.SubCommand = cpu_to_le16(TRANS2_QUERY_FILE_INFORMATION);
	byte_count = params + 1 /* pad */ ;
	pSMB->t2.TotalParameterCount = cpu_to_le16(params);
	pSMB->t2.ParameterCount = pSMB->t2.TotalParameterCount;
	pSMB->InformationLevel = cpu_to_le16(SMB_QUERY_FILE_UNIX_BASIC);
	pSMB->Pad = 0;
	pSMB->Fid = netfid;
	pSMB->hdr.smb_buf_length += byte_count;

	rc = SendReceive(xid, tcon->ses, (struct smb_hdr *) pSMB,
			 (struct smb_hdr *) pSMBr, &bytes_returned, 0);
	if (rc) {
		cFYI(1, "Send error in QPathInfo = %d", rc);
	} else {		/* decode response */
		rc = validate_t2((struct smb_t2_rsp *)pSMBr);

		if (rc || (pSMBr->ByteCount < sizeof(FILE_UNIX_BASIC_INFO))) {
			cERROR(1, "Malformed FILE_UNIX_BASIC_INFO response.\n"
				   "Unix Extensions can be disabled on mount "
				   "by specifying the nosfu mount option.");
			rc = -EIO;	/* bad smb */
		} else {
			__u16 data_offset = le16_to_cpu(pSMBr->t2.DataOffset);
			memcpy((char *) pFindData,
			       (char *) &pSMBr->hdr.Protocol +
			       data_offset,
			       sizeof(FILE_UNIX_BASIC_INFO));
		}
	}

	cifs_buf_release(pSMB);
	if (rc == -EAGAIN)
		goto UnixQFileInfoRetry;

	return rc;
}

int
CIFSSMBUnixQPathInfo(const int xid, struct cifsTconInfo *tcon,
		     const unsigned char *searchName,
		     FILE_UNIX_BASIC_INFO *pFindData,
		     const struct nls_table *nls_codepage, int remap)
{
/* SMB_QUERY_FILE_UNIX_BASIC */
	TRANSACTION2_QPI_REQ *pSMB = NULL;
	TRANSACTION2_QPI_RSP *pSMBr = NULL;
	int rc = 0;
	int bytes_returned = 0;
	int name_len;
	__u16 params, byte_count;

	cFYI(1, "In QPathInfo (Unix) the path %s", searchName);
UnixQPathInfoRetry:
	rc = smb_init(SMB_COM_TRANSACTION2, 15, tcon, (void **) &pSMB,
		      (void **) &pSMBr);
	if (rc)
		return rc;

	if (pSMB->hdr.Flags2 & SMBFLG2_UNICODE) {
		name_len =
		    cifsConvertToUCS((__le16 *) pSMB->FileName, searchName,
				  PATH_MAX, nls_codepage, remap);
		name_len++;	/* trailing null */
		name_len *= 2;
	} else {	/* BB improve the check for buffer overruns BB */
		name_len = strnlen(searchName, PATH_MAX);
		name_len++;	/* trailing null */
		strncpy(pSMB->FileName, searchName, name_len);
	}

	params = 2 /* level */ + 4 /* reserved */ + name_len /* includes NUL */;
	pSMB->TotalDataCount = 0;
	pSMB->MaxParameterCount = cpu_to_le16(2);
	/* BB find exact max SMB PDU from sess structure BB */
	pSMB->MaxDataCount = cpu_to_le16(4000);
	pSMB->MaxSetupCount = 0;
	pSMB->Reserved = 0;
	pSMB->Flags = 0;
	pSMB->Timeout = 0;
	pSMB->Reserved2 = 0;
	pSMB->ParameterOffset = cpu_to_le16(offsetof(
	struct smb_com_transaction2_qpi_req, InformationLevel) - 4);
	pSMB->DataCount = 0;
	pSMB->DataOffset = 0;
	pSMB->SetupCount = 1;
	pSMB->Reserved3 = 0;
	pSMB->SubCommand = cpu_to_le16(TRANS2_QUERY_PATH_INFORMATION);
	byte_count = params + 1 /* pad */ ;
	pSMB->TotalParameterCount = cpu_to_le16(params);
	pSMB->ParameterCount = pSMB->TotalParameterCount;
	pSMB->InformationLevel = cpu_to_le16(SMB_QUERY_FILE_UNIX_BASIC);
	pSMB->Reserved4 = 0;
	pSMB->hdr.smb_buf_length += byte_count;
	pSMB->ByteCount = cpu_to_le16(byte_count);

	rc = SendReceive(xid, tcon->ses, (struct smb_hdr *) pSMB,
			 (struct smb_hdr *) pSMBr, &bytes_returned, 0);
	if (rc) {
		cFYI(1, "Send error in QPathInfo = %d", rc);
	} else {		/* decode response */
		rc = validate_t2((struct smb_t2_rsp *)pSMBr);

		if (rc || (pSMBr->ByteCount < sizeof(FILE_UNIX_BASIC_INFO))) {
			cERROR(1, "Malformed FILE_UNIX_BASIC_INFO response.\n"
				   "Unix Extensions can be disabled on mount "
				   "by specifying the nosfu mount option.");
			rc = -EIO;	/* bad smb */
		} else {
			__u16 data_offset = le16_to_cpu(pSMBr->t2.DataOffset);
			memcpy((char *) pFindData,
			       (char *) &pSMBr->hdr.Protocol +
			       data_offset,
			       sizeof(FILE_UNIX_BASIC_INFO));
		}
	}
	cifs_buf_release(pSMB);
	if (rc == -EAGAIN)
		goto UnixQPathInfoRetry;

	return rc;
}

/* xid, tcon, searchName and codepage are input parms, rest are returned */
int
CIFSFindFirst(const int xid, struct cifsTconInfo *tcon,
	      const char *searchName,
	      const struct nls_table *nls_codepage,
	      __u16 *pnetfid,
	      struct cifs_search_info *psrch_inf, int remap, const char dirsep)
{
/* level 257 SMB_ */
	TRANSACTION2_FFIRST_REQ *pSMB = NULL;
	TRANSACTION2_FFIRST_RSP *pSMBr = NULL;
	T2_FFIRST_RSP_PARMS *parms;
	int rc = 0;
	int bytes_returned = 0;
	int name_len;
	__u16 params, byte_count;

	cFYI(1, "In FindFirst for %s", searchName);

findFirstRetry:
	rc = smb_init(SMB_COM_TRANSACTION2, 15, tcon, (void **) &pSMB,
		      (void **) &pSMBr);
	if (rc)
		return rc;

	if (pSMB->hdr.Flags2 & SMBFLG2_UNICODE) {
		name_len =
		    cifsConvertToUCS((__le16 *) pSMB->FileName, searchName,
				 PATH_MAX, nls_codepage, remap);
		/* We can not add the asterik earlier in case
		it got remapped to 0xF03A as if it were part of the
		directory name instead of a wildcard */
		name_len *= 2;
		pSMB->FileName[name_len] = dirsep;
		pSMB->FileName[name_len+1] = 0;
		pSMB->FileName[name_len+2] = '*';
		pSMB->FileName[name_len+3] = 0;
		name_len += 4; /* now the trailing null */
		pSMB->FileName[name_len] = 0; /* null terminate just in case */
		pSMB->FileName[name_len+1] = 0;
		name_len += 2;
	} else {	/* BB add check for overrun of SMB buf BB */
		name_len = strnlen(searchName, PATH_MAX);
/* BB fix here and in unicode clause above ie
		if (name_len > buffersize-header)
			free buffer exit; BB */
		strncpy(pSMB->FileName, searchName, name_len);
		pSMB->FileName[name_len] = dirsep;
		pSMB->FileName[name_len+1] = '*';
		pSMB->FileName[name_len+2] = 0;
		name_len += 3;
	}

	params = 12 + name_len /* includes null */ ;
	pSMB->TotalDataCount = 0;	/* no EAs */
	pSMB->MaxParameterCount = cpu_to_le16(10);
	pSMB->MaxDataCount = cpu_to_le16((tcon->ses->server->maxBuf -
					  MAX_CIFS_HDR_SIZE) & 0xFFFFFF00);
	pSMB->MaxSetupCount = 0;
	pSMB->Reserved = 0;
	pSMB->Flags = 0;
	pSMB->Timeout = 0;
	pSMB->Reserved2 = 0;
	byte_count = params + 1 /* pad */ ;
	pSMB->TotalParameterCount = cpu_to_le16(params);
	pSMB->ParameterCount = pSMB->TotalParameterCount;
	pSMB->ParameterOffset = cpu_to_le16(
	      offsetof(struct smb_com_transaction2_ffirst_req, SearchAttributes)
		- 4);
	pSMB->DataCount = 0;
	pSMB->DataOffset = 0;
	pSMB->SetupCount = 1;	/* one byte, no need to make endian neutral */
	pSMB->Reserved3 = 0;
	pSMB->SubCommand = cpu_to_le16(TRANS2_FIND_FIRST);
	pSMB->SearchAttributes =
	    cpu_to_le16(ATTR_READONLY | ATTR_HIDDEN | ATTR_SYSTEM |
			ATTR_DIRECTORY);
	pSMB->SearchCount = cpu_to_le16(CIFSMaxBufSize/sizeof(FILE_UNIX_INFO));
	pSMB->SearchFlags = cpu_to_le16(CIFS_SEARCH_CLOSE_AT_END |
		CIFS_SEARCH_RETURN_RESUME);
	pSMB->InformationLevel = cpu_to_le16(psrch_inf->info_level);

	/* BB what should we set StorageType to? Does it matter? BB */
	pSMB->SearchStorageType = 0;
	pSMB->hdr.smb_buf_length += byte_count;
	pSMB->ByteCount = cpu_to_le16(byte_count);

	rc = SendReceive(xid, tcon->ses, (struct smb_hdr *) pSMB,
			 (struct smb_hdr *) pSMBr, &bytes_returned, 0);
	cifs_stats_inc(&tcon->num_ffirst);

	if (rc) {/* BB add logic to retry regular search if Unix search
			rejected unexpectedly by server */
		/* BB Add code to handle unsupported level rc */
		cFYI(1, "Error in FindFirst = %d", rc);

		cifs_buf_release(pSMB);

		/* BB eventually could optimize out free and realloc of buf */
		/*    for this case */
		if (rc == -EAGAIN)
			goto findFirstRetry;
	} else { /* decode response */
		/* BB remember to free buffer if error BB */
		rc = validate_t2((struct smb_t2_rsp *)pSMBr);
		if (rc == 0) {
			unsigned int lnoff;

			if (pSMBr->hdr.Flags2 & SMBFLG2_UNICODE)
				psrch_inf->unicode = true;
			else
				psrch_inf->unicode = false;

			psrch_inf->ntwrk_buf_start = (char *)pSMBr;
			psrch_inf->smallBuf = 0;
			psrch_inf->srch_entries_start =
				(char *) &pSMBr->hdr.Protocol +
					le16_to_cpu(pSMBr->t2.DataOffset);
			parms = (T2_FFIRST_RSP_PARMS *)((char *) &pSMBr->hdr.Protocol +
			       le16_to_cpu(pSMBr->t2.ParameterOffset));

			if (parms->EndofSearch)
				psrch_inf->endOfSearch = true;
			else
				psrch_inf->endOfSearch = false;

			psrch_inf->entries_in_buffer =
					le16_to_cpu(parms->SearchCount);
			psrch_inf->index_of_last_entry = 2 /* skip . and .. */ +
				psrch_inf->entries_in_buffer;
			lnoff = le16_to_cpu(parms->LastNameOffset);
			if (tcon->ses->server->maxBuf - MAX_CIFS_HDR_SIZE <
			      lnoff) {
				cERROR(1, "ignoring corrupt resume name");
				psrch_inf->last_entry = NULL;
				return rc;
			}

			psrch_inf->last_entry = psrch_inf->srch_entries_start +
							lnoff;

			*pnetfid = parms->SearchHandle;
		} else {
			cifs_buf_release(pSMB);
		}
	}

	return rc;
}

int CIFSFindNext(const int xid, struct cifsTconInfo *tcon,
		 __u16 searchHandle, struct cifs_search_info *psrch_inf)
{
	TRANSACTION2_FNEXT_REQ *pSMB = NULL;
	TRANSACTION2_FNEXT_RSP *pSMBr = NULL;
	T2_FNEXT_RSP_PARMS *parms;
	char *response_data;
	int rc = 0;
	int bytes_returned, name_len;
	__u16 params, byte_count;

	cFYI(1, "In FindNext");

	if (psrch_inf->endOfSearch)
		return -ENOENT;

	rc = smb_init(SMB_COM_TRANSACTION2, 15, tcon, (void **) &pSMB,
		(void **) &pSMBr);
	if (rc)
		return rc;

	params = 14; /* includes 2 bytes of null string, converted to LE below*/
	byte_count = 0;
	pSMB->TotalDataCount = 0;       /* no EAs */
	pSMB->MaxParameterCount = cpu_to_le16(8);
	pSMB->MaxDataCount =
		cpu_to_le16((tcon->ses->server->maxBuf - MAX_CIFS_HDR_SIZE) &
				0xFFFFFF00);
	pSMB->MaxSetupCount = 0;
	pSMB->Reserved = 0;
	pSMB->Flags = 0;
	pSMB->Timeout = 0;
	pSMB->Reserved2 = 0;
	pSMB->ParameterOffset =  cpu_to_le16(
	      offsetof(struct smb_com_transaction2_fnext_req,SearchHandle) - 4);
	pSMB->DataCount = 0;
	pSMB->DataOffset = 0;
	pSMB->SetupCount = 1;
	pSMB->Reserved3 = 0;
	pSMB->SubCommand = cpu_to_le16(TRANS2_FIND_NEXT);
	pSMB->SearchHandle = searchHandle;      /* always kept as le */
	pSMB->SearchCount =
		cpu_to_le16(CIFSMaxBufSize / sizeof(FILE_UNIX_INFO));
	pSMB->InformationLevel = cpu_to_le16(psrch_inf->info_level);
	pSMB->ResumeKey = psrch_inf->resume_key;
	pSMB->SearchFlags =
	      cpu_to_le16(CIFS_SEARCH_CLOSE_AT_END | CIFS_SEARCH_RETURN_RESUME);

	name_len = psrch_inf->resume_name_len;
	params += name_len;
	if (name_len < PATH_MAX) {
		memcpy(pSMB->ResumeFileName, psrch_inf->presume_name, name_len);
		byte_count += name_len;
		/* 14 byte parm len above enough for 2 byte null terminator */
		pSMB->ResumeFileName[name_len] = 0;
		pSMB->ResumeFileName[name_len+1] = 0;
	} else {
		rc = -EINVAL;
		goto FNext2_err_exit;
	}
	byte_count = params + 1 /* pad */ ;
	pSMB->TotalParameterCount = cpu_to_le16(params);
	pSMB->ParameterCount = pSMB->TotalParameterCount;
	pSMB->hdr.smb_buf_length += byte_count;
	pSMB->ByteCount = cpu_to_le16(byte_count);

	rc = SendReceive(xid, tcon->ses, (struct smb_hdr *) pSMB,
			(struct smb_hdr *) pSMBr, &bytes_returned, 0);
	cifs_stats_inc(&tcon->num_fnext);
	if (rc) {
		if (rc == -EBADF) {
			psrch_inf->endOfSearch = true;
			cifs_buf_release(pSMB);
			rc = 0; /* search probably was closed at end of search*/
		} else
			cFYI(1, "FindNext returned = %d", rc);
	} else {                /* decode response */
		rc = validate_t2((struct smb_t2_rsp *)pSMBr);

		if (rc == 0) {
			unsigned int lnoff;

			/* BB fixme add lock for file (srch_info) struct here */
			if (pSMBr->hdr.Flags2 & SMBFLG2_UNICODE)
				psrch_inf->unicode = true;
			else
				psrch_inf->unicode = false;
			response_data = (char *) &pSMBr->hdr.Protocol +
			       le16_to_cpu(pSMBr->t2.ParameterOffset);
			parms = (T2_FNEXT_RSP_PARMS *)response_data;
			response_data = (char *)&pSMBr->hdr.Protocol +
				le16_to_cpu(pSMBr->t2.DataOffset);
			if (psrch_inf->smallBuf)
				cifs_small_buf_release(
					psrch_inf->ntwrk_buf_start);
			else
				cifs_buf_release(psrch_inf->ntwrk_buf_start);
			psrch_inf->srch_entries_start = response_data;
			psrch_inf->ntwrk_buf_start = (char *)pSMB;
			psrch_inf->smallBuf = 0;
			if (parms->EndofSearch)
				psrch_inf->endOfSearch = true;
			else
				psrch_inf->endOfSearch = false;
			psrch_inf->entries_in_buffer =
						le16_to_cpu(parms->SearchCount);
			psrch_inf->index_of_last_entry +=
				psrch_inf->entries_in_buffer;
			lnoff = le16_to_cpu(parms->LastNameOffset);
			if (tcon->ses->server->maxBuf - MAX_CIFS_HDR_SIZE <
			      lnoff) {
				cERROR(1, "ignoring corrupt resume name");
				psrch_inf->last_entry = NULL;
				return rc;
			} else
				psrch_inf->last_entry =
					psrch_inf->srch_entries_start + lnoff;

/*  cFYI(1, "fnxt2 entries in buf %d index_of_last %d",
	    psrch_inf->entries_in_buffer, psrch_inf->index_of_last_entry); */

			/* BB fixme add unlock here */
		}

	}

	/* BB On error, should we leave previous search buf (and count and
	last entry fields) intact or free the previous one? */

	/* Note: On -EAGAIN error only caller can retry on handle based calls
	since file handle passed in no longer valid */
FNext2_err_exit:
	if (rc != 0)
		cifs_buf_release(pSMB);
	return rc;
}

int
CIFSFindClose(const int xid, struct cifsTconInfo *tcon,
	      const __u16 searchHandle)
{
	int rc = 0;
	FINDCLOSE_REQ *pSMB = NULL;

	cFYI(1, "In CIFSSMBFindClose");
	rc = small_smb_init(SMB_COM_FIND_CLOSE2, 1, tcon, (void **)&pSMB);

	/* no sense returning error if session restarted
		as file handle has been closed */
	if (rc == -EAGAIN)
		return 0;
	if (rc)
		return rc;

	pSMB->FileID = searchHandle;
	pSMB->ByteCount = 0;
	rc = SendReceiveNoRsp(xid, tcon->ses, (struct smb_hdr *) pSMB, 0);
	if (rc)
		cERROR(1, "Send error in FindClose = %d", rc);

	cifs_stats_inc(&tcon->num_fclose);

	/* Since session is dead, search handle closed on server already */
	if (rc == -EAGAIN)
		rc = 0;

	return rc;
}

int
CIFSGetSrvInodeNumber(const int xid, struct cifsTconInfo *tcon,
		      const unsigned char *searchName,
		      __u64 *inode_number,
		      const struct nls_table *nls_codepage, int remap)
{
	int rc = 0;
	TRANSACTION2_QPI_REQ *pSMB = NULL;
	TRANSACTION2_QPI_RSP *pSMBr = NULL;
	int name_len, bytes_returned;
	__u16 params, byte_count;

	cFYI(1, "In GetSrvInodeNum for %s", searchName);
	if (tcon == NULL)
		return -ENODEV;

GetInodeNumberRetry:
	rc = smb_init(SMB_COM_TRANSACTION2, 15, tcon, (void **) &pSMB,
		      (void **) &pSMBr);
	if (rc)
		return rc;

	if (pSMB->hdr.Flags2 & SMBFLG2_UNICODE) {
		name_len =
			cifsConvertToUCS((__le16 *) pSMB->FileName, searchName,
					 PATH_MAX, nls_codepage, remap);
		name_len++;     /* trailing null */
		name_len *= 2;
	} else {	/* BB improve the check for buffer overruns BB */
		name_len = strnlen(searchName, PATH_MAX);
		name_len++;     /* trailing null */
		strncpy(pSMB->FileName, searchName, name_len);
	}

	params = 2 /* level */  + 4 /* rsrvd */  + name_len /* incl null */ ;
	pSMB->TotalDataCount = 0;
	pSMB->MaxParameterCount = cpu_to_le16(2);
	/* BB find exact max data count below from sess structure BB */
	pSMB->MaxDataCount = cpu_to_le16(4000);
	pSMB->MaxSetupCount = 0;
	pSMB->Reserved = 0;
	pSMB->Flags = 0;
	pSMB->Timeout = 0;
	pSMB->Reserved2 = 0;
	pSMB->ParameterOffset = cpu_to_le16(offsetof(
		struct smb_com_transaction2_qpi_req, InformationLevel) - 4);
	pSMB->DataCount = 0;
	pSMB->DataOffset = 0;
	pSMB->SetupCount = 1;
	pSMB->Reserved3 = 0;
	pSMB->SubCommand = cpu_to_le16(TRANS2_QUERY_PATH_INFORMATION);
	byte_count = params + 1 /* pad */ ;
	pSMB->TotalParameterCount = cpu_to_le16(params);
	pSMB->ParameterCount = pSMB->TotalParameterCount;
	pSMB->InformationLevel = cpu_to_le16(SMB_QUERY_FILE_INTERNAL_INFO);
	pSMB->Reserved4 = 0;
	pSMB->hdr.smb_buf_length += byte_count;
	pSMB->ByteCount = cpu_to_le16(byte_count);

	rc = SendReceive(xid, tcon->ses, (struct smb_hdr *) pSMB,
		(struct smb_hdr *) pSMBr, &bytes_returned, 0);
	if (rc) {
		cFYI(1, "error %d in QueryInternalInfo", rc);
	} else {
		/* decode response */
		rc = validate_t2((struct smb_t2_rsp *)pSMBr);
		if (rc || (pSMBr->ByteCount < 2))
		/* BB also check enough total bytes returned */
			/* If rc should we check for EOPNOSUPP and
			disable the srvino flag? or in caller? */
			rc = -EIO;      /* bad smb */
		else {
			__u16 data_offset = le16_to_cpu(pSMBr->t2.DataOffset);
			__u16 count = le16_to_cpu(pSMBr->t2.DataCount);
			struct file_internal_info *pfinfo;
			/* BB Do we need a cast or hash here ? */
			if (count < 8) {
				cFYI(1, "Illegal size ret in QryIntrnlInf");
				rc = -EIO;
				goto GetInodeNumOut;
			}
			pfinfo = (struct file_internal_info *)
				(data_offset + (char *) &pSMBr->hdr.Protocol);
			*inode_number = le64_to_cpu(pfinfo->UniqueId);
		}
	}
GetInodeNumOut:
	cifs_buf_release(pSMB);
	if (rc == -EAGAIN)
		goto GetInodeNumberRetry;
	return rc;
}

/* parses DFS refferal V3 structure
 * caller is responsible for freeing target_nodes
 * returns:
 * 	on success - 0
 *	on failure - errno
 */
static int
parse_DFS_referrals(TRANSACTION2_GET_DFS_REFER_RSP *pSMBr,
		unsigned int *num_of_nodes,
		struct dfs_info3_param **target_nodes,
		const struct nls_table *nls_codepage, int remap,
		const char *searchName)
{
	int i, rc = 0;
	char *data_end;
	bool is_unicode;
	struct dfs_referral_level_3 *ref;

	if (pSMBr->hdr.Flags2 & SMBFLG2_UNICODE)
		is_unicode = true;
	else
		is_unicode = false;
	*num_of_nodes = le16_to_cpu(pSMBr->NumberOfReferrals);

	if (*num_of_nodes < 1) {
		cERROR(1, "num_referrals: must be at least > 0,"
			"but we get num_referrals = %d\n", *num_of_nodes);
		rc = -EINVAL;
		goto parse_DFS_referrals_exit;
	}

	ref = (struct dfs_referral_level_3 *) &(pSMBr->referrals);
	if (ref->VersionNumber != cpu_to_le16(3)) {
		cERROR(1, "Referrals of V%d version are not supported,"
			"should be V3", le16_to_cpu(ref->VersionNumber));
		rc = -EINVAL;
		goto parse_DFS_referrals_exit;
	}

	/* get the upper boundary of the resp buffer */
	data_end = (char *)(&(pSMBr->PathConsumed)) +
				le16_to_cpu(pSMBr->t2.DataCount);

	cFYI(1, "num_referrals: %d dfs flags: 0x%x ...\n",
			*num_of_nodes,
			le32_to_cpu(pSMBr->DFSFlags));

	*target_nodes = kzalloc(sizeof(struct dfs_info3_param) *
			*num_of_nodes, GFP_KERNEL);
	if (*target_nodes == NULL) {
		cERROR(1, "Failed to allocate buffer for target_nodes\n");
		rc = -ENOMEM;
		goto parse_DFS_referrals_exit;
	}

	/* collect necessary data from referrals */
	for (i = 0; i < *num_of_nodes; i++) {
		char *temp;
		int max_len;
		struct dfs_info3_param *node = (*target_nodes)+i;

		node->flags = le32_to_cpu(pSMBr->DFSFlags);
		if (is_unicode) {
			__le16 *tmp = kmalloc(strlen(searchName)*2 + 2,
						GFP_KERNEL);
			if (tmp == NULL) {
				rc = -ENOMEM;
				goto parse_DFS_referrals_exit;
			}
			cifsConvertToUCS((__le16 *) tmp, searchName,
					PATH_MAX, nls_codepage, remap);
			node->path_consumed = cifs_ucs2_bytes(tmp,
					le16_to_cpu(pSMBr->PathConsumed),
					nls_codepage);
			kfree(tmp);
		} else
			node->path_consumed = le16_to_cpu(pSMBr->PathConsumed);

		node->server_type = le16_to_cpu(ref->ServerType);
		node->ref_flag = le16_to_cpu(ref->ReferralEntryFlags);

		/* copy DfsPath */
		temp = (char *)ref + le16_to_cpu(ref->DfsPathOffset);
		max_len = data_end - temp;
		node->path_name = cifs_strndup_from_ucs(temp, max_len,
						      is_unicode, nls_codepage);
		if (!node->path_name) {
			rc = -ENOMEM;
			goto parse_DFS_referrals_exit;
		}

		/* copy link target UNC */
		temp = (char *)ref + le16_to_cpu(ref->NetworkAddressOffset);
		max_len = data_end - temp;
		node->node_name = cifs_strndup_from_ucs(temp, max_len,
						      is_unicode, nls_codepage);
		if (!node->node_name)
			rc = -ENOMEM;
	}

parse_DFS_referrals_exit:
	if (rc) {
		free_dfs_info_array(*target_nodes, *num_of_nodes);
		*target_nodes = NULL;
		*num_of_nodes = 0;
	}
	return rc;
}

int
CIFSGetDFSRefer(const int xid, struct cifsSesInfo *ses,
		const unsigned char *searchName,
		struct dfs_info3_param **target_nodes,
		unsigned int *num_of_nodes,
		const struct nls_table *nls_codepage, int remap)
{
/* TRANS2_GET_DFS_REFERRAL */
	TRANSACTION2_GET_DFS_REFER_REQ *pSMB = NULL;
	TRANSACTION2_GET_DFS_REFER_RSP *pSMBr = NULL;
	int rc = 0;
	int bytes_returned;
	int name_len;
	__u16 params, byte_count;
	*num_of_nodes = 0;
	*target_nodes = NULL;

	cFYI(1, "In GetDFSRefer the path %s", searchName);
	if (ses == NULL)
		return -ENODEV;
getDFSRetry:
	rc = smb_init(SMB_COM_TRANSACTION2, 15, NULL, (void **) &pSMB,
		      (void **) &pSMBr);
	if (rc)
		return rc;

	/* server pointer checked in called function,
	but should never be null here anyway */
	pSMB->hdr.Mid = GetNextMid(ses->server);
	pSMB->hdr.Tid = ses->ipc_tid;
	pSMB->hdr.Uid = ses->Suid;
	if (ses->capabilities & CAP_STATUS32)
		pSMB->hdr.Flags2 |= SMBFLG2_ERR_STATUS;
	if (ses->capabilities & CAP_DFS)
		pSMB->hdr.Flags2 |= SMBFLG2_DFS;

	if (ses->capabilities & CAP_UNICODE) {
		pSMB->hdr.Flags2 |= SMBFLG2_UNICODE;
		name_len =
		    cifsConvertToUCS((__le16 *) pSMB->RequestFileName,
				     searchName, PATH_MAX, nls_codepage, remap);
		name_len++;	/* trailing null */
		name_len *= 2;
	} else {	/* BB improve the check for buffer overruns BB */
		name_len = strnlen(searchName, PATH_MAX);
		name_len++;	/* trailing null */
		strncpy(pSMB->RequestFileName, searchName, name_len);
	}

	if (ses->server) {
		if (ses->server->secMode &
		   (SECMODE_SIGN_REQUIRED | SECMODE_SIGN_ENABLED))
			pSMB->hdr.Flags2 |= SMBFLG2_SECURITY_SIGNATURE;
	}

	pSMB->hdr.Uid = ses->Suid;

	params = 2 /* level */  + name_len /*includes null */ ;
	pSMB->TotalDataCount = 0;
	pSMB->DataCount = 0;
	pSMB->DataOffset = 0;
	pSMB->MaxParameterCount = 0;
	/* BB find exact max SMB PDU from sess structure BB */
	pSMB->MaxDataCount = cpu_to_le16(4000);
	pSMB->MaxSetupCount = 0;
	pSMB->Reserved = 0;
	pSMB->Flags = 0;
	pSMB->Timeout = 0;
	pSMB->Reserved2 = 0;
	pSMB->ParameterOffset = cpu_to_le16(offsetof(
	  struct smb_com_transaction2_get_dfs_refer_req, MaxReferralLevel) - 4);
	pSMB->SetupCount = 1;
	pSMB->Reserved3 = 0;
	pSMB->SubCommand = cpu_to_le16(TRANS2_GET_DFS_REFERRAL);
	byte_count = params + 3 /* pad */ ;
	pSMB->ParameterCount = cpu_to_le16(params);
	pSMB->TotalParameterCount = pSMB->ParameterCount;
	pSMB->MaxReferralLevel = cpu_to_le16(3);
	pSMB->hdr.smb_buf_length += byte_count;
	pSMB->ByteCount = cpu_to_le16(byte_count);

	rc = SendReceive(xid, ses, (struct smb_hdr *) pSMB,
			 (struct smb_hdr *) pSMBr, &bytes_returned, 0);
	if (rc) {
		cFYI(1, "Send error in GetDFSRefer = %d", rc);
		goto GetDFSRefExit;
	}
	rc = validate_t2((struct smb_t2_rsp *)pSMBr);

	/* BB Also check if enough total bytes returned? */
	if (rc || (pSMBr->ByteCount < 17)) {
		rc = -EIO;      /* bad smb */
		goto GetDFSRefExit;
	}

	cFYI(1, "Decoding GetDFSRefer response BCC: %d  Offset %d",
				pSMBr->ByteCount,
				le16_to_cpu(pSMBr->t2.DataOffset));

	/* parse returned result into more usable form */
	rc = parse_DFS_referrals(pSMBr, num_of_nodes,
				 target_nodes, nls_codepage, remap,
				 searchName);

GetDFSRefExit:
	cifs_buf_release(pSMB);

	if (rc == -EAGAIN)
		goto getDFSRetry;

	return rc;
}

/* Query File System Info such as free space to old servers such as Win 9x */
int
SMBOldQFSInfo(const int xid, struct cifsTconInfo *tcon, struct kstatfs *FSData)
{
/* level 0x01 SMB_QUERY_FILE_SYSTEM_INFO */
	TRANSACTION2_QFSI_REQ *pSMB = NULL;
	TRANSACTION2_QFSI_RSP *pSMBr = NULL;
	FILE_SYSTEM_ALLOC_INFO *response_data;
	int rc = 0;
	int bytes_returned = 0;
	__u16 params, byte_count;

	cFYI(1, "OldQFSInfo");
oldQFSInfoRetry:
	rc = smb_init(SMB_COM_TRANSACTION2, 15, tcon, (void **) &pSMB,
		(void **) &pSMBr);
	if (rc)
		return rc;

	params = 2;     /* level */
	pSMB->TotalDataCount = 0;
	pSMB->MaxParameterCount = cpu_to_le16(2);
	pSMB->MaxDataCount = cpu_to_le16(1000);
	pSMB->MaxSetupCount = 0;
	pSMB->Reserved = 0;
	pSMB->Flags = 0;
	pSMB->Timeout = 0;
	pSMB->Reserved2 = 0;
	byte_count = params + 1 /* pad */ ;
	pSMB->TotalParameterCount = cpu_to_le16(params);
	pSMB->ParameterCount = pSMB->TotalParameterCount;
	pSMB->ParameterOffset = cpu_to_le16(offsetof(
	struct smb_com_transaction2_qfsi_req, InformationLevel) - 4);
	pSMB->DataCount = 0;
	pSMB->DataOffset = 0;
	pSMB->SetupCount = 1;
	pSMB->Reserved3 = 0;
	pSMB->SubCommand = cpu_to_le16(TRANS2_QUERY_FS_INFORMATION);
	pSMB->InformationLevel = cpu_to_le16(SMB_INFO_ALLOCATION);
	pSMB->hdr.smb_buf_length += byte_count;
	pSMB->ByteCount = cpu_to_le16(byte_count);

	rc = SendReceive(xid, tcon->ses, (struct smb_hdr *) pSMB,
		(struct smb_hdr *) pSMBr, &bytes_returned, 0);
	if (rc) {
		cFYI(1, "Send error in QFSInfo = %d", rc);
	} else {                /* decode response */
		rc = validate_t2((struct smb_t2_rsp *)pSMBr);

		if (rc || (pSMBr->ByteCount < 18))
			rc = -EIO;      /* bad smb */
		else {
			__u16 data_offset = le16_to_cpu(pSMBr->t2.DataOffset);
			cFYI(1, "qfsinf resp BCC: %d  Offset %d",
				 pSMBr->ByteCount, data_offset);

			response_data = (FILE_SYSTEM_ALLOC_INFO *)
				(((char *) &pSMBr->hdr.Protocol) + data_offset);
			FSData->f_bsize =
				le16_to_cpu(response_data->BytesPerSector) *
				le32_to_cpu(response_data->
					SectorsPerAllocationUnit);
			FSData->f_blocks =
			       le32_to_cpu(response_data->TotalAllocationUnits);
			FSData->f_bfree = FSData->f_bavail =
				le32_to_cpu(response_data->FreeAllocationUnits);
			cFYI(1, "Blocks: %lld  Free: %lld Block size %ld",
			     (unsigned long long)FSData->f_blocks,
			     (unsigned long long)FSData->f_bfree,
			     FSData->f_bsize);
		}
	}
	cifs_buf_release(pSMB);

	if (rc == -EAGAIN)
		goto oldQFSInfoRetry;

	return rc;
}

int
CIFSSMBQFSInfo(const int xid, struct cifsTconInfo *tcon, struct kstatfs *FSData)
{
/* level 0x103 SMB_QUERY_FILE_SYSTEM_INFO */
	TRANSACTION2_QFSI_REQ *pSMB = NULL;
	TRANSACTION2_QFSI_RSP *pSMBr = NULL;
	FILE_SYSTEM_INFO *response_data;
	int rc = 0;
	int bytes_returned = 0;
	__u16 params, byte_count;

	cFYI(1, "In QFSInfo");
QFSInfoRetry:
	rc = smb_init(SMB_COM_TRANSACTION2, 15, tcon, (void **) &pSMB,
		      (void **) &pSMBr);
	if (rc)
		return rc;

	params = 2;	/* level */
	pSMB->TotalDataCount = 0;
	pSMB->MaxParameterCount = cpu_to_le16(2);
	pSMB->MaxDataCount = cpu_to_le16(1000);
	pSMB->MaxSetupCount = 0;
	pSMB->Reserved = 0;
	pSMB->Flags = 0;
	pSMB->Timeout = 0;
	pSMB->Reserved2 = 0;
	byte_count = params + 1 /* pad */ ;
	pSMB->TotalParameterCount = cpu_to_le16(params);
	pSMB->ParameterCount = pSMB->TotalParameterCount;
	pSMB->ParameterOffset = cpu_to_le16(offsetof(
		struct smb_com_transaction2_qfsi_req, InformationLevel) - 4);
	pSMB->DataCount = 0;
	pSMB->DataOffset = 0;
	pSMB->SetupCount = 1;
	pSMB->Reserved3 = 0;
	pSMB->SubCommand = cpu_to_le16(TRANS2_QUERY_FS_INFORMATION);
	pSMB->InformationLevel = cpu_to_le16(SMB_QUERY_FS_SIZE_INFO);
	pSMB->hdr.smb_buf_length += byte_count;
	pSMB->ByteCount = cpu_to_le16(byte_count);

	rc = SendReceive(xid, tcon->ses, (struct smb_hdr *) pSMB,
			 (struct smb_hdr *) pSMBr, &bytes_returned, 0);
	if (rc) {
		cFYI(1, "Send error in QFSInfo = %d", rc);
	} else {		/* decode response */
		rc = validate_t2((struct smb_t2_rsp *)pSMBr);

		if (rc || (pSMBr->ByteCount < 24))
			rc = -EIO;	/* bad smb */
		else {
			__u16 data_offset = le16_to_cpu(pSMBr->t2.DataOffset);

			response_data =
			    (FILE_SYSTEM_INFO
			     *) (((char *) &pSMBr->hdr.Protocol) +
				 data_offset);
			FSData->f_bsize =
			    le32_to_cpu(response_data->BytesPerSector) *
			    le32_to_cpu(response_data->
					SectorsPerAllocationUnit);
			FSData->f_blocks =
			    le64_to_cpu(response_data->TotalAllocationUnits);
			FSData->f_bfree = FSData->f_bavail =
			    le64_to_cpu(response_data->FreeAllocationUnits);
			cFYI(1, "Blocks: %lld  Free: %lld Block size %ld",
			     (unsigned long long)FSData->f_blocks,
			     (unsigned long long)FSData->f_bfree,
			     FSData->f_bsize);
		}
	}
	cifs_buf_release(pSMB);

	if (rc == -EAGAIN)
		goto QFSInfoRetry;

	return rc;
}

int
CIFSSMBQFSAttributeInfo(const int xid, struct cifsTconInfo *tcon)
{
/* level 0x105  SMB_QUERY_FILE_SYSTEM_INFO */
	TRANSACTION2_QFSI_REQ *pSMB = NULL;
	TRANSACTION2_QFSI_RSP *pSMBr = NULL;
	FILE_SYSTEM_ATTRIBUTE_INFO *response_data;
	int rc = 0;
	int bytes_returned = 0;
	__u16 params, byte_count;

	cFYI(1, "In QFSAttributeInfo");
QFSAttributeRetry:
	rc = smb_init(SMB_COM_TRANSACTION2, 15, tcon, (void **) &pSMB,
		      (void **) &pSMBr);
	if (rc)
		return rc;

	params = 2;	/* level */
	pSMB->TotalDataCount = 0;
	pSMB->MaxParameterCount = cpu_to_le16(2);
	/* BB find exact max SMB PDU from sess structure BB */
	pSMB->MaxDataCount = cpu_to_le16(1000);
	pSMB->MaxSetupCount = 0;
	pSMB->Reserved = 0;
	pSMB->Flags = 0;
	pSMB->Timeout = 0;
	pSMB->Reserved2 = 0;
	byte_count = params + 1 /* pad */ ;
	pSMB->TotalParameterCount = cpu_to_le16(params);
	pSMB->ParameterCount = pSMB->TotalParameterCount;
	pSMB->ParameterOffset = cpu_to_le16(offsetof(
		struct smb_com_transaction2_qfsi_req, InformationLevel) - 4);
	pSMB->DataCount = 0;
	pSMB->DataOffset = 0;
	pSMB->SetupCount = 1;
	pSMB->Reserved3 = 0;
	pSMB->SubCommand = cpu_to_le16(TRANS2_QUERY_FS_INFORMATION);
	pSMB->InformationLevel = cpu_to_le16(SMB_QUERY_FS_ATTRIBUTE_INFO);
	pSMB->hdr.smb_buf_length += byte_count;
	pSMB->ByteCount = cpu_to_le16(byte_count);

	rc = SendReceive(xid, tcon->ses, (struct smb_hdr *) pSMB,
			 (struct smb_hdr *) pSMBr, &bytes_returned, 0);
	if (rc) {
		cERROR(1, "Send error in QFSAttributeInfo = %d", rc);
	} else {		/* decode response */
		rc = validate_t2((struct smb_t2_rsp *)pSMBr);

		if (rc || (pSMBr->ByteCount < 13)) {
			/* BB also check if enough bytes returned */
			rc = -EIO;	/* bad smb */
		} else {
			__u16 data_offset = le16_to_cpu(pSMBr->t2.DataOffset);
			response_data =
			    (FILE_SYSTEM_ATTRIBUTE_INFO
			     *) (((char *) &pSMBr->hdr.Protocol) +
				 data_offset);
			memcpy(&tcon->fsAttrInfo, response_data,
			       sizeof(FILE_SYSTEM_ATTRIBUTE_INFO));
		}
	}
	cifs_buf_release(pSMB);

	if (rc == -EAGAIN)
		goto QFSAttributeRetry;

	return rc;
}

int
CIFSSMBQFSDeviceInfo(const int xid, struct cifsTconInfo *tcon)
{
/* level 0x104 SMB_QUERY_FILE_SYSTEM_INFO */
	TRANSACTION2_QFSI_REQ *pSMB = NULL;
	TRANSACTION2_QFSI_RSP *pSMBr = NULL;
	FILE_SYSTEM_DEVICE_INFO *response_data;
	int rc = 0;
	int bytes_returned = 0;
	__u16 params, byte_count;

	cFYI(1, "In QFSDeviceInfo");
QFSDeviceRetry:
	rc = smb_init(SMB_COM_TRANSACTION2, 15, tcon, (void **) &pSMB,
		      (void **) &pSMBr);
	if (rc)
		return rc;

	params = 2;	/* level */
	pSMB->TotalDataCount = 0;
	pSMB->MaxParameterCount = cpu_to_le16(2);
	/* BB find exact max SMB PDU from sess structure BB */
	pSMB->MaxDataCount = cpu_to_le16(1000);
	pSMB->MaxSetupCount = 0;
	pSMB->Reserved = 0;
	pSMB->Flags = 0;
	pSMB->Timeout = 0;
	pSMB->Reserved2 = 0;
	byte_count = params + 1 /* pad */ ;
	pSMB->TotalParameterCount = cpu_to_le16(params);
	pSMB->ParameterCount = pSMB->TotalParameterCount;
	pSMB->ParameterOffset = cpu_to_le16(offsetof(
		struct smb_com_transaction2_qfsi_req, InformationLevel) - 4);

	pSMB->DataCount = 0;
	pSMB->DataOffset = 0;
	pSMB->SetupCount = 1;
	pSMB->Reserved3 = 0;
	pSMB->SubCommand = cpu_to_le16(TRANS2_QUERY_FS_INFORMATION);
	pSMB->InformationLevel = cpu_to_le16(SMB_QUERY_FS_DEVICE_INFO);
	pSMB->hdr.smb_buf_length += byte_count;
	pSMB->ByteCount = cpu_to_le16(byte_count);

	rc = SendReceive(xid, tcon->ses, (struct smb_hdr *) pSMB,
			 (struct smb_hdr *) pSMBr, &bytes_returned, 0);
	if (rc) {
		cFYI(1, "Send error in QFSDeviceInfo = %d", rc);
	} else {		/* decode response */
		rc = validate_t2((struct smb_t2_rsp *)pSMBr);

		if (rc || (pSMBr->ByteCount < sizeof(FILE_SYSTEM_DEVICE_INFO)))
			rc = -EIO;	/* bad smb */
		else {
			__u16 data_offset = le16_to_cpu(pSMBr->t2.DataOffset);
			response_data =
			    (FILE_SYSTEM_DEVICE_INFO *)
				(((char *) &pSMBr->hdr.Protocol) +
				 data_offset);
			memcpy(&tcon->fsDevInfo, response_data,
			       sizeof(FILE_SYSTEM_DEVICE_INFO));
		}
	}
	cifs_buf_release(pSMB);

	if (rc == -EAGAIN)
		goto QFSDeviceRetry;

	return rc;
}

int
CIFSSMBQFSUnixInfo(const int xid, struct cifsTconInfo *tcon)
{
/* level 0x200  SMB_QUERY_CIFS_UNIX_INFO */
	TRANSACTION2_QFSI_REQ *pSMB = NULL;
	TRANSACTION2_QFSI_RSP *pSMBr = NULL;
	FILE_SYSTEM_UNIX_INFO *response_data;
	int rc = 0;
	int bytes_returned = 0;
	__u16 params, byte_count;

	cFYI(1, "In QFSUnixInfo");
QFSUnixRetry:
	rc = smb_init_no_reconnect(SMB_COM_TRANSACTION2, 15, tcon,
				   (void **) &pSMB, (void **) &pSMBr);
	if (rc)
		return rc;

	params = 2;	/* level */
	pSMB->TotalDataCount = 0;
	pSMB->DataCount = 0;
	pSMB->DataOffset = 0;
	pSMB->MaxParameterCount = cpu_to_le16(2);
	/* BB find exact max SMB PDU from sess structure BB */
	pSMB->MaxDataCount = cpu_to_le16(100);
	pSMB->MaxSetupCount = 0;
	pSMB->Reserved = 0;
	pSMB->Flags = 0;
	pSMB->Timeout = 0;
	pSMB->Reserved2 = 0;
	byte_count = params + 1 /* pad */ ;
	pSMB->ParameterCount = cpu_to_le16(params);
	pSMB->TotalParameterCount = pSMB->ParameterCount;
	pSMB->ParameterOffset = cpu_to_le16(offsetof(struct
			smb_com_transaction2_qfsi_req, InformationLevel) - 4);
	pSMB->SetupCount = 1;
	pSMB->Reserved3 = 0;
	pSMB->SubCommand = cpu_to_le16(TRANS2_QUERY_FS_INFORMATION);
	pSMB->InformationLevel = cpu_to_le16(SMB_QUERY_CIFS_UNIX_INFO);
	pSMB->hdr.smb_buf_length += byte_count;
	pSMB->ByteCount = cpu_to_le16(byte_count);

	rc = SendReceive(xid, tcon->ses, (struct smb_hdr *) pSMB,
			 (struct smb_hdr *) pSMBr, &bytes_returned, 0);
	if (rc) {
		cERROR(1, "Send error in QFSUnixInfo = %d", rc);
	} else {		/* decode response */
		rc = validate_t2((struct smb_t2_rsp *)pSMBr);

		if (rc || (pSMBr->ByteCount < 13)) {
			rc = -EIO;	/* bad smb */
		} else {
			__u16 data_offset = le16_to_cpu(pSMBr->t2.DataOffset);
			response_data =
			    (FILE_SYSTEM_UNIX_INFO
			     *) (((char *) &pSMBr->hdr.Protocol) +
				 data_offset);
			memcpy(&tcon->fsUnixInfo, response_data,
			       sizeof(FILE_SYSTEM_UNIX_INFO));
		}
	}
	cifs_buf_release(pSMB);

	if (rc == -EAGAIN)
		goto QFSUnixRetry;


	return rc;
}

int
CIFSSMBSetFSUnixInfo(const int xid, struct cifsTconInfo *tcon, __u64 cap)
{
/* level 0x200  SMB_SET_CIFS_UNIX_INFO */
	TRANSACTION2_SETFSI_REQ *pSMB = NULL;
	TRANSACTION2_SETFSI_RSP *pSMBr = NULL;
	int rc = 0;
	int bytes_returned = 0;
	__u16 params, param_offset, offset, byte_count;

	cFYI(1, "In SETFSUnixInfo");
SETFSUnixRetry:
	/* BB switch to small buf init to save memory */
	rc = smb_init_no_reconnect(SMB_COM_TRANSACTION2, 15, tcon,
					(void **) &pSMB, (void **) &pSMBr);
	if (rc)
		return rc;

	params = 4;	/* 2 bytes zero followed by info level. */
	pSMB->MaxSetupCount = 0;
	pSMB->Reserved = 0;
	pSMB->Flags = 0;
	pSMB->Timeout = 0;
	pSMB->Reserved2 = 0;
	param_offset = offsetof(struct smb_com_transaction2_setfsi_req, FileNum)
				- 4;
	offset = param_offset + params;

	pSMB->MaxParameterCount = cpu_to_le16(4);
	/* BB find exact max SMB PDU from sess structure BB */
	pSMB->MaxDataCount = cpu_to_le16(100);
	pSMB->SetupCount = 1;
	pSMB->Reserved3 = 0;
	pSMB->SubCommand = cpu_to_le16(TRANS2_SET_FS_INFORMATION);
	byte_count = 1 /* pad */ + params + 12;

	pSMB->DataCount = cpu_to_le16(12);
	pSMB->ParameterCount = cpu_to_le16(params);
	pSMB->TotalDataCount = pSMB->DataCount;
	pSMB->TotalParameterCount = pSMB->ParameterCount;
	pSMB->ParameterOffset = cpu_to_le16(param_offset);
	pSMB->DataOffset = cpu_to_le16(offset);

	/* Params. */
	pSMB->FileNum = 0;
	pSMB->InformationLevel = cpu_to_le16(SMB_SET_CIFS_UNIX_INFO);

	/* Data. */
	pSMB->ClientUnixMajor = cpu_to_le16(CIFS_UNIX_MAJOR_VERSION);
	pSMB->ClientUnixMinor = cpu_to_le16(CIFS_UNIX_MINOR_VERSION);
	pSMB->ClientUnixCap = cpu_to_le64(cap);

	pSMB->hdr.smb_buf_length += byte_count;
	pSMB->ByteCount = cpu_to_le16(byte_count);

	rc = SendReceive(xid, tcon->ses, (struct smb_hdr *) pSMB,
			 (struct smb_hdr *) pSMBr, &bytes_returned, 0);
	if (rc) {
		cERROR(1, "Send error in SETFSUnixInfo = %d", rc);
	} else {		/* decode response */
		rc = validate_t2((struct smb_t2_rsp *)pSMBr);
		if (rc)
			rc = -EIO;	/* bad smb */
	}
	cifs_buf_release(pSMB);

	if (rc == -EAGAIN)
		goto SETFSUnixRetry;

	return rc;
}



int
CIFSSMBQFSPosixInfo(const int xid, struct cifsTconInfo *tcon,
		   struct kstatfs *FSData)
{
/* level 0x201  SMB_QUERY_CIFS_POSIX_INFO */
	TRANSACTION2_QFSI_REQ *pSMB = NULL;
	TRANSACTION2_QFSI_RSP *pSMBr = NULL;
	FILE_SYSTEM_POSIX_INFO *response_data;
	int rc = 0;
	int bytes_returned = 0;
	__u16 params, byte_count;

	cFYI(1, "In QFSPosixInfo");
QFSPosixRetry:
	rc = smb_init(SMB_COM_TRANSACTION2, 15, tcon, (void **) &pSMB,
		      (void **) &pSMBr);
	if (rc)
		return rc;

	params = 2;	/* level */
	pSMB->TotalDataCount = 0;
	pSMB->DataCount = 0;
	pSMB->DataOffset = 0;
	pSMB->MaxParameterCount = cpu_to_le16(2);
	/* BB find exact max SMB PDU from sess structure BB */
	pSMB->MaxDataCount = cpu_to_le16(100);
	pSMB->MaxSetupCount = 0;
	pSMB->Reserved = 0;
	pSMB->Flags = 0;
	pSMB->Timeout = 0;
	pSMB->Reserved2 = 0;
	byte_count = params + 1 /* pad */ ;
	pSMB->ParameterCount = cpu_to_le16(params);
	pSMB->TotalParameterCount = pSMB->ParameterCount;
	pSMB->ParameterOffset = cpu_to_le16(offsetof(struct
			smb_com_transaction2_qfsi_req, InformationLevel) - 4);
	pSMB->SetupCount = 1;
	pSMB->Reserved3 = 0;
	pSMB->SubCommand = cpu_to_le16(TRANS2_QUERY_FS_INFORMATION);
	pSMB->InformationLevel = cpu_to_le16(SMB_QUERY_POSIX_FS_INFO);
	pSMB->hdr.smb_buf_length += byte_count;
	pSMB->ByteCount = cpu_to_le16(byte_count);

	rc = SendReceive(xid, tcon->ses, (struct smb_hdr *) pSMB,
			 (struct smb_hdr *) pSMBr, &bytes_returned, 0);
	if (rc) {
		cFYI(1, "Send error in QFSUnixInfo = %d", rc);
	} else {		/* decode response */
		rc = validate_t2((struct smb_t2_rsp *)pSMBr);

		if (rc || (pSMBr->ByteCount < 13)) {
			rc = -EIO;	/* bad smb */
		} else {
			__u16 data_offset = le16_to_cpu(pSMBr->t2.DataOffset);
			response_data =
			    (FILE_SYSTEM_POSIX_INFO
			     *) (((char *) &pSMBr->hdr.Protocol) +
				 data_offset);
			FSData->f_bsize =
					le32_to_cpu(response_data->BlockSize);
			FSData->f_blocks =
					le64_to_cpu(response_data->TotalBlocks);
			FSData->f_bfree =
			    le64_to_cpu(response_data->BlocksAvail);
			if (response_data->UserBlocksAvail == cpu_to_le64(-1)) {
				FSData->f_bavail = FSData->f_bfree;
			} else {
				FSData->f_bavail =
				    le64_to_cpu(response_data->UserBlocksAvail);
			}
			if (response_data->TotalFileNodes != cpu_to_le64(-1))
				FSData->f_files =
				     le64_to_cpu(response_data->TotalFileNodes);
			if (response_data->FreeFileNodes != cpu_to_le64(-1))
				FSData->f_ffree =
				      le64_to_cpu(response_data->FreeFileNodes);
		}
	}
	cifs_buf_release(pSMB);

	if (rc == -EAGAIN)
		goto QFSPosixRetry;

	return rc;
}


/* We can not use write of zero bytes trick to
   set file size due to need for large file support.  Also note that
   this SetPathInfo is preferred to SetFileInfo based method in next
   routine which is only needed to work around a sharing violation bug
   in Samba which this routine can run into */

int
CIFSSMBSetEOF(const int xid, struct cifsTconInfo *tcon, const char *fileName,
	      __u64 size, bool SetAllocation,
	      const struct nls_table *nls_codepage, int remap)
{
	struct smb_com_transaction2_spi_req *pSMB = NULL;
	struct smb_com_transaction2_spi_rsp *pSMBr = NULL;
	struct file_end_of_file_info *parm_data;
	int name_len;
	int rc = 0;
	int bytes_returned = 0;
	__u16 params, byte_count, data_count, param_offset, offset;

	cFYI(1, "In SetEOF");
SetEOFRetry:
	rc = smb_init(SMB_COM_TRANSACTION2, 15, tcon, (void **) &pSMB,
		      (void **) &pSMBr);
	if (rc)
		return rc;

	if (pSMB->hdr.Flags2 & SMBFLG2_UNICODE) {
		name_len =
		    cifsConvertToUCS((__le16 *) pSMB->FileName, fileName,
				     PATH_MAX, nls_codepage, remap);
		name_len++;	/* trailing null */
		name_len *= 2;
	} else {	/* BB improve the check for buffer overruns BB */
		name_len = strnlen(fileName, PATH_MAX);
		name_len++;	/* trailing null */
		strncpy(pSMB->FileName, fileName, name_len);
	}
	params = 6 + name_len;
	data_count = sizeof(struct file_end_of_file_info);
	pSMB->MaxParameterCount = cpu_to_le16(2);
	pSMB->MaxDataCount = cpu_to_le16(4100);
	pSMB->MaxSetupCount = 0;
	pSMB->Reserved = 0;
	pSMB->Flags = 0;
	pSMB->Timeout = 0;
	pSMB->Reserved2 = 0;
	param_offset = offsetof(struct smb_com_transaction2_spi_req,
				InformationLevel) - 4;
	offset = param_offset + params;
	if (SetAllocation) {
		if (tcon->ses->capabilities & CAP_INFOLEVEL_PASSTHRU)
			pSMB->InformationLevel =
				cpu_to_le16(SMB_SET_FILE_ALLOCATION_INFO2);
		else
			pSMB->InformationLevel =
				cpu_to_le16(SMB_SET_FILE_ALLOCATION_INFO);
	} else /* Set File Size */  {
	    if (tcon->ses->capabilities & CAP_INFOLEVEL_PASSTHRU)
		    pSMB->InformationLevel =
				cpu_to_le16(SMB_SET_FILE_END_OF_FILE_INFO2);
	    else
		    pSMB->InformationLevel =
				cpu_to_le16(SMB_SET_FILE_END_OF_FILE_INFO);
	}

	parm_data =
	    (struct file_end_of_file_info *) (((char *) &pSMB->hdr.Protocol) +
				       offset);
	pSMB->ParameterOffset = cpu_to_le16(param_offset);
	pSMB->DataOffset = cpu_to_le16(offset);
	pSMB->SetupCount = 1;
	pSMB->Reserved3 = 0;
	pSMB->SubCommand = cpu_to_le16(TRANS2_SET_PATH_INFORMATION);
	byte_count = 3 /* pad */  + params + data_count;
	pSMB->DataCount = cpu_to_le16(data_count);
	pSMB->TotalDataCount = pSMB->DataCount;
	pSMB->ParameterCount = cpu_to_le16(params);
	pSMB->TotalParameterCount = pSMB->ParameterCount;
	pSMB->Reserved4 = 0;
	pSMB->hdr.smb_buf_length += byte_count;
	parm_data->FileSize = cpu_to_le64(size);
	pSMB->ByteCount = cpu_to_le16(byte_count);
	rc = SendReceive(xid, tcon->ses, (struct smb_hdr *) pSMB,
			 (struct smb_hdr *) pSMBr, &bytes_returned, 0);
	if (rc)
		cFYI(1, "SetPathInfo (file size) returned %d", rc);

	cifs_buf_release(pSMB);

	if (rc == -EAGAIN)
		goto SetEOFRetry;

	return rc;
}

int
CIFSSMBSetFileSize(const int xid, struct cifsTconInfo *tcon, __u64 size,
		   __u16 fid, __u32 pid_of_opener, bool SetAllocation)
{
	struct smb_com_transaction2_sfi_req *pSMB  = NULL;
	char *data_offset;
	struct file_end_of_file_info *parm_data;
	int rc = 0;
	__u16 params, param_offset, offset, byte_count, count;

	cFYI(1, "SetFileSize (via SetFileInfo) %lld",
			(long long)size);
	rc = small_smb_init(SMB_COM_TRANSACTION2, 15, tcon, (void **) &pSMB);

	if (rc)
		return rc;

	pSMB->hdr.Pid = cpu_to_le16((__u16)pid_of_opener);
	pSMB->hdr.PidHigh = cpu_to_le16((__u16)(pid_of_opener >> 16));

	params = 6;
	pSMB->MaxSetupCount = 0;
	pSMB->Reserved = 0;
	pSMB->Flags = 0;
	pSMB->Timeout = 0;
	pSMB->Reserved2 = 0;
	param_offset = offsetof(struct smb_com_transaction2_sfi_req, Fid) - 4;
	offset = param_offset + params;

	data_offset = (char *) (&pSMB->hdr.Protocol) + offset;

	count = sizeof(struct file_end_of_file_info);
	pSMB->MaxParameterCount = cpu_to_le16(2);
	/* BB find exact max SMB PDU from sess structure BB */
	pSMB->MaxDataCount = cpu_to_le16(1000);
	pSMB->SetupCount = 1;
	pSMB->Reserved3 = 0;
	pSMB->SubCommand = cpu_to_le16(TRANS2_SET_FILE_INFORMATION);
	byte_count = 3 /* pad */  + params + count;
	pSMB->DataCount = cpu_to_le16(count);
	pSMB->ParameterCount = cpu_to_le16(params);
	pSMB->TotalDataCount = pSMB->DataCount;
	pSMB->TotalParameterCount = pSMB->ParameterCount;
	pSMB->ParameterOffset = cpu_to_le16(param_offset);
	parm_data =
		(struct file_end_of_file_info *) (((char *) &pSMB->hdr.Protocol)
				+ offset);
	pSMB->DataOffset = cpu_to_le16(offset);
	parm_data->FileSize = cpu_to_le64(size);
	pSMB->Fid = fid;
	if (SetAllocation) {
		if (tcon->ses->capabilities & CAP_INFOLEVEL_PASSTHRU)
			pSMB->InformationLevel =
				cpu_to_le16(SMB_SET_FILE_ALLOCATION_INFO2);
		else
			pSMB->InformationLevel =
				cpu_to_le16(SMB_SET_FILE_ALLOCATION_INFO);
	} else /* Set File Size */  {
	    if (tcon->ses->capabilities & CAP_INFOLEVEL_PASSTHRU)
		    pSMB->InformationLevel =
				cpu_to_le16(SMB_SET_FILE_END_OF_FILE_INFO2);
	    else
		    pSMB->InformationLevel =
				cpu_to_le16(SMB_SET_FILE_END_OF_FILE_INFO);
	}
	pSMB->Reserved4 = 0;
	pSMB->hdr.smb_buf_length += byte_count;
	pSMB->ByteCount = cpu_to_le16(byte_count);
	rc = SendReceiveNoRsp(xid, tcon->ses, (struct smb_hdr *) pSMB, 0);
	if (rc) {
		cFYI(1, "Send error in SetFileInfo (SetFileSize) = %d", rc);
	}

	/* Note: On -EAGAIN error only caller can retry on handle based calls
		since file handle passed in no longer valid */

	return rc;
}

/* Some legacy servers such as NT4 require that the file times be set on
   an open handle, rather than by pathname - this is awkward due to
   potential access conflicts on the open, but it is unavoidable for these
   old servers since the only other choice is to go from 100 nanosecond DCE
   time and resort to the original setpathinfo level which takes the ancient
   DOS time format with 2 second granularity */
int
CIFSSMBSetFileInfo(const int xid, struct cifsTconInfo *tcon,
		    const FILE_BASIC_INFO *data, __u16 fid, __u32 pid_of_opener)
{
	struct smb_com_transaction2_sfi_req *pSMB  = NULL;
	char *data_offset;
	int rc = 0;
	__u16 params, param_offset, offset, byte_count, count;

	cFYI(1, "Set Times (via SetFileInfo)");
	rc = small_smb_init(SMB_COM_TRANSACTION2, 15, tcon, (void **) &pSMB);

	if (rc)
		return rc;

	pSMB->hdr.Pid = cpu_to_le16((__u16)pid_of_opener);
	pSMB->hdr.PidHigh = cpu_to_le16((__u16)(pid_of_opener >> 16));

	params = 6;
	pSMB->MaxSetupCount = 0;
	pSMB->Reserved = 0;
	pSMB->Flags = 0;
	pSMB->Timeout = 0;
	pSMB->Reserved2 = 0;
	param_offset = offsetof(struct smb_com_transaction2_sfi_req, Fid) - 4;
	offset = param_offset + params;

	data_offset = (char *) (&pSMB->hdr.Protocol) + offset;

	count = sizeof(FILE_BASIC_INFO);
	pSMB->MaxParameterCount = cpu_to_le16(2);
	/* BB find max SMB PDU from sess */
	pSMB->MaxDataCount = cpu_to_le16(1000);
	pSMB->SetupCount = 1;
	pSMB->Reserved3 = 0;
	pSMB->SubCommand = cpu_to_le16(TRANS2_SET_FILE_INFORMATION);
	byte_count = 3 /* pad */  + params + count;
	pSMB->DataCount = cpu_to_le16(count);
	pSMB->ParameterCount = cpu_to_le16(params);
	pSMB->TotalDataCount = pSMB->DataCount;
	pSMB->TotalParameterCount = pSMB->ParameterCount;
	pSMB->ParameterOffset = cpu_to_le16(param_offset);
	pSMB->DataOffset = cpu_to_le16(offset);
	pSMB->Fid = fid;
	if (tcon->ses->capabilities & CAP_INFOLEVEL_PASSTHRU)
		pSMB->InformationLevel = cpu_to_le16(SMB_SET_FILE_BASIC_INFO2);
	else
		pSMB->InformationLevel = cpu_to_le16(SMB_SET_FILE_BASIC_INFO);
	pSMB->Reserved4 = 0;
	pSMB->hdr.smb_buf_length += byte_count;
	pSMB->ByteCount = cpu_to_le16(byte_count);
	memcpy(data_offset, data, sizeof(FILE_BASIC_INFO));
	rc = SendReceiveNoRsp(xid, tcon->ses, (struct smb_hdr *) pSMB, 0);
	if (rc)
		cFYI(1, "Send error in Set Time (SetFileInfo) = %d", rc);

	/* Note: On -EAGAIN error only caller can retry on handle based calls
		since file handle passed in no longer valid */

	return rc;
}

int
CIFSSMBSetFileDisposition(const int xid, struct cifsTconInfo *tcon,
			  bool delete_file, __u16 fid, __u32 pid_of_opener)
{
	struct smb_com_transaction2_sfi_req *pSMB  = NULL;
	char *data_offset;
	int rc = 0;
	__u16 params, param_offset, offset, byte_count, count;

	cFYI(1, "Set File Disposition (via SetFileInfo)");
	rc = small_smb_init(SMB_COM_TRANSACTION2, 15, tcon, (void **) &pSMB);

	if (rc)
		return rc;

	pSMB->hdr.Pid = cpu_to_le16((__u16)pid_of_opener);
	pSMB->hdr.PidHigh = cpu_to_le16((__u16)(pid_of_opener >> 16));

	params = 6;
	pSMB->MaxSetupCount = 0;
	pSMB->Reserved = 0;
	pSMB->Flags = 0;
	pSMB->Timeout = 0;
	pSMB->Reserved2 = 0;
	param_offset = offsetof(struct smb_com_transaction2_sfi_req, Fid) - 4;
	offset = param_offset + params;

	data_offset = (char *) (&pSMB->hdr.Protocol) + offset;

	count = 1;
	pSMB->MaxParameterCount = cpu_to_le16(2);
	/* BB find max SMB PDU from sess */
	pSMB->MaxDataCount = cpu_to_le16(1000);
	pSMB->SetupCount = 1;
	pSMB->Reserved3 = 0;
	pSMB->SubCommand = cpu_to_le16(TRANS2_SET_FILE_INFORMATION);
	byte_count = 3 /* pad */  + params + count;
	pSMB->DataCount = cpu_to_le16(count);
	pSMB->ParameterCount = cpu_to_le16(params);
	pSMB->TotalDataCount = pSMB->DataCount;
	pSMB->TotalParameterCount = pSMB->ParameterCount;
	pSMB->ParameterOffset = cpu_to_le16(param_offset);
	pSMB->DataOffset = cpu_to_le16(offset);
	pSMB->Fid = fid;
	pSMB->InformationLevel = cpu_to_le16(SMB_SET_FILE_DISPOSITION_INFO);
	pSMB->Reserved4 = 0;
	pSMB->hdr.smb_buf_length += byte_count;
	pSMB->ByteCount = cpu_to_le16(byte_count);
	*data_offset = delete_file ? 1 : 0;
	rc = SendReceiveNoRsp(xid, tcon->ses, (struct smb_hdr *) pSMB, 0);
	if (rc)
		cFYI(1, "Send error in SetFileDisposition = %d", rc);

	return rc;
}

int
CIFSSMBSetPathInfo(const int xid, struct cifsTconInfo *tcon,
		   const char *fileName, const FILE_BASIC_INFO *data,
		   const struct nls_table *nls_codepage, int remap)
{
	TRANSACTION2_SPI_REQ *pSMB = NULL;
	TRANSACTION2_SPI_RSP *pSMBr = NULL;
	int name_len;
	int rc = 0;
	int bytes_returned = 0;
	char *data_offset;
	__u16 params, param_offset, offset, byte_count, count;

	cFYI(1, "In SetTimes");

SetTimesRetry:
	rc = smb_init(SMB_COM_TRANSACTION2, 15, tcon, (void **) &pSMB,
		      (void **) &pSMBr);
	if (rc)
		return rc;

	if (pSMB->hdr.Flags2 & SMBFLG2_UNICODE) {
		name_len =
		    cifsConvertToUCS((__le16 *) pSMB->FileName, fileName,
				     PATH_MAX, nls_codepage, remap);
		name_len++;	/* trailing null */
		name_len *= 2;
	} else {	/* BB improve the check for buffer overruns BB */
		name_len = strnlen(fileName, PATH_MAX);
		name_len++;	/* trailing null */
		strncpy(pSMB->FileName, fileName, name_len);
	}

	params = 6 + name_len;
	count = sizeof(FILE_BASIC_INFO);
	pSMB->MaxParameterCount = cpu_to_le16(2);
	/* BB find max SMB PDU from sess structure BB */
	pSMB->MaxDataCount = cpu_to_le16(1000);
	pSMB->MaxSetupCount = 0;
	pSMB->Reserved = 0;
	pSMB->Flags = 0;
	pSMB->Timeout = 0;
	pSMB->Reserved2 = 0;
	param_offset = offsetof(struct smb_com_transaction2_spi_req,
				InformationLevel) - 4;
	offset = param_offset + params;
	data_offset = (char *) (&pSMB->hdr.Protocol) + offset;
	pSMB->ParameterOffset = cpu_to_le16(param_offset);
	pSMB->DataOffset = cpu_to_le16(offset);
	pSMB->SetupCount = 1;
	pSMB->Reserved3 = 0;
	pSMB->SubCommand = cpu_to_le16(TRANS2_SET_PATH_INFORMATION);
	byte_count = 3 /* pad */  + params + count;

	pSMB->DataCount = cpu_to_le16(count);
	pSMB->ParameterCount = cpu_to_le16(params);
	pSMB->TotalDataCount = pSMB->DataCount;
	pSMB->TotalParameterCount = pSMB->ParameterCount;
	if (tcon->ses->capabilities & CAP_INFOLEVEL_PASSTHRU)
		pSMB->InformationLevel = cpu_to_le16(SMB_SET_FILE_BASIC_INFO2);
	else
		pSMB->InformationLevel = cpu_to_le16(SMB_SET_FILE_BASIC_INFO);
	pSMB->Reserved4 = 0;
	pSMB->hdr.smb_buf_length += byte_count;
	memcpy(data_offset, data, sizeof(FILE_BASIC_INFO));
	pSMB->ByteCount = cpu_to_le16(byte_count);
	rc = SendReceive(xid, tcon->ses, (struct smb_hdr *) pSMB,
			 (struct smb_hdr *) pSMBr, &bytes_returned, 0);
	if (rc)
		cFYI(1, "SetPathInfo (times) returned %d", rc);

	cifs_buf_release(pSMB);

	if (rc == -EAGAIN)
		goto SetTimesRetry;

	return rc;
}

/* Can not be used to set time stamps yet (due to old DOS time format) */
/* Can be used to set attributes */
#if 0  /* Possibly not needed - since it turns out that strangely NT4 has a bug
	  handling it anyway and NT4 was what we thought it would be needed for
	  Do not delete it until we prove whether needed for Win9x though */
int
CIFSSMBSetAttrLegacy(int xid, struct cifsTconInfo *tcon, char *fileName,
		__u16 dos_attrs, const struct nls_table *nls_codepage)
{
	SETATTR_REQ *pSMB = NULL;
	SETATTR_RSP *pSMBr = NULL;
	int rc = 0;
	int bytes_returned;
	int name_len;

	cFYI(1, "In SetAttrLegacy");

SetAttrLgcyRetry:
	rc = smb_init(SMB_COM_SETATTR, 8, tcon, (void **) &pSMB,
		      (void **) &pSMBr);
	if (rc)
		return rc;

	if (pSMB->hdr.Flags2 & SMBFLG2_UNICODE) {
		name_len =
			ConvertToUCS((__le16 *) pSMB->fileName, fileName,
				PATH_MAX, nls_codepage);
		name_len++;     /* trailing null */
		name_len *= 2;
	} else {	/* BB improve the check for buffer overruns BB */
		name_len = strnlen(fileName, PATH_MAX);
		name_len++;     /* trailing null */
		strncpy(pSMB->fileName, fileName, name_len);
	}
	pSMB->attr = cpu_to_le16(dos_attrs);
	pSMB->BufferFormat = 0x04;
	pSMB->hdr.smb_buf_length += name_len + 1;
	pSMB->ByteCount = cpu_to_le16(name_len + 1);
	rc = SendReceive(xid, tcon->ses, (struct smb_hdr *) pSMB,
			 (struct smb_hdr *) pSMBr, &bytes_returned, 0);
	if (rc)
		cFYI(1, "Error in LegacySetAttr = %d", rc);

	cifs_buf_release(pSMB);

	if (rc == -EAGAIN)
		goto SetAttrLgcyRetry;

	return rc;
}
#endif /* temporarily unneeded SetAttr legacy function */

static void
cifs_fill_unix_set_info(FILE_UNIX_BASIC_INFO *data_offset,
			const struct cifs_unix_set_info_args *args)
{
	u64 mode = args->mode;

	/*
	 * Samba server ignores set of file size to zero due to bugs in some
	 * older clients, but we should be precise - we use SetFileSize to
	 * set file size and do not want to truncate file size to zero
	 * accidently as happened on one Samba server beta by putting
	 * zero instead of -1 here
	 */
	data_offset->EndOfFile = cpu_to_le64(NO_CHANGE_64);
	data_offset->NumOfBytes = cpu_to_le64(NO_CHANGE_64);
	data_offset->LastStatusChange = cpu_to_le64(args->ctime);
	data_offset->LastAccessTime = cpu_to_le64(args->atime);
	data_offset->LastModificationTime = cpu_to_le64(args->mtime);
	data_offset->Uid = cpu_to_le64(args->uid);
	data_offset->Gid = cpu_to_le64(args->gid);
	/* better to leave device as zero when it is  */
	data_offset->DevMajor = cpu_to_le64(MAJOR(args->device));
	data_offset->DevMinor = cpu_to_le64(MINOR(args->device));
	data_offset->Permissions = cpu_to_le64(mode);

	if (S_ISREG(mode))
		data_offset->Type = cpu_to_le32(UNIX_FILE);
	else if (S_ISDIR(mode))
		data_offset->Type = cpu_to_le32(UNIX_DIR);
	else if (S_ISLNK(mode))
		data_offset->Type = cpu_to_le32(UNIX_SYMLINK);
	else if (S_ISCHR(mode))
		data_offset->Type = cpu_to_le32(UNIX_CHARDEV);
	else if (S_ISBLK(mode))
		data_offset->Type = cpu_to_le32(UNIX_BLOCKDEV);
	else if (S_ISFIFO(mode))
		data_offset->Type = cpu_to_le32(UNIX_FIFO);
	else if (S_ISSOCK(mode))
		data_offset->Type = cpu_to_le32(UNIX_SOCKET);
}

int
CIFSSMBUnixSetFileInfo(const int xid, struct cifsTconInfo *tcon,
		       const struct cifs_unix_set_info_args *args,
		       u16 fid, u32 pid_of_opener)
{
	struct smb_com_transaction2_sfi_req *pSMB  = NULL;
	FILE_UNIX_BASIC_INFO *data_offset;
	int rc = 0;
	u16 params, param_offset, offset, byte_count, count;

	cFYI(1, "Set Unix Info (via SetFileInfo)");
	rc = small_smb_init(SMB_COM_TRANSACTION2, 15, tcon, (void **) &pSMB);

	if (rc)
		return rc;

	pSMB->hdr.Pid = cpu_to_le16((__u16)pid_of_opener);
	pSMB->hdr.PidHigh = cpu_to_le16((__u16)(pid_of_opener >> 16));

	params = 6;
	pSMB->MaxSetupCount = 0;
	pSMB->Reserved = 0;
	pSMB->Flags = 0;
	pSMB->Timeout = 0;
	pSMB->Reserved2 = 0;
	param_offset = offsetof(struct smb_com_transaction2_sfi_req, Fid) - 4;
	offset = param_offset + params;

	data_offset = (FILE_UNIX_BASIC_INFO *)
				((char *)(&pSMB->hdr.Protocol) + offset);
	count = sizeof(FILE_UNIX_BASIC_INFO);

	pSMB->MaxParameterCount = cpu_to_le16(2);
	/* BB find max SMB PDU from sess */
	pSMB->MaxDataCount = cpu_to_le16(1000);
	pSMB->SetupCount = 1;
	pSMB->Reserved3 = 0;
	pSMB->SubCommand = cpu_to_le16(TRANS2_SET_FILE_INFORMATION);
	byte_count = 3 /* pad */  + params + count;
	pSMB->DataCount = cpu_to_le16(count);
	pSMB->ParameterCount = cpu_to_le16(params);
	pSMB->TotalDataCount = pSMB->DataCount;
	pSMB->TotalParameterCount = pSMB->ParameterCount;
	pSMB->ParameterOffset = cpu_to_le16(param_offset);
	pSMB->DataOffset = cpu_to_le16(offset);
	pSMB->Fid = fid;
	pSMB->InformationLevel = cpu_to_le16(SMB_SET_FILE_UNIX_BASIC);
	pSMB->Reserved4 = 0;
	pSMB->hdr.smb_buf_length += byte_count;
	pSMB->ByteCount = cpu_to_le16(byte_count);

	cifs_fill_unix_set_info(data_offset, args);

	rc = SendReceiveNoRsp(xid, tcon->ses, (struct smb_hdr *) pSMB, 0);
	if (rc)
		cFYI(1, "Send error in Set Time (SetFileInfo) = %d", rc);

	/* Note: On -EAGAIN error only caller can retry on handle based calls
		since file handle passed in no longer valid */

	return rc;
}

int
CIFSSMBUnixSetPathInfo(const int xid, struct cifsTconInfo *tcon, char *fileName,
		       const struct cifs_unix_set_info_args *args,
		       const struct nls_table *nls_codepage, int remap)
{
	TRANSACTION2_SPI_REQ *pSMB = NULL;
	TRANSACTION2_SPI_RSP *pSMBr = NULL;
	int name_len;
	int rc = 0;
	int bytes_returned = 0;
	FILE_UNIX_BASIC_INFO *data_offset;
	__u16 params, param_offset, offset, count, byte_count;

	cFYI(1, "In SetUID/GID/Mode");
setPermsRetry:
	rc = smb_init(SMB_COM_TRANSACTION2, 15, tcon, (void **) &pSMB,
		      (void **) &pSMBr);
	if (rc)
		return rc;

	if (pSMB->hdr.Flags2 & SMBFLG2_UNICODE) {
		name_len =
		    cifsConvertToUCS((__le16 *) pSMB->FileName, fileName,
				     PATH_MAX, nls_codepage, remap);
		name_len++;	/* trailing null */
		name_len *= 2;
	} else {	/* BB improve the check for buffer overruns BB */
		name_len = strnlen(fileName, PATH_MAX);
		name_len++;	/* trailing null */
		strncpy(pSMB->FileName, fileName, name_len);
	}

	params = 6 + name_len;
	count = sizeof(FILE_UNIX_BASIC_INFO);
	pSMB->MaxParameterCount = cpu_to_le16(2);
	/* BB find max SMB PDU from sess structure BB */
	pSMB->MaxDataCount = cpu_to_le16(1000);
	pSMB->MaxSetupCount = 0;
	pSMB->Reserved = 0;
	pSMB->Flags = 0;
	pSMB->Timeout = 0;
	pSMB->Reserved2 = 0;
	param_offset = offsetof(struct smb_com_transaction2_spi_req,
				InformationLevel) - 4;
	offset = param_offset + params;
	data_offset =
	    (FILE_UNIX_BASIC_INFO *) ((char *) &pSMB->hdr.Protocol +
				      offset);
	memset(data_offset, 0, count);
	pSMB->DataOffset = cpu_to_le16(offset);
	pSMB->ParameterOffset = cpu_to_le16(param_offset);
	pSMB->SetupCount = 1;
	pSMB->Reserved3 = 0;
	pSMB->SubCommand = cpu_to_le16(TRANS2_SET_PATH_INFORMATION);
	byte_count = 3 /* pad */  + params + count;
	pSMB->ParameterCount = cpu_to_le16(params);
	pSMB->DataCount = cpu_to_le16(count);
	pSMB->TotalParameterCount = pSMB->ParameterCount;
	pSMB->TotalDataCount = pSMB->DataCount;
	pSMB->InformationLevel = cpu_to_le16(SMB_SET_FILE_UNIX_BASIC);
	pSMB->Reserved4 = 0;
	pSMB->hdr.smb_buf_length += byte_count;

	cifs_fill_unix_set_info(data_offset, args);

	pSMB->ByteCount = cpu_to_le16(byte_count);
	rc = SendReceive(xid, tcon->ses, (struct smb_hdr *) pSMB,
			 (struct smb_hdr *) pSMBr, &bytes_returned, 0);
	if (rc)
		cFYI(1, "SetPathInfo (perms) returned %d", rc);

	cifs_buf_release(pSMB);
	if (rc == -EAGAIN)
		goto setPermsRetry;
	return rc;
}

int CIFSSMBNotify(const int xid, struct cifsTconInfo *tcon,
		  const int notify_subdirs, const __u16 netfid,
		  __u32 filter, struct file *pfile, int multishot,
		  const struct nls_table *nls_codepage)
{
	int rc = 0;
	struct smb_com_transaction_change_notify_req *pSMB = NULL;
	struct smb_com_ntransaction_change_notify_rsp *pSMBr = NULL;
	struct dir_notify_req *dnotify_req;
	int bytes_returned;

	cFYI(1, "In CIFSSMBNotify for file handle %d", (int)netfid);
	rc = smb_init(SMB_COM_NT_TRANSACT, 23, tcon, (void **) &pSMB,
		      (void **) &pSMBr);
	if (rc)
		return rc;

	pSMB->TotalParameterCount = 0 ;
	pSMB->TotalDataCount = 0;
	pSMB->MaxParameterCount = cpu_to_le32(2);
	/* BB find exact data count max from sess structure BB */
	pSMB->MaxDataCount = 0; /* same in little endian or be */
/* BB VERIFY verify which is correct for above BB */
	pSMB->MaxDataCount = cpu_to_le32((tcon->ses->server->maxBuf -
					     MAX_CIFS_HDR_SIZE) & 0xFFFFFF00);

	pSMB->MaxSetupCount = 4;
	pSMB->Reserved = 0;
	pSMB->ParameterOffset = 0;
	pSMB->DataCount = 0;
	pSMB->DataOffset = 0;
	pSMB->SetupCount = 4; /* single byte does not need le conversion */
	pSMB->SubCommand = cpu_to_le16(NT_TRANSACT_NOTIFY_CHANGE);
	pSMB->ParameterCount = pSMB->TotalParameterCount;
	if (notify_subdirs)
		pSMB->WatchTree = 1; /* one byte - no le conversion needed */
	pSMB->Reserved2 = 0;
	pSMB->CompletionFilter = cpu_to_le32(filter);
	pSMB->Fid = netfid; /* file handle always le */
	pSMB->ByteCount = 0;

	rc = SendReceive(xid, tcon->ses, (struct smb_hdr *) pSMB,
			 (struct smb_hdr *)pSMBr, &bytes_returned,
			 CIFS_ASYNC_OP);
	if (rc) {
		cFYI(1, "Error in Notify = %d", rc);
	} else {
		/* Add file to outstanding requests */
		/* BB change to kmem cache alloc */
		dnotify_req = kmalloc(
						sizeof(struct dir_notify_req),
						 GFP_KERNEL);
		if (dnotify_req) {
			dnotify_req->Pid = pSMB->hdr.Pid;
			dnotify_req->PidHigh = pSMB->hdr.PidHigh;
			dnotify_req->Mid = pSMB->hdr.Mid;
			dnotify_req->Tid = pSMB->hdr.Tid;
			dnotify_req->Uid = pSMB->hdr.Uid;
			dnotify_req->netfid = netfid;
			dnotify_req->pfile = pfile;
			dnotify_req->filter = filter;
			dnotify_req->multishot = multishot;
			spin_lock(&GlobalMid_Lock);
			list_add_tail(&dnotify_req->lhead,
					&GlobalDnotifyReqList);
			spin_unlock(&GlobalMid_Lock);
		} else
			rc = -ENOMEM;
	}
	cifs_buf_release(pSMB);
	return rc;
}

#ifdef CONFIG_CIFS_XATTR
/*
 * Do a path-based QUERY_ALL_EAS call and parse the result. This is a common
 * function used by listxattr and getxattr type calls. When ea_name is set,
 * it looks for that attribute name and stuffs that value into the EAData
 * buffer. When ea_name is NULL, it stuffs a list of attribute names into the
 * buffer. In both cases, the return value is either the length of the
 * resulting data or a negative error code. If EAData is a NULL pointer then
 * the data isn't copied to it, but the length is returned.
 */
ssize_t
CIFSSMBQAllEAs(const int xid, struct cifsTconInfo *tcon,
		const unsigned char *searchName, const unsigned char *ea_name,
		char *EAData, size_t buf_size,
		const struct nls_table *nls_codepage, int remap)
{
		/* BB assumes one setup word */
	TRANSACTION2_QPI_REQ *pSMB = NULL;
	TRANSACTION2_QPI_RSP *pSMBr = NULL;
	int rc = 0;
	int bytes_returned;
	int list_len;
	struct fealist *ea_response_data;
	struct fea *temp_fea;
	char *temp_ptr;
	char *end_of_smb;
	__u16 params, byte_count, data_offset;

	cFYI(1, "In Query All EAs path %s", searchName);
QAllEAsRetry:
	rc = smb_init(SMB_COM_TRANSACTION2, 15, tcon, (void **) &pSMB,
		      (void **) &pSMBr);
	if (rc)
		return rc;

	if (pSMB->hdr.Flags2 & SMBFLG2_UNICODE) {
		list_len =
		    cifsConvertToUCS((__le16 *) pSMB->FileName, searchName,
				     PATH_MAX, nls_codepage, remap);
		list_len++;	/* trailing null */
		list_len *= 2;
	} else {	/* BB improve the check for buffer overruns BB */
		list_len = strnlen(searchName, PATH_MAX);
		list_len++;	/* trailing null */
		strncpy(pSMB->FileName, searchName, list_len);
	}

	params = 2 /* level */ + 4 /* reserved */ + list_len /* includes NUL */;
	pSMB->TotalDataCount = 0;
	pSMB->MaxParameterCount = cpu_to_le16(2);
	/* BB find exact max SMB PDU from sess structure BB */
	pSMB->MaxDataCount = cpu_to_le16(CIFSMaxBufSize);
	pSMB->MaxSetupCount = 0;
	pSMB->Reserved = 0;
	pSMB->Flags = 0;
	pSMB->Timeout = 0;
	pSMB->Reserved2 = 0;
	pSMB->ParameterOffset = cpu_to_le16(offsetof(
	struct smb_com_transaction2_qpi_req, InformationLevel) - 4);
	pSMB->DataCount = 0;
	pSMB->DataOffset = 0;
	pSMB->SetupCount = 1;
	pSMB->Reserved3 = 0;
	pSMB->SubCommand = cpu_to_le16(TRANS2_QUERY_PATH_INFORMATION);
	byte_count = params + 1 /* pad */ ;
	pSMB->TotalParameterCount = cpu_to_le16(params);
	pSMB->ParameterCount = pSMB->TotalParameterCount;
	pSMB->InformationLevel = cpu_to_le16(SMB_INFO_QUERY_ALL_EAS);
	pSMB->Reserved4 = 0;
	pSMB->hdr.smb_buf_length += byte_count;
	pSMB->ByteCount = cpu_to_le16(byte_count);

	rc = SendReceive(xid, tcon->ses, (struct smb_hdr *) pSMB,
			 (struct smb_hdr *) pSMBr, &bytes_returned, 0);
	if (rc) {
		cFYI(1, "Send error in QueryAllEAs = %d", rc);
		goto QAllEAsOut;
	}


	/* BB also check enough total bytes returned */
	/* BB we need to improve the validity checking
	of these trans2 responses */

	rc = validate_t2((struct smb_t2_rsp *)pSMBr);
	if (rc || (pSMBr->ByteCount < 4)) {
		rc = -EIO;	/* bad smb */
		goto QAllEAsOut;
	}

	/* check that length of list is not more than bcc */
	/* check that each entry does not go beyond length
	   of list */
	/* check that each element of each entry does not
	   go beyond end of list */
	/* validate_trans2_offsets() */
	/* BB check if start of smb + data_offset > &bcc+ bcc */

	data_offset = le16_to_cpu(pSMBr->t2.DataOffset);
	ea_response_data = (struct fealist *)
				(((char *) &pSMBr->hdr.Protocol) + data_offset);

	list_len = le32_to_cpu(ea_response_data->list_len);
	cFYI(1, "ea length %d", list_len);
	if (list_len <= 8) {
		cFYI(1, "empty EA list returned from server");
		goto QAllEAsOut;
	}

	/* make sure list_len doesn't go past end of SMB */
	end_of_smb = (char *)pByteArea(&pSMBr->hdr) + BCC(&pSMBr->hdr);
	if ((char *)ea_response_data + list_len > end_of_smb) {
		cFYI(1, "EA list appears to go beyond SMB");
		rc = -EIO;
		goto QAllEAsOut;
	}

	/* account for ea list len */
	list_len -= 4;
	temp_fea = ea_response_data->list;
	temp_ptr = (char *)temp_fea;
	while (list_len > 0) {
		unsigned int name_len;
		__u16 value_len;

		list_len -= 4;
		temp_ptr += 4;
		/* make sure we can read name_len and value_len */
		if (list_len < 0) {
			cFYI(1, "EA entry goes beyond length of list");
			rc = -EIO;
			goto QAllEAsOut;
		}

		name_len = temp_fea->name_len;
		value_len = le16_to_cpu(temp_fea->value_len);
		list_len -= name_len + 1 + value_len;
		if (list_len < 0) {
			cFYI(1, "EA entry goes beyond length of list");
			rc = -EIO;
			goto QAllEAsOut;
		}

		if (ea_name) {
			if (strncmp(ea_name, temp_ptr, name_len) == 0) {
				temp_ptr += name_len + 1;
				rc = value_len;
				if (buf_size == 0)
					goto QAllEAsOut;
				if ((size_t)value_len > buf_size) {
					rc = -ERANGE;
					goto QAllEAsOut;
				}
				memcpy(EAData, temp_ptr, value_len);
				goto QAllEAsOut;
			}
		} else {
			/* account for prefix user. and trailing null */
			rc += (5 + 1 + name_len);
			if (rc < (int) buf_size) {
				memcpy(EAData, "user.", 5);
				EAData += 5;
				memcpy(EAData, temp_ptr, name_len);
				EAData += name_len;
				/* null terminate name */
				*EAData = 0;
				++EAData;
			} else if (buf_size == 0) {
				/* skip copy - calc size only */
			} else {
				/* stop before overrun buffer */
				rc = -ERANGE;
				break;
			}
		}
		temp_ptr += name_len + 1 + value_len;
		temp_fea = (struct fea *)temp_ptr;
	}

	/* didn't find the named attribute */
	if (ea_name)
		rc = -ENODATA;

QAllEAsOut:
	cifs_buf_release(pSMB);
	if (rc == -EAGAIN)
		goto QAllEAsRetry;

	return (ssize_t)rc;
}

int
CIFSSMBSetEA(const int xid, struct cifsTconInfo *tcon, const char *fileName,
	     const char *ea_name, const void *ea_value,
	     const __u16 ea_value_len, const struct nls_table *nls_codepage,
	     int remap)
{
	struct smb_com_transaction2_spi_req *pSMB = NULL;
	struct smb_com_transaction2_spi_rsp *pSMBr = NULL;
	struct fealist *parm_data;
	int name_len;
	int rc = 0;
	int bytes_returned = 0;
	__u16 params, param_offset, byte_count, offset, count;

	cFYI(1, "In SetEA");
SetEARetry:
	rc = smb_init(SMB_COM_TRANSACTION2, 15, tcon, (void **) &pSMB,
		      (void **) &pSMBr);
	if (rc)
		return rc;

	if (pSMB->hdr.Flags2 & SMBFLG2_UNICODE) {
		name_len =
		    cifsConvertToUCS((__le16 *) pSMB->FileName, fileName,
				     PATH_MAX, nls_codepage, remap);
		name_len++;	/* trailing null */
		name_len *= 2;
	} else {	/* BB improve the check for buffer overruns BB */
		name_len = strnlen(fileName, PATH_MAX);
		name_len++;	/* trailing null */
		strncpy(pSMB->FileName, fileName, name_len);
	}

	params = 6 + name_len;

	/* done calculating parms using name_len of file name,
	now use name_len to calculate length of ea name
	we are going to create in the inode xattrs */
	if (ea_name == NULL)
		name_len = 0;
	else
		name_len = strnlen(ea_name, 255);

	count = sizeof(*parm_data) + ea_value_len + name_len;
	pSMB->MaxParameterCount = cpu_to_le16(2);
	/* BB find max SMB PDU from sess */
	pSMB->MaxDataCount = cpu_to_le16(1000);
	pSMB->MaxSetupCount = 0;
	pSMB->Reserved = 0;
	pSMB->Flags = 0;
	pSMB->Timeout = 0;
	pSMB->Reserved2 = 0;
	param_offset = offsetof(struct smb_com_transaction2_spi_req,
				InformationLevel) - 4;
	offset = param_offset + params;
	pSMB->InformationLevel =
		cpu_to_le16(SMB_SET_FILE_EA);

	parm_data =
		(struct fealist *) (((char *) &pSMB->hdr.Protocol) +
				       offset);
	pSMB->ParameterOffset = cpu_to_le16(param_offset);
	pSMB->DataOffset = cpu_to_le16(offset);
	pSMB->SetupCount = 1;
	pSMB->Reserved3 = 0;
	pSMB->SubCommand = cpu_to_le16(TRANS2_SET_PATH_INFORMATION);
	byte_count = 3 /* pad */  + params + count;
	pSMB->DataCount = cpu_to_le16(count);
	parm_data->list_len = cpu_to_le32(count);
	parm_data->list[0].EA_flags = 0;
	/* we checked above that name len is less than 255 */
	parm_data->list[0].name_len = (__u8)name_len;
	/* EA names are always ASCII */
	if (ea_name)
		strncpy(parm_data->list[0].name, ea_name, name_len);
	parm_data->list[0].name[name_len] = 0;
	parm_data->list[0].value_len = cpu_to_le16(ea_value_len);
	/* caller ensures that ea_value_len is less than 64K but
	we need to ensure that it fits within the smb */

	/*BB add length check to see if it would fit in
	     negotiated SMB buffer size BB */
	/* if (ea_value_len > buffer_size - 512 (enough for header)) */
	if (ea_value_len)
		memcpy(parm_data->list[0].name+name_len+1,
		       ea_value, ea_value_len);

	pSMB->TotalDataCount = pSMB->DataCount;
	pSMB->ParameterCount = cpu_to_le16(params);
	pSMB->TotalParameterCount = pSMB->ParameterCount;
	pSMB->Reserved4 = 0;
	pSMB->hdr.smb_buf_length += byte_count;
	pSMB->ByteCount = cpu_to_le16(byte_count);
	rc = SendReceive(xid, tcon->ses, (struct smb_hdr *) pSMB,
			 (struct smb_hdr *) pSMBr, &bytes_returned, 0);
	if (rc)
		cFYI(1, "SetPathInfo (EA) returned %d", rc);

	cifs_buf_release(pSMB);

	if (rc == -EAGAIN)
		goto SetEARetry;

	return rc;
}

#endif<|MERGE_RESOLUTION|>--- conflicted
+++ resolved
@@ -2475,98 +2475,6 @@
 }
 
 #ifdef CONFIG_CIFS_EXPERIMENTAL
-<<<<<<< HEAD
-/* Initialize NT TRANSACT SMB into small smb request buffer.
-   This assumes that all NT TRANSACTS that we init here have
-   total parm and data under about 400 bytes (to fit in small cifs
-   buffer size), which is the case so far, it easily fits. NB:
-	Setup words themselves and ByteCount
-	MaxSetupCount (size of returned setup area) and
-	MaxParameterCount (returned parms size) must be set by caller */
-static int
-smb_init_nttransact(const __u16 sub_command, const int setup_count,
-		   const int parm_len, struct cifsTconInfo *tcon,
-		   void **ret_buf)
-{
-	int rc;
-	__u32 temp_offset;
-	struct smb_com_ntransact_req *pSMB;
-
-	rc = small_smb_init(SMB_COM_NT_TRANSACT, 19 + setup_count, tcon,
-				(void **)&pSMB);
-	if (rc)
-		return rc;
-	*ret_buf = (void *)pSMB;
-	pSMB->Reserved = 0;
-	pSMB->TotalParameterCount = cpu_to_le32(parm_len);
-	pSMB->TotalDataCount  = 0;
-	pSMB->MaxDataCount = cpu_to_le32((tcon->ses->server->maxBuf -
-					  MAX_CIFS_HDR_SIZE) & 0xFFFFFF00);
-	pSMB->ParameterCount = pSMB->TotalParameterCount;
-	pSMB->DataCount  = pSMB->TotalDataCount;
-	temp_offset = offsetof(struct smb_com_ntransact_req, Parms) +
-			(setup_count * 2) - 4 /* for rfc1001 length itself */;
-	pSMB->ParameterOffset = cpu_to_le32(temp_offset);
-	pSMB->DataOffset = cpu_to_le32(temp_offset + parm_len);
-	pSMB->SetupCount = setup_count; /* no need to le convert byte fields */
-	pSMB->SubCommand = cpu_to_le16(sub_command);
-	return 0;
-}
-
-static int
-validate_ntransact(char *buf, char **ppparm, char **ppdata,
-		   __u32 *pparmlen, __u32 *pdatalen)
-{
-	char *end_of_smb;
-	__u32 data_count, data_offset, parm_count, parm_offset;
-	struct smb_com_ntransact_rsp *pSMBr;
-
-	*pdatalen = 0;
-	*pparmlen = 0;
-
-	if (buf == NULL)
-		return -EINVAL;
-
-	pSMBr = (struct smb_com_ntransact_rsp *)buf;
-
-	/* ByteCount was converted from little endian in SendReceive */
-	end_of_smb = 2 /* sizeof byte count */ + pSMBr->ByteCount +
-			(char *)&pSMBr->ByteCount;
-
-	data_offset = le32_to_cpu(pSMBr->DataOffset);
-	data_count = le32_to_cpu(pSMBr->DataCount);
-	parm_offset = le32_to_cpu(pSMBr->ParameterOffset);
-	parm_count = le32_to_cpu(pSMBr->ParameterCount);
-
-	*ppparm = (char *)&pSMBr->hdr.Protocol + parm_offset;
-	*ppdata = (char *)&pSMBr->hdr.Protocol + data_offset;
-
-	/* should we also check that parm and data areas do not overlap? */
-	if (*ppparm > end_of_smb) {
-		cFYI(1, "parms start after end of smb");
-		return -EINVAL;
-	} else if (parm_count + *ppparm > end_of_smb) {
-		cFYI(1, "parm end after end of smb");
-		return -EINVAL;
-	} else if (*ppdata > end_of_smb) {
-		cFYI(1, "data starts after end of smb");
-		return -EINVAL;
-	} else if (data_count + *ppdata > end_of_smb) {
-		cFYI(1, "data %p + count %d (%p) past smb end %p start %p",
-			*ppdata, data_count, (data_count + *ppdata),
-			end_of_smb, pSMBr);
-		return -EINVAL;
-	} else if (parm_count + data_count > pSMBr->ByteCount) {
-		cFYI(1, "parm count and data count larger than SMB");
-		return -EINVAL;
-	}
-	*pdatalen = data_count;
-	*pparmlen = parm_count;
-	return 0;
-}
-
-=======
->>>>>>> 3cbea436
 int
 CIFSSMBQueryReparseLinkInfo(const int xid, struct cifsTconInfo *tcon,
 			const unsigned char *searchName,
