--- conflicted
+++ resolved
@@ -577,24 +577,15 @@
 				 * cifs_oplock_break_put() can't be called
 				 * from here.  Get reference after queueing
 				 * succeeded.  cifs_oplock_break() will
-<<<<<<< HEAD
-				 * synchronize using GlobalSMSSeslock.
-=======
 				 * synchronize using cifs_file_list_lock.
->>>>>>> 45f53cc9
 				 */
 				if (queue_work(system_nrt_wq,
 					       &netfile->oplock_break))
 					cifs_oplock_break_get(netfile);
 				netfile->oplock_break_cancelled = false;
 
-<<<<<<< HEAD
-				read_unlock(&GlobalSMBSeslock);
-				read_unlock(&cifs_tcp_ses_lock);
-=======
 				spin_unlock(&cifs_file_list_lock);
 				spin_unlock(&cifs_tcp_ses_lock);
->>>>>>> 45f53cc9
 				return true;
 			}
 			spin_unlock(&cifs_file_list_lock);
