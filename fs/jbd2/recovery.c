/*
 * linux/fs/jbd2/recovery.c
 *
 * Written by Stephen C. Tweedie <sct@redhat.com>, 1999
 *
 * Copyright 1999-2000 Red Hat Software --- All Rights Reserved
 *
 * This file is part of the Linux kernel and is made available under
 * the terms of the GNU General Public License, version 2, or at your
 * option, any later version, incorporated herein by reference.
 *
 * Journal recovery routines for the generic filesystem journaling code;
 * part of the ext2fs journaling system.
 */

#ifndef __KERNEL__
#include "jfs_user.h"
#else
#include <linux/time.h>
#include <linux/fs.h>
#include <linux/jbd2.h>
#include <linux/errno.h>
#include <linux/crc32.h>
#endif

/*
 * Maintain information about the progress of the recovery job, so that
 * the different passes can carry information between them.
 */
struct recovery_info
{
	tid_t		start_transaction;
	tid_t		end_transaction;

	int		nr_replays;
	int		nr_revokes;
	int		nr_revoke_hits;
};

enum passtype {PASS_SCAN, PASS_REVOKE, PASS_REPLAY};
static int do_one_pass(journal_t *journal,
				struct recovery_info *info, enum passtype pass);
static int scan_revoke_records(journal_t *, struct buffer_head *,
				tid_t, struct recovery_info *);

#ifdef __KERNEL__

/* Release readahead buffers after use */
static void journal_brelse_array(struct buffer_head *b[], int n)
{
	while (--n >= 0)
		brelse (b[n]);
}


/*
 * When reading from the journal, we are going through the block device
 * layer directly and so there is no readahead being done for us.  We
 * need to implement any readahead ourselves if we want it to happen at
 * all.  Recovery is basically one long sequential read, so make sure we
 * do the IO in reasonably large chunks.
 *
 * This is not so critical that we need to be enormously clever about
 * the readahead size, though.  128K is a purely arbitrary, good-enough
 * fixed value.
 */

#define MAXBUF 8
static int do_readahead(journal_t *journal, unsigned int start)
{
	int err;
	unsigned int max, nbufs, next;
	unsigned long long blocknr;
	struct buffer_head *bh;

	struct buffer_head * bufs[MAXBUF];

	/* Do up to 128K of readahead */
	max = start + (128 * 1024 / journal->j_blocksize);
	if (max > journal->j_maxlen)
		max = journal->j_maxlen;

	/* Do the readahead itself.  We'll submit MAXBUF buffer_heads at
	 * a time to the block device IO layer. */

	nbufs = 0;

	for (next = start; next < max; next++) {
		err = jbd2_journal_bmap(journal, next, &blocknr);

		if (err) {
			printk (KERN_ERR "JBD: bad block at offset %u\n",
				next);
			goto failed;
		}

		bh = __getblk(journal->j_dev, blocknr, journal->j_blocksize);
		if (!bh) {
			err = -ENOMEM;
			goto failed;
		}

		if (!buffer_uptodate(bh) && !buffer_locked(bh)) {
			bufs[nbufs++] = bh;
			if (nbufs == MAXBUF) {
				ll_rw_block(READ, nbufs, bufs);
				journal_brelse_array(bufs, nbufs);
				nbufs = 0;
			}
		} else
			brelse(bh);
	}

	if (nbufs)
		ll_rw_block(READ, nbufs, bufs);
	err = 0;

failed:
	if (nbufs)
		journal_brelse_array(bufs, nbufs);
	return err;
}

#endif /* __KERNEL__ */


/*
 * Read a block from the journal
 */

static int jread(struct buffer_head **bhp, journal_t *journal,
		 unsigned int offset)
{
	int err;
	unsigned long long blocknr;
	struct buffer_head *bh;

	*bhp = NULL;

	if (offset >= journal->j_maxlen) {
		printk(KERN_ERR "JBD: corrupted journal superblock\n");
		return -EIO;
	}

	err = jbd2_journal_bmap(journal, offset, &blocknr);

	if (err) {
		printk (KERN_ERR "JBD: bad block at offset %u\n",
			offset);
		return err;
	}

	bh = __getblk(journal->j_dev, blocknr, journal->j_blocksize);
	if (!bh)
		return -ENOMEM;

	if (!buffer_uptodate(bh)) {
		/* If this is a brand new buffer, start readahead.
                   Otherwise, we assume we are already reading it.  */
		if (!buffer_req(bh))
			do_readahead(journal, offset);
		wait_on_buffer(bh);
	}

	if (!buffer_uptodate(bh)) {
		printk (KERN_ERR "JBD: Failed to read block at offset %u\n",
			offset);
		brelse(bh);
		return -EIO;
	}

	*bhp = bh;
	return 0;
}


/*
 * Count the number of in-use tags in a journal descriptor block.
 */

static int count_tags(journal_t *journal, struct buffer_head *bh)
{
	char *			tagp;
	journal_block_tag_t *	tag;
	int			nr = 0, size = journal->j_blocksize;
	int			tag_bytes = journal_tag_bytes(journal);

	tagp = &bh->b_data[sizeof(journal_header_t)];

	while ((tagp - bh->b_data + tag_bytes) <= size) {
		tag = (journal_block_tag_t *) tagp;

		nr++;
		tagp += tag_bytes;
		if (!(tag->t_flags & cpu_to_be32(JBD2_FLAG_SAME_UUID)))
			tagp += 16;

		if (tag->t_flags & cpu_to_be32(JBD2_FLAG_LAST_TAG))
			break;
	}

	return nr;
}


/* Make sure we wrap around the log correctly! */
#define wrap(journal, var)						\
do {									\
	if (var >= (journal)->j_last)					\
		var -= ((journal)->j_last - (journal)->j_first);	\
} while (0)

/**
 * jbd2_journal_recover - recovers a on-disk journal
 * @journal: the journal to recover
 *
 * The primary function for recovering the log contents when mounting a
 * journaled device.
 *
 * Recovery is done in three passes.  In the first pass, we look for the
 * end of the log.  In the second, we assemble the list of revoke
 * blocks.  In the third and final pass, we replay any un-revoked blocks
 * in the log.
 */
int jbd2_journal_recover(journal_t *journal)
{
	int			err, err2;
	journal_superblock_t *	sb;

	struct recovery_info	info;

	memset(&info, 0, sizeof(info));
	sb = journal->j_superblock;

	/*
	 * The journal superblock's s_start field (the current log head)
	 * is always zero if, and only if, the journal was cleanly
	 * unmounted.
	 */

	if (!sb->s_start) {
		jbd_debug(1, "No recovery required, last transaction %d\n",
			  be32_to_cpu(sb->s_sequence));
		journal->j_transaction_sequence = be32_to_cpu(sb->s_sequence) + 1;
		return 0;
	}

	err = do_one_pass(journal, &info, PASS_SCAN);
	if (!err)
		err = do_one_pass(journal, &info, PASS_REVOKE);
	if (!err)
		err = do_one_pass(journal, &info, PASS_REPLAY);

	jbd_debug(1, "JBD: recovery, exit status %d, "
		  "recovered transactions %u to %u\n",
		  err, info.start_transaction, info.end_transaction);
	jbd_debug(1, "JBD: Replayed %d and revoked %d/%d blocks\n",
		  info.nr_replays, info.nr_revoke_hits, info.nr_revokes);

	/* Restart the log at the next transaction ID, thus invalidating
	 * any existing commit records in the log. */
	journal->j_transaction_sequence = ++info.end_transaction;

	jbd2_journal_clear_revoke(journal);
	err2 = sync_blockdev(journal->j_fs_dev);
	if (!err)
		err = err2;

	return err;
}

/**
 * jbd2_journal_skip_recovery - Start journal and wipe exiting records
 * @journal: journal to startup
 *
 * Locate any valid recovery information from the journal and set up the
 * journal structures in memory to ignore it (presumably because the
 * caller has evidence that it is out of date).
 * This function does'nt appear to be exorted..
 *
 * We perform one pass over the journal to allow us to tell the user how
 * much recovery information is being erased, and to let us initialise
 * the journal transaction sequence numbers to the next unused ID.
 */
int jbd2_journal_skip_recovery(journal_t *journal)
{
	int			err;

	struct recovery_info	info;

	memset (&info, 0, sizeof(info));

	err = do_one_pass(journal, &info, PASS_SCAN);

	if (err) {
		printk(KERN_ERR "JBD: error %d scanning journal\n", err);
		++journal->j_transaction_sequence;
	} else {
#ifdef CONFIG_JBD2_DEBUG
		int dropped = info.end_transaction - 
			be32_to_cpu(journal->j_superblock->s_sequence);
<<<<<<< HEAD
#endif
=======
>>>>>>> 3cbea436
		jbd_debug(1,
			  "JBD: ignoring %d transaction%s from the journal.\n",
			  dropped, (dropped == 1) ? "" : "s");
#endif
		journal->j_transaction_sequence = ++info.end_transaction;
	}

	journal->j_tail = 0;
	return err;
}

static inline unsigned long long read_tag_block(int tag_bytes, journal_block_tag_t *tag)
{
	unsigned long long block = be32_to_cpu(tag->t_blocknr);
	if (tag_bytes > JBD2_TAG_SIZE32)
		block |= (u64)be32_to_cpu(tag->t_blocknr_high) << 32;
	return block;
}

/*
 * calc_chksums calculates the checksums for the blocks described in the
 * descriptor block.
 */
static int calc_chksums(journal_t *journal, struct buffer_head *bh,
			unsigned long *next_log_block, __u32 *crc32_sum)
{
	int i, num_blks, err;
	unsigned long io_block;
	struct buffer_head *obh;

	num_blks = count_tags(journal, bh);
	/* Calculate checksum of the descriptor block. */
	*crc32_sum = crc32_be(*crc32_sum, (void *)bh->b_data, bh->b_size);

	for (i = 0; i < num_blks; i++) {
		io_block = (*next_log_block)++;
		wrap(journal, *next_log_block);
		err = jread(&obh, journal, io_block);
		if (err) {
			printk(KERN_ERR "JBD: IO error %d recovering block "
				"%lu in log\n", err, io_block);
			return 1;
		} else {
			*crc32_sum = crc32_be(*crc32_sum, (void *)obh->b_data,
				     obh->b_size);
		}
		put_bh(obh);
	}
	return 0;
}

static int do_one_pass(journal_t *journal,
			struct recovery_info *info, enum passtype pass)
{
	unsigned int		first_commit_ID, next_commit_ID;
	unsigned long		next_log_block;
	int			err, success = 0;
	journal_superblock_t *	sb;
	journal_header_t *	tmp;
	struct buffer_head *	bh;
	unsigned int		sequence;
	int			blocktype;
	int			tag_bytes = journal_tag_bytes(journal);
	__u32			crc32_sum = ~0; /* Transactional Checksums */

	/*
	 * First thing is to establish what we expect to find in the log
	 * (in terms of transaction IDs), and where (in terms of log
	 * block offsets): query the superblock.
	 */

	sb = journal->j_superblock;
	next_commit_ID = be32_to_cpu(sb->s_sequence);
	next_log_block = be32_to_cpu(sb->s_start);

	first_commit_ID = next_commit_ID;
	if (pass == PASS_SCAN)
		info->start_transaction = first_commit_ID;

	jbd_debug(1, "Starting recovery pass %d\n", pass);

	/*
	 * Now we walk through the log, transaction by transaction,
	 * making sure that each transaction has a commit block in the
	 * expected place.  Each complete transaction gets replayed back
	 * into the main filesystem.
	 */

	while (1) {
		int			flags;
		char *			tagp;
		journal_block_tag_t *	tag;
		struct buffer_head *	obh;
		struct buffer_head *	nbh;

		cond_resched();

		/* If we already know where to stop the log traversal,
		 * check right now that we haven't gone past the end of
		 * the log. */

		if (pass != PASS_SCAN)
			if (tid_geq(next_commit_ID, info->end_transaction))
				break;

		jbd_debug(2, "Scanning for sequence ID %u at %lu/%lu\n",
			  next_commit_ID, next_log_block, journal->j_last);

		/* Skip over each chunk of the transaction looking
		 * either the next descriptor block or the final commit
		 * record. */

		jbd_debug(3, "JBD: checking block %ld\n", next_log_block);
		err = jread(&bh, journal, next_log_block);
		if (err)
			goto failed;

		next_log_block++;
		wrap(journal, next_log_block);

		/* What kind of buffer is it?
		 *
		 * If it is a descriptor block, check that it has the
		 * expected sequence number.  Otherwise, we're all done
		 * here. */

		tmp = (journal_header_t *)bh->b_data;

		if (tmp->h_magic != cpu_to_be32(JBD2_MAGIC_NUMBER)) {
			brelse(bh);
			break;
		}

		blocktype = be32_to_cpu(tmp->h_blocktype);
		sequence = be32_to_cpu(tmp->h_sequence);
		jbd_debug(3, "Found magic %d, sequence %d\n",
			  blocktype, sequence);

		if (sequence != next_commit_ID) {
			brelse(bh);
			break;
		}

		/* OK, we have a valid descriptor block which matches
		 * all of the sequence number checks.  What are we going
		 * to do with it?  That depends on the pass... */

		switch(blocktype) {
		case JBD2_DESCRIPTOR_BLOCK:
			/* If it is a valid descriptor block, replay it
			 * in pass REPLAY; if journal_checksums enabled, then
			 * calculate checksums in PASS_SCAN, otherwise,
			 * just skip over the blocks it describes. */
			if (pass != PASS_REPLAY) {
				if (pass == PASS_SCAN &&
				    JBD2_HAS_COMPAT_FEATURE(journal,
					    JBD2_FEATURE_COMPAT_CHECKSUM) &&
				    !info->end_transaction) {
					if (calc_chksums(journal, bh,
							&next_log_block,
							&crc32_sum)) {
						put_bh(bh);
						break;
					}
					put_bh(bh);
					continue;
				}
				next_log_block += count_tags(journal, bh);
				wrap(journal, next_log_block);
				put_bh(bh);
				continue;
			}

			/* A descriptor block: we can now write all of
			 * the data blocks.  Yay, useful work is finally
			 * getting done here! */

			tagp = &bh->b_data[sizeof(journal_header_t)];
			while ((tagp - bh->b_data + tag_bytes)
			       <= journal->j_blocksize) {
				unsigned long io_block;

				tag = (journal_block_tag_t *) tagp;
				flags = be32_to_cpu(tag->t_flags);

				io_block = next_log_block++;
				wrap(journal, next_log_block);
				err = jread(&obh, journal, io_block);
				if (err) {
					/* Recover what we can, but
					 * report failure at the end. */
					success = err;
					printk (KERN_ERR
						"JBD: IO error %d recovering "
						"block %ld in log\n",
						err, io_block);
				} else {
					unsigned long long blocknr;

					J_ASSERT(obh != NULL);
					blocknr = read_tag_block(tag_bytes,
								 tag);

					/* If the block has been
					 * revoked, then we're all done
					 * here. */
					if (jbd2_journal_test_revoke
					    (journal, blocknr,
					     next_commit_ID)) {
						brelse(obh);
						++info->nr_revoke_hits;
						goto skip_write;
					}

					/* Find a buffer for the new
					 * data being restored */
					nbh = __getblk(journal->j_fs_dev,
							blocknr,
							journal->j_blocksize);
					if (nbh == NULL) {
						printk(KERN_ERR
						       "JBD: Out of memory "
						       "during recovery.\n");
						err = -ENOMEM;
						brelse(bh);
						brelse(obh);
						goto failed;
					}

					lock_buffer(nbh);
					memcpy(nbh->b_data, obh->b_data,
							journal->j_blocksize);
					if (flags & JBD2_FLAG_ESCAPE) {
						*((__be32 *)nbh->b_data) =
						cpu_to_be32(JBD2_MAGIC_NUMBER);
					}

					BUFFER_TRACE(nbh, "marking dirty");
					set_buffer_uptodate(nbh);
					mark_buffer_dirty(nbh);
					BUFFER_TRACE(nbh, "marking uptodate");
					++info->nr_replays;
					/* ll_rw_block(WRITE, 1, &nbh); */
					unlock_buffer(nbh);
					brelse(obh);
					brelse(nbh);
				}

			skip_write:
				tagp += tag_bytes;
				if (!(flags & JBD2_FLAG_SAME_UUID))
					tagp += 16;

				if (flags & JBD2_FLAG_LAST_TAG)
					break;
			}

			brelse(bh);
			continue;

		case JBD2_COMMIT_BLOCK:
			/*     How to differentiate between interrupted commit
			 *               and journal corruption ?
			 *
			 * {nth transaction}
			 *        Checksum Verification Failed
			 *			 |
			 *		 ____________________
			 *		|		     |
			 * 	async_commit             sync_commit
			 *     		|                    |
			 *		| GO TO NEXT    "Journal Corruption"
			 *		| TRANSACTION
			 *		|
			 * {(n+1)th transanction}
			 *		|
			 * 	 _______|______________
			 * 	|	 	      |
			 * Commit block found	Commit block not found
			 *      |		      |
			 * "Journal Corruption"       |
			 *		 _____________|_________
			 *     		|	           	|
			 *	nth trans corrupt	OR   nth trans
			 *	and (n+1)th interrupted     interrupted
			 *	before commit block
			 *      could reach the disk.
			 *	(Cannot find the difference in above
			 *	 mentioned conditions. Hence assume
			 *	 "Interrupted Commit".)
			 */

			/* Found an expected commit block: if checksums
			 * are present verify them in PASS_SCAN; else not
			 * much to do other than move on to the next sequence
			 * number. */
			if (pass == PASS_SCAN &&
			    JBD2_HAS_COMPAT_FEATURE(journal,
				    JBD2_FEATURE_COMPAT_CHECKSUM)) {
				int chksum_err, chksum_seen;
				struct commit_header *cbh =
					(struct commit_header *)bh->b_data;
				unsigned found_chksum =
					be32_to_cpu(cbh->h_chksum[0]);

				chksum_err = chksum_seen = 0;

				if (info->end_transaction) {
					journal->j_failed_commit =
						info->end_transaction;
					brelse(bh);
					break;
				}

				if (crc32_sum == found_chksum &&
				    cbh->h_chksum_type == JBD2_CRC32_CHKSUM &&
				    cbh->h_chksum_size ==
						JBD2_CRC32_CHKSUM_SIZE)
				       chksum_seen = 1;
				else if (!(cbh->h_chksum_type == 0 &&
					     cbh->h_chksum_size == 0 &&
					     found_chksum == 0 &&
					     !chksum_seen))
				/*
				 * If fs is mounted using an old kernel and then
				 * kernel with journal_chksum is used then we
				 * get a situation where the journal flag has
				 * checksum flag set but checksums are not
				 * present i.e chksum = 0, in the individual
				 * commit blocks.
				 * Hence to avoid checksum failures, in this
				 * situation, this extra check is added.
				 */
						chksum_err = 1;

				if (chksum_err) {
					info->end_transaction = next_commit_ID;

					if (!JBD2_HAS_INCOMPAT_FEATURE(journal,
					   JBD2_FEATURE_INCOMPAT_ASYNC_COMMIT)){
						journal->j_failed_commit =
							next_commit_ID;
						brelse(bh);
						break;
					}
				}
				crc32_sum = ~0;
			}
			brelse(bh);
			next_commit_ID++;
			continue;

		case JBD2_REVOKE_BLOCK:
			/* If we aren't in the REVOKE pass, then we can
			 * just skip over this block. */
			if (pass != PASS_REVOKE) {
				brelse(bh);
				continue;
			}

			err = scan_revoke_records(journal, bh,
						  next_commit_ID, info);
			brelse(bh);
			if (err)
				goto failed;
			continue;

		default:
			jbd_debug(3, "Unrecognised magic %d, end of scan.\n",
				  blocktype);
			brelse(bh);
			goto done;
		}
	}

 done:
	/*
	 * We broke out of the log scan loop: either we came to the
	 * known end of the log or we found an unexpected block in the
	 * log.  If the latter happened, then we know that the "current"
	 * transaction marks the end of the valid log.
	 */

	if (pass == PASS_SCAN) {
		if (!info->end_transaction)
			info->end_transaction = next_commit_ID;
	} else {
		/* It's really bad news if different passes end up at
		 * different places (but possible due to IO errors). */
		if (info->end_transaction != next_commit_ID) {
			printk (KERN_ERR "JBD: recovery pass %d ended at "
				"transaction %u, expected %u\n",
				pass, next_commit_ID, info->end_transaction);
			if (!success)
				success = -EIO;
		}
	}

	return success;

 failed:
	return err;
}


/* Scan a revoke record, marking all blocks mentioned as revoked. */

static int scan_revoke_records(journal_t *journal, struct buffer_head *bh,
			       tid_t sequence, struct recovery_info *info)
{
	jbd2_journal_revoke_header_t *header;
	int offset, max;
	int record_len = 4;

	header = (jbd2_journal_revoke_header_t *) bh->b_data;
	offset = sizeof(jbd2_journal_revoke_header_t);
	max = be32_to_cpu(header->r_count);

	if (JBD2_HAS_INCOMPAT_FEATURE(journal, JBD2_FEATURE_INCOMPAT_64BIT))
		record_len = 8;

	while (offset + record_len <= max) {
		unsigned long long blocknr;
		int err;

		if (record_len == 4)
			blocknr = be32_to_cpu(* ((__be32 *) (bh->b_data+offset)));
		else
			blocknr = be64_to_cpu(* ((__be64 *) (bh->b_data+offset)));
		offset += record_len;
		err = jbd2_journal_set_revoke(journal, blocknr, sequence);
		if (err)
			return err;
		++info->nr_revokes;
	}
	return 0;
}<|MERGE_RESOLUTION|>--- conflicted
+++ resolved
@@ -299,10 +299,6 @@
 #ifdef CONFIG_JBD2_DEBUG
 		int dropped = info.end_transaction - 
 			be32_to_cpu(journal->j_superblock->s_sequence);
-<<<<<<< HEAD
-#endif
-=======
->>>>>>> 3cbea436
 		jbd_debug(1,
 			  "JBD: ignoring %d transaction%s from the journal.\n",
 			  dropped, (dropped == 1) ? "" : "s");
