--- conflicted
+++ resolved
@@ -241,11 +241,7 @@
 
 	args->cbl_layout_type = ntohl(*p++);
 	/* Depite the spec's xdr, iomode really belongs in the FILE switch,
-<<<<<<< HEAD
-	 * as it is unuseable and ignored with the other types.
-=======
 	 * as it is unusable and ignored with the other types.
->>>>>>> 105e53f8
 	 */
 	iomode = ntohl(*p++);
 	args->cbl_layoutchanged = ntohl(*p++);
@@ -798,16 +794,9 @@
 
 	if (hdr_arg.minorversion == 0) {
 		cps.clp = nfs4_find_client_ident(hdr_arg.cb_ident);
-<<<<<<< HEAD
-		if (!cps.clp)
-			return rpc_drop_reply;
-	} else
-		cps.svc_sid = bc_xprt_sid(rqstp);
-=======
 		if (!cps.clp || !check_gss_callback_principal(cps.clp, rqstp))
 			return rpc_drop_reply;
 	}
->>>>>>> 105e53f8
 
 	hdr_res.taglen = hdr_arg.taglen;
 	hdr_res.tag = hdr_arg.tag;
