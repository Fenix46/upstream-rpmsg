--- conflicted
+++ resolved
@@ -126,15 +126,12 @@
 	}
 
 	security_d_instantiate(ret, inode);
-<<<<<<< HEAD
-=======
 	spin_lock(&ret->d_lock);
 	if (IS_ROOT(ret) && !(ret->d_flags & DCACHE_NFSFS_RENAMED)) {
 		ret->d_fsdata = name;
 		name = NULL;
 	}
 	spin_unlock(&ret->d_lock);
->>>>>>> 105e53f8
 out:
 	if (name)
 		kfree(name);
@@ -253,16 +250,12 @@
 	}
 
 	security_d_instantiate(ret, inode);
-<<<<<<< HEAD
-
-=======
 	spin_lock(&ret->d_lock);
 	if (IS_ROOT(ret) && !(ret->d_flags & DCACHE_NFSFS_RENAMED)) {
 		ret->d_fsdata = name;
 		name = NULL;
 	}
 	spin_unlock(&ret->d_lock);
->>>>>>> 105e53f8
 out:
 	if (name)
 		kfree(name);
