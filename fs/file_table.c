--- conflicted
+++ resolved
@@ -335,8 +335,6 @@
 
 	*fput_needed = 0;
 	if (atomic_read(&files->count) == 1) {
-<<<<<<< HEAD
-=======
 		file = fcheck_files(files, fd);
 		if (file && (file->f_mode & FMODE_PATH))
 			file = NULL;
@@ -364,7 +362,6 @@
 
 	*fput_needed = 0;
 	if (atomic_read(&files->count) == 1) {
->>>>>>> 105e53f8
 		file = fcheck_files(files, fd);
 	} else {
 		rcu_read_lock();
