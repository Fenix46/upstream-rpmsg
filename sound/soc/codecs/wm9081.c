--- conflicted
+++ resolved
@@ -1210,7 +1210,6 @@
 static int wm9081_probe(struct snd_soc_codec *codec)
 {
 	struct wm9081_priv *wm9081 = snd_soc_codec_get_drvdata(codec);
-	struct snd_soc_dapm_context *dapm = &codec->dapm;
 	int ret;
 	u16 reg;
 
@@ -1260,13 +1259,6 @@
 				     ARRAY_SIZE(wm9081_eq_controls));
 	}
 
-<<<<<<< HEAD
-	snd_soc_dapm_new_controls(dapm, wm9081_dapm_widgets,
-				  ARRAY_SIZE(wm9081_dapm_widgets));
-	snd_soc_dapm_add_routes(dapm, audio_paths, ARRAY_SIZE(audio_paths));
-
-=======
->>>>>>> 105e53f8
 	return ret;
 }
 
