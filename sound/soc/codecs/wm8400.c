/*
 * wm8400.c  --  WM8400 ALSA Soc Audio driver
 *
 * Copyright 2008, 2009 Wolfson Microelectronics PLC.
 * Author: Mark Brown <broonie@opensource.wolfsonmicro.com>
 *
 *  This program is free software; you can redistribute  it and/or modify it
 *  under  the terms of  the GNU General  Public License as published by the
 *  Free Software Foundation;  either version 2 of the  License, or (at your
 *  option) any later version.
 *
 */

#include <linux/module.h>
#include <linux/moduleparam.h>
#include <linux/kernel.h>
#include <linux/slab.h>
#include <linux/init.h>
#include <linux/delay.h>
#include <linux/pm.h>
#include <linux/platform_device.h>
#include <linux/regulator/consumer.h>
#include <linux/mfd/wm8400-audio.h>
#include <linux/mfd/wm8400-private.h>
#include <sound/core.h>
#include <sound/pcm.h>
#include <sound/pcm_params.h>
#include <sound/soc.h>
#include <sound/initval.h>
#include <sound/tlv.h>

#include "wm8400.h"

/* Fake register for internal state */
#define WM8400_INTDRIVBITS      (WM8400_REGISTER_COUNT + 1)
#define WM8400_INMIXL_PWR			0
#define WM8400_AINLMUX_PWR			1
#define WM8400_INMIXR_PWR			2
#define WM8400_AINRMUX_PWR			3

static struct regulator_bulk_data power[] = {
	{
		.supply = "I2S1VDD",
	},
	{
		.supply = "I2S2VDD",
	},
	{
		.supply = "DCVDD",
	},
	{
		.supply = "AVDD",
	},
	{
		.supply = "FLLVDD",
	},
	{
		.supply = "HPVDD",
	},
	{
		.supply = "SPKVDD",
	},
};

/* codec private data */
struct wm8400_priv {
	struct snd_soc_codec *codec;
	struct wm8400 *wm8400;
	u16 fake_register;
	unsigned int sysclk;
	unsigned int pcmclk;
	struct work_struct work;
	int fll_in, fll_out;
};

static inline unsigned int wm8400_read(struct snd_soc_codec *codec,
				       unsigned int reg)
{
	struct wm8400_priv *wm8400 = snd_soc_codec_get_drvdata(codec);

	if (reg == WM8400_INTDRIVBITS)
		return wm8400->fake_register;
	else
		return wm8400_reg_read(wm8400->wm8400, reg);
}

/*
 * write to the wm8400 register space
 */
static int wm8400_write(struct snd_soc_codec *codec, unsigned int reg,
	unsigned int value)
{
	struct wm8400_priv *wm8400 = snd_soc_codec_get_drvdata(codec);

	if (reg == WM8400_INTDRIVBITS) {
		wm8400->fake_register = value;
		return 0;
	} else
		return wm8400_set_bits(wm8400->wm8400, reg, 0xffff, value);
}

static void wm8400_codec_reset(struct snd_soc_codec *codec)
{
	struct wm8400_priv *wm8400 = snd_soc_codec_get_drvdata(codec);

	wm8400_reset_codec_reg_cache(wm8400->wm8400);
}

static const DECLARE_TLV_DB_SCALE(rec_mix_tlv, -1500, 600, 0);

static const DECLARE_TLV_DB_SCALE(in_pga_tlv, -1650, 3000, 0);

static const DECLARE_TLV_DB_SCALE(out_mix_tlv, -2100, 0, 0);

static const DECLARE_TLV_DB_SCALE(out_pga_tlv, -7300, 600, 0);

static const DECLARE_TLV_DB_SCALE(out_omix_tlv, -600, 0, 0);

static const DECLARE_TLV_DB_SCALE(out_dac_tlv, -7163, 0, 0);

static const DECLARE_TLV_DB_SCALE(in_adc_tlv, -7163, 1763, 0);

static const DECLARE_TLV_DB_SCALE(out_sidetone_tlv, -3600, 0, 0);

static int wm8400_outpga_put_volsw_vu(struct snd_kcontrol *kcontrol,
        struct snd_ctl_elem_value *ucontrol)
{
        struct snd_soc_codec *codec = snd_kcontrol_chip(kcontrol);
	struct soc_mixer_control *mc =
		(struct soc_mixer_control *)kcontrol->private_value;
	int reg = mc->reg;
        int ret;
        u16 val;

        ret = snd_soc_put_volsw(kcontrol, ucontrol);
        if (ret < 0)
                return ret;

        /* now hit the volume update bits (always bit 8) */
        val = wm8400_read(codec, reg);
        return wm8400_write(codec, reg, val | 0x0100);
}

#define WM8400_OUTPGA_SINGLE_R_TLV(xname, reg, shift, max, invert, tlv_array) \
{	.iface = SNDRV_CTL_ELEM_IFACE_MIXER, .name = (xname), \
	.access = SNDRV_CTL_ELEM_ACCESS_TLV_READ |\
		SNDRV_CTL_ELEM_ACCESS_READWRITE,\
	.tlv.p = (tlv_array), \
	.info = snd_soc_info_volsw, \
	.get = snd_soc_get_volsw, .put = wm8400_outpga_put_volsw_vu, \
	.private_value = SOC_SINGLE_VALUE(reg, shift, max, invert) }


static const char *wm8400_digital_sidetone[] =
	{"None", "Left ADC", "Right ADC", "Reserved"};

static const struct soc_enum wm8400_left_digital_sidetone_enum =
SOC_ENUM_SINGLE(WM8400_DIGITAL_SIDE_TONE,
		WM8400_ADC_TO_DACL_SHIFT, 2, wm8400_digital_sidetone);

static const struct soc_enum wm8400_right_digital_sidetone_enum =
SOC_ENUM_SINGLE(WM8400_DIGITAL_SIDE_TONE,
		WM8400_ADC_TO_DACR_SHIFT, 2, wm8400_digital_sidetone);

static const char *wm8400_adcmode[] =
	{"Hi-fi mode", "Voice mode 1", "Voice mode 2", "Voice mode 3"};

static const struct soc_enum wm8400_right_adcmode_enum =
SOC_ENUM_SINGLE(WM8400_ADC_CTRL, WM8400_ADC_HPF_CUT_SHIFT, 3, wm8400_adcmode);

static const struct snd_kcontrol_new wm8400_snd_controls[] = {
/* INMIXL */
SOC_SINGLE("LIN12 PGA Boost", WM8400_INPUT_MIXER3, WM8400_L12MNBST_SHIFT,
	   1, 0),
SOC_SINGLE("LIN34 PGA Boost", WM8400_INPUT_MIXER3, WM8400_L34MNBST_SHIFT,
	   1, 0),
/* INMIXR */
SOC_SINGLE("RIN12 PGA Boost", WM8400_INPUT_MIXER3, WM8400_R12MNBST_SHIFT,
	   1, 0),
SOC_SINGLE("RIN34 PGA Boost", WM8400_INPUT_MIXER3, WM8400_R34MNBST_SHIFT,
	   1, 0),

/* LOMIX */
SOC_SINGLE_TLV("LOMIX LIN3 Bypass Volume", WM8400_OUTPUT_MIXER3,
	WM8400_LLI3LOVOL_SHIFT, 7, 0, out_mix_tlv),
SOC_SINGLE_TLV("LOMIX RIN12 PGA Bypass Volume", WM8400_OUTPUT_MIXER3,
	WM8400_LR12LOVOL_SHIFT, 7, 0, out_mix_tlv),
SOC_SINGLE_TLV("LOMIX LIN12 PGA Bypass Volume", WM8400_OUTPUT_MIXER3,
	WM8400_LL12LOVOL_SHIFT, 7, 0, out_mix_tlv),
SOC_SINGLE_TLV("LOMIX RIN3 Bypass Volume", WM8400_OUTPUT_MIXER5,
	WM8400_LRI3LOVOL_SHIFT, 7, 0, out_mix_tlv),
SOC_SINGLE_TLV("LOMIX AINRMUX Bypass Volume", WM8400_OUTPUT_MIXER5,
	WM8400_LRBLOVOL_SHIFT, 7, 0, out_mix_tlv),
SOC_SINGLE_TLV("LOMIX AINLMUX Bypass Volume", WM8400_OUTPUT_MIXER5,
	WM8400_LRBLOVOL_SHIFT, 7, 0, out_mix_tlv),

/* ROMIX */
SOC_SINGLE_TLV("ROMIX RIN3 Bypass Volume", WM8400_OUTPUT_MIXER4,
	WM8400_RRI3ROVOL_SHIFT, 7, 0, out_mix_tlv),
SOC_SINGLE_TLV("ROMIX LIN12 PGA Bypass Volume", WM8400_OUTPUT_MIXER4,
	WM8400_RL12ROVOL_SHIFT, 7, 0, out_mix_tlv),
SOC_SINGLE_TLV("ROMIX RIN12 PGA Bypass Volume", WM8400_OUTPUT_MIXER4,
	WM8400_RR12ROVOL_SHIFT, 7, 0, out_mix_tlv),
SOC_SINGLE_TLV("ROMIX LIN3 Bypass Volume", WM8400_OUTPUT_MIXER6,
	WM8400_RLI3ROVOL_SHIFT, 7, 0, out_mix_tlv),
SOC_SINGLE_TLV("ROMIX AINLMUX Bypass Volume", WM8400_OUTPUT_MIXER6,
	WM8400_RLBROVOL_SHIFT, 7, 0, out_mix_tlv),
SOC_SINGLE_TLV("ROMIX AINRMUX Bypass Volume", WM8400_OUTPUT_MIXER6,
	WM8400_RRBROVOL_SHIFT, 7, 0, out_mix_tlv),

/* LOUT */
WM8400_OUTPGA_SINGLE_R_TLV("LOUT Volume", WM8400_LEFT_OUTPUT_VOLUME,
	WM8400_LOUTVOL_SHIFT, WM8400_LOUTVOL_MASK, 0, out_pga_tlv),
SOC_SINGLE("LOUT ZC", WM8400_LEFT_OUTPUT_VOLUME, WM8400_LOZC_SHIFT, 1, 0),

/* ROUT */
WM8400_OUTPGA_SINGLE_R_TLV("ROUT Volume", WM8400_RIGHT_OUTPUT_VOLUME,
	WM8400_ROUTVOL_SHIFT, WM8400_ROUTVOL_MASK, 0, out_pga_tlv),
SOC_SINGLE("ROUT ZC", WM8400_RIGHT_OUTPUT_VOLUME, WM8400_ROZC_SHIFT, 1, 0),

/* LOPGA */
WM8400_OUTPGA_SINGLE_R_TLV("LOPGA Volume", WM8400_LEFT_OPGA_VOLUME,
	WM8400_LOPGAVOL_SHIFT, WM8400_LOPGAVOL_MASK, 0, out_pga_tlv),
SOC_SINGLE("LOPGA ZC Switch", WM8400_LEFT_OPGA_VOLUME,
	WM8400_LOPGAZC_SHIFT, 1, 0),

/* ROPGA */
WM8400_OUTPGA_SINGLE_R_TLV("ROPGA Volume", WM8400_RIGHT_OPGA_VOLUME,
	WM8400_ROPGAVOL_SHIFT, WM8400_ROPGAVOL_MASK, 0, out_pga_tlv),
SOC_SINGLE("ROPGA ZC Switch", WM8400_RIGHT_OPGA_VOLUME,
	WM8400_ROPGAZC_SHIFT, 1, 0),

SOC_SINGLE("LON Mute Switch", WM8400_LINE_OUTPUTS_VOLUME,
	WM8400_LONMUTE_SHIFT, 1, 0),
SOC_SINGLE("LOP Mute Switch", WM8400_LINE_OUTPUTS_VOLUME,
	WM8400_LOPMUTE_SHIFT, 1, 0),
SOC_SINGLE("LOP Attenuation Switch", WM8400_LINE_OUTPUTS_VOLUME,
	WM8400_LOATTN_SHIFT, 1, 0),
SOC_SINGLE("RON Mute Switch", WM8400_LINE_OUTPUTS_VOLUME,
	WM8400_RONMUTE_SHIFT, 1, 0),
SOC_SINGLE("ROP Mute Switch", WM8400_LINE_OUTPUTS_VOLUME,
	WM8400_ROPMUTE_SHIFT, 1, 0),
SOC_SINGLE("ROP Attenuation Switch", WM8400_LINE_OUTPUTS_VOLUME,
	WM8400_ROATTN_SHIFT, 1, 0),

SOC_SINGLE("OUT3 Mute Switch", WM8400_OUT3_4_VOLUME,
	WM8400_OUT3MUTE_SHIFT, 1, 0),
SOC_SINGLE("OUT3 Attenuation Switch", WM8400_OUT3_4_VOLUME,
	WM8400_OUT3ATTN_SHIFT, 1, 0),

SOC_SINGLE("OUT4 Mute Switch", WM8400_OUT3_4_VOLUME,
	WM8400_OUT4MUTE_SHIFT, 1, 0),
SOC_SINGLE("OUT4 Attenuation Switch", WM8400_OUT3_4_VOLUME,
	WM8400_OUT4ATTN_SHIFT, 1, 0),

SOC_SINGLE("Speaker Mode Switch", WM8400_CLASSD1,
	WM8400_CDMODE_SHIFT, 1, 0),

SOC_SINGLE("Speaker Output Attenuation Volume", WM8400_SPEAKER_VOLUME,
	WM8400_SPKATTN_SHIFT, WM8400_SPKATTN_MASK, 0),
SOC_SINGLE("Speaker DC Boost Volume", WM8400_CLASSD3,
	WM8400_DCGAIN_SHIFT, 6, 0),
SOC_SINGLE("Speaker AC Boost Volume", WM8400_CLASSD3,
	WM8400_ACGAIN_SHIFT, 6, 0),

WM8400_OUTPGA_SINGLE_R_TLV("Left DAC Digital Volume",
	WM8400_LEFT_DAC_DIGITAL_VOLUME, WM8400_DACL_VOL_SHIFT,
	127, 0, out_dac_tlv),

WM8400_OUTPGA_SINGLE_R_TLV("Right DAC Digital Volume",
	WM8400_RIGHT_DAC_DIGITAL_VOLUME, WM8400_DACR_VOL_SHIFT,
	127, 0, out_dac_tlv),

SOC_ENUM("Left Digital Sidetone", wm8400_left_digital_sidetone_enum),
SOC_ENUM("Right Digital Sidetone", wm8400_right_digital_sidetone_enum),

SOC_SINGLE_TLV("Left Digital Sidetone Volume", WM8400_DIGITAL_SIDE_TONE,
	WM8400_ADCL_DAC_SVOL_SHIFT, 15, 0, out_sidetone_tlv),
SOC_SINGLE_TLV("Right Digital Sidetone Volume", WM8400_DIGITAL_SIDE_TONE,
	WM8400_ADCR_DAC_SVOL_SHIFT, 15, 0, out_sidetone_tlv),

SOC_SINGLE("ADC Digital High Pass Filter Switch", WM8400_ADC_CTRL,
	WM8400_ADC_HPF_ENA_SHIFT, 1, 0),

SOC_ENUM("ADC HPF Mode", wm8400_right_adcmode_enum),

WM8400_OUTPGA_SINGLE_R_TLV("Left ADC Digital Volume",
	WM8400_LEFT_ADC_DIGITAL_VOLUME,
	WM8400_ADCL_VOL_SHIFT,
	WM8400_ADCL_VOL_MASK,
	0,
	in_adc_tlv),

WM8400_OUTPGA_SINGLE_R_TLV("Right ADC Digital Volume",
	WM8400_RIGHT_ADC_DIGITAL_VOLUME,
	WM8400_ADCR_VOL_SHIFT,
	WM8400_ADCR_VOL_MASK,
	0,
	in_adc_tlv),

WM8400_OUTPGA_SINGLE_R_TLV("LIN12 Volume",
	WM8400_LEFT_LINE_INPUT_1_2_VOLUME,
	WM8400_LIN12VOL_SHIFT,
	WM8400_LIN12VOL_MASK,
	0,
	in_pga_tlv),

SOC_SINGLE("LIN12 ZC Switch", WM8400_LEFT_LINE_INPUT_1_2_VOLUME,
	WM8400_LI12ZC_SHIFT, 1, 0),

SOC_SINGLE("LIN12 Mute Switch", WM8400_LEFT_LINE_INPUT_1_2_VOLUME,
	WM8400_LI12MUTE_SHIFT, 1, 0),

WM8400_OUTPGA_SINGLE_R_TLV("LIN34 Volume",
	WM8400_LEFT_LINE_INPUT_3_4_VOLUME,
	WM8400_LIN34VOL_SHIFT,
	WM8400_LIN34VOL_MASK,
	0,
	in_pga_tlv),

SOC_SINGLE("LIN34 ZC Switch", WM8400_LEFT_LINE_INPUT_3_4_VOLUME,
	WM8400_LI34ZC_SHIFT, 1, 0),

SOC_SINGLE("LIN34 Mute Switch", WM8400_LEFT_LINE_INPUT_3_4_VOLUME,
	WM8400_LI34MUTE_SHIFT, 1, 0),

WM8400_OUTPGA_SINGLE_R_TLV("RIN12 Volume",
	WM8400_RIGHT_LINE_INPUT_1_2_VOLUME,
	WM8400_RIN12VOL_SHIFT,
	WM8400_RIN12VOL_MASK,
	0,
	in_pga_tlv),

SOC_SINGLE("RIN12 ZC Switch", WM8400_RIGHT_LINE_INPUT_1_2_VOLUME,
	WM8400_RI12ZC_SHIFT, 1, 0),

SOC_SINGLE("RIN12 Mute Switch", WM8400_RIGHT_LINE_INPUT_1_2_VOLUME,
	WM8400_RI12MUTE_SHIFT, 1, 0),

WM8400_OUTPGA_SINGLE_R_TLV("RIN34 Volume",
	WM8400_RIGHT_LINE_INPUT_3_4_VOLUME,
	WM8400_RIN34VOL_SHIFT,
	WM8400_RIN34VOL_MASK,
	0,
	in_pga_tlv),

SOC_SINGLE("RIN34 ZC Switch", WM8400_RIGHT_LINE_INPUT_3_4_VOLUME,
	WM8400_RI34ZC_SHIFT, 1, 0),

SOC_SINGLE("RIN34 Mute Switch", WM8400_RIGHT_LINE_INPUT_3_4_VOLUME,
	WM8400_RI34MUTE_SHIFT, 1, 0),

};

/* add non dapm controls */
static int wm8400_add_controls(struct snd_soc_codec *codec)
{
	return snd_soc_add_controls(codec, wm8400_snd_controls,
				ARRAY_SIZE(wm8400_snd_controls));
}

/*
 * _DAPM_ Controls
 */

static int inmixer_event (struct snd_soc_dapm_widget *w,
	struct snd_kcontrol *kcontrol, int event)
{
	u16 reg, fakepower;

	reg = wm8400_read(w->codec, WM8400_POWER_MANAGEMENT_2);
	fakepower = wm8400_read(w->codec, WM8400_INTDRIVBITS);

	if (fakepower & ((1 << WM8400_INMIXL_PWR) |
		(1 << WM8400_AINLMUX_PWR))) {
		reg |= WM8400_AINL_ENA;
	} else {
		reg &= ~WM8400_AINL_ENA;
	}

	if (fakepower & ((1 << WM8400_INMIXR_PWR) |
		(1 << WM8400_AINRMUX_PWR))) {
		reg |= WM8400_AINR_ENA;
	} else {
		reg &= ~WM8400_AINL_ENA;
	}
	wm8400_write(w->codec, WM8400_POWER_MANAGEMENT_2, reg);

	return 0;
}

static int outmixer_event (struct snd_soc_dapm_widget *w,
	struct snd_kcontrol * kcontrol, int event)
{
	struct soc_mixer_control *mc =
		(struct soc_mixer_control *)kcontrol->private_value;
	u32 reg_shift = mc->shift;
	int ret = 0;
	u16 reg;

	switch (reg_shift) {
	case WM8400_SPEAKER_MIXER | (WM8400_LDSPK << 8) :
		reg = wm8400_read(w->codec, WM8400_OUTPUT_MIXER1);
		if (reg & WM8400_LDLO) {
			printk(KERN_WARNING
			"Cannot set as Output Mixer 1 LDLO Set\n");
			ret = -1;
		}
		break;
	case WM8400_SPEAKER_MIXER | (WM8400_RDSPK << 8):
		reg = wm8400_read(w->codec, WM8400_OUTPUT_MIXER2);
		if (reg & WM8400_RDRO) {
			printk(KERN_WARNING
			"Cannot set as Output Mixer 2 RDRO Set\n");
			ret = -1;
		}
		break;
	case WM8400_OUTPUT_MIXER1 | (WM8400_LDLO << 8):
		reg = wm8400_read(w->codec, WM8400_SPEAKER_MIXER);
		if (reg & WM8400_LDSPK) {
			printk(KERN_WARNING
			"Cannot set as Speaker Mixer LDSPK Set\n");
			ret = -1;
		}
		break;
	case WM8400_OUTPUT_MIXER2 | (WM8400_RDRO << 8):
		reg = wm8400_read(w->codec, WM8400_SPEAKER_MIXER);
		if (reg & WM8400_RDSPK) {
			printk(KERN_WARNING
			"Cannot set as Speaker Mixer RDSPK Set\n");
			ret = -1;
		}
		break;
	}

	return ret;
}

/* INMIX dB values */
static const unsigned int in_mix_tlv[] = {
	TLV_DB_RANGE_HEAD(1),
	0,7, TLV_DB_SCALE_ITEM(-1200, 600, 0),
};

/* Left In PGA Connections */
static const struct snd_kcontrol_new wm8400_dapm_lin12_pga_controls[] = {
SOC_DAPM_SINGLE("LIN1 Switch", WM8400_INPUT_MIXER2, WM8400_LMN1_SHIFT, 1, 0),
SOC_DAPM_SINGLE("LIN2 Switch", WM8400_INPUT_MIXER2, WM8400_LMP2_SHIFT, 1, 0),
};

static const struct snd_kcontrol_new wm8400_dapm_lin34_pga_controls[] = {
SOC_DAPM_SINGLE("LIN3 Switch", WM8400_INPUT_MIXER2, WM8400_LMN3_SHIFT, 1, 0),
SOC_DAPM_SINGLE("LIN4 Switch", WM8400_INPUT_MIXER2, WM8400_LMP4_SHIFT, 1, 0),
};

/* Right In PGA Connections */
static const struct snd_kcontrol_new wm8400_dapm_rin12_pga_controls[] = {
SOC_DAPM_SINGLE("RIN1 Switch", WM8400_INPUT_MIXER2, WM8400_RMN1_SHIFT, 1, 0),
SOC_DAPM_SINGLE("RIN2 Switch", WM8400_INPUT_MIXER2, WM8400_RMP2_SHIFT, 1, 0),
};

static const struct snd_kcontrol_new wm8400_dapm_rin34_pga_controls[] = {
SOC_DAPM_SINGLE("RIN3 Switch", WM8400_INPUT_MIXER2, WM8400_RMN3_SHIFT, 1, 0),
SOC_DAPM_SINGLE("RIN4 Switch", WM8400_INPUT_MIXER2, WM8400_RMP4_SHIFT, 1, 0),
};

/* INMIXL */
static const struct snd_kcontrol_new wm8400_dapm_inmixl_controls[] = {
SOC_DAPM_SINGLE_TLV("Record Left Volume", WM8400_INPUT_MIXER3,
	WM8400_LDBVOL_SHIFT, WM8400_LDBVOL_MASK, 0, in_mix_tlv),
SOC_DAPM_SINGLE_TLV("LIN2 Volume", WM8400_INPUT_MIXER5, WM8400_LI2BVOL_SHIFT,
	7, 0, in_mix_tlv),
SOC_DAPM_SINGLE("LINPGA12 Switch", WM8400_INPUT_MIXER3, WM8400_L12MNB_SHIFT,
		1, 0),
SOC_DAPM_SINGLE("LINPGA34 Switch", WM8400_INPUT_MIXER3, WM8400_L34MNB_SHIFT,
		1, 0),
};

/* INMIXR */
static const struct snd_kcontrol_new wm8400_dapm_inmixr_controls[] = {
SOC_DAPM_SINGLE_TLV("Record Right Volume", WM8400_INPUT_MIXER4,
	WM8400_RDBVOL_SHIFT, WM8400_RDBVOL_MASK, 0, in_mix_tlv),
SOC_DAPM_SINGLE_TLV("RIN2 Volume", WM8400_INPUT_MIXER6, WM8400_RI2BVOL_SHIFT,
	7, 0, in_mix_tlv),
SOC_DAPM_SINGLE("RINPGA12 Switch", WM8400_INPUT_MIXER3, WM8400_L12MNB_SHIFT,
	1, 0),
SOC_DAPM_SINGLE("RINPGA34 Switch", WM8400_INPUT_MIXER3, WM8400_L34MNB_SHIFT,
	1, 0),
};

/* AINLMUX */
static const char *wm8400_ainlmux[] =
	{"INMIXL Mix", "RXVOICE Mix", "DIFFINL Mix"};

static const struct soc_enum wm8400_ainlmux_enum =
SOC_ENUM_SINGLE( WM8400_INPUT_MIXER1, WM8400_AINLMODE_SHIFT,
	ARRAY_SIZE(wm8400_ainlmux), wm8400_ainlmux);

static const struct snd_kcontrol_new wm8400_dapm_ainlmux_controls =
SOC_DAPM_ENUM("Route", wm8400_ainlmux_enum);

/* DIFFINL */

/* AINRMUX */
static const char *wm8400_ainrmux[] =
	{"INMIXR Mix", "RXVOICE Mix", "DIFFINR Mix"};

static const struct soc_enum wm8400_ainrmux_enum =
SOC_ENUM_SINGLE( WM8400_INPUT_MIXER1, WM8400_AINRMODE_SHIFT,
	ARRAY_SIZE(wm8400_ainrmux), wm8400_ainrmux);

static const struct snd_kcontrol_new wm8400_dapm_ainrmux_controls =
SOC_DAPM_ENUM("Route", wm8400_ainrmux_enum);

/* RXVOICE */
static const struct snd_kcontrol_new wm8400_dapm_rxvoice_controls[] = {
SOC_DAPM_SINGLE_TLV("LIN4/RXN", WM8400_INPUT_MIXER5, WM8400_LR4BVOL_SHIFT,
			WM8400_LR4BVOL_MASK, 0, in_mix_tlv),
SOC_DAPM_SINGLE_TLV("RIN4/RXP", WM8400_INPUT_MIXER6, WM8400_RL4BVOL_SHIFT,
			WM8400_RL4BVOL_MASK, 0, in_mix_tlv),
};

/* LOMIX */
static const struct snd_kcontrol_new wm8400_dapm_lomix_controls[] = {
SOC_DAPM_SINGLE("LOMIX Right ADC Bypass Switch", WM8400_OUTPUT_MIXER1,
	WM8400_LRBLO_SHIFT, 1, 0),
SOC_DAPM_SINGLE("LOMIX Left ADC Bypass Switch", WM8400_OUTPUT_MIXER1,
	WM8400_LLBLO_SHIFT, 1, 0),
SOC_DAPM_SINGLE("LOMIX RIN3 Bypass Switch", WM8400_OUTPUT_MIXER1,
	WM8400_LRI3LO_SHIFT, 1, 0),
SOC_DAPM_SINGLE("LOMIX LIN3 Bypass Switch", WM8400_OUTPUT_MIXER1,
	WM8400_LLI3LO_SHIFT, 1, 0),
SOC_DAPM_SINGLE("LOMIX RIN12 PGA Bypass Switch", WM8400_OUTPUT_MIXER1,
	WM8400_LR12LO_SHIFT, 1, 0),
SOC_DAPM_SINGLE("LOMIX LIN12 PGA Bypass Switch", WM8400_OUTPUT_MIXER1,
	WM8400_LL12LO_SHIFT, 1, 0),
SOC_DAPM_SINGLE("LOMIX Left DAC Switch", WM8400_OUTPUT_MIXER1,
	WM8400_LDLO_SHIFT, 1, 0),
};

/* ROMIX */
static const struct snd_kcontrol_new wm8400_dapm_romix_controls[] = {
SOC_DAPM_SINGLE("ROMIX Left ADC Bypass Switch", WM8400_OUTPUT_MIXER2,
	WM8400_RLBRO_SHIFT, 1, 0),
SOC_DAPM_SINGLE("ROMIX Right ADC Bypass Switch", WM8400_OUTPUT_MIXER2,
	WM8400_RRBRO_SHIFT, 1, 0),
SOC_DAPM_SINGLE("ROMIX LIN3 Bypass Switch", WM8400_OUTPUT_MIXER2,
	WM8400_RLI3RO_SHIFT, 1, 0),
SOC_DAPM_SINGLE("ROMIX RIN3 Bypass Switch", WM8400_OUTPUT_MIXER2,
	WM8400_RRI3RO_SHIFT, 1, 0),
SOC_DAPM_SINGLE("ROMIX LIN12 PGA Bypass Switch", WM8400_OUTPUT_MIXER2,
	WM8400_RL12RO_SHIFT, 1, 0),
SOC_DAPM_SINGLE("ROMIX RIN12 PGA Bypass Switch", WM8400_OUTPUT_MIXER2,
	WM8400_RR12RO_SHIFT, 1, 0),
SOC_DAPM_SINGLE("ROMIX Right DAC Switch", WM8400_OUTPUT_MIXER2,
	WM8400_RDRO_SHIFT, 1, 0),
};

/* LONMIX */
static const struct snd_kcontrol_new wm8400_dapm_lonmix_controls[] = {
SOC_DAPM_SINGLE("LONMIX Left Mixer PGA Switch", WM8400_LINE_MIXER1,
	WM8400_LLOPGALON_SHIFT, 1, 0),
SOC_DAPM_SINGLE("LONMIX Right Mixer PGA Switch", WM8400_LINE_MIXER1,
	WM8400_LROPGALON_SHIFT, 1, 0),
SOC_DAPM_SINGLE("LONMIX Inverted LOP Switch", WM8400_LINE_MIXER1,
	WM8400_LOPLON_SHIFT, 1, 0),
};

/* LOPMIX */
static const struct snd_kcontrol_new wm8400_dapm_lopmix_controls[] = {
SOC_DAPM_SINGLE("LOPMIX Right Mic Bypass Switch", WM8400_LINE_MIXER1,
	WM8400_LR12LOP_SHIFT, 1, 0),
SOC_DAPM_SINGLE("LOPMIX Left Mic Bypass Switch", WM8400_LINE_MIXER1,
	WM8400_LL12LOP_SHIFT, 1, 0),
SOC_DAPM_SINGLE("LOPMIX Left Mixer PGA Switch", WM8400_LINE_MIXER1,
	WM8400_LLOPGALOP_SHIFT, 1, 0),
};

/* RONMIX */
static const struct snd_kcontrol_new wm8400_dapm_ronmix_controls[] = {
SOC_DAPM_SINGLE("RONMIX Right Mixer PGA Switch", WM8400_LINE_MIXER2,
	WM8400_RROPGARON_SHIFT, 1, 0),
SOC_DAPM_SINGLE("RONMIX Left Mixer PGA Switch", WM8400_LINE_MIXER2,
	WM8400_RLOPGARON_SHIFT, 1, 0),
SOC_DAPM_SINGLE("RONMIX Inverted ROP Switch", WM8400_LINE_MIXER2,
	WM8400_ROPRON_SHIFT, 1, 0),
};

/* ROPMIX */
static const struct snd_kcontrol_new wm8400_dapm_ropmix_controls[] = {
SOC_DAPM_SINGLE("ROPMIX Left Mic Bypass Switch", WM8400_LINE_MIXER2,
	WM8400_RL12ROP_SHIFT, 1, 0),
SOC_DAPM_SINGLE("ROPMIX Right Mic Bypass Switch", WM8400_LINE_MIXER2,
	WM8400_RR12ROP_SHIFT, 1, 0),
SOC_DAPM_SINGLE("ROPMIX Right Mixer PGA Switch", WM8400_LINE_MIXER2,
	WM8400_RROPGAROP_SHIFT, 1, 0),
};

/* OUT3MIX */
static const struct snd_kcontrol_new wm8400_dapm_out3mix_controls[] = {
SOC_DAPM_SINGLE("OUT3MIX LIN4/RXP Bypass Switch", WM8400_OUT3_4_MIXER,
	WM8400_LI4O3_SHIFT, 1, 0),
SOC_DAPM_SINGLE("OUT3MIX Left Out PGA Switch", WM8400_OUT3_4_MIXER,
	WM8400_LPGAO3_SHIFT, 1, 0),
};

/* OUT4MIX */
static const struct snd_kcontrol_new wm8400_dapm_out4mix_controls[] = {
SOC_DAPM_SINGLE("OUT4MIX Right Out PGA Switch", WM8400_OUT3_4_MIXER,
	WM8400_RPGAO4_SHIFT, 1, 0),
SOC_DAPM_SINGLE("OUT4MIX RIN4/RXP Bypass Switch", WM8400_OUT3_4_MIXER,
	WM8400_RI4O4_SHIFT, 1, 0),
};

/* SPKMIX */
static const struct snd_kcontrol_new wm8400_dapm_spkmix_controls[] = {
SOC_DAPM_SINGLE("SPKMIX LIN2 Bypass Switch", WM8400_SPEAKER_MIXER,
	WM8400_LI2SPK_SHIFT, 1, 0),
SOC_DAPM_SINGLE("SPKMIX LADC Bypass Switch", WM8400_SPEAKER_MIXER,
	WM8400_LB2SPK_SHIFT, 1, 0),
SOC_DAPM_SINGLE("SPKMIX Left Mixer PGA Switch", WM8400_SPEAKER_MIXER,
	WM8400_LOPGASPK_SHIFT, 1, 0),
SOC_DAPM_SINGLE("SPKMIX Left DAC Switch", WM8400_SPEAKER_MIXER,
	WM8400_LDSPK_SHIFT, 1, 0),
SOC_DAPM_SINGLE("SPKMIX Right DAC Switch", WM8400_SPEAKER_MIXER,
	WM8400_RDSPK_SHIFT, 1, 0),
SOC_DAPM_SINGLE("SPKMIX Right Mixer PGA Switch", WM8400_SPEAKER_MIXER,
	WM8400_ROPGASPK_SHIFT, 1, 0),
SOC_DAPM_SINGLE("SPKMIX RADC Bypass Switch", WM8400_SPEAKER_MIXER,
	WM8400_RL12ROP_SHIFT, 1, 0),
SOC_DAPM_SINGLE("SPKMIX RIN2 Bypass Switch", WM8400_SPEAKER_MIXER,
	WM8400_RI2SPK_SHIFT, 1, 0),
};

static const struct snd_soc_dapm_widget wm8400_dapm_widgets[] = {
/* Input Side */
/* Input Lines */
SND_SOC_DAPM_INPUT("LIN1"),
SND_SOC_DAPM_INPUT("LIN2"),
SND_SOC_DAPM_INPUT("LIN3"),
SND_SOC_DAPM_INPUT("LIN4/RXN"),
SND_SOC_DAPM_INPUT("RIN3"),
SND_SOC_DAPM_INPUT("RIN4/RXP"),
SND_SOC_DAPM_INPUT("RIN1"),
SND_SOC_DAPM_INPUT("RIN2"),
SND_SOC_DAPM_INPUT("Internal ADC Source"),

/* DACs */
SND_SOC_DAPM_ADC("Left ADC", "Left Capture", WM8400_POWER_MANAGEMENT_2,
	WM8400_ADCL_ENA_SHIFT, 0),
SND_SOC_DAPM_ADC("Right ADC", "Right Capture", WM8400_POWER_MANAGEMENT_2,
	WM8400_ADCR_ENA_SHIFT, 0),

/* Input PGAs */
SND_SOC_DAPM_MIXER("LIN12 PGA", WM8400_POWER_MANAGEMENT_2,
		   WM8400_LIN12_ENA_SHIFT,
		   0, &wm8400_dapm_lin12_pga_controls[0],
		   ARRAY_SIZE(wm8400_dapm_lin12_pga_controls)),
SND_SOC_DAPM_MIXER("LIN34 PGA", WM8400_POWER_MANAGEMENT_2,
		   WM8400_LIN34_ENA_SHIFT,
		   0, &wm8400_dapm_lin34_pga_controls[0],
		   ARRAY_SIZE(wm8400_dapm_lin34_pga_controls)),
SND_SOC_DAPM_MIXER("RIN12 PGA", WM8400_POWER_MANAGEMENT_2,
		   WM8400_RIN12_ENA_SHIFT,
		   0, &wm8400_dapm_rin12_pga_controls[0],
		   ARRAY_SIZE(wm8400_dapm_rin12_pga_controls)),
SND_SOC_DAPM_MIXER("RIN34 PGA", WM8400_POWER_MANAGEMENT_2,
		   WM8400_RIN34_ENA_SHIFT,
		   0, &wm8400_dapm_rin34_pga_controls[0],
		   ARRAY_SIZE(wm8400_dapm_rin34_pga_controls)),

/* INMIXL */
SND_SOC_DAPM_MIXER_E("INMIXL", WM8400_INTDRIVBITS, WM8400_INMIXL_PWR, 0,
	&wm8400_dapm_inmixl_controls[0],
	ARRAY_SIZE(wm8400_dapm_inmixl_controls),
	inmixer_event, SND_SOC_DAPM_POST_PMU | SND_SOC_DAPM_POST_PMD),

/* AINLMUX */
SND_SOC_DAPM_MUX_E("AILNMUX", WM8400_INTDRIVBITS, WM8400_AINLMUX_PWR, 0,
	&wm8400_dapm_ainlmux_controls, inmixer_event,
	SND_SOC_DAPM_POST_PMU | SND_SOC_DAPM_POST_PMD),

/* INMIXR */
SND_SOC_DAPM_MIXER_E("INMIXR", WM8400_INTDRIVBITS, WM8400_INMIXR_PWR, 0,
	&wm8400_dapm_inmixr_controls[0],
	ARRAY_SIZE(wm8400_dapm_inmixr_controls),
	inmixer_event, SND_SOC_DAPM_POST_PMU | SND_SOC_DAPM_POST_PMD),

/* AINRMUX */
SND_SOC_DAPM_MUX_E("AIRNMUX", WM8400_INTDRIVBITS, WM8400_AINRMUX_PWR, 0,
	&wm8400_dapm_ainrmux_controls, inmixer_event,
	SND_SOC_DAPM_POST_PMU | SND_SOC_DAPM_POST_PMD),

/* Output Side */
/* DACs */
SND_SOC_DAPM_DAC("Left DAC", "Left Playback", WM8400_POWER_MANAGEMENT_3,
	WM8400_DACL_ENA_SHIFT, 0),
SND_SOC_DAPM_DAC("Right DAC", "Right Playback", WM8400_POWER_MANAGEMENT_3,
	WM8400_DACR_ENA_SHIFT, 0),

/* LOMIX */
SND_SOC_DAPM_MIXER_E("LOMIX", WM8400_POWER_MANAGEMENT_3,
		     WM8400_LOMIX_ENA_SHIFT,
		     0, &wm8400_dapm_lomix_controls[0],
		     ARRAY_SIZE(wm8400_dapm_lomix_controls),
		     outmixer_event, SND_SOC_DAPM_PRE_REG),

/* LONMIX */
SND_SOC_DAPM_MIXER("LONMIX", WM8400_POWER_MANAGEMENT_3, WM8400_LON_ENA_SHIFT,
		   0, &wm8400_dapm_lonmix_controls[0],
		   ARRAY_SIZE(wm8400_dapm_lonmix_controls)),

/* LOPMIX */
SND_SOC_DAPM_MIXER("LOPMIX", WM8400_POWER_MANAGEMENT_3, WM8400_LOP_ENA_SHIFT,
		   0, &wm8400_dapm_lopmix_controls[0],
		   ARRAY_SIZE(wm8400_dapm_lopmix_controls)),

/* OUT3MIX */
SND_SOC_DAPM_MIXER("OUT3MIX", WM8400_POWER_MANAGEMENT_1, WM8400_OUT3_ENA_SHIFT,
		   0, &wm8400_dapm_out3mix_controls[0],
		   ARRAY_SIZE(wm8400_dapm_out3mix_controls)),

/* SPKMIX */
SND_SOC_DAPM_MIXER_E("SPKMIX", WM8400_POWER_MANAGEMENT_1, WM8400_SPK_ENA_SHIFT,
		     0, &wm8400_dapm_spkmix_controls[0],
		     ARRAY_SIZE(wm8400_dapm_spkmix_controls), outmixer_event,
		     SND_SOC_DAPM_PRE_REG),

/* OUT4MIX */
SND_SOC_DAPM_MIXER("OUT4MIX", WM8400_POWER_MANAGEMENT_1, WM8400_OUT4_ENA_SHIFT,
	0, &wm8400_dapm_out4mix_controls[0],
	ARRAY_SIZE(wm8400_dapm_out4mix_controls)),

/* ROPMIX */
SND_SOC_DAPM_MIXER("ROPMIX", WM8400_POWER_MANAGEMENT_3, WM8400_ROP_ENA_SHIFT,
		   0, &wm8400_dapm_ropmix_controls[0],
		   ARRAY_SIZE(wm8400_dapm_ropmix_controls)),

/* RONMIX */
SND_SOC_DAPM_MIXER("RONMIX", WM8400_POWER_MANAGEMENT_3, WM8400_RON_ENA_SHIFT,
		   0, &wm8400_dapm_ronmix_controls[0],
		   ARRAY_SIZE(wm8400_dapm_ronmix_controls)),

/* ROMIX */
SND_SOC_DAPM_MIXER_E("ROMIX", WM8400_POWER_MANAGEMENT_3,
		     WM8400_ROMIX_ENA_SHIFT,
		     0, &wm8400_dapm_romix_controls[0],
		     ARRAY_SIZE(wm8400_dapm_romix_controls),
		     outmixer_event, SND_SOC_DAPM_PRE_REG),

/* LOUT PGA */
SND_SOC_DAPM_PGA("LOUT PGA", WM8400_POWER_MANAGEMENT_1, WM8400_LOUT_ENA_SHIFT,
		 0, NULL, 0),

/* ROUT PGA */
SND_SOC_DAPM_PGA("ROUT PGA", WM8400_POWER_MANAGEMENT_1, WM8400_ROUT_ENA_SHIFT,
		 0, NULL, 0),

/* LOPGA */
SND_SOC_DAPM_PGA("LOPGA", WM8400_POWER_MANAGEMENT_3, WM8400_LOPGA_ENA_SHIFT, 0,
	NULL, 0),

/* ROPGA */
SND_SOC_DAPM_PGA("ROPGA", WM8400_POWER_MANAGEMENT_3, WM8400_ROPGA_ENA_SHIFT, 0,
	NULL, 0),

/* MICBIAS */
SND_SOC_DAPM_MICBIAS("MICBIAS", WM8400_POWER_MANAGEMENT_1,
	WM8400_MIC1BIAS_ENA_SHIFT, 0),

SND_SOC_DAPM_OUTPUT("LON"),
SND_SOC_DAPM_OUTPUT("LOP"),
SND_SOC_DAPM_OUTPUT("OUT3"),
SND_SOC_DAPM_OUTPUT("LOUT"),
SND_SOC_DAPM_OUTPUT("SPKN"),
SND_SOC_DAPM_OUTPUT("SPKP"),
SND_SOC_DAPM_OUTPUT("ROUT"),
SND_SOC_DAPM_OUTPUT("OUT4"),
SND_SOC_DAPM_OUTPUT("ROP"),
SND_SOC_DAPM_OUTPUT("RON"),

SND_SOC_DAPM_OUTPUT("Internal DAC Sink"),
};

static const struct snd_soc_dapm_route audio_map[] = {
	/* Make DACs turn on when playing even if not mixed into any outputs */
	{"Internal DAC Sink", NULL, "Left DAC"},
	{"Internal DAC Sink", NULL, "Right DAC"},

	/* Make ADCs turn on when recording
	 * even if not mixed from any inputs */
	{"Left ADC", NULL, "Internal ADC Source"},
	{"Right ADC", NULL, "Internal ADC Source"},

	/* Input Side */
	/* LIN12 PGA */
	{"LIN12 PGA", "LIN1 Switch", "LIN1"},
	{"LIN12 PGA", "LIN2 Switch", "LIN2"},
	/* LIN34 PGA */
	{"LIN34 PGA", "LIN3 Switch", "LIN3"},
	{"LIN34 PGA", "LIN4 Switch", "LIN4/RXN"},
	/* INMIXL */
	{"INMIXL", "Record Left Volume", "LOMIX"},
	{"INMIXL", "LIN2 Volume", "LIN2"},
	{"INMIXL", "LINPGA12 Switch", "LIN12 PGA"},
	{"INMIXL", "LINPGA34 Switch", "LIN34 PGA"},
	/* AILNMUX */
	{"AILNMUX", "INMIXL Mix", "INMIXL"},
	{"AILNMUX", "DIFFINL Mix", "LIN12 PGA"},
	{"AILNMUX", "DIFFINL Mix", "LIN34 PGA"},
	{"AILNMUX", "RXVOICE Mix", "LIN4/RXN"},
	{"AILNMUX", "RXVOICE Mix", "RIN4/RXP"},
	/* ADC */
	{"Left ADC", NULL, "AILNMUX"},

	/* RIN12 PGA */
	{"RIN12 PGA", "RIN1 Switch", "RIN1"},
	{"RIN12 PGA", "RIN2 Switch", "RIN2"},
	/* RIN34 PGA */
	{"RIN34 PGA", "RIN3 Switch", "RIN3"},
	{"RIN34 PGA", "RIN4 Switch", "RIN4/RXP"},
	/* INMIXL */
	{"INMIXR", "Record Right Volume", "ROMIX"},
	{"INMIXR", "RIN2 Volume", "RIN2"},
	{"INMIXR", "RINPGA12 Switch", "RIN12 PGA"},
	{"INMIXR", "RINPGA34 Switch", "RIN34 PGA"},
	/* AIRNMUX */
	{"AIRNMUX", "INMIXR Mix", "INMIXR"},
	{"AIRNMUX", "DIFFINR Mix", "RIN12 PGA"},
	{"AIRNMUX", "DIFFINR Mix", "RIN34 PGA"},
	{"AIRNMUX", "RXVOICE Mix", "LIN4/RXN"},
	{"AIRNMUX", "RXVOICE Mix", "RIN4/RXP"},
	/* ADC */
	{"Right ADC", NULL, "AIRNMUX"},

	/* LOMIX */
	{"LOMIX", "LOMIX RIN3 Bypass Switch", "RIN3"},
	{"LOMIX", "LOMIX LIN3 Bypass Switch", "LIN3"},
	{"LOMIX", "LOMIX LIN12 PGA Bypass Switch", "LIN12 PGA"},
	{"LOMIX", "LOMIX RIN12 PGA Bypass Switch", "RIN12 PGA"},
	{"LOMIX", "LOMIX Right ADC Bypass Switch", "AIRNMUX"},
	{"LOMIX", "LOMIX Left ADC Bypass Switch", "AILNMUX"},
	{"LOMIX", "LOMIX Left DAC Switch", "Left DAC"},

	/* ROMIX */
	{"ROMIX", "ROMIX RIN3 Bypass Switch", "RIN3"},
	{"ROMIX", "ROMIX LIN3 Bypass Switch", "LIN3"},
	{"ROMIX", "ROMIX LIN12 PGA Bypass Switch", "LIN12 PGA"},
	{"ROMIX", "ROMIX RIN12 PGA Bypass Switch", "RIN12 PGA"},
	{"ROMIX", "ROMIX Right ADC Bypass Switch", "AIRNMUX"},
	{"ROMIX", "ROMIX Left ADC Bypass Switch", "AILNMUX"},
	{"ROMIX", "ROMIX Right DAC Switch", "Right DAC"},

	/* SPKMIX */
	{"SPKMIX", "SPKMIX LIN2 Bypass Switch", "LIN2"},
	{"SPKMIX", "SPKMIX RIN2 Bypass Switch", "RIN2"},
	{"SPKMIX", "SPKMIX LADC Bypass Switch", "AILNMUX"},
	{"SPKMIX", "SPKMIX RADC Bypass Switch", "AIRNMUX"},
	{"SPKMIX", "SPKMIX Left Mixer PGA Switch", "LOPGA"},
	{"SPKMIX", "SPKMIX Right Mixer PGA Switch", "ROPGA"},
	{"SPKMIX", "SPKMIX Right DAC Switch", "Right DAC"},
	{"SPKMIX", "SPKMIX Left DAC Switch", "Right DAC"},

	/* LONMIX */
	{"LONMIX", "LONMIX Left Mixer PGA Switch", "LOPGA"},
	{"LONMIX", "LONMIX Right Mixer PGA Switch", "ROPGA"},
	{"LONMIX", "LONMIX Inverted LOP Switch", "LOPMIX"},

	/* LOPMIX */
	{"LOPMIX", "LOPMIX Right Mic Bypass Switch", "RIN12 PGA"},
	{"LOPMIX", "LOPMIX Left Mic Bypass Switch", "LIN12 PGA"},
	{"LOPMIX", "LOPMIX Left Mixer PGA Switch", "LOPGA"},

	/* OUT3MIX */
	{"OUT3MIX", "OUT3MIX LIN4/RXP Bypass Switch", "LIN4/RXN"},
	{"OUT3MIX", "OUT3MIX Left Out PGA Switch", "LOPGA"},

	/* OUT4MIX */
	{"OUT4MIX", "OUT4MIX Right Out PGA Switch", "ROPGA"},
	{"OUT4MIX", "OUT4MIX RIN4/RXP Bypass Switch", "RIN4/RXP"},

	/* RONMIX */
	{"RONMIX", "RONMIX Right Mixer PGA Switch", "ROPGA"},
	{"RONMIX", "RONMIX Left Mixer PGA Switch", "LOPGA"},
	{"RONMIX", "RONMIX Inverted ROP Switch", "ROPMIX"},

	/* ROPMIX */
	{"ROPMIX", "ROPMIX Left Mic Bypass Switch", "LIN12 PGA"},
	{"ROPMIX", "ROPMIX Right Mic Bypass Switch", "RIN12 PGA"},
	{"ROPMIX", "ROPMIX Right Mixer PGA Switch", "ROPGA"},

	/* Out Mixer PGAs */
	{"LOPGA", NULL, "LOMIX"},
	{"ROPGA", NULL, "ROMIX"},

	{"LOUT PGA", NULL, "LOMIX"},
	{"ROUT PGA", NULL, "ROMIX"},

	/* Output Pins */
	{"LON", NULL, "LONMIX"},
	{"LOP", NULL, "LOPMIX"},
	{"OUT3", NULL, "OUT3MIX"},
	{"LOUT", NULL, "LOUT PGA"},
	{"SPKN", NULL, "SPKMIX"},
	{"ROUT", NULL, "ROUT PGA"},
	{"OUT4", NULL, "OUT4MIX"},
	{"ROP", NULL, "ROPMIX"},
	{"RON", NULL, "RONMIX"},
};

static int wm8400_add_widgets(struct snd_soc_codec *codec)
{
	struct snd_soc_dapm_context *dapm = &codec->dapm;

	snd_soc_dapm_new_controls(dapm, wm8400_dapm_widgets,
				  ARRAY_SIZE(wm8400_dapm_widgets));
	snd_soc_dapm_add_routes(dapm, audio_map, ARRAY_SIZE(audio_map));

	return 0;
}

/*
 * Clock after FLL and dividers
 */
static int wm8400_set_dai_sysclk(struct snd_soc_dai *codec_dai,
		int clk_id, unsigned int freq, int dir)
{
	struct snd_soc_codec *codec = codec_dai->codec;
	struct wm8400_priv *wm8400 = snd_soc_codec_get_drvdata(codec);

	wm8400->sysclk = freq;
	return 0;
}

struct fll_factors {
	u16 n;
	u16 k;
	u16 outdiv;
	u16 fratio;
	u16 freq_ref;
};

#define FIXED_FLL_SIZE ((1 << 16) * 10)

static int fll_factors(struct wm8400_priv *wm8400, struct fll_factors *factors,
		       unsigned int Fref, unsigned int Fout)
{
	u64 Kpart;
	unsigned int K, Nmod, target;

	factors->outdiv = 2;
	while (Fout * factors->outdiv <  90000000 ||
	       Fout * factors->outdiv > 100000000) {
		factors->outdiv *= 2;
		if (factors->outdiv > 32) {
			dev_err(wm8400->wm8400->dev,
				"Unsupported FLL output frequency %uHz\n",
				Fout);
			return -EINVAL;
		}
	}
	target = Fout * factors->outdiv;
	factors->outdiv = factors->outdiv >> 2;

	if (Fref < 48000)
		factors->freq_ref = 1;
	else
		factors->freq_ref = 0;

	if (Fref < 1000000)
		factors->fratio = 9;
	else
		factors->fratio = 0;

	/* Ensure we have a fractional part */
	do {
		if (Fref < 1000000)
			factors->fratio--;
		else
			factors->fratio++;

		if (factors->fratio < 1 || factors->fratio > 8) {
			dev_err(wm8400->wm8400->dev,
				"Unable to calculate FRATIO\n");
			return -EINVAL;
		}

		factors->n = target / (Fref * factors->fratio);
		Nmod = target % (Fref * factors->fratio);
	} while (Nmod == 0);

	/* Calculate fractional part - scale up so we can round. */
	Kpart = FIXED_FLL_SIZE * (long long)Nmod;

	do_div(Kpart, (Fref * factors->fratio));

	K = Kpart & 0xFFFFFFFF;

	if ((K % 10) >= 5)
		K += 5;

	/* Move down to proper range now rounding is done */
	factors->k = K / 10;

	dev_dbg(wm8400->wm8400->dev,
		"FLL: Fref=%u Fout=%u N=%x K=%x, FRATIO=%x OUTDIV=%x\n",
		Fref, Fout,
		factors->n, factors->k, factors->fratio, factors->outdiv);

	return 0;
}

static int wm8400_set_dai_pll(struct snd_soc_dai *codec_dai, int pll_id,
			      int source, unsigned int freq_in,
			      unsigned int freq_out)
{
	struct snd_soc_codec *codec = codec_dai->codec;
	struct wm8400_priv *wm8400 = snd_soc_codec_get_drvdata(codec);
	struct fll_factors factors;
	int ret;
	u16 reg;

	if (freq_in == wm8400->fll_in && freq_out == wm8400->fll_out)
		return 0;

	if (freq_out) {
		ret = fll_factors(wm8400, &factors, freq_in, freq_out);
		if (ret != 0)
			return ret;
	} else {
		/* Bodge GCC 4.4.0 uninitialised variable warning - it
		 * doesn't seem capable of working out that we exit if
		 * freq_out is 0 before any of the uses. */
		memset(&factors, 0, sizeof(factors));
	}

	wm8400->fll_out = freq_out;
	wm8400->fll_in = freq_in;

	/* We *must* disable the FLL before any changes */
	reg = wm8400_read(codec, WM8400_POWER_MANAGEMENT_2);
	reg &= ~WM8400_FLL_ENA;
	wm8400_write(codec, WM8400_POWER_MANAGEMENT_2, reg);

	reg = wm8400_read(codec, WM8400_FLL_CONTROL_1);
	reg &= ~WM8400_FLL_OSC_ENA;
	wm8400_write(codec, WM8400_FLL_CONTROL_1, reg);

	if (!freq_out)
		return 0;

	reg &= ~(WM8400_FLL_REF_FREQ | WM8400_FLL_FRATIO_MASK);
	reg |= WM8400_FLL_FRAC | factors.fratio;
	reg |= factors.freq_ref << WM8400_FLL_REF_FREQ_SHIFT;
	wm8400_write(codec, WM8400_FLL_CONTROL_1, reg);

	wm8400_write(codec, WM8400_FLL_CONTROL_2, factors.k);
	wm8400_write(codec, WM8400_FLL_CONTROL_3, factors.n);

	reg = wm8400_read(codec, WM8400_FLL_CONTROL_4);
	reg &= WM8400_FLL_OUTDIV_MASK;
	reg |= factors.outdiv;
	wm8400_write(codec, WM8400_FLL_CONTROL_4, reg);

	return 0;
}

/*
 * Sets ADC and Voice DAC format.
 */
static int wm8400_set_dai_fmt(struct snd_soc_dai *codec_dai,
		unsigned int fmt)
{
	struct snd_soc_codec *codec = codec_dai->codec;
	u16 audio1, audio3;

	audio1 = wm8400_read(codec, WM8400_AUDIO_INTERFACE_1);
	audio3 = wm8400_read(codec, WM8400_AUDIO_INTERFACE_3);

	/* set master/slave audio interface */
	switch (fmt & SND_SOC_DAIFMT_MASTER_MASK) {
	case SND_SOC_DAIFMT_CBS_CFS:
		audio3 &= ~WM8400_AIF_MSTR1;
		break;
	case SND_SOC_DAIFMT_CBM_CFM:
		audio3 |= WM8400_AIF_MSTR1;
		break;
	default:
		return -EINVAL;
	}

	audio1 &= ~WM8400_AIF_FMT_MASK;

	/* interface format */
	switch (fmt & SND_SOC_DAIFMT_FORMAT_MASK) {
	case SND_SOC_DAIFMT_I2S:
		audio1 |= WM8400_AIF_FMT_I2S;
		audio1 &= ~WM8400_AIF_LRCLK_INV;
		break;
	case SND_SOC_DAIFMT_RIGHT_J:
		audio1 |= WM8400_AIF_FMT_RIGHTJ;
		audio1 &= ~WM8400_AIF_LRCLK_INV;
		break;
	case SND_SOC_DAIFMT_LEFT_J:
		audio1 |= WM8400_AIF_FMT_LEFTJ;
		audio1 &= ~WM8400_AIF_LRCLK_INV;
		break;
	case SND_SOC_DAIFMT_DSP_A:
		audio1 |= WM8400_AIF_FMT_DSP;
		audio1 &= ~WM8400_AIF_LRCLK_INV;
		break;
	case SND_SOC_DAIFMT_DSP_B:
		audio1 |= WM8400_AIF_FMT_DSP | WM8400_AIF_LRCLK_INV;
		break;
	default:
		return -EINVAL;
	}

	wm8400_write(codec, WM8400_AUDIO_INTERFACE_1, audio1);
	wm8400_write(codec, WM8400_AUDIO_INTERFACE_3, audio3);
	return 0;
}

static int wm8400_set_dai_clkdiv(struct snd_soc_dai *codec_dai,
		int div_id, int div)
{
	struct snd_soc_codec *codec = codec_dai->codec;
	u16 reg;

	switch (div_id) {
	case WM8400_MCLK_DIV:
		reg = wm8400_read(codec, WM8400_CLOCKING_2) &
			~WM8400_MCLK_DIV_MASK;
		wm8400_write(codec, WM8400_CLOCKING_2, reg | div);
		break;
	case WM8400_DACCLK_DIV:
		reg = wm8400_read(codec, WM8400_CLOCKING_2) &
			~WM8400_DAC_CLKDIV_MASK;
		wm8400_write(codec, WM8400_CLOCKING_2, reg | div);
		break;
	case WM8400_ADCCLK_DIV:
		reg = wm8400_read(codec, WM8400_CLOCKING_2) &
			~WM8400_ADC_CLKDIV_MASK;
		wm8400_write(codec, WM8400_CLOCKING_2, reg | div);
		break;
	case WM8400_BCLK_DIV:
		reg = wm8400_read(codec, WM8400_CLOCKING_1) &
			~WM8400_BCLK_DIV_MASK;
		wm8400_write(codec, WM8400_CLOCKING_1, reg | div);
		break;
	default:
		return -EINVAL;
	}

	return 0;
}

/*
 * Set PCM DAI bit size and sample rate.
 */
static int wm8400_hw_params(struct snd_pcm_substream *substream,
	struct snd_pcm_hw_params *params,
	struct snd_soc_dai *dai)
{
	struct snd_soc_pcm_runtime *rtd = substream->private_data;
	struct snd_soc_codec *codec = rtd->codec;
	u16 audio1 = wm8400_read(codec, WM8400_AUDIO_INTERFACE_1);

	audio1 &= ~WM8400_AIF_WL_MASK;
	/* bit size */
	switch (params_format(params)) {
	case SNDRV_PCM_FORMAT_S16_LE:
		break;
	case SNDRV_PCM_FORMAT_S20_3LE:
		audio1 |= WM8400_AIF_WL_20BITS;
		break;
	case SNDRV_PCM_FORMAT_S24_LE:
		audio1 |= WM8400_AIF_WL_24BITS;
		break;
	case SNDRV_PCM_FORMAT_S32_LE:
		audio1 |= WM8400_AIF_WL_32BITS;
		break;
	}

	wm8400_write(codec, WM8400_AUDIO_INTERFACE_1, audio1);
	return 0;
}

static int wm8400_mute(struct snd_soc_dai *dai, int mute)
{
	struct snd_soc_codec *codec = dai->codec;
	u16 val = wm8400_read(codec, WM8400_DAC_CTRL) & ~WM8400_DAC_MUTE;

	if (mute)
		wm8400_write(codec, WM8400_DAC_CTRL, val | WM8400_DAC_MUTE);
	else
		wm8400_write(codec, WM8400_DAC_CTRL, val);

	return 0;
}

/* TODO: set bias for best performance at standby */
static int wm8400_set_bias_level(struct snd_soc_codec *codec,
				 enum snd_soc_bias_level level)
{
	struct wm8400_priv *wm8400 = snd_soc_codec_get_drvdata(codec);
	u16 val;
	int ret;

	switch (level) {
	case SND_SOC_BIAS_ON:
		break;

	case SND_SOC_BIAS_PREPARE:
		/* VMID=2*50k */
		val = wm8400_read(codec, WM8400_POWER_MANAGEMENT_1) &
			~WM8400_VMID_MODE_MASK;
		wm8400_write(codec, WM8400_POWER_MANAGEMENT_1, val | 0x2);
		break;

	case SND_SOC_BIAS_STANDBY:
		if (codec->dapm.bias_level == SND_SOC_BIAS_OFF) {
			ret = regulator_bulk_enable(ARRAY_SIZE(power),
						    &power[0]);
			if (ret != 0) {
				dev_err(wm8400->wm8400->dev,
					"Failed to enable regulators: %d\n",
					ret);
				return ret;
			}

			wm8400_write(codec, WM8400_POWER_MANAGEMENT_1,
				     WM8400_CODEC_ENA | WM8400_SYSCLK_ENA);

			/* Enable POBCTRL, SOFT_ST, VMIDTOG and BUFDCOPEN */
			wm8400_write(codec, WM8400_ANTIPOP2, WM8400_SOFTST |
				     WM8400_BUFDCOPEN | WM8400_POBCTRL);

			msleep(50);

			/* Enable VREF & VMID at 2x50k */
			val = wm8400_read(codec, WM8400_POWER_MANAGEMENT_1);
			val |= 0x2 | WM8400_VREF_ENA;
			wm8400_write(codec, WM8400_POWER_MANAGEMENT_1, val);

			/* Enable BUFIOEN */
			wm8400_write(codec, WM8400_ANTIPOP2, WM8400_SOFTST |
				     WM8400_BUFDCOPEN | WM8400_POBCTRL |
				     WM8400_BUFIOEN);

			/* disable POBCTRL, SOFT_ST and BUFDCOPEN */
			wm8400_write(codec, WM8400_ANTIPOP2, WM8400_BUFIOEN);
		}

		/* VMID=2*300k */
		val = wm8400_read(codec, WM8400_POWER_MANAGEMENT_1) &
			~WM8400_VMID_MODE_MASK;
		wm8400_write(codec, WM8400_POWER_MANAGEMENT_1, val | 0x4);
		break;

	case SND_SOC_BIAS_OFF:
		/* Enable POBCTRL and SOFT_ST */
		wm8400_write(codec, WM8400_ANTIPOP2, WM8400_SOFTST |
			WM8400_POBCTRL | WM8400_BUFIOEN);

		/* Enable POBCTRL, SOFT_ST and BUFDCOPEN */
		wm8400_write(codec, WM8400_ANTIPOP2, WM8400_SOFTST |
			WM8400_BUFDCOPEN | WM8400_POBCTRL |
			WM8400_BUFIOEN);

		/* mute DAC */
		val = wm8400_read(codec, WM8400_DAC_CTRL);
		wm8400_write(codec, WM8400_DAC_CTRL, val | WM8400_DAC_MUTE);

		/* Enable any disabled outputs */
		val = wm8400_read(codec, WM8400_POWER_MANAGEMENT_1);
		val |= WM8400_SPK_ENA | WM8400_OUT3_ENA |
			WM8400_OUT4_ENA | WM8400_LOUT_ENA |
			WM8400_ROUT_ENA;
		wm8400_write(codec, WM8400_POWER_MANAGEMENT_1, val);

		/* Disable VMID */
		val &= ~WM8400_VMID_MODE_MASK;
		wm8400_write(codec, WM8400_POWER_MANAGEMENT_1, val);

		msleep(300);

		/* Enable all output discharge bits */
		wm8400_write(codec, WM8400_ANTIPOP1, WM8400_DIS_LLINE |
			WM8400_DIS_RLINE | WM8400_DIS_OUT3 |
			WM8400_DIS_OUT4 | WM8400_DIS_LOUT |
			WM8400_DIS_ROUT);

		/* Disable VREF */
		val &= ~WM8400_VREF_ENA;
		wm8400_write(codec, WM8400_POWER_MANAGEMENT_1, val);

		/* disable POBCTRL, SOFT_ST and BUFDCOPEN */
		wm8400_write(codec, WM8400_ANTIPOP2, 0x0);

		ret = regulator_bulk_disable(ARRAY_SIZE(power),
					     &power[0]);
		if (ret != 0)
			return ret;

		break;
	}

	codec->dapm.bias_level = level;
	return 0;
}

#define WM8400_RATES SNDRV_PCM_RATE_8000_96000

#define WM8400_FORMATS (SNDRV_PCM_FMTBIT_S16_LE | SNDRV_PCM_FMTBIT_S20_3LE |\
	SNDRV_PCM_FMTBIT_S24_LE)

static struct snd_soc_dai_ops wm8400_dai_ops = {
	.hw_params = wm8400_hw_params,
	.digital_mute = wm8400_mute,
	.set_fmt = wm8400_set_dai_fmt,
	.set_clkdiv = wm8400_set_dai_clkdiv,
	.set_sysclk = wm8400_set_dai_sysclk,
	.set_pll = wm8400_set_dai_pll,
};

/*
 * The WM8400 supports 2 different and mutually exclusive DAI
 * configurations.
 *
 * 1. ADC/DAC on Primary Interface
 * 2. ADC on Primary Interface/DAC on secondary
 */
static struct snd_soc_dai_driver wm8400_dai = {
/* ADC/DAC on primary */
	.name = "wm8400-hifi",
	.playback = {
		.stream_name = "Playback",
		.channels_min = 1,
		.channels_max = 2,
		.rates = WM8400_RATES,
		.formats = WM8400_FORMATS,
	},
	.capture = {
		.stream_name = "Capture",
		.channels_min = 1,
		.channels_max = 2,
		.rates = WM8400_RATES,
		.formats = WM8400_FORMATS,
	},
	.ops = &wm8400_dai_ops,
};

static int wm8400_suspend(struct snd_soc_codec *codec, pm_message_t state)
{
	wm8400_set_bias_level(codec, SND_SOC_BIAS_OFF);

	return 0;
}

static int wm8400_resume(struct snd_soc_codec *codec)
{
	wm8400_set_bias_level(codec, SND_SOC_BIAS_STANDBY);

	return 0;
}

static void wm8400_probe_deferred(struct work_struct *work)
{
	struct wm8400_priv *priv = container_of(work, struct wm8400_priv,
						work);
	struct snd_soc_codec *codec = priv->codec;

	/* charge output caps */
	wm8400_set_bias_level(codec, SND_SOC_BIAS_STANDBY);
}

static int wm8400_codec_probe(struct snd_soc_codec *codec)
{
	struct wm8400 *wm8400 = dev_get_platdata(codec->dev);
	struct wm8400_priv *priv;
	int ret;
	u16 reg;

	priv = kzalloc(sizeof(struct wm8400_priv), GFP_KERNEL);
	if (priv == NULL)
		return -ENOMEM;

	snd_soc_codec_set_drvdata(codec, priv);
	codec->control_data = priv->wm8400 = wm8400;
	priv->codec = codec;

	ret = regulator_bulk_get(wm8400->dev,
				 ARRAY_SIZE(power), &power[0]);
	if (ret != 0) {
		dev_err(codec->dev, "Failed to get regulators: %d\n", ret);
	        goto err;
	}

	INIT_WORK(&priv->work, wm8400_probe_deferred);

	wm8400_codec_reset(codec);

	reg = wm8400_read(codec, WM8400_POWER_MANAGEMENT_1);
	wm8400_write(codec, WM8400_POWER_MANAGEMENT_1, reg | WM8400_CODEC_ENA);

	/* Latch volume update bits */
	reg = wm8400_read(codec, WM8400_LEFT_LINE_INPUT_1_2_VOLUME);
	wm8400_write(codec, WM8400_LEFT_LINE_INPUT_1_2_VOLUME,
		     reg & WM8400_IPVU);
	reg = wm8400_read(codec, WM8400_RIGHT_LINE_INPUT_1_2_VOLUME);
	wm8400_write(codec, WM8400_RIGHT_LINE_INPUT_1_2_VOLUME,
		     reg & WM8400_IPVU);

	wm8400_write(codec, WM8400_LEFT_OUTPUT_VOLUME, 0x50 | (1<<8));
	wm8400_write(codec, WM8400_RIGHT_OUTPUT_VOLUME, 0x50 | (1<<8));

	if (!schedule_work(&priv->work)) {
		ret = -EINVAL;
		goto err_regulator;
	}
	wm8400_add_controls(codec);
	wm8400_add_widgets(codec);
	return 0;

err_regulator:
	regulator_bulk_free(ARRAY_SIZE(power), power);
err:
	kfree(priv);
	return ret;
}

static int  wm8400_codec_remove(struct snd_soc_codec *codec)
{
	struct wm8400_priv *priv = snd_soc_codec_get_drvdata(codec);
	u16 reg;

	reg = wm8400_read(codec, WM8400_POWER_MANAGEMENT_1);
	wm8400_write(codec, WM8400_POWER_MANAGEMENT_1,
		     reg & (~WM8400_CODEC_ENA));

	regulator_bulk_free(ARRAY_SIZE(power), power);
	kfree(priv);

	return 0;
}
<<<<<<< HEAD

static struct snd_soc_codec_driver soc_codec_dev_wm8400 = {
	.probe =	wm8400_codec_probe,
	.remove =	wm8400_codec_remove,
	.suspend =	wm8400_suspend,
	.resume =	wm8400_resume,
	.read = wm8400_read,
	.write = wm8400_write,
	.set_bias_level = wm8400_set_bias_level,
};

static int __devinit wm8400_probe(struct platform_device *pdev)
{
	return snd_soc_register_codec(&pdev->dev, &soc_codec_dev_wm8400,
			&wm8400_dai, 1);
}

=======

static struct snd_soc_codec_driver soc_codec_dev_wm8400 = {
	.probe =	wm8400_codec_probe,
	.remove =	wm8400_codec_remove,
	.suspend =	wm8400_suspend,
	.resume =	wm8400_resume,
	.read = wm8400_read,
	.write = wm8400_write,
	.set_bias_level = wm8400_set_bias_level,
};

static int __devinit wm8400_probe(struct platform_device *pdev)
{
	return snd_soc_register_codec(&pdev->dev, &soc_codec_dev_wm8400,
			&wm8400_dai, 1);
}

>>>>>>> 3cbea436
static int __devexit wm8400_remove(struct platform_device *pdev)
{
	snd_soc_unregister_codec(&pdev->dev);
	return 0;
}

static struct platform_driver wm8400_codec_driver = {
	.driver = {
		   .name = "wm8400-codec",
		   .owner = THIS_MODULE,
		   },
	.probe = wm8400_probe,
	.remove = __devexit_p(wm8400_remove),
};

static __init int wm8400_init(void)
{
	return platform_driver_register(&wm8400_codec_driver);
}
module_init(wm8400_init);

static __exit void wm8400_exit(void)
{
	platform_driver_unregister(&wm8400_codec_driver);
}
module_exit(wm8400_exit);

MODULE_DESCRIPTION("ASoC WM8400 driver");
MODULE_AUTHOR("Mark Brown");
MODULE_LICENSE("GPL");
MODULE_ALIAS("platform:wm8400-codec");<|MERGE_RESOLUTION|>--- conflicted
+++ resolved
@@ -1444,7 +1444,6 @@
 
 	return 0;
 }
-<<<<<<< HEAD
 
 static struct snd_soc_codec_driver soc_codec_dev_wm8400 = {
 	.probe =	wm8400_codec_probe,
@@ -1462,25 +1461,6 @@
 			&wm8400_dai, 1);
 }
 
-=======
-
-static struct snd_soc_codec_driver soc_codec_dev_wm8400 = {
-	.probe =	wm8400_codec_probe,
-	.remove =	wm8400_codec_remove,
-	.suspend =	wm8400_suspend,
-	.resume =	wm8400_resume,
-	.read = wm8400_read,
-	.write = wm8400_write,
-	.set_bias_level = wm8400_set_bias_level,
-};
-
-static int __devinit wm8400_probe(struct platform_device *pdev)
-{
-	return snd_soc_register_codec(&pdev->dev, &soc_codec_dev_wm8400,
-			&wm8400_dai, 1);
-}
-
->>>>>>> 3cbea436
 static int __devexit wm8400_remove(struct platform_device *pdev)
 {
 	snd_soc_unregister_codec(&pdev->dev);
