/*
 * fsi-da7210.c
 *
 * Copyright (C) 2009 Renesas Solutions Corp.
 * Kuninori Morimoto <morimoto.kuninori@renesas.com>
 *
 *  This program is free software; you can redistribute  it and/or modify it
 *  under  the terms of  the GNU General  Public License as published by the
 *  Free Software Foundation;  either version 2 of the  License, or (at your
 *  option) any later version.
 */

#include <linux/platform_device.h>
#include <sound/sh_fsi.h>

static int fsi_da7210_init(struct snd_soc_pcm_runtime *rtd)
{
	struct snd_soc_dai *dai = rtd->codec_dai;

	return snd_soc_dai_set_fmt(dai,
				   SND_SOC_DAIFMT_I2S | SND_SOC_DAIFMT_NB_NF |
				   SND_SOC_DAIFMT_CBM_CFM);
}

static struct snd_soc_dai_link fsi_da7210_dai = {
	.name		= "DA7210",
	.stream_name	= "DA7210",
<<<<<<< HEAD
	.cpu_dai	= &fsi_soc_dai[FSI_PORT_B],
	.codec_dai	= &da7210_dai,
=======
	.cpu_dai_name	= "fsib-dai", /* FSI B */
	.codec_dai_name	= "da7210-hifi",
	.platform_name	= "sh_fsi.0",
	.codec_name	= "da7210-codec.0-001a",
>>>>>>> 45f53cc9
	.init		= fsi_da7210_init,
};

static struct snd_soc_card fsi_soc_card = {
	.name		= "FSI (DA7210)",
	.dai_link	= &fsi_da7210_dai,
	.num_links	= 1,
};

static struct platform_device *fsi_da7210_snd_device;

static int __init fsi_da7210_sound_init(void)
{
	int ret;

	fsi_da7210_snd_device = platform_device_alloc("soc-audio", FSI_PORT_B);
	if (!fsi_da7210_snd_device)
		return -ENOMEM;

	platform_set_drvdata(fsi_da7210_snd_device, &fsi_soc_card);
	ret = platform_device_add(fsi_da7210_snd_device);
	if (ret)
		platform_device_put(fsi_da7210_snd_device);

	return ret;
}

static void __exit fsi_da7210_sound_exit(void)
{
	platform_device_unregister(fsi_da7210_snd_device);
}

module_init(fsi_da7210_sound_init);
module_exit(fsi_da7210_sound_exit);

/* Module information */
MODULE_DESCRIPTION("ALSA SoC FSI DA2710");
MODULE_AUTHOR("Kuninori Morimoto <morimoto.kuninori@renesas.com>");
MODULE_LICENSE("GPL");<|MERGE_RESOLUTION|>--- conflicted
+++ resolved
@@ -25,15 +25,10 @@
 static struct snd_soc_dai_link fsi_da7210_dai = {
 	.name		= "DA7210",
 	.stream_name	= "DA7210",
-<<<<<<< HEAD
-	.cpu_dai	= &fsi_soc_dai[FSI_PORT_B],
-	.codec_dai	= &da7210_dai,
-=======
 	.cpu_dai_name	= "fsib-dai", /* FSI B */
 	.codec_dai_name	= "da7210-hifi",
 	.platform_name	= "sh_fsi.0",
 	.codec_name	= "da7210-codec.0-001a",
->>>>>>> 45f53cc9
 	.init		= fsi_da7210_init,
 };
 
