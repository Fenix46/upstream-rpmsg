/*
 * Universal Interface for Intel High Definition Audio Codec
 *
 * HD audio interface patch for NVIDIA HDMI codecs
 *
 * Copyright (c) 2008 NVIDIA Corp.  All rights reserved.
 * Copyright (c) 2008 Wei Ni <wni@nvidia.com>
 *
 *
 *  This driver is free software; you can redistribute it and/or modify
 *  it under the terms of the GNU General Public License as published by
 *  the Free Software Foundation; either version 2 of the License, or
 *  (at your option) any later version.
 *
 *  This driver is distributed in the hope that it will be useful,
 *  but WITHOUT ANY WARRANTY; without even the implied warranty of
 *  MERCHANTABILITY or FITNESS FOR A PARTICULAR PURPOSE.  See the
 *  GNU General Public License for more details.
 *
 *  You should have received a copy of the GNU General Public License
 *  along with this program; if not, write to the Free Software
 *  Foundation, Inc., 59 Temple Place, Suite 330, Boston, MA  02111-1307 USA
 */

#include <linux/init.h>
#include <linux/delay.h>
#include <linux/slab.h>
#include <sound/core.h>
#include "hda_codec.h"
#include "hda_local.h"

#define MAX_HDMI_CVTS	1
#define MAX_HDMI_PINS	1

#include "patch_hdmi.c"

static char *nvhdmi_pcm_names[MAX_HDMI_CVTS] = {
	"NVIDIA HDMI",
};

/* define below to restrict the supported rates and formats */
/* #define LIMITED_RATE_FMT_SUPPORT */

enum HDACodec {
	HDA_CODEC_NVIDIA_MCP7X,
	HDA_CODEC_NVIDIA_MCP89,
	HDA_CODEC_NVIDIA_GT21X,
	HDA_CODEC_INVALID
};

#define Nv_VERB_SET_Channel_Allocation          0xF79
#define Nv_VERB_SET_Info_Frame_Checksum         0xF7A
#define Nv_VERB_SET_Audio_Protection_On         0xF98
#define Nv_VERB_SET_Audio_Protection_Off        0xF99

#define nvhdmi_master_con_nid_7x	0x04
#define nvhdmi_master_pin_nid_7x	0x05

#define nvhdmi_master_con_nid_89	0x04
#define nvhdmi_master_pin_nid_89	0x05

static hda_nid_t nvhdmi_con_nids_7x[4] = {
	/*front, rear, clfe, rear_surr */
	0x6, 0x8, 0xa, 0xc,
};

static struct hda_verb nvhdmi_basic_init_7x[] = {
	/* set audio protect on */
	{ 0x1, Nv_VERB_SET_Audio_Protection_On, 0x1},
	/* enable digital output on pin widget */
	{ 0x5, AC_VERB_SET_PIN_WIDGET_CONTROL, PIN_OUT | 0x5 },
	{ 0x7, AC_VERB_SET_PIN_WIDGET_CONTROL, PIN_OUT | 0x5 },
	{ 0x9, AC_VERB_SET_PIN_WIDGET_CONTROL, PIN_OUT | 0x5 },
	{ 0xb, AC_VERB_SET_PIN_WIDGET_CONTROL, PIN_OUT | 0x5 },
	{ 0xd, AC_VERB_SET_PIN_WIDGET_CONTROL, PIN_OUT | 0x5 },
	{} /* terminator */
};

#ifdef LIMITED_RATE_FMT_SUPPORT
/* support only the safe format and rate */
#define SUPPORTED_RATES		SNDRV_PCM_RATE_48000
#define SUPPORTED_MAXBPS	16
#define SUPPORTED_FORMATS	SNDRV_PCM_FMTBIT_S16_LE
#else
/* support all rates and formats */
#define SUPPORTED_RATES \
	(SNDRV_PCM_RATE_32000 | SNDRV_PCM_RATE_44100 | SNDRV_PCM_RATE_48000 |\
	SNDRV_PCM_RATE_88200 | SNDRV_PCM_RATE_96000 | SNDRV_PCM_RATE_176400 |\
	 SNDRV_PCM_RATE_192000)
#define SUPPORTED_MAXBPS	24
#define SUPPORTED_FORMATS \
	(SNDRV_PCM_FMTBIT_S16_LE | SNDRV_PCM_FMTBIT_S32_LE)
#endif

/*
 * Controls
 */
static int nvhdmi_build_controls(struct hda_codec *codec)
{
	struct hdmi_spec *spec = codec->spec;
	int err;
	int i;

	if ((spec->codec_type == HDA_CODEC_NVIDIA_MCP89)
	|| (spec->codec_type == HDA_CODEC_NVIDIA_GT21X)) {
		for (i = 0; i < codec->num_pcms; i++) {
			err = snd_hda_create_spdif_out_ctls(codec,
							    spec->cvt[i]);
			if (err < 0)
				return err;
		}
	} else {
		err = snd_hda_create_spdif_out_ctls(codec,
						    spec->multiout.dig_out_nid);
		if (err < 0)
			return err;
	}

	return 0;
}

static int nvhdmi_init(struct hda_codec *codec)
{
	struct hdmi_spec *spec = codec->spec;
	int i;
	if ((spec->codec_type == HDA_CODEC_NVIDIA_MCP89)
	|| (spec->codec_type == HDA_CODEC_NVIDIA_GT21X)) {
		for (i = 0; spec->pin[i]; i++) {
			hdmi_enable_output(codec, spec->pin[i]);
			snd_hda_codec_write(codec, spec->pin[i], 0,
					    AC_VERB_SET_UNSOLICITED_ENABLE,
					    AC_USRSP_EN | spec->pin[i]);
		}
	} else {
		snd_hda_sequence_write(codec, nvhdmi_basic_init_7x);
	}
	return 0;
}

static void nvhdmi_free(struct hda_codec *codec)
{
	struct hdmi_spec *spec = codec->spec;
	int i;

	if ((spec->codec_type == HDA_CODEC_NVIDIA_MCP89)
	|| (spec->codec_type == HDA_CODEC_NVIDIA_GT21X)) {
		for (i = 0; i < spec->num_pins; i++)
			snd_hda_eld_proc_free(codec, &spec->sink_eld[i]);
	}

	kfree(spec);
}

/*
 * Digital out
 */
static int nvhdmi_dig_playback_pcm_open(struct hda_pcm_stream *hinfo,
					struct hda_codec *codec,
					struct snd_pcm_substream *substream)
{
	struct hdmi_spec *spec = codec->spec;
	return snd_hda_multi_out_dig_open(codec, &spec->multiout);
}

static int nvhdmi_dig_playback_pcm_close_8ch_7x(struct hda_pcm_stream *hinfo,
					struct hda_codec *codec,
					struct snd_pcm_substream *substream)
{
	struct hdmi_spec *spec = codec->spec;
	int i;

	snd_hda_codec_write(codec, nvhdmi_master_con_nid_7x,
			0, AC_VERB_SET_CHANNEL_STREAMID, 0);
	for (i = 0; i < 4; i++) {
		/* set the stream id */
		snd_hda_codec_write(codec, nvhdmi_con_nids_7x[i], 0,
				AC_VERB_SET_CHANNEL_STREAMID, 0);
		/* set the stream format */
		snd_hda_codec_write(codec, nvhdmi_con_nids_7x[i], 0,
				AC_VERB_SET_STREAM_FORMAT, 0);
	}

	return snd_hda_multi_out_dig_close(codec, &spec->multiout);
}

static int nvhdmi_dig_playback_pcm_close_2ch(struct hda_pcm_stream *hinfo,
					struct hda_codec *codec,
					struct snd_pcm_substream *substream)
{
	struct hdmi_spec *spec = codec->spec;
	return snd_hda_multi_out_dig_close(codec, &spec->multiout);
}

static int nvhdmi_dig_playback_pcm_prepare_8ch_89(struct hda_pcm_stream *hinfo,
					struct hda_codec *codec,
					unsigned int stream_tag,
					unsigned int format,
					struct snd_pcm_substream *substream)
{
	hdmi_set_channel_count(codec, hinfo->nid,
			       substream->runtime->channels);

	hdmi_setup_audio_infoframe(codec, hinfo->nid, substream);

	return hdmi_setup_stream(codec, hinfo->nid, stream_tag, format);
}

static int nvhdmi_dig_playback_pcm_prepare_8ch(struct hda_pcm_stream *hinfo,
					struct hda_codec *codec,
					unsigned int stream_tag,
					unsigned int format,
					struct snd_pcm_substream *substream)
{
	int chs;
	unsigned int dataDCC1, dataDCC2, chan, chanmask, channel_id;
	int i;

	mutex_lock(&codec->spdif_mutex);

	chs = substream->runtime->channels;
	chan = chs ? (chs - 1) : 1;

	switch (chs) {
	default:
	case 0:
	case 2:
		chanmask = 0x00;
		break;
	case 4:
		chanmask = 0x08;
		break;
	case 6:
		chanmask = 0x0b;
		break;
	case 8:
		chanmask = 0x13;
		break;
	}
	dataDCC1 = AC_DIG1_ENABLE | AC_DIG1_COPYRIGHT;
	dataDCC2 = 0x2;

	/* set the Audio InforFrame Channel Allocation */
	snd_hda_codec_write(codec, 0x1, 0,
			Nv_VERB_SET_Channel_Allocation, chanmask);

	/* turn off SPDIF once; otherwise the IEC958 bits won't be updated */
	if (codec->spdif_status_reset && (codec->spdif_ctls & AC_DIG1_ENABLE))
		snd_hda_codec_write(codec,
				nvhdmi_master_con_nid_7x,
				0,
				AC_VERB_SET_DIGI_CONVERT_1,
				codec->spdif_ctls & ~AC_DIG1_ENABLE & 0xff);

	/* set the stream id */
	snd_hda_codec_write(codec, nvhdmi_master_con_nid_7x, 0,
			AC_VERB_SET_CHANNEL_STREAMID, (stream_tag << 4) | 0x0);

	/* set the stream format */
	snd_hda_codec_write(codec, nvhdmi_master_con_nid_7x, 0,
			AC_VERB_SET_STREAM_FORMAT, format);

	/* turn on again (if needed) */
	/* enable and set the channel status audio/data flag */
	if (codec->spdif_status_reset && (codec->spdif_ctls & AC_DIG1_ENABLE)) {
		snd_hda_codec_write(codec,
				nvhdmi_master_con_nid_7x,
				0,
				AC_VERB_SET_DIGI_CONVERT_1,
				codec->spdif_ctls & 0xff);
		snd_hda_codec_write(codec,
				nvhdmi_master_con_nid_7x,
				0,
				AC_VERB_SET_DIGI_CONVERT_2, dataDCC2);
	}

	for (i = 0; i < 4; i++) {
		if (chs == 2)
			channel_id = 0;
		else
			channel_id = i * 2;

		/* turn off SPDIF once;
		 *otherwise the IEC958 bits won't be updated
		 */
		if (codec->spdif_status_reset &&
		(codec->spdif_ctls & AC_DIG1_ENABLE))
			snd_hda_codec_write(codec,
				nvhdmi_con_nids_7x[i],
				0,
				AC_VERB_SET_DIGI_CONVERT_1,
				codec->spdif_ctls & ~AC_DIG1_ENABLE & 0xff);
		/* set the stream id */
		snd_hda_codec_write(codec,
				nvhdmi_con_nids_7x[i],
				0,
				AC_VERB_SET_CHANNEL_STREAMID,
				(stream_tag << 4) | channel_id);
		/* set the stream format */
		snd_hda_codec_write(codec,
				nvhdmi_con_nids_7x[i],
				0,
				AC_VERB_SET_STREAM_FORMAT,
				format);
		/* turn on again (if needed) */
		/* enable and set the channel status audio/data flag */
		if (codec->spdif_status_reset &&
		(codec->spdif_ctls & AC_DIG1_ENABLE)) {
			snd_hda_codec_write(codec,
					nvhdmi_con_nids_7x[i],
					0,
					AC_VERB_SET_DIGI_CONVERT_1,
					codec->spdif_ctls & 0xff);
			snd_hda_codec_write(codec,
					nvhdmi_con_nids_7x[i],
					0,
					AC_VERB_SET_DIGI_CONVERT_2, dataDCC2);
		}
	}

	/* set the Audio Info Frame Checksum */
	snd_hda_codec_write(codec, 0x1, 0,
			Nv_VERB_SET_Info_Frame_Checksum,
			(0x71 - chan - chanmask));

	mutex_unlock(&codec->spdif_mutex);
	return 0;
}

static int nvhdmi_playback_pcm_cleanup(struct hda_pcm_stream *hinfo,
					   struct hda_codec *codec,
					   struct snd_pcm_substream *substream)
{
	return 0;
}

static int nvhdmi_dig_playback_pcm_prepare_2ch(struct hda_pcm_stream *hinfo,
					struct hda_codec *codec,
					unsigned int stream_tag,
					unsigned int format,
					struct snd_pcm_substream *substream)
{
	struct hdmi_spec *spec = codec->spec;
	return snd_hda_multi_out_dig_prepare(codec, &spec->multiout, stream_tag,
					format, substream);
}

static struct hda_pcm_stream nvhdmi_pcm_digital_playback_8ch_89 = {
	.substreams = 1,
	.channels_min = 2,
	.ops = {
		.open = hdmi_pcm_open,
		.prepare = nvhdmi_dig_playback_pcm_prepare_8ch_89,
<<<<<<< HEAD
		.cleanup = nvhdmi_playback_pcm_cleanup,
=======
>>>>>>> 062c1825
	},
};

static struct hda_pcm_stream nvhdmi_pcm_digital_playback_8ch_7x = {
	.substreams = 1,
	.channels_min = 2,
	.channels_max = 8,
	.nid = nvhdmi_master_con_nid_7x,
	.rates = SUPPORTED_RATES,
	.maxbps = SUPPORTED_MAXBPS,
	.formats = SUPPORTED_FORMATS,
	.ops = {
		.open = nvhdmi_dig_playback_pcm_open,
		.close = nvhdmi_dig_playback_pcm_close_8ch_7x,
		.prepare = nvhdmi_dig_playback_pcm_prepare_8ch
	},
};

static struct hda_pcm_stream nvhdmi_pcm_digital_playback_2ch = {
	.substreams = 1,
	.channels_min = 2,
	.channels_max = 2,
	.nid = nvhdmi_master_con_nid_7x,
	.rates = SUPPORTED_RATES,
	.maxbps = SUPPORTED_MAXBPS,
	.formats = SUPPORTED_FORMATS,
	.ops = {
		.open = nvhdmi_dig_playback_pcm_open,
		.close = nvhdmi_dig_playback_pcm_close_2ch,
		.prepare = nvhdmi_dig_playback_pcm_prepare_2ch
	},
};

static int nvhdmi_build_pcms_8ch_89(struct hda_codec *codec)
{
	struct hdmi_spec *spec = codec->spec;
	struct hda_pcm *info = spec->pcm_rec;
	int i;

	codec->num_pcms = spec->num_cvts;
	codec->pcm_info = info;

	for (i = 0; i < codec->num_pcms; i++, info++) {
		unsigned int chans;

		chans = get_wcaps(codec, spec->cvt[i]);
		chans = get_wcaps_channels(chans);

		info->name = nvhdmi_pcm_names[i];
		info->pcm_type = HDA_PCM_TYPE_HDMI;
		info->stream[SNDRV_PCM_STREAM_PLAYBACK]
					= nvhdmi_pcm_digital_playback_8ch_89;
		info->stream[SNDRV_PCM_STREAM_PLAYBACK].nid = spec->cvt[i];
		info->stream[SNDRV_PCM_STREAM_PLAYBACK].channels_max = chans;
	}

	return 0;
}

static int nvhdmi_build_pcms_8ch_7x(struct hda_codec *codec)
{
	struct hdmi_spec *spec = codec->spec;
	struct hda_pcm *info = spec->pcm_rec;

	codec->num_pcms = 1;
	codec->pcm_info = info;

	info->name = "NVIDIA HDMI";
	info->pcm_type = HDA_PCM_TYPE_HDMI;
	info->stream[SNDRV_PCM_STREAM_PLAYBACK]
					= nvhdmi_pcm_digital_playback_8ch_7x;

	return 0;
}

static int nvhdmi_build_pcms_2ch(struct hda_codec *codec)
{
	struct hdmi_spec *spec = codec->spec;
	struct hda_pcm *info = spec->pcm_rec;

	codec->num_pcms = 1;
	codec->pcm_info = info;

	info->name = "NVIDIA HDMI";
	info->pcm_type = HDA_PCM_TYPE_HDMI;
	info->stream[SNDRV_PCM_STREAM_PLAYBACK]
					= nvhdmi_pcm_digital_playback_2ch;

	return 0;
}

static struct hda_codec_ops nvhdmi_patch_ops_8ch_89 = {
	.build_controls = nvhdmi_build_controls,
	.build_pcms = nvhdmi_build_pcms_8ch_89,
	.init = nvhdmi_init,
	.free = nvhdmi_free,
	.unsol_event = hdmi_unsol_event,
};

static struct hda_codec_ops nvhdmi_patch_ops_8ch_7x = {
	.build_controls = nvhdmi_build_controls,
	.build_pcms = nvhdmi_build_pcms_8ch_7x,
	.init = nvhdmi_init,
	.free = nvhdmi_free,
};

static struct hda_codec_ops nvhdmi_patch_ops_2ch = {
	.build_controls = nvhdmi_build_controls,
	.build_pcms = nvhdmi_build_pcms_2ch,
	.init = nvhdmi_init,
	.free = nvhdmi_free,
};

static int patch_nvhdmi_8ch_89(struct hda_codec *codec)
{
	struct hdmi_spec *spec;
	int i;

	spec = kzalloc(sizeof(*spec), GFP_KERNEL);
	if (spec == NULL)
		return -ENOMEM;

	codec->spec = spec;
	spec->codec_type = HDA_CODEC_NVIDIA_MCP89;
	spec->old_pin_detect = 1;

	if (hdmi_parse_codec(codec) < 0) {
		codec->spec = NULL;
		kfree(spec);
		return -EINVAL;
	}
	codec->patch_ops = nvhdmi_patch_ops_8ch_89;

	for (i = 0; i < spec->num_pins; i++)
		snd_hda_eld_proc_new(codec, &spec->sink_eld[i], i);

	init_channel_allocations();

	return 0;
}

static int patch_nvhdmi_8ch_7x(struct hda_codec *codec)
{
	struct hdmi_spec *spec;

	spec = kzalloc(sizeof(*spec), GFP_KERNEL);
	if (spec == NULL)
		return -ENOMEM;

	codec->spec = spec;

	spec->multiout.num_dacs = 0;  /* no analog */
	spec->multiout.max_channels = 8;
	spec->multiout.dig_out_nid = nvhdmi_master_con_nid_7x;
	spec->codec_type = HDA_CODEC_NVIDIA_MCP7X;
	spec->old_pin_detect = 1;

	codec->patch_ops = nvhdmi_patch_ops_8ch_7x;

	return 0;
}

static int patch_nvhdmi_2ch(struct hda_codec *codec)
{
	struct hdmi_spec *spec;

	spec = kzalloc(sizeof(*spec), GFP_KERNEL);
	if (spec == NULL)
		return -ENOMEM;

	codec->spec = spec;

	spec->multiout.num_dacs = 0;  /* no analog */
	spec->multiout.max_channels = 2;
	spec->multiout.dig_out_nid = nvhdmi_master_con_nid_7x;
	spec->codec_type = HDA_CODEC_NVIDIA_MCP7X;
	spec->old_pin_detect = 1;

	codec->patch_ops = nvhdmi_patch_ops_2ch;

	return 0;
}

/*
 * patch entries
 */
static struct hda_codec_preset snd_hda_preset_nvhdmi[] = {
	{ .id = 0x10de0002, .name = "MCP77/78 HDMI",  .patch = patch_nvhdmi_8ch_7x },
	{ .id = 0x10de0003, .name = "MCP77/78 HDMI",  .patch = patch_nvhdmi_8ch_7x },
	{ .id = 0x10de0005, .name = "MCP77/78 HDMI",  .patch = patch_nvhdmi_8ch_7x },
	{ .id = 0x10de0006, .name = "MCP77/78 HDMI",  .patch = patch_nvhdmi_8ch_7x },
	{ .id = 0x10de0007, .name = "MCP79/7A HDMI",  .patch = patch_nvhdmi_8ch_7x },
	{ .id = 0x10de000a, .name = "GPU 0a HDMI/DP", .patch = patch_nvhdmi_8ch_89 },
	{ .id = 0x10de000b, .name = "GPU 0b HDMI/DP", .patch = patch_nvhdmi_8ch_89 },
	{ .id = 0x10de000c, .name = "MCP89 HDMI",     .patch = patch_nvhdmi_8ch_89 },
	{ .id = 0x10de000d, .name = "GPU 0d HDMI/DP", .patch = patch_nvhdmi_8ch_89 },
	{ .id = 0x10de0010, .name = "GPU 10 HDMI/DP", .patch = patch_nvhdmi_8ch_89 },
	{ .id = 0x10de0011, .name = "GPU 11 HDMI/DP", .patch = patch_nvhdmi_8ch_89 },
	{ .id = 0x10de0012, .name = "GPU 12 HDMI/DP", .patch = patch_nvhdmi_8ch_89 },
	{ .id = 0x10de0013, .name = "GPU 13 HDMI/DP", .patch = patch_nvhdmi_8ch_89 },
	{ .id = 0x10de0014, .name = "GPU 14 HDMI/DP", .patch = patch_nvhdmi_8ch_89 },
	{ .id = 0x10de0018, .name = "GPU 18 HDMI/DP", .patch = patch_nvhdmi_8ch_89 },
	{ .id = 0x10de0019, .name = "GPU 19 HDMI/DP", .patch = patch_nvhdmi_8ch_89 },
	{ .id = 0x10de001a, .name = "GPU 1a HDMI/DP", .patch = patch_nvhdmi_8ch_89 },
	{ .id = 0x10de001b, .name = "GPU 1b HDMI/DP", .patch = patch_nvhdmi_8ch_89 },
	{ .id = 0x10de001c, .name = "GPU 1c HDMI/DP", .patch = patch_nvhdmi_8ch_89 },
	{ .id = 0x10de0040, .name = "GPU 40 HDMI/DP", .patch = patch_nvhdmi_8ch_89 },
	{ .id = 0x10de0041, .name = "GPU 41 HDMI/DP", .patch = patch_nvhdmi_8ch_89 },
	{ .id = 0x10de0042, .name = "GPU 42 HDMI/DP", .patch = patch_nvhdmi_8ch_89 },
	{ .id = 0x10de0043, .name = "GPU 43 HDMI/DP", .patch = patch_nvhdmi_8ch_89 },
	{ .id = 0x10de0044, .name = "GPU 44 HDMI/DP", .patch = patch_nvhdmi_8ch_89 },
	{ .id = 0x10de0067, .name = "MCP67 HDMI",     .patch = patch_nvhdmi_2ch },
	{ .id = 0x10de8001, .name = "MCP73 HDMI",     .patch = patch_nvhdmi_2ch },
	{} /* terminator */
};

MODULE_ALIAS("snd-hda-codec-id:10de0002");
MODULE_ALIAS("snd-hda-codec-id:10de0003");
MODULE_ALIAS("snd-hda-codec-id:10de0005");
MODULE_ALIAS("snd-hda-codec-id:10de0006");
MODULE_ALIAS("snd-hda-codec-id:10de0007");
MODULE_ALIAS("snd-hda-codec-id:10de000a");
MODULE_ALIAS("snd-hda-codec-id:10de000b");
MODULE_ALIAS("snd-hda-codec-id:10de000c");
MODULE_ALIAS("snd-hda-codec-id:10de000d");
MODULE_ALIAS("snd-hda-codec-id:10de0010");
MODULE_ALIAS("snd-hda-codec-id:10de0011");
MODULE_ALIAS("snd-hda-codec-id:10de0012");
MODULE_ALIAS("snd-hda-codec-id:10de0013");
MODULE_ALIAS("snd-hda-codec-id:10de0014");
MODULE_ALIAS("snd-hda-codec-id:10de0018");
MODULE_ALIAS("snd-hda-codec-id:10de0019");
MODULE_ALIAS("snd-hda-codec-id:10de001a");
MODULE_ALIAS("snd-hda-codec-id:10de001b");
MODULE_ALIAS("snd-hda-codec-id:10de001c");
MODULE_ALIAS("snd-hda-codec-id:10de0040");
MODULE_ALIAS("snd-hda-codec-id:10de0041");
MODULE_ALIAS("snd-hda-codec-id:10de0042");
MODULE_ALIAS("snd-hda-codec-id:10de0043");
MODULE_ALIAS("snd-hda-codec-id:10de0044");
MODULE_ALIAS("snd-hda-codec-id:10de0067");
MODULE_ALIAS("snd-hda-codec-id:10de8001");

MODULE_LICENSE("GPL");
MODULE_DESCRIPTION("NVIDIA HDMI HD-audio codec");

static struct hda_codec_preset_list nvhdmi_list = {
	.preset = snd_hda_preset_nvhdmi,
	.owner = THIS_MODULE,
};

static int __init patch_nvhdmi_init(void)
{
	return snd_hda_add_codec_preset(&nvhdmi_list);
}

static void __exit patch_nvhdmi_exit(void)
{
	snd_hda_delete_codec_preset(&nvhdmi_list);
}

module_init(patch_nvhdmi_init)
module_exit(patch_nvhdmi_exit)<|MERGE_RESOLUTION|>--- conflicted
+++ resolved
@@ -326,13 +326,6 @@
 	return 0;
 }
 
-static int nvhdmi_playback_pcm_cleanup(struct hda_pcm_stream *hinfo,
-					   struct hda_codec *codec,
-					   struct snd_pcm_substream *substream)
-{
-	return 0;
-}
-
 static int nvhdmi_dig_playback_pcm_prepare_2ch(struct hda_pcm_stream *hinfo,
 					struct hda_codec *codec,
 					unsigned int stream_tag,
@@ -350,10 +343,6 @@
 	.ops = {
 		.open = hdmi_pcm_open,
 		.prepare = nvhdmi_dig_playback_pcm_prepare_8ch_89,
-<<<<<<< HEAD
-		.cleanup = nvhdmi_playback_pcm_cleanup,
-=======
->>>>>>> 062c1825
 	},
 };
 
