--- conflicted
+++ resolved
@@ -2891,19 +2891,11 @@
 	vwsnd_dev_t *devc = (vwsnd_dev_t *) file->private_data;
 	int ret;
 
-<<<<<<< HEAD
-	lock_kernel();
-	mutex_lock(&devc->io_mutex);
-	ret = vwsnd_audio_do_ioctl(file, cmd, arg);
-	mutex_unlock(&devc->io_mutex);
-	unlock_kernel();
-=======
 	mutex_lock(&vwsnd_mutex);
 	mutex_lock(&devc->io_mutex);
 	ret = vwsnd_audio_do_ioctl(file, cmd, arg);
 	mutex_unlock(&devc->io_mutex);
 	mutex_unlock(&vwsnd_mutex);
->>>>>>> 45f53cc9
 
 	return ret;
 }
@@ -2930,11 +2922,7 @@
 
 	DBGE("(inode=0x%p, file=0x%p)\n", inode, file);
 
-<<<<<<< HEAD
-	lock_kernel();
-=======
 	mutex_lock(&vwsnd_mutex);
->>>>>>> 45f53cc9
 	INC_USE_COUNT;
 	for (devc = vwsnd_dev_list; devc; devc = devc->next_dev)
 		if ((devc->audio_minor & ~0x0F) == (minor & ~0x0F))
@@ -2942,11 +2930,7 @@
 
 	if (devc == NULL) {
 		DEC_USE_COUNT;
-<<<<<<< HEAD
-		unlock_kernel();
-=======
 		mutex_unlock(&vwsnd_mutex);
->>>>>>> 45f53cc9
 		return -ENODEV;
 	}
 
@@ -2955,21 +2939,13 @@
 		mutex_unlock(&devc->open_mutex);
 		if (file->f_flags & O_NONBLOCK) {
 			DEC_USE_COUNT;
-<<<<<<< HEAD
-			unlock_kernel();
-=======
 			mutex_unlock(&vwsnd_mutex);
->>>>>>> 45f53cc9
 			return -EBUSY;
 		}
 		interruptible_sleep_on(&devc->open_wait);
 		if (signal_pending(current)) {
 			DEC_USE_COUNT;
-<<<<<<< HEAD
-			unlock_kernel();
-=======
 			mutex_unlock(&vwsnd_mutex);
->>>>>>> 45f53cc9
 			return -ERESTARTSYS;
 		}
 		mutex_lock(&devc->open_mutex);
@@ -3022,11 +2998,7 @@
 
 	file->private_data = devc;
 	DBGRV();
-<<<<<<< HEAD
-	unlock_kernel();
-=======
 	mutex_unlock(&vwsnd_mutex);
->>>>>>> 45f53cc9
 	return 0;
 }
 
@@ -3096,30 +3068,18 @@
 	DBGEV("(inode=0x%p, file=0x%p)\n", inode, file);
 
 	INC_USE_COUNT;
-<<<<<<< HEAD
-	lock_kernel();
-=======
 	mutex_lock(&vwsnd_mutex);
->>>>>>> 45f53cc9
 	for (devc = vwsnd_dev_list; devc; devc = devc->next_dev)
 		if (devc->mixer_minor == iminor(inode))
 			break;
 
 	if (devc == NULL) {
 		DEC_USE_COUNT;
-<<<<<<< HEAD
-		unlock_kernel();
-		return -ENODEV;
-	}
-	file->private_data = devc;
-	unlock_kernel();
-=======
 		mutex_unlock(&vwsnd_mutex);
 		return -ENODEV;
 	}
 	file->private_data = devc;
 	mutex_unlock(&vwsnd_mutex);
->>>>>>> 45f53cc9
 	return 0;
 }
 
@@ -3263,11 +3223,7 @@
 
 	DBGEV("(devc=0x%p, cmd=0x%x, arg=0x%lx)\n", devc, cmd, arg);
 
-<<<<<<< HEAD
-	lock_kernel();
-=======
 	mutex_lock(&vwsnd_mutex);
->>>>>>> 45f53cc9
 	mutex_lock(&devc->mix_mutex);
 	{
 		if ((cmd & ~nrmask) == MIXER_READ(0))
@@ -3278,11 +3234,7 @@
 			retval = -EINVAL;
 	}
 	mutex_unlock(&devc->mix_mutex);
-<<<<<<< HEAD
-	unlock_kernel();
-=======
 	mutex_unlock(&vwsnd_mutex);
->>>>>>> 45f53cc9
 	return retval;
 }
 
