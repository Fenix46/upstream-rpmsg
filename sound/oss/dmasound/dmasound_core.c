/*
 *  linux/sound/oss/dmasound/dmasound_core.c
 *
 *
 *  OSS/Free compatible Atari TT/Falcon and Amiga DMA sound driver for
 *  Linux/m68k
 *  Extended to support Power Macintosh for Linux/ppc by Paul Mackerras
 *
 *  (c) 1995 by Michael Schlueter & Michael Marte
 *
 *  Michael Schlueter (michael@duck.syd.de) did the basic structure of the VFS
 *  interface and the u-law to signed byte conversion.
 *
 *  Michael Marte (marte@informatik.uni-muenchen.de) did the sound queue,
 *  /dev/mixer, /dev/sndstat and complemented the VFS interface. He would like
 *  to thank:
 *    - Michael Schlueter for initial ideas and documentation on the MFP and
 *	the DMA sound hardware.
 *    - Therapy? for their CD 'Troublegum' which really made me rock.
 *
 *  /dev/sndstat is based on code by Hannu Savolainen, the author of the
 *  VoxWare family of drivers.
 *
 *  This file is subject to the terms and conditions of the GNU General Public
 *  License.  See the file COPYING in the main directory of this archive
 *  for more details.
 *
 *  History:
 *
 *	1995/8/25	First release
 *
 *	1995/9/02	Roman Hodek:
 *			  - Fixed atari_stram_alloc() call, the timer
 *			    programming and several race conditions
 *	1995/9/14	Roman Hodek:
 *			  - After some discussion with Michael Schlueter,
 *			    revised the interrupt disabling
 *			  - Slightly speeded up U8->S8 translation by using
 *			    long operations where possible
 *			  - Added 4:3 interpolation for /dev/audio
 *
 *	1995/9/20	Torsten Scherer:
 *			  - Fixed a bug in sq_write and changed /dev/audio
 *			    converting to play at 12517Hz instead of 6258Hz.
 *
 *	1995/9/23	Torsten Scherer:
 *			  - Changed sq_interrupt() and sq_play() to pre-program
 *			    the DMA for another frame while there's still one
 *			    running. This allows the IRQ response to be
 *			    arbitrarily delayed and playing will still continue.
 *
 *	1995/10/14	Guenther Kelleter, Torsten Scherer:
 *			  - Better support for Falcon audio (the Falcon doesn't
 *			    raise an IRQ at the end of a frame, but at the
 *			    beginning instead!). uses 'if (codec_dma)' in lots
 *			    of places to simply switch between Falcon and TT
 *			    code.
 *
 *	1995/11/06	Torsten Scherer:
 *			  - Started introducing a hardware abstraction scheme
 *			    (may perhaps also serve for Amigas?)
 *			  - Can now play samples at almost all frequencies by
 *			    means of a more generalized expand routine
 *			  - Takes a good deal of care to cut data only at
 *			    sample sizes
 *			  - Buffer size is now a kernel runtime option
 *			  - Implemented fsync() & several minor improvements
 *			Guenther Kelleter:
 *			  - Useful hints and bug fixes
 *			  - Cross-checked it for Falcons
 *
 *	1996/3/9	Geert Uytterhoeven:
 *			  - Support added for Amiga, A-law, 16-bit little
 *			    endian.
 *			  - Unification to drivers/sound/dmasound.c.
 *
 *	1996/4/6	Martin Mitchell:
 *			  - Updated to 1.3 kernel.
 *
 *	1996/6/13       Topi Kanerva:
 *			  - Fixed things that were broken (mainly the amiga
 *			    14-bit routines)
 *			  - /dev/sndstat shows now the real hardware frequency
 *			  - The lowpass filter is disabled by default now
 *
 *	1996/9/25	Geert Uytterhoeven:
 *			  - Modularization
 *
 *	1998/6/10	Andreas Schwab:
 *			  - Converted to use sound_core
 *
 *	1999/12/28	Richard Zidlicky:
 *			  - Added support for Q40
 *
 *	2000/2/27	Geert Uytterhoeven:
 *			  - Clean up and split the code into 4 parts:
 *			      o dmasound_core: machine-independent code
 *			      o dmasound_atari: Atari TT and Falcon support
 *			      o dmasound_awacs: Apple PowerMac support
 *			      o dmasound_paula: Amiga support
 *
 *	2000/3/25	Geert Uytterhoeven:
 *			  - Integration of dmasound_q40
 *			  - Small clean ups
 *
 *	2001/01/26 [1.0] Iain Sandoe
 *			  - make /dev/sndstat show revision & edition info.
 *			  - since dmasound.mach.sq_setup() can fail on pmac
 *			    its type has been changed to int and the returns
 *			    are checked.
 *		   [1.1]  - stop missing translations from being called.
 *	2001/02/08 [1.2]  - remove unused translation tables & move machine-
 *			    specific tables to low-level.
 *			  - return correct info. for SNDCTL_DSP_GETFMTS.
 *		   [1.3]  - implement SNDCTL_DSP_GETCAPS fully.
 *		   [1.4]  - make /dev/sndstat text length usage deterministic.
 *			  - make /dev/sndstat call to low-level
 *			    dmasound.mach.state_info() pass max space to ll driver.
 *			  - tidy startup banners and output info.
 *		   [1.5]  - tidy up a little (removed some unused #defines in
 *			    dmasound.h)
 *			  - fix up HAS_RECORD conditionalisation.
 *			  - add record code in places it is missing...
 *			  - change buf-sizes to bytes to allow < 1kb for pmac
 *			    if user param entry is < 256 the value is taken to
 *			    be in kb > 256 is taken to be in bytes.
 *			  - make default buff/frag params conditional on
 *			    machine to allow smaller values for pmac.
 *			  - made the ioctls, read & write comply with the OSS
 *			    rules on setting params.
 *			  - added parsing of _setup() params for record.
 *	2001/04/04 [1.6]  - fix bug where sample rates higher than maximum were
 *			    being reported as OK.
 *			  - fix open() to return -EBUSY as per OSS doc. when
 *			    audio is in use - this is independent of O_NOBLOCK.
 *			  - fix bug where SNDCTL_DSP_POST was blocking.
 */

 /* Record capability notes 30/01/2001:
  * At present these observations apply only to pmac LL driver (the only one
  * that can do record, at present).  However, if other LL drivers for machines
  * with record are added they may apply.
  *
  * The fragment parameters for the record and play channels are separate.
  * However, if the driver is opened O_RDWR there is no way (in the current OSS
  * API) to specify their values independently for the record and playback
  * channels.  Since the only common factor between the input & output is the
  * sample rate (on pmac) it should be possible to open /dev/dspX O_WRONLY and
  * /dev/dspY O_RDONLY.  The input & output channels could then have different
  * characteristics (other than the first that sets sample rate claiming the
  * right to set it for ever).  As it stands, the format, channels, number of
  * bits & sample rate are assumed to be common.  In the future perhaps these
  * should be the responsibility of the LL driver - and then if a card really
  * does not share items between record & playback they can be specified
  * separately.
*/

/* Thread-safeness of shared_resources notes: 31/01/2001
 * If the user opens O_RDWR and then splits record & play between two threads
 * both of which inherit the fd - and then starts changing things from both
 * - we will have difficulty telling.
 *
 * It's bad application coding - but ...
 * TODO: think about how to sort this out... without bogging everything down in
 * semaphores.
 *
 * Similarly, the OSS spec says "all changes to parameters must be between
 * open() and the first read() or write(). - and a bit later on (by
 * implication) "between SNDCTL_DSP_RESET and the first read() or write() after
 * it".  If the app is multi-threaded and this rule is broken between threads
 * we will have trouble spotting it - and the fault will be rather obscure :-(
 *
 * We will try and put out at least a kmsg if we see it happen... but I think
 * it will be quite hard to trap it with an -EXXX return... because we can't
 * see the fault until after the damage is done.
*/

#include <linux/module.h>
#include <linux/slab.h>
#include <linux/sound.h>
#include <linux/init.h>
#include <linux/soundcard.h>
#include <linux/poll.h>
#include <linux/mutex.h>

#include <asm/uaccess.h>

#include "dmasound.h"

#define DMASOUND_CORE_REVISION 1
#define DMASOUND_CORE_EDITION 6

    /*
     *  Declarations
     */

static DEFINE_MUTEX(dmasound_core_mutex);
int dmasound_catchRadius = 0;
module_param(dmasound_catchRadius, int, 0);

static unsigned int numWriteBufs = DEFAULT_N_BUFFERS;
module_param(numWriteBufs, int, 0);
static unsigned int writeBufSize = DEFAULT_BUFF_SIZE ;	/* in bytes */
module_param(writeBufSize, int, 0);

MODULE_LICENSE("GPL");

#ifdef MODULE
static int sq_unit = -1;
static int mixer_unit = -1;
static int state_unit = -1;
static int irq_installed;
#endif /* MODULE */

/* control over who can modify resources shared between play/record */
static fmode_t shared_resource_owner;
static int shared_resources_initialised;

    /*
     *  Mid level stuff
     */

struct sound_settings dmasound = {
	.lock = __SPIN_LOCK_UNLOCKED(dmasound.lock)
};

static inline void sound_silence(void)
{
	dmasound.mach.silence(); /* _MUST_ stop DMA */
}

static inline int sound_set_format(int format)
{
	return dmasound.mach.setFormat(format);
}


static int sound_set_speed(int speed)
{
	if (speed < 0)
		return dmasound.soft.speed;

	/* trap out-of-range speed settings.
	   at present we allow (arbitrarily) low rates - using soft
	   up-conversion - but we can't allow > max because there is
	   no soft down-conversion.
	*/
	if (dmasound.mach.max_dsp_speed &&
	   (speed > dmasound.mach.max_dsp_speed))
		speed = dmasound.mach.max_dsp_speed ;

	dmasound.soft.speed = speed;

	if (dmasound.minDev == SND_DEV_DSP)
		dmasound.dsp.speed = dmasound.soft.speed;

	return dmasound.soft.speed;
}

static int sound_set_stereo(int stereo)
{
	if (stereo < 0)
		return dmasound.soft.stereo;

	stereo = !!stereo;    /* should be 0 or 1 now */

	dmasound.soft.stereo = stereo;
	if (dmasound.minDev == SND_DEV_DSP)
		dmasound.dsp.stereo = stereo;

	return stereo;
}

static ssize_t sound_copy_translate(TRANS *trans, const u_char __user *userPtr,
				    size_t userCount, u_char frame[],
				    ssize_t *frameUsed, ssize_t frameLeft)
{
	ssize_t (*ct_func)(const u_char __user *, size_t, u_char *, ssize_t *, ssize_t);

	switch (dmasound.soft.format) {
	    case AFMT_MU_LAW:
		ct_func = trans->ct_ulaw;
		break;
	    case AFMT_A_LAW:
		ct_func = trans->ct_alaw;
		break;
	    case AFMT_S8:
		ct_func = trans->ct_s8;
		break;
	    case AFMT_U8:
		ct_func = trans->ct_u8;
		break;
	    case AFMT_S16_BE:
		ct_func = trans->ct_s16be;
		break;
	    case AFMT_U16_BE:
		ct_func = trans->ct_u16be;
		break;
	    case AFMT_S16_LE:
		ct_func = trans->ct_s16le;
		break;
	    case AFMT_U16_LE:
		ct_func = trans->ct_u16le;
		break;
	    default:
		return 0;
	}
	/* if the user has requested a non-existent translation don't try
	   to call it but just return 0 bytes moved
	*/
	if (ct_func)
		return ct_func(userPtr, userCount, frame, frameUsed, frameLeft);
	return 0;
}

    /*
     *  /dev/mixer abstraction
     */

static struct {
    int busy;
    int modify_counter;
} mixer;

static int mixer_open(struct inode *inode, struct file *file)
{
<<<<<<< HEAD
	lock_kernel();
	if (!try_module_get(dmasound.mach.owner)) {
		unlock_kernel();
		return -ENODEV;
	}
	mixer.busy = 1;
	unlock_kernel();
=======
	mutex_lock(&dmasound_core_mutex);
	if (!try_module_get(dmasound.mach.owner)) {
		mutex_unlock(&dmasound_core_mutex);
		return -ENODEV;
	}
	mixer.busy = 1;
	mutex_unlock(&dmasound_core_mutex);
>>>>>>> 45f53cc9
	return 0;
}

static int mixer_release(struct inode *inode, struct file *file)
{
	mutex_lock(&dmasound_core_mutex);
	mixer.busy = 0;
	module_put(dmasound.mach.owner);
	mutex_unlock(&dmasound_core_mutex);
	return 0;
}

static int mixer_ioctl(struct file *file, u_int cmd, u_long arg)
{
	if (_SIOC_DIR(cmd) & _SIOC_WRITE)
	    mixer.modify_counter++;
	switch (cmd) {
	    case OSS_GETVERSION:
		return IOCTL_OUT(arg, SOUND_VERSION);
	    case SOUND_MIXER_INFO:
		{
		    mixer_info info;
		    memset(&info, 0, sizeof(info));
		    strlcpy(info.id, dmasound.mach.name2, sizeof(info.id));
		    strlcpy(info.name, dmasound.mach.name2, sizeof(info.name));
		    info.modify_counter = mixer.modify_counter;
		    if (copy_to_user((void __user *)arg, &info, sizeof(info)))
			    return -EFAULT;
		    return 0;
		}
	}
	if (dmasound.mach.mixer_ioctl)
	    return dmasound.mach.mixer_ioctl(cmd, arg);
	return -EINVAL;
}

static long mixer_unlocked_ioctl(struct file *file, u_int cmd, u_long arg)
{
	int ret;

<<<<<<< HEAD
	lock_kernel();
	ret = mixer_ioctl(file, cmd, arg);
	unlock_kernel();
=======
	mutex_lock(&dmasound_core_mutex);
	ret = mixer_ioctl(file, cmd, arg);
	mutex_unlock(&dmasound_core_mutex);
>>>>>>> 45f53cc9

	return ret;
}

static const struct file_operations mixer_fops =
{
	.owner		= THIS_MODULE,
	.llseek		= no_llseek,
	.unlocked_ioctl	= mixer_unlocked_ioctl,
	.open		= mixer_open,
	.release	= mixer_release,
};

static void mixer_init(void)
{
#ifndef MODULE
	int mixer_unit;
#endif
	mixer_unit = register_sound_mixer(&mixer_fops, -1);
	if (mixer_unit < 0)
		return;

	mixer.busy = 0;
	dmasound.treble = 0;
	dmasound.bass = 0;
	if (dmasound.mach.mixer_init)
	    dmasound.mach.mixer_init();
}


    /*
     *  Sound queue stuff, the heart of the driver
     */

struct sound_queue dmasound_write_sq;
static void sq_reset_output(void) ;

static int sq_allocate_buffers(struct sound_queue *sq, int num, int size)
{
	int i;

	if (sq->buffers)
		return 0;
	sq->numBufs = num;
	sq->bufSize = size;
	sq->buffers = kmalloc (num * sizeof(char *), GFP_KERNEL);
	if (!sq->buffers)
		return -ENOMEM;
	for (i = 0; i < num; i++) {
		sq->buffers[i] = dmasound.mach.dma_alloc(size, GFP_KERNEL);
		if (!sq->buffers[i]) {
			while (i--)
				dmasound.mach.dma_free(sq->buffers[i], size);
			kfree(sq->buffers);
			sq->buffers = NULL;
			return -ENOMEM;
		}
	}
	return 0;
}

static void sq_release_buffers(struct sound_queue *sq)
{
	int i;

	if (sq->buffers) {
		for (i = 0; i < sq->numBufs; i++)
			dmasound.mach.dma_free(sq->buffers[i], sq->bufSize);
		kfree(sq->buffers);
		sq->buffers = NULL;
	}
}


static int sq_setup(struct sound_queue *sq)
{
	int (*setup_func)(void) = NULL;
	int hard_frame ;

	if (sq->locked) { /* are we already set? - and not changeable */
#ifdef DEBUG_DMASOUND
printk("dmasound_core: tried to sq_setup a locked queue\n") ;
#endif
		return -EINVAL ;
	}
	sq->locked = 1 ; /* don't think we have a race prob. here _check_ */

	/* make sure that the parameters are set up
	   This should have been done already...
	*/

	dmasound.mach.init();

	/* OK.  If the user has set fragment parameters explicitly, then we
	   should leave them alone... as long as they are valid.
	   Invalid user fragment params can occur if we allow the whole buffer
	   to be used when the user requests the fragments sizes (with no soft
	   x-lation) and then the user subsequently sets a soft x-lation that
	   requires increased internal buffering.

	   Othwerwise (if the user did not set them) OSS says that we should
	   select frag params on the basis of 0.5 s output & 0.1 s input
	   latency. (TODO.  For now we will copy in the defaults.)
	*/

	if (sq->user_frags <= 0) {
		sq->max_count = sq->numBufs ;
		sq->max_active = sq->numBufs ;
		sq->block_size = sq->bufSize;
		/* set up the user info */
		sq->user_frags = sq->numBufs ;
		sq->user_frag_size = sq->bufSize ;
		sq->user_frag_size *=
			(dmasound.soft.size * (dmasound.soft.stereo+1) ) ;
		sq->user_frag_size /=
			(dmasound.hard.size * (dmasound.hard.stereo+1) ) ;
	} else {
		/* work out requested block size */
		sq->block_size = sq->user_frag_size ;
		sq->block_size *=
			(dmasound.hard.size * (dmasound.hard.stereo+1) ) ;
		sq->block_size /=
			(dmasound.soft.size * (dmasound.soft.stereo+1) ) ;
		/* the user wants to write frag-size chunks */
		sq->block_size *= dmasound.hard.speed ;
		sq->block_size /= dmasound.soft.speed ;
		/* this only works for size values which are powers of 2 */
		hard_frame =
			(dmasound.hard.size * (dmasound.hard.stereo+1))/8 ;
		sq->block_size +=  (hard_frame - 1) ;
		sq->block_size &= ~(hard_frame - 1) ; /* make sure we are aligned */
		/* let's just check for obvious mistakes */
		if ( sq->block_size <= 0 || sq->block_size > sq->bufSize) {
#ifdef DEBUG_DMASOUND
printk("dmasound_core: invalid frag size (user set %d)\n", sq->user_frag_size) ;
#endif
			sq->block_size = sq->bufSize ;
		}
		if ( sq->user_frags <= sq->numBufs ) {
			sq->max_count = sq->user_frags ;
			/* if user has set max_active - then use it */
			sq->max_active = (sq->max_active <= sq->max_count) ?
				sq->max_active : sq->max_count ;
		} else {
#ifdef DEBUG_DMASOUND
printk("dmasound_core: invalid frag count (user set %d)\n", sq->user_frags) ;
#endif
			sq->max_count =
			sq->max_active = sq->numBufs ;
		}
	}
	sq->front = sq->count = sq->rear_size = 0;
	sq->syncing = 0;
	sq->active = 0;

	if (sq == &write_sq) {
	    sq->rear = -1;
	    setup_func = dmasound.mach.write_sq_setup;
	}
	if (setup_func)
	    return setup_func();
	return 0 ;
}

static inline void sq_play(void)
{
	dmasound.mach.play();
}

static ssize_t sq_write(struct file *file, const char __user *src, size_t uLeft,
			loff_t *ppos)
{
	ssize_t uWritten = 0;
	u_char *dest;
	ssize_t uUsed = 0, bUsed, bLeft;
	unsigned long flags ;

	/* ++TeSche: Is something like this necessary?
	 * Hey, that's an honest question! Or does any other part of the
	 * filesystem already checks this situation? I really don't know.
	 */
	if (uLeft == 0)
		return 0;

	/* implement any changes we have made to the soft/hard params.
	   this is not satisfactory really, all we have done up to now is to
	   say what we would like - there hasn't been any real checking of capability
	*/

	if (shared_resources_initialised == 0) {
		dmasound.mach.init() ;
		shared_resources_initialised = 1 ;
	}

	/* set up the sq if it is not already done. This may seem a dumb place
	   to do it - but it is what OSS requires.  It means that write() can
	   return memory allocation errors.  To avoid this possibility use the
	   GETBLKSIZE or GETOSPACE ioctls (after you've fiddled with all the
	   params you want to change) - these ioctls also force the setup.
	*/

	if (write_sq.locked == 0) {
		if ((uWritten = sq_setup(&write_sq)) < 0) return uWritten ;
		uWritten = 0 ;
	}

/* FIXME: I think that this may be the wrong behaviour when we get strapped
	for time and the cpu is close to being (or actually) behind in sending data.
	- because we've lost the time that the N samples, already in the buffer,
	would have given us to get here with the next lot from the user.
*/
	/* The interrupt doesn't start to play the last, incomplete frame.
	 * Thus we can append to it without disabling the interrupts! (Note
	 * also that write_sq.rear isn't affected by the interrupt.)
	 */

	/* as of 1.6 this behaviour changes if SNDCTL_DSP_POST has been issued:
	   this will mimic the behaviour of syncing and allow the sq_play() to
	   queue a partial fragment.  Since sq_play() may/will be called from
	   the IRQ handler - at least on Pmac we have to deal with it.
	   The strategy - possibly not optimum - is to kill _POST status if we
	   get here.  This seems, at least, reasonable - in the sense that POST
	   is supposed to indicate that we might not write before the queue
	   is drained - and if we get here in time then it does not apply.
	*/

	spin_lock_irqsave(&dmasound.lock, flags);
	write_sq.syncing &= ~2 ; /* take out POST status */
	spin_unlock_irqrestore(&dmasound.lock, flags);

	if (write_sq.count > 0 &&
	    (bLeft = write_sq.block_size-write_sq.rear_size) > 0) {
		dest = write_sq.buffers[write_sq.rear];
		bUsed = write_sq.rear_size;
		uUsed = sound_copy_translate(dmasound.trans_write, src, uLeft,
					     dest, &bUsed, bLeft);
		if (uUsed <= 0)
			return uUsed;
		src += uUsed;
		uWritten += uUsed;
		uLeft = (uUsed <= uLeft) ? (uLeft - uUsed) : 0 ; /* paranoia */
		write_sq.rear_size = bUsed;
	}

	while (uLeft) {
		while (write_sq.count >= write_sq.max_active) {
			sq_play();
			if (write_sq.non_blocking)
				return uWritten > 0 ? uWritten : -EAGAIN;
			SLEEP(write_sq.action_queue);
			if (signal_pending(current))
				return uWritten > 0 ? uWritten : -EINTR;
		}

		/* Here, we can avoid disabling the interrupt by first
		 * copying and translating the data, and then updating
		 * the write_sq variables. Until this is done, the interrupt
		 * won't see the new frame and we can work on it
		 * undisturbed.
		 */

		dest = write_sq.buffers[(write_sq.rear+1) % write_sq.max_count];
		bUsed = 0;
		bLeft = write_sq.block_size;
		uUsed = sound_copy_translate(dmasound.trans_write, src, uLeft,
					     dest, &bUsed, bLeft);
		if (uUsed <= 0)
			break;
		src += uUsed;
		uWritten += uUsed;
		uLeft = (uUsed <= uLeft) ? (uLeft - uUsed) : 0 ; /* paranoia */
		if (bUsed) {
			write_sq.rear = (write_sq.rear+1) % write_sq.max_count;
			write_sq.rear_size = bUsed;
			write_sq.count++;
		}
	} /* uUsed may have been 0 */

	sq_play();

	return uUsed < 0? uUsed: uWritten;
}

static unsigned int sq_poll(struct file *file, struct poll_table_struct *wait)
{
	unsigned int mask = 0;
	int retVal;
	
	if (write_sq.locked == 0) {
		if ((retVal = sq_setup(&write_sq)) < 0)
			return retVal;
		return 0;
	}
	if (file->f_mode & FMODE_WRITE )
		poll_wait(file, &write_sq.action_queue, wait);
	if (file->f_mode & FMODE_WRITE)
		if (write_sq.count < write_sq.max_active || write_sq.block_size - write_sq.rear_size > 0)
			mask |= POLLOUT | POLLWRNORM;
	return mask;

}

static inline void sq_init_waitqueue(struct sound_queue *sq)
{
	init_waitqueue_head(&sq->action_queue);
	init_waitqueue_head(&sq->open_queue);
	init_waitqueue_head(&sq->sync_queue);
	sq->busy = 0;
}

#if 0 /* blocking open() */
static inline void sq_wake_up(struct sound_queue *sq, struct file *file,
			      fmode_t mode)
{
	if (file->f_mode & mode) {
		sq->busy = 0; /* CHECK: IS THIS OK??? */
		WAKE_UP(sq->open_queue);
	}
}
#endif

static int sq_open2(struct sound_queue *sq, struct file *file, fmode_t mode,
		    int numbufs, int bufsize)
{
	int rc = 0;

	if (file->f_mode & mode) {
		if (sq->busy) {
#if 0 /* blocking open() */
			rc = -EBUSY;
			if (file->f_flags & O_NONBLOCK)
				return rc;
			rc = -EINTR;
			while (sq->busy) {
				SLEEP(sq->open_queue);
				if (signal_pending(current))
					return rc;
			}
			rc = 0;
#else
			/* OSS manual says we will return EBUSY regardless
			   of O_NOBLOCK.
			*/
			return -EBUSY ;
#endif
		}
		sq->busy = 1; /* Let's play spot-the-race-condition */

		/* allocate the default number & size of buffers.
		   (i.e. specified in _setup() or as module params)
		   can't be changed at the moment - but _could_ be perhaps
		   in the setfragments ioctl.
		*/
		if (( rc = sq_allocate_buffers(sq, numbufs, bufsize))) {
#if 0 /* blocking open() */
			sq_wake_up(sq, file, mode);
#else
			sq->busy = 0 ;
#endif
			return rc;
		}

		sq->non_blocking = file->f_flags & O_NONBLOCK;
	}
	return rc;
}

#define write_sq_init_waitqueue()	sq_init_waitqueue(&write_sq)
#if 0 /* blocking open() */
#define write_sq_wake_up(file)		sq_wake_up(&write_sq, file, FMODE_WRITE)
#endif
#define write_sq_release_buffers()	sq_release_buffers(&write_sq)
#define write_sq_open(file)	\
	sq_open2(&write_sq, file, FMODE_WRITE, numWriteBufs, writeBufSize )

static int sq_open(struct inode *inode, struct file *file)
{
	int rc;

<<<<<<< HEAD
	lock_kernel();
	if (!try_module_get(dmasound.mach.owner)) {
		unlock_kernel();
=======
	mutex_lock(&dmasound_core_mutex);
	if (!try_module_get(dmasound.mach.owner)) {
		mutex_unlock(&dmasound_core_mutex);
>>>>>>> 45f53cc9
		return -ENODEV;
	}

	rc = write_sq_open(file); /* checks the f_mode */
	if (rc)
		goto out;
	if (file->f_mode & FMODE_READ) {
		/* TODO: if O_RDWR, release any resources grabbed by write part */
		rc = -ENXIO ; /* I think this is what is required by open(2) */
		goto out;
	}

	if (dmasound.mach.sq_open)
	    dmasound.mach.sq_open(file->f_mode);

	/* CHECK whether this is sensible - in the case that dsp0 could be opened
	  O_RDONLY and dsp1 could be opened O_WRONLY
	*/

	dmasound.minDev = iminor(inode) & 0x0f;

	/* OK. - we should make some attempt at consistency. At least the H'ware
	   options should be set with a valid mode.  We will make it that the LL
	   driver must supply defaults for hard & soft params.
	*/

	if (shared_resource_owner == 0) {
		/* you can make this AFMT_U8/mono/8K if you want to mimic old
		   OSS behaviour - while we still have soft translations ;-) */
		dmasound.soft = dmasound.mach.default_soft ;
		dmasound.dsp = dmasound.mach.default_soft ;
		dmasound.hard = dmasound.mach.default_hard ;
	}

#ifndef DMASOUND_STRICT_OSS_COMPLIANCE
	/* none of the current LL drivers can actually do this "native" at the moment
	   OSS does not really require us to supply /dev/audio if we can't do it.
	*/
	if (dmasound.minDev == SND_DEV_AUDIO) {
		sound_set_speed(8000);
		sound_set_stereo(0);
		sound_set_format(AFMT_MU_LAW);
	}
#endif
<<<<<<< HEAD
	unlock_kernel();
	return 0;
 out:
	module_put(dmasound.mach.owner);
	unlock_kernel();
=======
	mutex_unlock(&dmasound_core_mutex);
	return 0;
 out:
	module_put(dmasound.mach.owner);
	mutex_unlock(&dmasound_core_mutex);
>>>>>>> 45f53cc9
	return rc;
}

static void sq_reset_output(void)
{
	sound_silence(); /* this _must_ stop DMA, we might be about to lose the buffers */
	write_sq.active = 0;
	write_sq.count = 0;
	write_sq.rear_size = 0;
	/* write_sq.front = (write_sq.rear+1) % write_sq.max_count;*/
	write_sq.front = 0 ;
	write_sq.rear = -1 ; /* same as for set-up */

	/* OK - we can unlock the parameters and fragment settings */
	write_sq.locked = 0 ;
	write_sq.user_frags = 0 ;
	write_sq.user_frag_size = 0 ;
}

static void sq_reset(void)
{
	sq_reset_output() ;
	/* we could consider resetting the shared_resources_owner here... but I
	   think it is probably still rather non-obvious to application writer
	*/

	/* we release everything else though */
	shared_resources_initialised = 0 ;
}

static int sq_fsync(struct file *filp, struct dentry *dentry)
{
	int rc = 0;
	int timeout = 5;

	write_sq.syncing |= 1;
	sq_play();	/* there may be an incomplete frame waiting */

	while (write_sq.active) {
		SLEEP(write_sq.sync_queue);
		if (signal_pending(current)) {
			/* While waiting for audio output to drain, an
			 * interrupt occurred.  Stop audio output immediately
			 * and clear the queue. */
			sq_reset_output();
			rc = -EINTR;
			break;
		}
		if (!--timeout) {
			printk(KERN_WARNING "dmasound: Timeout draining output\n");
			sq_reset_output();
			rc = -EIO;
			break;
		}
	}

	/* flag no sync regardless of whether we had a DSP_POST or not */
	write_sq.syncing = 0 ;
	return rc;
}

static int sq_release(struct inode *inode, struct file *file)
{
	int rc = 0;

	mutex_lock(&dmasound_core_mutex);

	if (file->f_mode & FMODE_WRITE) {
		if (write_sq.busy)
			rc = sq_fsync(file, file->f_path.dentry);

		sq_reset_output() ; /* make sure dma is stopped and all is quiet */
		write_sq_release_buffers();
		write_sq.busy = 0;
	}

	if (file->f_mode & shared_resource_owner) { /* it's us that has them */
		shared_resource_owner = 0 ;
		shared_resources_initialised = 0 ;
		dmasound.hard = dmasound.mach.default_hard ;
	}

	module_put(dmasound.mach.owner);

#if 0 /* blocking open() */
	/* Wake up a process waiting for the queue being released.
	 * Note: There may be several processes waiting for a call
	 * to open() returning. */

	/* Iain: hmm I don't understand this next comment ... */
	/* There is probably a DOS atack here. They change the mode flag. */
	/* XXX add check here,*/
	read_sq_wake_up(file); /* checks f_mode */
	write_sq_wake_up(file); /* checks f_mode */
#endif /* blocking open() */

	mutex_unlock(&dmasound_core_mutex);

	return rc;
}

/* here we see if we have a right to modify format, channels, size and so on
   if no-one else has claimed it already then we do...

   TODO: We might change this to mask O_RDWR such that only one or the other channel
   is the owner - if we have problems.
*/

static int shared_resources_are_mine(fmode_t md)
{
	if (shared_resource_owner)
		return (shared_resource_owner & md) != 0;
	else {
		shared_resource_owner = md ;
		return 1 ;
	}
}

/* if either queue is locked we must deny the right to change shared params
*/

static int queues_are_quiescent(void)
{
	if (write_sq.locked)
		return 0 ;
	return 1 ;
}

/* check and set a queue's fragments per user's wishes...
   we will check against the pre-defined literals and the actual sizes.
   This is a bit fraught - because soft translations can mess with our
   buffer requirements *after* this call - OSS says "call setfrags first"
*/

/* It is possible to replace all the -EINVAL returns with an override that
   just puts the allowable value in.  This may be what many OSS apps require
*/

static int set_queue_frags(struct sound_queue *sq, int bufs, int size)
{
	if (sq->locked) {
#ifdef DEBUG_DMASOUND
printk("dmasound_core: tried to set_queue_frags on a locked queue\n") ;
#endif
		return -EINVAL ;
	}

	if ((size < MIN_FRAG_SIZE) || (size > MAX_FRAG_SIZE))
		return -EINVAL ;
	size = (1<<size) ; /* now in bytes */
	if (size > sq->bufSize)
		return -EINVAL ; /* this might still not work */

	if (bufs <= 0)
		return -EINVAL ;
	if (bufs > sq->numBufs) /* the user is allowed say "don't care" with 0x7fff */
		bufs = sq->numBufs ;

	/* there is, currently, no way to specify max_active separately
	   from max_count.  This could be a LL driver issue - I guess
	   if there is a requirement for these values to be different then
	  we will have to pass that info. up to this level.
	*/
	sq->user_frags =
	sq->max_active = bufs ;
	sq->user_frag_size = size ;

	return 0 ;
}

static int sq_ioctl(struct file *file, u_int cmd, u_long arg)
{
	int val, result;
	u_long fmt;
	int data;
	int size, nbufs;
	audio_buf_info info;

	switch (cmd) {
	case SNDCTL_DSP_RESET:
		sq_reset();
		return 0;
		break ;
	case SNDCTL_DSP_GETFMTS:
		fmt = dmasound.mach.hardware_afmts ; /* this is what OSS says.. */
		return IOCTL_OUT(arg, fmt);
		break ;
	case SNDCTL_DSP_GETBLKSIZE:
		/* this should tell the caller about bytes that the app can
		   read/write - the app doesn't care about our internal buffers.
		   We force sq_setup() here as per OSS 1.1 (which should
		   compute the values necessary).
		   Since there is no mechanism to specify read/write separately, for
		   fds opened O_RDWR, the write_sq values will, arbitrarily, overwrite
		   the read_sq ones.
		*/
		size = 0 ;
		if (file->f_mode & FMODE_WRITE) {
			if ( !write_sq.locked )
				sq_setup(&write_sq) ;
			size = write_sq.user_frag_size ;
		}
		return IOCTL_OUT(arg, size);
		break ;
	case SNDCTL_DSP_POST:
		/* all we are going to do is to tell the LL that any
		   partial frags can be queued for output.
		   The LL will have to clear this flag when last output
		   is queued.
		*/
		write_sq.syncing |= 0x2 ;
		sq_play() ;
		return 0 ;
	case SNDCTL_DSP_SYNC:
		/* This call, effectively, has the same behaviour as SNDCTL_DSP_RESET
		   except that it waits for output to finish before resetting
		   everything - read, however, is killed imediately.
		*/
		result = 0 ;
		if (file->f_mode & FMODE_WRITE) {
			result = sq_fsync(file, file->f_path.dentry);
			sq_reset_output() ;
		}
		/* if we are the shared resource owner then release them */
		if (file->f_mode & shared_resource_owner)
			shared_resources_initialised = 0 ;
		return result ;
		break ;
	case SOUND_PCM_READ_RATE:
		return IOCTL_OUT(arg, dmasound.soft.speed);
	case SNDCTL_DSP_SPEED:
		/* changing this on the fly will have weird effects on the sound.
		   Where there are rate conversions implemented in soft form - it
		   will cause the _ctx_xxx() functions to be substituted.
		   However, there doesn't appear to be any reason to dis-allow it from
		   a driver pov.
		*/
		if (shared_resources_are_mine(file->f_mode)) {
			IOCTL_IN(arg, data);
			data = sound_set_speed(data) ;
			shared_resources_initialised = 0 ;
			return IOCTL_OUT(arg, data);
		} else
			return -EINVAL ;
		break ;
	/* OSS says these next 4 actions are undefined when the device is
	   busy/active - we will just return -EINVAL.
	   To be allowed to change one - (a) you have to own the right
	    (b) the queue(s) must be quiescent
	*/
	case SNDCTL_DSP_STEREO:
		if (shared_resources_are_mine(file->f_mode) &&
		    queues_are_quiescent()) {
			IOCTL_IN(arg, data);
			shared_resources_initialised = 0 ;
			return IOCTL_OUT(arg, sound_set_stereo(data));
		} else
			return -EINVAL ;
		break ;
	case SOUND_PCM_WRITE_CHANNELS:
		if (shared_resources_are_mine(file->f_mode) &&
		    queues_are_quiescent()) {
			IOCTL_IN(arg, data);
			/* the user might ask for 20 channels, we will return 1 or 2 */
			shared_resources_initialised = 0 ;
			return IOCTL_OUT(arg, sound_set_stereo(data-1)+1);
		} else
			return -EINVAL ;
		break ;
	case SNDCTL_DSP_SETFMT:
		if (shared_resources_are_mine(file->f_mode) &&
		    queues_are_quiescent()) {
		    	int format;
			IOCTL_IN(arg, data);
			shared_resources_initialised = 0 ;
			format = sound_set_format(data);
			result = IOCTL_OUT(arg, format);
			if (result < 0)
				return result;
			if (format != data && data != AFMT_QUERY)
				return -EINVAL;
			return 0;
		} else
			return -EINVAL ;
	case SNDCTL_DSP_SUBDIVIDE:
		return -EINVAL ;
	case SNDCTL_DSP_SETFRAGMENT:
		/* we can do this independently for the two queues - with the
		   proviso that for fds opened O_RDWR we cannot separate the
		   actions and both queues will be set per the last call.
		   NOTE: this does *NOT* actually set the queue up - merely
		   registers our intentions.
		*/
		IOCTL_IN(arg, data);
		result = 0 ;
		nbufs = (data >> 16) & 0x7fff ; /* 0x7fff is 'use maximum' */
		size = data & 0xffff;
		if (file->f_mode & FMODE_WRITE) {
			result = set_queue_frags(&write_sq, nbufs, size) ;
			if (result)
				return result ;
		}
		/* NOTE: this return value is irrelevant - OSS specifically says that
		   the value is 'random' and that the user _must_ check the actual
		   frags values using SNDCTL_DSP_GETBLKSIZE or similar */
		return IOCTL_OUT(arg, data);
		break ;
	case SNDCTL_DSP_GETOSPACE:
		/*
		*/
		if (file->f_mode & FMODE_WRITE) {
			if ( !write_sq.locked )
				sq_setup(&write_sq) ;
			info.fragments = write_sq.max_active - write_sq.count;
			info.fragstotal = write_sq.max_active;
			info.fragsize = write_sq.user_frag_size;
			info.bytes = info.fragments * info.fragsize;
			if (copy_to_user((void __user *)arg, &info, sizeof(info)))
				return -EFAULT;
			return 0;
		} else
			return -EINVAL ;
		break ;
	case SNDCTL_DSP_GETCAPS:
		val = dmasound.mach.capabilities & 0xffffff00;
		return IOCTL_OUT(arg,val);

	default:
		return mixer_ioctl(file, cmd, arg);
	}
	return -EINVAL;
}

static long sq_unlocked_ioctl(struct file *file, u_int cmd, u_long arg)
{
	int ret;

<<<<<<< HEAD
	lock_kernel();
	ret = sq_ioctl(file, cmd, arg);
	unlock_kernel();
=======
	mutex_lock(&dmasound_core_mutex);
	ret = sq_ioctl(file, cmd, arg);
	mutex_unlock(&dmasound_core_mutex);
>>>>>>> 45f53cc9

	return ret;
}

static const struct file_operations sq_fops =
{
	.owner		= THIS_MODULE,
	.llseek		= no_llseek,
	.write		= sq_write,
	.poll		= sq_poll,
	.unlocked_ioctl	= sq_unlocked_ioctl,
	.open		= sq_open,
	.release	= sq_release,
};

static int sq_init(void)
{
	const struct file_operations *fops = &sq_fops;
#ifndef MODULE
	int sq_unit;
#endif

	sq_unit = register_sound_dsp(fops, -1);
	if (sq_unit < 0) {
		printk(KERN_ERR "dmasound_core: couldn't register fops\n") ;
		return sq_unit ;
	}

	write_sq_init_waitqueue();

	/* These parameters will be restored for every clean open()
	 * in the case of multiple open()s (e.g. dsp0 & dsp1) they
	 * will be set so long as the shared resources have no owner.
	 */

	if (shared_resource_owner == 0) {
		dmasound.soft = dmasound.mach.default_soft ;
		dmasound.hard = dmasound.mach.default_hard ;
		dmasound.dsp = dmasound.mach.default_soft ;
		shared_resources_initialised = 0 ;
	}
	return 0 ;
}


    /*
     *  /dev/sndstat
     */

/* we allow more space for record-enabled because there are extra output lines.
   the number here must include the amount we are prepared to give to the low-level
   driver.
*/

#define STAT_BUFF_LEN 768

/* this is how much space we will allow the low-level driver to use
   in the stat buffer.  Currently, 2 * (80 character line + <NL>).
   We do not police this (it is up to the ll driver to be honest).
*/

#define LOW_LEVEL_STAT_ALLOC 162

static struct {
    int busy;
    char buf[STAT_BUFF_LEN];	/* state.buf should not overflow! */
    int len, ptr;
} state;

/* publish this function for use by low-level code, if required */

static char *get_afmt_string(int afmt)
{
        switch(afmt) {
            case AFMT_MU_LAW:
                return "mu-law";
                break;
            case AFMT_A_LAW:
                return "A-law";
                break;
            case AFMT_U8:
                return "unsigned 8 bit";
                break;
            case AFMT_S8:
                return "signed 8 bit";
                break;
            case AFMT_S16_BE:
                return "signed 16 bit BE";
                break;
            case AFMT_U16_BE:
                return "unsigned 16 bit BE";
                break;
            case AFMT_S16_LE:
                return "signed 16 bit LE";
                break;
            case AFMT_U16_LE:
                return "unsigned 16 bit LE";
                break;
	    case 0:
		return "format not set" ;
		break ;
            default:
                break ;
        }
        return "ERROR: Unsupported AFMT_XXXX code" ;
}

static int state_open(struct inode *inode, struct file *file)
{
	char *buffer = state.buf;
	int len = 0;
	int ret;

<<<<<<< HEAD
	lock_kernel();
=======
	mutex_lock(&dmasound_core_mutex);
>>>>>>> 45f53cc9
	ret = -EBUSY;
	if (state.busy)
		goto out;

	ret = -ENODEV;
	if (!try_module_get(dmasound.mach.owner))
		goto out;

	state.ptr = 0;
	state.busy = 1;

	len += sprintf(buffer+len, "%sDMA sound driver rev %03d :\n",
		dmasound.mach.name, (DMASOUND_CORE_REVISION<<4) +
		((dmasound.mach.version>>8) & 0x0f));
	len += sprintf(buffer+len,
		"Core driver edition %02d.%02d : %s driver edition %02d.%02d\n",
		DMASOUND_CORE_REVISION, DMASOUND_CORE_EDITION, dmasound.mach.name2,
		(dmasound.mach.version >> 8), (dmasound.mach.version & 0xff)) ;

	/* call the low-level module to fill in any stat info. that it has
	   if present.  Maximum buffer usage is specified.
	*/

	if (dmasound.mach.state_info)
		len += dmasound.mach.state_info(buffer+len,
			(size_t) LOW_LEVEL_STAT_ALLOC) ;

	/* make usage of the state buffer as deterministic as poss.
	   exceptional conditions could cause overrun - and this is flagged as
	   a kernel error.
	*/

	/* formats and settings */

	len += sprintf(buffer+len,"\t\t === Formats & settings ===\n") ;
	len += sprintf(buffer+len,"Parameter %20s%20s\n","soft","hard") ;
	len += sprintf(buffer+len,"Format   :%20s%20s\n",
		get_afmt_string(dmasound.soft.format),
		get_afmt_string(dmasound.hard.format));

	len += sprintf(buffer+len,"Samp Rate:%14d s/sec%14d s/sec\n",
		       dmasound.soft.speed, dmasound.hard.speed);

	len += sprintf(buffer+len,"Channels :%20s%20s\n",
		       dmasound.soft.stereo ? "stereo" : "mono",
		       dmasound.hard.stereo ? "stereo" : "mono" );

	/* sound queue status */

	len += sprintf(buffer+len,"\t\t === Sound Queue status ===\n");
	len += sprintf(buffer+len,"Allocated:%8s%6s\n","Buffers","Size") ;
	len += sprintf(buffer+len,"%9s:%8d%6d\n",
		"write", write_sq.numBufs, write_sq.bufSize) ;
	len += sprintf(buffer+len,
		"Current  : MaxFrg FragSiz MaxAct Frnt Rear "
		"Cnt RrSize A B S L  xruns\n") ;
	len += sprintf(buffer+len,"%9s:%7d%8d%7d%5d%5d%4d%7d%2d%2d%2d%2d%7d\n",
		"write", write_sq.max_count, write_sq.block_size,
		write_sq.max_active, write_sq.front, write_sq.rear,
		write_sq.count, write_sq.rear_size, write_sq.active,
		write_sq.busy, write_sq.syncing, write_sq.locked, write_sq.xruns) ;
#ifdef DEBUG_DMASOUND
printk("dmasound: stat buffer used %d bytes\n", len) ;
#endif

	if (len >= STAT_BUFF_LEN)
		printk(KERN_ERR "dmasound_core: stat buffer overflowed!\n");

	state.len = len;
	ret = 0;
out:
<<<<<<< HEAD
	unlock_kernel();
=======
	mutex_unlock(&dmasound_core_mutex);
>>>>>>> 45f53cc9
	return ret;
}

static int state_release(struct inode *inode, struct file *file)
{
	mutex_lock(&dmasound_core_mutex);
	state.busy = 0;
	module_put(dmasound.mach.owner);
	mutex_unlock(&dmasound_core_mutex);
	return 0;
}

static ssize_t state_read(struct file *file, char __user *buf, size_t count,
			  loff_t *ppos)
{
	int n = state.len - state.ptr;
	if (n > count)
		n = count;
	if (n <= 0)
		return 0;
	if (copy_to_user(buf, &state.buf[state.ptr], n))
		return -EFAULT;
	state.ptr += n;
	return n;
}

static const struct file_operations state_fops = {
	.owner		= THIS_MODULE,
	.llseek		= no_llseek,
	.read		= state_read,
	.open		= state_open,
	.release	= state_release,
};

static int state_init(void)
{
#ifndef MODULE
	int state_unit;
#endif
	state_unit = register_sound_special(&state_fops, SND_DEV_STATUS);
	if (state_unit < 0)
		return state_unit ;
	state.busy = 0;
	return 0 ;
}


    /*
     *  Config & Setup
     *
     *  This function is called by _one_ chipset-specific driver
     */

int dmasound_init(void)
{
	int res ;
#ifdef MODULE
	if (irq_installed)
		return -EBUSY;
#endif

	/* Set up sound queue, /dev/audio and /dev/dsp. */

	/* Set default settings. */
	if ((res = sq_init()) < 0)
		return res ;

	/* Set up /dev/sndstat. */
	if ((res = state_init()) < 0)
		return res ;

	/* Set up /dev/mixer. */
	mixer_init();

	if (!dmasound.mach.irqinit()) {
		printk(KERN_ERR "DMA sound driver: Interrupt initialization failed\n");
		return -ENODEV;
	}
#ifdef MODULE
	irq_installed = 1;
#endif

	printk(KERN_INFO "%s DMA sound driver rev %03d installed\n",
		dmasound.mach.name, (DMASOUND_CORE_REVISION<<4) +
		((dmasound.mach.version>>8) & 0x0f));
	printk(KERN_INFO
		"Core driver edition %02d.%02d : %s driver edition %02d.%02d\n",
		DMASOUND_CORE_REVISION, DMASOUND_CORE_EDITION, dmasound.mach.name2,
		(dmasound.mach.version >> 8), (dmasound.mach.version & 0xff)) ;
	printk(KERN_INFO "Write will use %4d fragments of %7d bytes as default\n",
		numWriteBufs, writeBufSize) ;
	return 0;
}

#ifdef MODULE

void dmasound_deinit(void)
{
	if (irq_installed) {
		sound_silence();
		dmasound.mach.irqcleanup();
		irq_installed = 0;
	}

	write_sq_release_buffers();

	if (mixer_unit >= 0)
		unregister_sound_mixer(mixer_unit);
	if (state_unit >= 0)
		unregister_sound_special(state_unit);
	if (sq_unit >= 0)
		unregister_sound_dsp(sq_unit);
}

#else /* !MODULE */

static int dmasound_setup(char *str)
{
	int ints[6], size;

	str = get_options(str, ARRAY_SIZE(ints), ints);

	/* check the bootstrap parameter for "dmasound=" */

	/* FIXME: other than in the most naive of cases there is no sense in these
	 *	  buffers being other than powers of two.  This is not checked yet.
	 */

	switch (ints[0]) {
	case 3:
		if ((ints[3] < 0) || (ints[3] > MAX_CATCH_RADIUS))
			printk("dmasound_setup: invalid catch radius, using default = %d\n", catchRadius);
		else
			catchRadius = ints[3];
		/* fall through */
	case 2:
		if (ints[1] < MIN_BUFFERS)
			printk("dmasound_setup: invalid number of buffers, using default = %d\n", numWriteBufs);
		else
			numWriteBufs = ints[1];
		/* fall through */
	case 1:
		if ((size = ints[2]) < 256) /* check for small buffer specs */
			size <<= 10 ;
                if (size < MIN_BUFSIZE || size > MAX_BUFSIZE)
                        printk("dmasound_setup: invalid write buffer size, using default = %d\n", writeBufSize);
                else
                        writeBufSize = size;
	case 0:
		break;
	default:
		printk("dmasound_setup: invalid number of arguments\n");
		return 0;
	}
	return 1;
}

__setup("dmasound=", dmasound_setup);

#endif /* !MODULE */

    /*
     *  Conversion tables
     */

#ifdef HAS_8BIT_TABLES
/* 8 bit mu-law */

char dmasound_ulaw2dma8[] = {
	-126,	-122,	-118,	-114,	-110,	-106,	-102,	-98,
	-94,	-90,	-86,	-82,	-78,	-74,	-70,	-66,
	-63,	-61,	-59,	-57,	-55,	-53,	-51,	-49,
	-47,	-45,	-43,	-41,	-39,	-37,	-35,	-33,
	-31,	-30,	-29,	-28,	-27,	-26,	-25,	-24,
	-23,	-22,	-21,	-20,	-19,	-18,	-17,	-16,
	-16,	-15,	-15,	-14,	-14,	-13,	-13,	-12,
	-12,	-11,	-11,	-10,	-10,	-9,	-9,	-8,
	-8,	-8,	-7,	-7,	-7,	-7,	-6,	-6,
	-6,	-6,	-5,	-5,	-5,	-5,	-4,	-4,
	-4,	-4,	-4,	-4,	-3,	-3,	-3,	-3,
	-3,	-3,	-3,	-3,	-2,	-2,	-2,	-2,
	-2,	-2,	-2,	-2,	-2,	-2,	-2,	-2,
	-1,	-1,	-1,	-1,	-1,	-1,	-1,	-1,
	-1,	-1,	-1,	-1,	-1,	-1,	-1,	-1,
	-1,	-1,	-1,	-1,	-1,	-1,	-1,	0,
	125,	121,	117,	113,	109,	105,	101,	97,
	93,	89,	85,	81,	77,	73,	69,	65,
	62,	60,	58,	56,	54,	52,	50,	48,
	46,	44,	42,	40,	38,	36,	34,	32,
	30,	29,	28,	27,	26,	25,	24,	23,
	22,	21,	20,	19,	18,	17,	16,	15,
	15,	14,	14,	13,	13,	12,	12,	11,
	11,	10,	10,	9,	9,	8,	8,	7,
	7,	7,	6,	6,	6,	6,	5,	5,
	5,	5,	4,	4,	4,	4,	3,	3,
	3,	3,	3,	3,	2,	2,	2,	2,
	2,	2,	2,	2,	1,	1,	1,	1,
	1,	1,	1,	1,	1,	1,	1,	1,
	0,	0,	0,	0,	0,	0,	0,	0,
	0,	0,	0,	0,	0,	0,	0,	0,
	0,	0,	0,	0,	0,	0,	0,	0
};

/* 8 bit A-law */

char dmasound_alaw2dma8[] = {
	-22,	-21,	-24,	-23,	-18,	-17,	-20,	-19,
	-30,	-29,	-32,	-31,	-26,	-25,	-28,	-27,
	-11,	-11,	-12,	-12,	-9,	-9,	-10,	-10,
	-15,	-15,	-16,	-16,	-13,	-13,	-14,	-14,
	-86,	-82,	-94,	-90,	-70,	-66,	-78,	-74,
	-118,	-114,	-126,	-122,	-102,	-98,	-110,	-106,
	-43,	-41,	-47,	-45,	-35,	-33,	-39,	-37,
	-59,	-57,	-63,	-61,	-51,	-49,	-55,	-53,
	-2,	-2,	-2,	-2,	-2,	-2,	-2,	-2,
	-2,	-2,	-2,	-2,	-2,	-2,	-2,	-2,
	-1,	-1,	-1,	-1,	-1,	-1,	-1,	-1,
	-1,	-1,	-1,	-1,	-1,	-1,	-1,	-1,
	-6,	-6,	-6,	-6,	-5,	-5,	-5,	-5,
	-8,	-8,	-8,	-8,	-7,	-7,	-7,	-7,
	-3,	-3,	-3,	-3,	-3,	-3,	-3,	-3,
	-4,	-4,	-4,	-4,	-4,	-4,	-4,	-4,
	21,	20,	23,	22,	17,	16,	19,	18,
	29,	28,	31,	30,	25,	24,	27,	26,
	10,	10,	11,	11,	8,	8,	9,	9,
	14,	14,	15,	15,	12,	12,	13,	13,
	86,	82,	94,	90,	70,	66,	78,	74,
	118,	114,	126,	122,	102,	98,	110,	106,
	43,	41,	47,	45,	35,	33,	39,	37,
	59,	57,	63,	61,	51,	49,	55,	53,
	1,	1,	1,	1,	1,	1,	1,	1,
	1,	1,	1,	1,	1,	1,	1,	1,
	0,	0,	0,	0,	0,	0,	0,	0,
	0,	0,	0,	0,	0,	0,	0,	0,
	5,	5,	5,	5,	4,	4,	4,	4,
	7,	7,	7,	7,	6,	6,	6,	6,
	2,	2,	2,	2,	2,	2,	2,	2,
	3,	3,	3,	3,	3,	3,	3,	3
};
#endif /* HAS_8BIT_TABLES */

    /*
     *  Visible symbols for modules
     */

EXPORT_SYMBOL(dmasound);
EXPORT_SYMBOL(dmasound_init);
#ifdef MODULE
EXPORT_SYMBOL(dmasound_deinit);
#endif
EXPORT_SYMBOL(dmasound_write_sq);
EXPORT_SYMBOL(dmasound_catchRadius);
#ifdef HAS_8BIT_TABLES
EXPORT_SYMBOL(dmasound_ulaw2dma8);
EXPORT_SYMBOL(dmasound_alaw2dma8);
#endif<|MERGE_RESOLUTION|>--- conflicted
+++ resolved
@@ -324,15 +324,6 @@
 
 static int mixer_open(struct inode *inode, struct file *file)
 {
-<<<<<<< HEAD
-	lock_kernel();
-	if (!try_module_get(dmasound.mach.owner)) {
-		unlock_kernel();
-		return -ENODEV;
-	}
-	mixer.busy = 1;
-	unlock_kernel();
-=======
 	mutex_lock(&dmasound_core_mutex);
 	if (!try_module_get(dmasound.mach.owner)) {
 		mutex_unlock(&dmasound_core_mutex);
@@ -340,7 +331,6 @@
 	}
 	mixer.busy = 1;
 	mutex_unlock(&dmasound_core_mutex);
->>>>>>> 45f53cc9
 	return 0;
 }
 
@@ -381,15 +371,9 @@
 {
 	int ret;
 
-<<<<<<< HEAD
-	lock_kernel();
-	ret = mixer_ioctl(file, cmd, arg);
-	unlock_kernel();
-=======
 	mutex_lock(&dmasound_core_mutex);
 	ret = mixer_ioctl(file, cmd, arg);
 	mutex_unlock(&dmasound_core_mutex);
->>>>>>> 45f53cc9
 
 	return ret;
 }
@@ -769,15 +753,9 @@
 {
 	int rc;
 
-<<<<<<< HEAD
-	lock_kernel();
-	if (!try_module_get(dmasound.mach.owner)) {
-		unlock_kernel();
-=======
 	mutex_lock(&dmasound_core_mutex);
 	if (!try_module_get(dmasound.mach.owner)) {
 		mutex_unlock(&dmasound_core_mutex);
->>>>>>> 45f53cc9
 		return -ENODEV;
 	}
 
@@ -822,19 +800,11 @@
 		sound_set_format(AFMT_MU_LAW);
 	}
 #endif
-<<<<<<< HEAD
-	unlock_kernel();
-	return 0;
- out:
-	module_put(dmasound.mach.owner);
-	unlock_kernel();
-=======
 	mutex_unlock(&dmasound_core_mutex);
 	return 0;
  out:
 	module_put(dmasound.mach.owner);
 	mutex_unlock(&dmasound_core_mutex);
->>>>>>> 45f53cc9
 	return rc;
 }
 
@@ -1172,15 +1142,9 @@
 {
 	int ret;
 
-<<<<<<< HEAD
-	lock_kernel();
-	ret = sq_ioctl(file, cmd, arg);
-	unlock_kernel();
-=======
 	mutex_lock(&dmasound_core_mutex);
 	ret = sq_ioctl(file, cmd, arg);
 	mutex_unlock(&dmasound_core_mutex);
->>>>>>> 45f53cc9
 
 	return ret;
 }
@@ -1294,11 +1258,7 @@
 	int len = 0;
 	int ret;
 
-<<<<<<< HEAD
-	lock_kernel();
-=======
 	mutex_lock(&dmasound_core_mutex);
->>>>>>> 45f53cc9
 	ret = -EBUSY;
 	if (state.busy)
 		goto out;
@@ -1370,11 +1330,7 @@
 	state.len = len;
 	ret = 0;
 out:
-<<<<<<< HEAD
-	unlock_kernel();
-=======
 	mutex_unlock(&dmasound_core_mutex);
->>>>>>> 45f53cc9
 	return ret;
 }
 
