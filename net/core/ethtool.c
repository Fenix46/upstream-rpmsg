/*
 * net/core/ethtool.c - Ethtool ioctl handler
 * Copyright (c) 2003 Matthew Wilcox <matthew@wil.cx>
 *
 * This file is where we call all the ethtool_ops commands to get
 * the information ethtool needs.
 *
 * This program is free software; you can redistribute it and/or modify
 * it under the terms of the GNU General Public License as published by
 * the Free Software Foundation; either version 2 of the License, or
 * (at your option) any later version.
 */

#include <linux/module.h>
#include <linux/types.h>
#include <linux/capability.h>
#include <linux/errno.h>
#include <linux/ethtool.h>
#include <linux/netdevice.h>
#include <linux/bitops.h>
#include <linux/uaccess.h>
#include <linux/slab.h>

/*
 * Some useful ethtool_ops methods that're device independent.
 * If we find that all drivers want to do the same thing here,
 * we can turn these into dev_() function calls.
 */

u32 ethtool_op_get_link(struct net_device *dev)
{
	return netif_carrier_ok(dev) ? 1 : 0;
}
EXPORT_SYMBOL(ethtool_op_get_link);

u32 ethtool_op_get_rx_csum(struct net_device *dev)
{
	return (dev->features & NETIF_F_ALL_CSUM) != 0;
}
EXPORT_SYMBOL(ethtool_op_get_rx_csum);

u32 ethtool_op_get_tx_csum(struct net_device *dev)
{
	return (dev->features & NETIF_F_ALL_CSUM) != 0;
}
EXPORT_SYMBOL(ethtool_op_get_tx_csum);

int ethtool_op_set_tx_csum(struct net_device *dev, u32 data)
{
	if (data)
		dev->features |= NETIF_F_IP_CSUM;
	else
		dev->features &= ~NETIF_F_IP_CSUM;

	return 0;
}

int ethtool_op_set_tx_hw_csum(struct net_device *dev, u32 data)
{
	if (data)
		dev->features |= NETIF_F_HW_CSUM;
	else
		dev->features &= ~NETIF_F_HW_CSUM;

	return 0;
}
EXPORT_SYMBOL(ethtool_op_set_tx_hw_csum);

int ethtool_op_set_tx_ipv6_csum(struct net_device *dev, u32 data)
{
	if (data)
		dev->features |= NETIF_F_IP_CSUM | NETIF_F_IPV6_CSUM;
	else
		dev->features &= ~(NETIF_F_IP_CSUM | NETIF_F_IPV6_CSUM);

	return 0;
}
EXPORT_SYMBOL(ethtool_op_set_tx_ipv6_csum);

u32 ethtool_op_get_sg(struct net_device *dev)
{
	return (dev->features & NETIF_F_SG) != 0;
}
EXPORT_SYMBOL(ethtool_op_get_sg);

int ethtool_op_set_sg(struct net_device *dev, u32 data)
{
	if (data)
		dev->features |= NETIF_F_SG;
	else
		dev->features &= ~NETIF_F_SG;

	return 0;
}
EXPORT_SYMBOL(ethtool_op_set_sg);

u32 ethtool_op_get_tso(struct net_device *dev)
{
	return (dev->features & NETIF_F_TSO) != 0;
}
EXPORT_SYMBOL(ethtool_op_get_tso);

int ethtool_op_set_tso(struct net_device *dev, u32 data)
{
	if (data)
		dev->features |= NETIF_F_TSO;
	else
		dev->features &= ~NETIF_F_TSO;

	return 0;
}
EXPORT_SYMBOL(ethtool_op_set_tso);

u32 ethtool_op_get_ufo(struct net_device *dev)
{
	return (dev->features & NETIF_F_UFO) != 0;
}
EXPORT_SYMBOL(ethtool_op_get_ufo);

int ethtool_op_set_ufo(struct net_device *dev, u32 data)
{
	if (data)
		dev->features |= NETIF_F_UFO;
	else
		dev->features &= ~NETIF_F_UFO;
	return 0;
}
EXPORT_SYMBOL(ethtool_op_set_ufo);

/* the following list of flags are the same as their associated
 * NETIF_F_xxx values in include/linux/netdevice.h
 */
static const u32 flags_dup_features =
	(ETH_FLAG_LRO | ETH_FLAG_NTUPLE | ETH_FLAG_RXHASH);

u32 ethtool_op_get_flags(struct net_device *dev)
{
	/* in the future, this function will probably contain additional
	 * handling for flags which are not so easily handled
	 * by a simple masking operation
	 */

	return dev->features & flags_dup_features;
}
EXPORT_SYMBOL(ethtool_op_get_flags);

int ethtool_op_set_flags(struct net_device *dev, u32 data, u32 supported)
{
	if (data & ~supported)
		return -EINVAL;

	dev->features = ((dev->features & ~flags_dup_features) |
			 (data & flags_dup_features));
	return 0;
}
EXPORT_SYMBOL(ethtool_op_set_flags);

void ethtool_ntuple_flush(struct net_device *dev)
{
	struct ethtool_rx_ntuple_flow_spec_container *fsc, *f;

	list_for_each_entry_safe(fsc, f, &dev->ethtool_ntuple_list.list, list) {
		list_del(&fsc->list);
		kfree(fsc);
	}
	dev->ethtool_ntuple_list.count = 0;
}
EXPORT_SYMBOL(ethtool_ntuple_flush);

/* Handlers for each ethtool command */

static int ethtool_get_settings(struct net_device *dev, void __user *useraddr)
{
	struct ethtool_cmd cmd = { .cmd = ETHTOOL_GSET };
	int err;

	if (!dev->ethtool_ops->get_settings)
		return -EOPNOTSUPP;

	err = dev->ethtool_ops->get_settings(dev, &cmd);
	if (err < 0)
		return err;

	if (copy_to_user(useraddr, &cmd, sizeof(cmd)))
		return -EFAULT;
	return 0;
}

static int ethtool_set_settings(struct net_device *dev, void __user *useraddr)
{
	struct ethtool_cmd cmd;

	if (!dev->ethtool_ops->set_settings)
		return -EOPNOTSUPP;

	if (copy_from_user(&cmd, useraddr, sizeof(cmd)))
		return -EFAULT;

	return dev->ethtool_ops->set_settings(dev, &cmd);
}

static noinline_for_stack int ethtool_get_drvinfo(struct net_device *dev,
						  void __user *useraddr)
{
	struct ethtool_drvinfo info;
	const struct ethtool_ops *ops = dev->ethtool_ops;

	if (!ops->get_drvinfo)
		return -EOPNOTSUPP;

	memset(&info, 0, sizeof(info));
	info.cmd = ETHTOOL_GDRVINFO;
	ops->get_drvinfo(dev, &info);

	/*
	 * this method of obtaining string set info is deprecated;
	 * Use ETHTOOL_GSSET_INFO instead.
	 */
	if (ops->get_sset_count) {
		int rc;

		rc = ops->get_sset_count(dev, ETH_SS_TEST);
		if (rc >= 0)
			info.testinfo_len = rc;
		rc = ops->get_sset_count(dev, ETH_SS_STATS);
		if (rc >= 0)
			info.n_stats = rc;
		rc = ops->get_sset_count(dev, ETH_SS_PRIV_FLAGS);
		if (rc >= 0)
			info.n_priv_flags = rc;
	}
	if (ops->get_regs_len)
		info.regdump_len = ops->get_regs_len(dev);
	if (ops->get_eeprom_len)
		info.eedump_len = ops->get_eeprom_len(dev);

	if (copy_to_user(useraddr, &info, sizeof(info)))
		return -EFAULT;
	return 0;
}

static noinline_for_stack int ethtool_get_sset_info(struct net_device *dev,
						    void __user *useraddr)
{
	struct ethtool_sset_info info;
	const struct ethtool_ops *ops = dev->ethtool_ops;
	u64 sset_mask;
	int i, idx = 0, n_bits = 0, ret, rc;
	u32 *info_buf = NULL;

	if (!ops->get_sset_count)
		return -EOPNOTSUPP;

	if (copy_from_user(&info, useraddr, sizeof(info)))
		return -EFAULT;

	/* store copy of mask, because we zero struct later on */
	sset_mask = info.sset_mask;
	if (!sset_mask)
		return 0;

	/* calculate size of return buffer */
	n_bits = hweight64(sset_mask);

	memset(&info, 0, sizeof(info));
	info.cmd = ETHTOOL_GSSET_INFO;

	info_buf = kzalloc(n_bits * sizeof(u32), GFP_USER);
	if (!info_buf)
		return -ENOMEM;

	/*
	 * fill return buffer based on input bitmask and successful
	 * get_sset_count return
	 */
	for (i = 0; i < 64; i++) {
		if (!(sset_mask & (1ULL << i)))
			continue;

		rc = ops->get_sset_count(dev, i);
		if (rc >= 0) {
			info.sset_mask |= (1ULL << i);
			info_buf[idx++] = rc;
		}
	}

	ret = -EFAULT;
	if (copy_to_user(useraddr, &info, sizeof(info)))
		goto out;

	useraddr += offsetof(struct ethtool_sset_info, data);
	if (copy_to_user(useraddr, info_buf, idx * sizeof(u32)))
		goto out;

	ret = 0;

out:
	kfree(info_buf);
	return ret;
}

static noinline_for_stack int ethtool_set_rxnfc(struct net_device *dev,
						u32 cmd, void __user *useraddr)
{
	struct ethtool_rxnfc info;
	size_t info_size = sizeof(info);

	if (!dev->ethtool_ops->set_rxnfc)
		return -EOPNOTSUPP;

	/* struct ethtool_rxnfc was originally defined for
	 * ETHTOOL_{G,S}RXFH with only the cmd, flow_type and data
	 * members.  User-space might still be using that
	 * definition. */
	if (cmd == ETHTOOL_SRXFH)
		info_size = (offsetof(struct ethtool_rxnfc, data) +
			     sizeof(info.data));

	if (copy_from_user(&info, useraddr, info_size))
		return -EFAULT;

	return dev->ethtool_ops->set_rxnfc(dev, &info);
}

static noinline_for_stack int ethtool_get_rxnfc(struct net_device *dev,
						u32 cmd, void __user *useraddr)
{
	struct ethtool_rxnfc info;
	size_t info_size = sizeof(info);
	const struct ethtool_ops *ops = dev->ethtool_ops;
	int ret;
	void *rule_buf = NULL;

	if (!ops->get_rxnfc)
		return -EOPNOTSUPP;

	/* struct ethtool_rxnfc was originally defined for
	 * ETHTOOL_{G,S}RXFH with only the cmd, flow_type and data
	 * members.  User-space might still be using that
	 * definition. */
	if (cmd == ETHTOOL_GRXFH)
		info_size = (offsetof(struct ethtool_rxnfc, data) +
			     sizeof(info.data));

	if (copy_from_user(&info, useraddr, info_size))
		return -EFAULT;

	if (info.cmd == ETHTOOL_GRXCLSRLALL) {
		if (info.rule_cnt > 0) {
			if (info.rule_cnt <= KMALLOC_MAX_SIZE / sizeof(u32))
<<<<<<< HEAD
				rule_buf = kmalloc(info.rule_cnt * sizeof(u32),
=======
				rule_buf = kzalloc(info.rule_cnt * sizeof(u32),
>>>>>>> 062c1825
						   GFP_USER);
			if (!rule_buf)
				return -ENOMEM;
		}
	}

	ret = ops->get_rxnfc(dev, &info, rule_buf);
	if (ret < 0)
		goto err_out;

	ret = -EFAULT;
	if (copy_to_user(useraddr, &info, info_size))
		goto err_out;

	if (rule_buf) {
		useraddr += offsetof(struct ethtool_rxnfc, rule_locs);
		if (copy_to_user(useraddr, rule_buf,
				 info.rule_cnt * sizeof(u32)))
			goto err_out;
	}
	ret = 0;

err_out:
	kfree(rule_buf);

	return ret;
}

static noinline_for_stack int ethtool_get_rxfh_indir(struct net_device *dev,
						     void __user *useraddr)
{
	struct ethtool_rxfh_indir *indir;
	u32 table_size;
	size_t full_size;
	int ret;

	if (!dev->ethtool_ops->get_rxfh_indir)
		return -EOPNOTSUPP;

	if (copy_from_user(&table_size,
			   useraddr + offsetof(struct ethtool_rxfh_indir, size),
			   sizeof(table_size)))
		return -EFAULT;

	if (table_size >
	    (KMALLOC_MAX_SIZE - sizeof(*indir)) / sizeof(*indir->ring_index))
		return -ENOMEM;
	full_size = sizeof(*indir) + sizeof(*indir->ring_index) * table_size;
<<<<<<< HEAD
	indir = kmalloc(full_size, GFP_USER);
=======
	indir = kzalloc(full_size, GFP_USER);
>>>>>>> 062c1825
	if (!indir)
		return -ENOMEM;

	indir->cmd = ETHTOOL_GRXFHINDIR;
	indir->size = table_size;
	ret = dev->ethtool_ops->get_rxfh_indir(dev, indir);
	if (ret)
		goto out;

	if (copy_to_user(useraddr, indir, full_size))
		ret = -EFAULT;

out:
	kfree(indir);
	return ret;
}

static noinline_for_stack int ethtool_set_rxfh_indir(struct net_device *dev,
						     void __user *useraddr)
{
	struct ethtool_rxfh_indir *indir;
	u32 table_size;
	size_t full_size;
	int ret;

	if (!dev->ethtool_ops->set_rxfh_indir)
		return -EOPNOTSUPP;

	if (copy_from_user(&table_size,
			   useraddr + offsetof(struct ethtool_rxfh_indir, size),
			   sizeof(table_size)))
		return -EFAULT;

	if (table_size >
	    (KMALLOC_MAX_SIZE - sizeof(*indir)) / sizeof(*indir->ring_index))
		return -ENOMEM;
	full_size = sizeof(*indir) + sizeof(*indir->ring_index) * table_size;
	indir = kmalloc(full_size, GFP_USER);
	if (!indir)
		return -ENOMEM;

	if (copy_from_user(indir, useraddr, full_size)) {
		ret = -EFAULT;
		goto out;
	}

	ret = dev->ethtool_ops->set_rxfh_indir(dev, indir);

out:
	kfree(indir);
	return ret;
}

static void __rx_ntuple_filter_add(struct ethtool_rx_ntuple_list *list,
			struct ethtool_rx_ntuple_flow_spec *spec,
			struct ethtool_rx_ntuple_flow_spec_container *fsc)
{

	/* don't add filters forever */
	if (list->count >= ETHTOOL_MAX_NTUPLE_LIST_ENTRY) {
		/* free the container */
		kfree(fsc);
		return;
	}

	/* Copy the whole filter over */
	fsc->fs.flow_type = spec->flow_type;
	memcpy(&fsc->fs.h_u, &spec->h_u, sizeof(spec->h_u));
	memcpy(&fsc->fs.m_u, &spec->m_u, sizeof(spec->m_u));

	fsc->fs.vlan_tag = spec->vlan_tag;
	fsc->fs.vlan_tag_mask = spec->vlan_tag_mask;
	fsc->fs.data = spec->data;
	fsc->fs.data_mask = spec->data_mask;
	fsc->fs.action = spec->action;

	/* add to the list */
	list_add_tail_rcu(&fsc->list, &list->list);
	list->count++;
}

static noinline_for_stack int ethtool_set_rx_ntuple(struct net_device *dev,
						    void __user *useraddr)
{
	struct ethtool_rx_ntuple cmd;
	const struct ethtool_ops *ops = dev->ethtool_ops;
	struct ethtool_rx_ntuple_flow_spec_container *fsc = NULL;
	int ret;

	if (!(dev->features & NETIF_F_NTUPLE))
		return -EINVAL;

	if (copy_from_user(&cmd, useraddr, sizeof(cmd)))
		return -EFAULT;

	/*
	 * Cache filter in dev struct for GET operation only if
	 * the underlying driver doesn't have its own GET operation, and
	 * only if the filter was added successfully.  First make sure we
	 * can allocate the filter, then continue if successful.
	 */
	if (!ops->get_rx_ntuple) {
		fsc = kmalloc(sizeof(*fsc), GFP_ATOMIC);
		if (!fsc)
			return -ENOMEM;
	}

	ret = ops->set_rx_ntuple(dev, &cmd);
	if (ret) {
		kfree(fsc);
		return ret;
	}

	if (!ops->get_rx_ntuple)
		__rx_ntuple_filter_add(&dev->ethtool_ntuple_list, &cmd.fs, fsc);

	return ret;
}

static int ethtool_get_rx_ntuple(struct net_device *dev, void __user *useraddr)
{
	struct ethtool_gstrings gstrings;
	const struct ethtool_ops *ops = dev->ethtool_ops;
	struct ethtool_rx_ntuple_flow_spec_container *fsc;
	u8 *data;
	char *p;
	int ret, i, num_strings = 0;

	if (!ops->get_sset_count)
		return -EOPNOTSUPP;

	if (copy_from_user(&gstrings, useraddr, sizeof(gstrings)))
		return -EFAULT;

	ret = ops->get_sset_count(dev, gstrings.string_set);
	if (ret < 0)
		return ret;

	gstrings.len = ret;

<<<<<<< HEAD
	data = kmalloc(gstrings.len * ETH_GSTRING_LEN, GFP_USER);
=======
	data = kzalloc(gstrings.len * ETH_GSTRING_LEN, GFP_USER);
>>>>>>> 062c1825
	if (!data)
		return -ENOMEM;

	if (ops->get_rx_ntuple) {
		/* driver-specific filter grab */
		ret = ops->get_rx_ntuple(dev, gstrings.string_set, data);
		goto copy;
	}

	/* default ethtool filter grab */
	i = 0;
	p = (char *)data;
	list_for_each_entry(fsc, &dev->ethtool_ntuple_list.list, list) {
		sprintf(p, "Filter %d:\n", i);
		p += ETH_GSTRING_LEN;
		num_strings++;

		switch (fsc->fs.flow_type) {
		case TCP_V4_FLOW:
			sprintf(p, "\tFlow Type: TCP\n");
			p += ETH_GSTRING_LEN;
			num_strings++;
			break;
		case UDP_V4_FLOW:
			sprintf(p, "\tFlow Type: UDP\n");
			p += ETH_GSTRING_LEN;
			num_strings++;
			break;
		case SCTP_V4_FLOW:
			sprintf(p, "\tFlow Type: SCTP\n");
			p += ETH_GSTRING_LEN;
			num_strings++;
			break;
		case AH_ESP_V4_FLOW:
			sprintf(p, "\tFlow Type: AH ESP\n");
			p += ETH_GSTRING_LEN;
			num_strings++;
			break;
		case ESP_V4_FLOW:
			sprintf(p, "\tFlow Type: ESP\n");
			p += ETH_GSTRING_LEN;
			num_strings++;
			break;
		case IP_USER_FLOW:
			sprintf(p, "\tFlow Type: Raw IP\n");
			p += ETH_GSTRING_LEN;
			num_strings++;
			break;
		case IPV4_FLOW:
			sprintf(p, "\tFlow Type: IPv4\n");
			p += ETH_GSTRING_LEN;
			num_strings++;
			break;
		default:
			sprintf(p, "\tFlow Type: Unknown\n");
			p += ETH_GSTRING_LEN;
			num_strings++;
			goto unknown_filter;
		}

		/* now the rest of the filters */
		switch (fsc->fs.flow_type) {
		case TCP_V4_FLOW:
		case UDP_V4_FLOW:
		case SCTP_V4_FLOW:
			sprintf(p, "\tSrc IP addr: 0x%x\n",
				fsc->fs.h_u.tcp_ip4_spec.ip4src);
			p += ETH_GSTRING_LEN;
			num_strings++;
			sprintf(p, "\tSrc IP mask: 0x%x\n",
				fsc->fs.m_u.tcp_ip4_spec.ip4src);
			p += ETH_GSTRING_LEN;
			num_strings++;
			sprintf(p, "\tDest IP addr: 0x%x\n",
				fsc->fs.h_u.tcp_ip4_spec.ip4dst);
			p += ETH_GSTRING_LEN;
			num_strings++;
			sprintf(p, "\tDest IP mask: 0x%x\n",
				fsc->fs.m_u.tcp_ip4_spec.ip4dst);
			p += ETH_GSTRING_LEN;
			num_strings++;
			sprintf(p, "\tSrc Port: %d, mask: 0x%x\n",
				fsc->fs.h_u.tcp_ip4_spec.psrc,
				fsc->fs.m_u.tcp_ip4_spec.psrc);
			p += ETH_GSTRING_LEN;
			num_strings++;
			sprintf(p, "\tDest Port: %d, mask: 0x%x\n",
				fsc->fs.h_u.tcp_ip4_spec.pdst,
				fsc->fs.m_u.tcp_ip4_spec.pdst);
			p += ETH_GSTRING_LEN;
			num_strings++;
			sprintf(p, "\tTOS: %d, mask: 0x%x\n",
				fsc->fs.h_u.tcp_ip4_spec.tos,
				fsc->fs.m_u.tcp_ip4_spec.tos);
			p += ETH_GSTRING_LEN;
			num_strings++;
			break;
		case AH_ESP_V4_FLOW:
		case ESP_V4_FLOW:
			sprintf(p, "\tSrc IP addr: 0x%x\n",
				fsc->fs.h_u.ah_ip4_spec.ip4src);
			p += ETH_GSTRING_LEN;
			num_strings++;
			sprintf(p, "\tSrc IP mask: 0x%x\n",
				fsc->fs.m_u.ah_ip4_spec.ip4src);
			p += ETH_GSTRING_LEN;
			num_strings++;
			sprintf(p, "\tDest IP addr: 0x%x\n",
				fsc->fs.h_u.ah_ip4_spec.ip4dst);
			p += ETH_GSTRING_LEN;
			num_strings++;
			sprintf(p, "\tDest IP mask: 0x%x\n",
				fsc->fs.m_u.ah_ip4_spec.ip4dst);
			p += ETH_GSTRING_LEN;
			num_strings++;
			sprintf(p, "\tSPI: %d, mask: 0x%x\n",
				fsc->fs.h_u.ah_ip4_spec.spi,
				fsc->fs.m_u.ah_ip4_spec.spi);
			p += ETH_GSTRING_LEN;
			num_strings++;
			sprintf(p, "\tTOS: %d, mask: 0x%x\n",
				fsc->fs.h_u.ah_ip4_spec.tos,
				fsc->fs.m_u.ah_ip4_spec.tos);
			p += ETH_GSTRING_LEN;
			num_strings++;
			break;
		case IP_USER_FLOW:
			sprintf(p, "\tSrc IP addr: 0x%x\n",
				fsc->fs.h_u.raw_ip4_spec.ip4src);
			p += ETH_GSTRING_LEN;
			num_strings++;
			sprintf(p, "\tSrc IP mask: 0x%x\n",
				fsc->fs.m_u.raw_ip4_spec.ip4src);
			p += ETH_GSTRING_LEN;
			num_strings++;
			sprintf(p, "\tDest IP addr: 0x%x\n",
				fsc->fs.h_u.raw_ip4_spec.ip4dst);
			p += ETH_GSTRING_LEN;
			num_strings++;
			sprintf(p, "\tDest IP mask: 0x%x\n",
				fsc->fs.m_u.raw_ip4_spec.ip4dst);
			p += ETH_GSTRING_LEN;
			num_strings++;
			break;
		case IPV4_FLOW:
			sprintf(p, "\tSrc IP addr: 0x%x\n",
				fsc->fs.h_u.usr_ip4_spec.ip4src);
			p += ETH_GSTRING_LEN;
			num_strings++;
			sprintf(p, "\tSrc IP mask: 0x%x\n",
				fsc->fs.m_u.usr_ip4_spec.ip4src);
			p += ETH_GSTRING_LEN;
			num_strings++;
			sprintf(p, "\tDest IP addr: 0x%x\n",
				fsc->fs.h_u.usr_ip4_spec.ip4dst);
			p += ETH_GSTRING_LEN;
			num_strings++;
			sprintf(p, "\tDest IP mask: 0x%x\n",
				fsc->fs.m_u.usr_ip4_spec.ip4dst);
			p += ETH_GSTRING_LEN;
			num_strings++;
			sprintf(p, "\tL4 bytes: 0x%x, mask: 0x%x\n",
				fsc->fs.h_u.usr_ip4_spec.l4_4_bytes,
				fsc->fs.m_u.usr_ip4_spec.l4_4_bytes);
			p += ETH_GSTRING_LEN;
			num_strings++;
			sprintf(p, "\tTOS: %d, mask: 0x%x\n",
				fsc->fs.h_u.usr_ip4_spec.tos,
				fsc->fs.m_u.usr_ip4_spec.tos);
			p += ETH_GSTRING_LEN;
			num_strings++;
			sprintf(p, "\tIP Version: %d, mask: 0x%x\n",
				fsc->fs.h_u.usr_ip4_spec.ip_ver,
				fsc->fs.m_u.usr_ip4_spec.ip_ver);
			p += ETH_GSTRING_LEN;
			num_strings++;
			sprintf(p, "\tProtocol: %d, mask: 0x%x\n",
				fsc->fs.h_u.usr_ip4_spec.proto,
				fsc->fs.m_u.usr_ip4_spec.proto);
			p += ETH_GSTRING_LEN;
			num_strings++;
			break;
		}
		sprintf(p, "\tVLAN: %d, mask: 0x%x\n",
			fsc->fs.vlan_tag, fsc->fs.vlan_tag_mask);
		p += ETH_GSTRING_LEN;
		num_strings++;
		sprintf(p, "\tUser-defined: 0x%Lx\n", fsc->fs.data);
		p += ETH_GSTRING_LEN;
		num_strings++;
		sprintf(p, "\tUser-defined mask: 0x%Lx\n", fsc->fs.data_mask);
		p += ETH_GSTRING_LEN;
		num_strings++;
		if (fsc->fs.action == ETHTOOL_RXNTUPLE_ACTION_DROP)
			sprintf(p, "\tAction: Drop\n");
		else
			sprintf(p, "\tAction: Direct to queue %d\n",
				fsc->fs.action);
		p += ETH_GSTRING_LEN;
		num_strings++;
unknown_filter:
		i++;
	}
copy:
	/* indicate to userspace how many strings we actually have */
	gstrings.len = num_strings;
	ret = -EFAULT;
	if (copy_to_user(useraddr, &gstrings, sizeof(gstrings)))
		goto out;
	useraddr += sizeof(gstrings);
	if (copy_to_user(useraddr, data, gstrings.len * ETH_GSTRING_LEN))
		goto out;
	ret = 0;

out:
	kfree(data);
	return ret;
}

static int ethtool_get_regs(struct net_device *dev, char __user *useraddr)
{
	struct ethtool_regs regs;
	const struct ethtool_ops *ops = dev->ethtool_ops;
	void *regbuf;
	int reglen, ret;

	if (!ops->get_regs || !ops->get_regs_len)
		return -EOPNOTSUPP;

	if (copy_from_user(&regs, useraddr, sizeof(regs)))
		return -EFAULT;

	reglen = ops->get_regs_len(dev);
	if (regs.len > reglen)
		regs.len = reglen;

	regbuf = kzalloc(reglen, GFP_USER);
	if (!regbuf)
		return -ENOMEM;

	ops->get_regs(dev, &regs, regbuf);

	ret = -EFAULT;
	if (copy_to_user(useraddr, &regs, sizeof(regs)))
		goto out;
	useraddr += offsetof(struct ethtool_regs, data);
	if (copy_to_user(useraddr, regbuf, regs.len))
		goto out;
	ret = 0;

 out:
	kfree(regbuf);
	return ret;
}

static int ethtool_reset(struct net_device *dev, char __user *useraddr)
{
	struct ethtool_value reset;
	int ret;

	if (!dev->ethtool_ops->reset)
		return -EOPNOTSUPP;

	if (copy_from_user(&reset, useraddr, sizeof(reset)))
		return -EFAULT;

	ret = dev->ethtool_ops->reset(dev, &reset.data);
	if (ret)
		return ret;

	if (copy_to_user(useraddr, &reset, sizeof(reset)))
		return -EFAULT;
	return 0;
}

static int ethtool_get_wol(struct net_device *dev, char __user *useraddr)
{
	struct ethtool_wolinfo wol = { .cmd = ETHTOOL_GWOL };

	if (!dev->ethtool_ops->get_wol)
		return -EOPNOTSUPP;

	dev->ethtool_ops->get_wol(dev, &wol);

	if (copy_to_user(useraddr, &wol, sizeof(wol)))
		return -EFAULT;
	return 0;
}

static int ethtool_set_wol(struct net_device *dev, char __user *useraddr)
{
	struct ethtool_wolinfo wol;

	if (!dev->ethtool_ops->set_wol)
		return -EOPNOTSUPP;

	if (copy_from_user(&wol, useraddr, sizeof(wol)))
		return -EFAULT;

	return dev->ethtool_ops->set_wol(dev, &wol);
}

static int ethtool_nway_reset(struct net_device *dev)
{
	if (!dev->ethtool_ops->nway_reset)
		return -EOPNOTSUPP;

	return dev->ethtool_ops->nway_reset(dev);
}

static int ethtool_get_eeprom(struct net_device *dev, void __user *useraddr)
{
	struct ethtool_eeprom eeprom;
	const struct ethtool_ops *ops = dev->ethtool_ops;
	void __user *userbuf = useraddr + sizeof(eeprom);
	u32 bytes_remaining;
	u8 *data;
	int ret = 0;

	if (!ops->get_eeprom || !ops->get_eeprom_len)
		return -EOPNOTSUPP;

	if (copy_from_user(&eeprom, useraddr, sizeof(eeprom)))
		return -EFAULT;

	/* Check for wrap and zero */
	if (eeprom.offset + eeprom.len <= eeprom.offset)
		return -EINVAL;

	/* Check for exceeding total eeprom len */
	if (eeprom.offset + eeprom.len > ops->get_eeprom_len(dev))
		return -EINVAL;

	data = kmalloc(PAGE_SIZE, GFP_USER);
	if (!data)
		return -ENOMEM;

	bytes_remaining = eeprom.len;
	while (bytes_remaining > 0) {
		eeprom.len = min(bytes_remaining, (u32)PAGE_SIZE);

		ret = ops->get_eeprom(dev, &eeprom, data);
		if (ret)
			break;
		if (copy_to_user(userbuf, data, eeprom.len)) {
			ret = -EFAULT;
			break;
		}
		userbuf += eeprom.len;
		eeprom.offset += eeprom.len;
		bytes_remaining -= eeprom.len;
	}

	eeprom.len = userbuf - (useraddr + sizeof(eeprom));
	eeprom.offset -= eeprom.len;
	if (copy_to_user(useraddr, &eeprom, sizeof(eeprom)))
		ret = -EFAULT;

	kfree(data);
	return ret;
}

static int ethtool_set_eeprom(struct net_device *dev, void __user *useraddr)
{
	struct ethtool_eeprom eeprom;
	const struct ethtool_ops *ops = dev->ethtool_ops;
	void __user *userbuf = useraddr + sizeof(eeprom);
	u32 bytes_remaining;
	u8 *data;
	int ret = 0;

	if (!ops->set_eeprom || !ops->get_eeprom_len)
		return -EOPNOTSUPP;

	if (copy_from_user(&eeprom, useraddr, sizeof(eeprom)))
		return -EFAULT;

	/* Check for wrap and zero */
	if (eeprom.offset + eeprom.len <= eeprom.offset)
		return -EINVAL;

	/* Check for exceeding total eeprom len */
	if (eeprom.offset + eeprom.len > ops->get_eeprom_len(dev))
		return -EINVAL;

	data = kmalloc(PAGE_SIZE, GFP_USER);
	if (!data)
		return -ENOMEM;

	bytes_remaining = eeprom.len;
	while (bytes_remaining > 0) {
		eeprom.len = min(bytes_remaining, (u32)PAGE_SIZE);

		if (copy_from_user(data, userbuf, eeprom.len)) {
			ret = -EFAULT;
			break;
		}
		ret = ops->set_eeprom(dev, &eeprom, data);
		if (ret)
			break;
		userbuf += eeprom.len;
		eeprom.offset += eeprom.len;
		bytes_remaining -= eeprom.len;
	}

	kfree(data);
	return ret;
}

static noinline_for_stack int ethtool_get_coalesce(struct net_device *dev,
						   void __user *useraddr)
{
	struct ethtool_coalesce coalesce = { .cmd = ETHTOOL_GCOALESCE };

	if (!dev->ethtool_ops->get_coalesce)
		return -EOPNOTSUPP;

	dev->ethtool_ops->get_coalesce(dev, &coalesce);

	if (copy_to_user(useraddr, &coalesce, sizeof(coalesce)))
		return -EFAULT;
	return 0;
}

static noinline_for_stack int ethtool_set_coalesce(struct net_device *dev,
						   void __user *useraddr)
{
	struct ethtool_coalesce coalesce;

	if (!dev->ethtool_ops->set_coalesce)
		return -EOPNOTSUPP;

	if (copy_from_user(&coalesce, useraddr, sizeof(coalesce)))
		return -EFAULT;

	return dev->ethtool_ops->set_coalesce(dev, &coalesce);
}

static int ethtool_get_ringparam(struct net_device *dev, void __user *useraddr)
{
	struct ethtool_ringparam ringparam = { .cmd = ETHTOOL_GRINGPARAM };

	if (!dev->ethtool_ops->get_ringparam)
		return -EOPNOTSUPP;

	dev->ethtool_ops->get_ringparam(dev, &ringparam);

	if (copy_to_user(useraddr, &ringparam, sizeof(ringparam)))
		return -EFAULT;
	return 0;
}

static int ethtool_set_ringparam(struct net_device *dev, void __user *useraddr)
{
	struct ethtool_ringparam ringparam;

	if (!dev->ethtool_ops->set_ringparam)
		return -EOPNOTSUPP;

	if (copy_from_user(&ringparam, useraddr, sizeof(ringparam)))
		return -EFAULT;

	return dev->ethtool_ops->set_ringparam(dev, &ringparam);
}

static int ethtool_get_pauseparam(struct net_device *dev, void __user *useraddr)
{
	struct ethtool_pauseparam pauseparam = { ETHTOOL_GPAUSEPARAM };

	if (!dev->ethtool_ops->get_pauseparam)
		return -EOPNOTSUPP;

	dev->ethtool_ops->get_pauseparam(dev, &pauseparam);

	if (copy_to_user(useraddr, &pauseparam, sizeof(pauseparam)))
		return -EFAULT;
	return 0;
}

static int ethtool_set_pauseparam(struct net_device *dev, void __user *useraddr)
{
	struct ethtool_pauseparam pauseparam;

	if (!dev->ethtool_ops->set_pauseparam)
		return -EOPNOTSUPP;

	if (copy_from_user(&pauseparam, useraddr, sizeof(pauseparam)))
		return -EFAULT;

	return dev->ethtool_ops->set_pauseparam(dev, &pauseparam);
}

static int __ethtool_set_sg(struct net_device *dev, u32 data)
{
	int err;

	if (!data && dev->ethtool_ops->set_tso) {
		err = dev->ethtool_ops->set_tso(dev, 0);
		if (err)
			return err;
	}

	if (!data && dev->ethtool_ops->set_ufo) {
		err = dev->ethtool_ops->set_ufo(dev, 0);
		if (err)
			return err;
	}
	return dev->ethtool_ops->set_sg(dev, data);
}

static int ethtool_set_tx_csum(struct net_device *dev, char __user *useraddr)
{
	struct ethtool_value edata;
	int err;

	if (!dev->ethtool_ops->set_tx_csum)
		return -EOPNOTSUPP;

	if (copy_from_user(&edata, useraddr, sizeof(edata)))
		return -EFAULT;

	if (!edata.data && dev->ethtool_ops->set_sg) {
		err = __ethtool_set_sg(dev, 0);
		if (err)
			return err;
	}

	return dev->ethtool_ops->set_tx_csum(dev, edata.data);
}
EXPORT_SYMBOL(ethtool_op_set_tx_csum);

static int ethtool_set_rx_csum(struct net_device *dev, char __user *useraddr)
{
	struct ethtool_value edata;

	if (!dev->ethtool_ops->set_rx_csum)
		return -EOPNOTSUPP;

	if (copy_from_user(&edata, useraddr, sizeof(edata)))
		return -EFAULT;

	if (!edata.data && dev->ethtool_ops->set_sg)
		dev->features &= ~NETIF_F_GRO;

	return dev->ethtool_ops->set_rx_csum(dev, edata.data);
}

static int ethtool_set_sg(struct net_device *dev, char __user *useraddr)
{
	struct ethtool_value edata;

	if (!dev->ethtool_ops->set_sg)
		return -EOPNOTSUPP;

	if (copy_from_user(&edata, useraddr, sizeof(edata)))
		return -EFAULT;

	if (edata.data &&
	    !(dev->features & NETIF_F_ALL_CSUM))
		return -EINVAL;

	return __ethtool_set_sg(dev, edata.data);
}

static int ethtool_set_tso(struct net_device *dev, char __user *useraddr)
{
	struct ethtool_value edata;

	if (!dev->ethtool_ops->set_tso)
		return -EOPNOTSUPP;

	if (copy_from_user(&edata, useraddr, sizeof(edata)))
		return -EFAULT;

	if (edata.data && !(dev->features & NETIF_F_SG))
		return -EINVAL;

	return dev->ethtool_ops->set_tso(dev, edata.data);
}

static int ethtool_set_ufo(struct net_device *dev, char __user *useraddr)
{
	struct ethtool_value edata;

	if (!dev->ethtool_ops->set_ufo)
		return -EOPNOTSUPP;
	if (copy_from_user(&edata, useraddr, sizeof(edata)))
		return -EFAULT;
	if (edata.data && !(dev->features & NETIF_F_SG))
		return -EINVAL;
	if (edata.data && !(dev->features & NETIF_F_HW_CSUM))
		return -EINVAL;
	return dev->ethtool_ops->set_ufo(dev, edata.data);
}

static int ethtool_get_gso(struct net_device *dev, char __user *useraddr)
{
	struct ethtool_value edata = { ETHTOOL_GGSO };

	edata.data = dev->features & NETIF_F_GSO;
	if (copy_to_user(useraddr, &edata, sizeof(edata)))
		return -EFAULT;
	return 0;
}

static int ethtool_set_gso(struct net_device *dev, char __user *useraddr)
{
	struct ethtool_value edata;

	if (copy_from_user(&edata, useraddr, sizeof(edata)))
		return -EFAULT;
	if (edata.data)
		dev->features |= NETIF_F_GSO;
	else
		dev->features &= ~NETIF_F_GSO;
	return 0;
}

static int ethtool_get_gro(struct net_device *dev, char __user *useraddr)
{
	struct ethtool_value edata = { ETHTOOL_GGRO };

	edata.data = dev->features & NETIF_F_GRO;
	if (copy_to_user(useraddr, &edata, sizeof(edata)))
		return -EFAULT;
	return 0;
}

static int ethtool_set_gro(struct net_device *dev, char __user *useraddr)
{
	struct ethtool_value edata;

	if (copy_from_user(&edata, useraddr, sizeof(edata)))
		return -EFAULT;

	if (edata.data) {
		if (!dev->ethtool_ops->get_rx_csum ||
		    !dev->ethtool_ops->get_rx_csum(dev))
			return -EINVAL;
		dev->features |= NETIF_F_GRO;
	} else
		dev->features &= ~NETIF_F_GRO;

	return 0;
}

static int ethtool_self_test(struct net_device *dev, char __user *useraddr)
{
	struct ethtool_test test;
	const struct ethtool_ops *ops = dev->ethtool_ops;
	u64 *data;
	int ret, test_len;

	if (!ops->self_test || !ops->get_sset_count)
		return -EOPNOTSUPP;

	test_len = ops->get_sset_count(dev, ETH_SS_TEST);
	if (test_len < 0)
		return test_len;
	WARN_ON(test_len == 0);

	if (copy_from_user(&test, useraddr, sizeof(test)))
		return -EFAULT;

	test.len = test_len;
	data = kmalloc(test_len * sizeof(u64), GFP_USER);
	if (!data)
		return -ENOMEM;

	ops->self_test(dev, &test, data);

	ret = -EFAULT;
	if (copy_to_user(useraddr, &test, sizeof(test)))
		goto out;
	useraddr += sizeof(test);
	if (copy_to_user(useraddr, data, test.len * sizeof(u64)))
		goto out;
	ret = 0;

 out:
	kfree(data);
	return ret;
}

static int ethtool_get_strings(struct net_device *dev, void __user *useraddr)
{
	struct ethtool_gstrings gstrings;
	const struct ethtool_ops *ops = dev->ethtool_ops;
	u8 *data;
	int ret;

	if (!ops->get_strings || !ops->get_sset_count)
		return -EOPNOTSUPP;

	if (copy_from_user(&gstrings, useraddr, sizeof(gstrings)))
		return -EFAULT;

	ret = ops->get_sset_count(dev, gstrings.string_set);
	if (ret < 0)
		return ret;

	gstrings.len = ret;

	data = kmalloc(gstrings.len * ETH_GSTRING_LEN, GFP_USER);
	if (!data)
		return -ENOMEM;

	ops->get_strings(dev, gstrings.string_set, data);

	ret = -EFAULT;
	if (copy_to_user(useraddr, &gstrings, sizeof(gstrings)))
		goto out;
	useraddr += sizeof(gstrings);
	if (copy_to_user(useraddr, data, gstrings.len * ETH_GSTRING_LEN))
		goto out;
	ret = 0;

 out:
	kfree(data);
	return ret;
}

static int ethtool_phys_id(struct net_device *dev, void __user *useraddr)
{
	struct ethtool_value id;

	if (!dev->ethtool_ops->phys_id)
		return -EOPNOTSUPP;

	if (copy_from_user(&id, useraddr, sizeof(id)))
		return -EFAULT;

	return dev->ethtool_ops->phys_id(dev, id.data);
}

static int ethtool_get_stats(struct net_device *dev, void __user *useraddr)
{
	struct ethtool_stats stats;
	const struct ethtool_ops *ops = dev->ethtool_ops;
	u64 *data;
	int ret, n_stats;

	if (!ops->get_ethtool_stats || !ops->get_sset_count)
		return -EOPNOTSUPP;

	n_stats = ops->get_sset_count(dev, ETH_SS_STATS);
	if (n_stats < 0)
		return n_stats;
	WARN_ON(n_stats == 0);

	if (copy_from_user(&stats, useraddr, sizeof(stats)))
		return -EFAULT;

	stats.n_stats = n_stats;
	data = kmalloc(n_stats * sizeof(u64), GFP_USER);
	if (!data)
		return -ENOMEM;

	ops->get_ethtool_stats(dev, &stats, data);

	ret = -EFAULT;
	if (copy_to_user(useraddr, &stats, sizeof(stats)))
		goto out;
	useraddr += sizeof(stats);
	if (copy_to_user(useraddr, data, stats.n_stats * sizeof(u64)))
		goto out;
	ret = 0;

 out:
	kfree(data);
	return ret;
}

static int ethtool_get_perm_addr(struct net_device *dev, void __user *useraddr)
{
	struct ethtool_perm_addr epaddr;

	if (copy_from_user(&epaddr, useraddr, sizeof(epaddr)))
		return -EFAULT;

	if (epaddr.size < dev->addr_len)
		return -ETOOSMALL;
	epaddr.size = dev->addr_len;

	if (copy_to_user(useraddr, &epaddr, sizeof(epaddr)))
		return -EFAULT;
	useraddr += sizeof(epaddr);
	if (copy_to_user(useraddr, dev->perm_addr, epaddr.size))
		return -EFAULT;
	return 0;
}

static int ethtool_get_value(struct net_device *dev, char __user *useraddr,
			     u32 cmd, u32 (*actor)(struct net_device *))
{
	struct ethtool_value edata = { .cmd = cmd };

	if (!actor)
		return -EOPNOTSUPP;

	edata.data = actor(dev);

	if (copy_to_user(useraddr, &edata, sizeof(edata)))
		return -EFAULT;
	return 0;
}

static int ethtool_set_value_void(struct net_device *dev, char __user *useraddr,
			     void (*actor)(struct net_device *, u32))
{
	struct ethtool_value edata;

	if (!actor)
		return -EOPNOTSUPP;

	if (copy_from_user(&edata, useraddr, sizeof(edata)))
		return -EFAULT;

	actor(dev, edata.data);
	return 0;
}

static int ethtool_set_value(struct net_device *dev, char __user *useraddr,
			     int (*actor)(struct net_device *, u32))
{
	struct ethtool_value edata;

	if (!actor)
		return -EOPNOTSUPP;

	if (copy_from_user(&edata, useraddr, sizeof(edata)))
		return -EFAULT;

	return actor(dev, edata.data);
}

static noinline_for_stack int ethtool_flash_device(struct net_device *dev,
						   char __user *useraddr)
{
	struct ethtool_flash efl;

	if (copy_from_user(&efl, useraddr, sizeof(efl)))
		return -EFAULT;

	if (!dev->ethtool_ops->flash_device)
		return -EOPNOTSUPP;

	return dev->ethtool_ops->flash_device(dev, &efl);
}

/* The main entry point in this file.  Called from net/core/dev.c */

int dev_ethtool(struct net *net, struct ifreq *ifr)
{
	struct net_device *dev = __dev_get_by_name(net, ifr->ifr_name);
	void __user *useraddr = ifr->ifr_data;
	u32 ethcmd;
	int rc;
	unsigned long old_features;

	if (!dev || !netif_device_present(dev))
		return -ENODEV;

	if (!dev->ethtool_ops)
		return -EOPNOTSUPP;

	if (copy_from_user(&ethcmd, useraddr, sizeof(ethcmd)))
		return -EFAULT;

	/* Allow some commands to be done by anyone */
	switch (ethcmd) {
	case ETHTOOL_GDRVINFO:
	case ETHTOOL_GMSGLVL:
	case ETHTOOL_GCOALESCE:
	case ETHTOOL_GRINGPARAM:
	case ETHTOOL_GPAUSEPARAM:
	case ETHTOOL_GRXCSUM:
	case ETHTOOL_GTXCSUM:
	case ETHTOOL_GSG:
	case ETHTOOL_GSTRINGS:
	case ETHTOOL_GTSO:
	case ETHTOOL_GPERMADDR:
	case ETHTOOL_GUFO:
	case ETHTOOL_GGSO:
	case ETHTOOL_GGRO:
	case ETHTOOL_GFLAGS:
	case ETHTOOL_GPFLAGS:
	case ETHTOOL_GRXFH:
	case ETHTOOL_GRXRINGS:
	case ETHTOOL_GRXCLSRLCNT:
	case ETHTOOL_GRXCLSRULE:
	case ETHTOOL_GRXCLSRLALL:
		break;
	default:
		if (!capable(CAP_NET_ADMIN))
			return -EPERM;
	}

	if (dev->ethtool_ops->begin) {
		rc = dev->ethtool_ops->begin(dev);
		if (rc  < 0)
			return rc;
	}
	old_features = dev->features;

	switch (ethcmd) {
	case ETHTOOL_GSET:
		rc = ethtool_get_settings(dev, useraddr);
		break;
	case ETHTOOL_SSET:
		rc = ethtool_set_settings(dev, useraddr);
		break;
	case ETHTOOL_GDRVINFO:
		rc = ethtool_get_drvinfo(dev, useraddr);
		break;
	case ETHTOOL_GREGS:
		rc = ethtool_get_regs(dev, useraddr);
		break;
	case ETHTOOL_GWOL:
		rc = ethtool_get_wol(dev, useraddr);
		break;
	case ETHTOOL_SWOL:
		rc = ethtool_set_wol(dev, useraddr);
		break;
	case ETHTOOL_GMSGLVL:
		rc = ethtool_get_value(dev, useraddr, ethcmd,
				       dev->ethtool_ops->get_msglevel);
		break;
	case ETHTOOL_SMSGLVL:
		rc = ethtool_set_value_void(dev, useraddr,
				       dev->ethtool_ops->set_msglevel);
		break;
	case ETHTOOL_NWAY_RST:
		rc = ethtool_nway_reset(dev);
		break;
	case ETHTOOL_GLINK:
		rc = ethtool_get_value(dev, useraddr, ethcmd,
				       dev->ethtool_ops->get_link);
		break;
	case ETHTOOL_GEEPROM:
		rc = ethtool_get_eeprom(dev, useraddr);
		break;
	case ETHTOOL_SEEPROM:
		rc = ethtool_set_eeprom(dev, useraddr);
		break;
	case ETHTOOL_GCOALESCE:
		rc = ethtool_get_coalesce(dev, useraddr);
		break;
	case ETHTOOL_SCOALESCE:
		rc = ethtool_set_coalesce(dev, useraddr);
		break;
	case ETHTOOL_GRINGPARAM:
		rc = ethtool_get_ringparam(dev, useraddr);
		break;
	case ETHTOOL_SRINGPARAM:
		rc = ethtool_set_ringparam(dev, useraddr);
		break;
	case ETHTOOL_GPAUSEPARAM:
		rc = ethtool_get_pauseparam(dev, useraddr);
		break;
	case ETHTOOL_SPAUSEPARAM:
		rc = ethtool_set_pauseparam(dev, useraddr);
		break;
	case ETHTOOL_GRXCSUM:
		rc = ethtool_get_value(dev, useraddr, ethcmd,
				       (dev->ethtool_ops->get_rx_csum ?
					dev->ethtool_ops->get_rx_csum :
					ethtool_op_get_rx_csum));
		break;
	case ETHTOOL_SRXCSUM:
		rc = ethtool_set_rx_csum(dev, useraddr);
		break;
	case ETHTOOL_GTXCSUM:
		rc = ethtool_get_value(dev, useraddr, ethcmd,
				       (dev->ethtool_ops->get_tx_csum ?
					dev->ethtool_ops->get_tx_csum :
					ethtool_op_get_tx_csum));
		break;
	case ETHTOOL_STXCSUM:
		rc = ethtool_set_tx_csum(dev, useraddr);
		break;
	case ETHTOOL_GSG:
		rc = ethtool_get_value(dev, useraddr, ethcmd,
				       (dev->ethtool_ops->get_sg ?
					dev->ethtool_ops->get_sg :
					ethtool_op_get_sg));
		break;
	case ETHTOOL_SSG:
		rc = ethtool_set_sg(dev, useraddr);
		break;
	case ETHTOOL_GTSO:
		rc = ethtool_get_value(dev, useraddr, ethcmd,
				       (dev->ethtool_ops->get_tso ?
					dev->ethtool_ops->get_tso :
					ethtool_op_get_tso));
		break;
	case ETHTOOL_STSO:
		rc = ethtool_set_tso(dev, useraddr);
		break;
	case ETHTOOL_TEST:
		rc = ethtool_self_test(dev, useraddr);
		break;
	case ETHTOOL_GSTRINGS:
		rc = ethtool_get_strings(dev, useraddr);
		break;
	case ETHTOOL_PHYS_ID:
		rc = ethtool_phys_id(dev, useraddr);
		break;
	case ETHTOOL_GSTATS:
		rc = ethtool_get_stats(dev, useraddr);
		break;
	case ETHTOOL_GPERMADDR:
		rc = ethtool_get_perm_addr(dev, useraddr);
		break;
	case ETHTOOL_GUFO:
		rc = ethtool_get_value(dev, useraddr, ethcmd,
				       (dev->ethtool_ops->get_ufo ?
					dev->ethtool_ops->get_ufo :
					ethtool_op_get_ufo));
		break;
	case ETHTOOL_SUFO:
		rc = ethtool_set_ufo(dev, useraddr);
		break;
	case ETHTOOL_GGSO:
		rc = ethtool_get_gso(dev, useraddr);
		break;
	case ETHTOOL_SGSO:
		rc = ethtool_set_gso(dev, useraddr);
		break;
	case ETHTOOL_GFLAGS:
		rc = ethtool_get_value(dev, useraddr, ethcmd,
				       (dev->ethtool_ops->get_flags ?
					dev->ethtool_ops->get_flags :
					ethtool_op_get_flags));
		break;
	case ETHTOOL_SFLAGS:
		rc = ethtool_set_value(dev, useraddr,
				       dev->ethtool_ops->set_flags);
		break;
	case ETHTOOL_GPFLAGS:
		rc = ethtool_get_value(dev, useraddr, ethcmd,
				       dev->ethtool_ops->get_priv_flags);
		break;
	case ETHTOOL_SPFLAGS:
		rc = ethtool_set_value(dev, useraddr,
				       dev->ethtool_ops->set_priv_flags);
		break;
	case ETHTOOL_GRXFH:
	case ETHTOOL_GRXRINGS:
	case ETHTOOL_GRXCLSRLCNT:
	case ETHTOOL_GRXCLSRULE:
	case ETHTOOL_GRXCLSRLALL:
		rc = ethtool_get_rxnfc(dev, ethcmd, useraddr);
		break;
	case ETHTOOL_SRXFH:
	case ETHTOOL_SRXCLSRLDEL:
	case ETHTOOL_SRXCLSRLINS:
		rc = ethtool_set_rxnfc(dev, ethcmd, useraddr);
		break;
	case ETHTOOL_GGRO:
		rc = ethtool_get_gro(dev, useraddr);
		break;
	case ETHTOOL_SGRO:
		rc = ethtool_set_gro(dev, useraddr);
		break;
	case ETHTOOL_FLASHDEV:
		rc = ethtool_flash_device(dev, useraddr);
		break;
	case ETHTOOL_RESET:
		rc = ethtool_reset(dev, useraddr);
		break;
	case ETHTOOL_SRXNTUPLE:
		rc = ethtool_set_rx_ntuple(dev, useraddr);
		break;
	case ETHTOOL_GRXNTUPLE:
		rc = ethtool_get_rx_ntuple(dev, useraddr);
		break;
	case ETHTOOL_GSSET_INFO:
		rc = ethtool_get_sset_info(dev, useraddr);
		break;
	case ETHTOOL_GRXFHINDIR:
		rc = ethtool_get_rxfh_indir(dev, useraddr);
		break;
	case ETHTOOL_SRXFHINDIR:
		rc = ethtool_set_rxfh_indir(dev, useraddr);
		break;
	default:
		rc = -EOPNOTSUPP;
	}

	if (dev->ethtool_ops->complete)
		dev->ethtool_ops->complete(dev);

	if (old_features != dev->features)
		netdev_features_change(dev);

	return rc;
}<|MERGE_RESOLUTION|>--- conflicted
+++ resolved
@@ -348,11 +348,7 @@
 	if (info.cmd == ETHTOOL_GRXCLSRLALL) {
 		if (info.rule_cnt > 0) {
 			if (info.rule_cnt <= KMALLOC_MAX_SIZE / sizeof(u32))
-<<<<<<< HEAD
-				rule_buf = kmalloc(info.rule_cnt * sizeof(u32),
-=======
 				rule_buf = kzalloc(info.rule_cnt * sizeof(u32),
->>>>>>> 062c1825
 						   GFP_USER);
 			if (!rule_buf)
 				return -ENOMEM;
@@ -401,11 +397,7 @@
 	    (KMALLOC_MAX_SIZE - sizeof(*indir)) / sizeof(*indir->ring_index))
 		return -ENOMEM;
 	full_size = sizeof(*indir) + sizeof(*indir->ring_index) * table_size;
-<<<<<<< HEAD
-	indir = kmalloc(full_size, GFP_USER);
-=======
 	indir = kzalloc(full_size, GFP_USER);
->>>>>>> 062c1825
 	if (!indir)
 		return -ENOMEM;
 
@@ -546,11 +538,7 @@
 
 	gstrings.len = ret;
 
-<<<<<<< HEAD
-	data = kmalloc(gstrings.len * ETH_GSTRING_LEN, GFP_USER);
-=======
 	data = kzalloc(gstrings.len * ETH_GSTRING_LEN, GFP_USER);
->>>>>>> 062c1825
 	if (!data)
 		return -ENOMEM;
 
