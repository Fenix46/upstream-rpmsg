--- conflicted
+++ resolved
@@ -70,18 +70,11 @@
 			return false;
 		fl4.flowi4_oif = info->priv->oif;
 	}
-<<<<<<< HEAD
-	fl.fl4_dst = info->gw.ip;
-	fl.fl4_tos = RT_TOS(iph->tos);
-	fl.fl4_scope = RT_SCOPE_UNIVERSE;
-	if (ip_route_output_key(net, &rt, &fl) != 0)
-=======
 	fl4.daddr = info->gw.ip;
 	fl4.flowi4_tos = RT_TOS(iph->tos);
 	fl4.flowi4_scope = RT_SCOPE_UNIVERSE;
 	rt = ip_route_output_key(net, &fl4);
 	if (IS_ERR(rt))
->>>>>>> 105e53f8
 		return false;
 
 	skb_dst_drop(skb);
@@ -158,17 +151,10 @@
 			return false;
 		fl6.flowi6_oif = info->priv->oif;
 	}
-<<<<<<< HEAD
-	fl.fl6_dst = info->gw.in6;
-	fl.fl6_flowlabel = ((iph->flow_lbl[0] & 0xF) << 16) |
-			   (iph->flow_lbl[1] << 8) | iph->flow_lbl[2];
-	dst = ip6_route_output(net, NULL, &fl);
-=======
 	fl6.daddr = info->gw.in6;
 	fl6.flowlabel = ((iph->flow_lbl[0] & 0xF) << 16) |
 			   (iph->flow_lbl[1] << 8) | iph->flow_lbl[2];
 	dst = ip6_route_output(net, NULL, &fl6);
->>>>>>> 105e53f8
 	if (dst == NULL)
 		return false;
 
