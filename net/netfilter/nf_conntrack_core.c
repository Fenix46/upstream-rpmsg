--- conflicted
+++ resolved
@@ -420,7 +420,6 @@
 				   &ct->tuplehash[IP_CT_DIR_REPLY].tuple);
 
 	spin_lock_bh(&nf_conntrack_lock);
-<<<<<<< HEAD
 
 	/* See if there's one in the list already, including reverse */
 	hlist_nulls_for_each_entry(h, n, &net->ct.hash[hash], hnnode)
@@ -434,21 +433,6 @@
 		    zone == nf_ct_zone(nf_ct_tuplehash_to_ctrack(h)))
 			goto out;
 
-=======
-
-	/* See if there's one in the list already, including reverse */
-	hlist_nulls_for_each_entry(h, n, &net->ct.hash[hash], hnnode)
-		if (nf_ct_tuple_equal(&ct->tuplehash[IP_CT_DIR_ORIGINAL].tuple,
-				      &h->tuple) &&
-		    zone == nf_ct_zone(nf_ct_tuplehash_to_ctrack(h)))
-			goto out;
-	hlist_nulls_for_each_entry(h, n, &net->ct.hash[repl_hash], hnnode)
-		if (nf_ct_tuple_equal(&ct->tuplehash[IP_CT_DIR_REPLY].tuple,
-				      &h->tuple) &&
-		    zone == nf_ct_zone(nf_ct_tuplehash_to_ctrack(h)))
-			goto out;
-
->>>>>>> fde7d904
 	add_timer(&ct->timeout);
 	nf_conntrack_get(&ct->ct_general);
 	__nf_conntrack_hash_insert(ct, hash, repl_hash);
