#
# IP netfilter configuration
#

menu "IP: Netfilter Configuration"
	depends on INET && NETFILTER

config NF_CONNTRACK_IPV4
	tristate "IPv4 connection tracking support (required for NAT)"
	depends on NF_CONNTRACK
	---help---
	  Connection tracking keeps a record of what packets have passed
	  through your machine, in order to figure out how they are related
	  into connections.

	  This is IPv4 support on Layer 3 independent connection tracking.
	  Layer 3 independent connection tracking is experimental scheme
	  which generalize ip_conntrack to support other layer 3 protocols.

	  To compile it as a module, choose M here.  If unsure, say N.

config NF_CONNTRACK_PROC_COMPAT
	bool "proc/sysctl compatibility with old connection tracking"
	depends on NF_CONNTRACK_IPV4
	default y
	help
	  This option enables /proc and sysctl compatibility with the old
	  layer 3 dependant connection tracking. This is needed to keep
	  old programs that have not been adapted to the new names working.

	  If unsure, say Y.

config IP_NF_QUEUE
	tristate "IP Userspace queueing via NETLINK (OBSOLETE)"
	help
	  Netfilter has the ability to queue packets to user space: the
	  netlink device can be used to access them using this driver.

	  This option enables the old IPv4-only "ip_queue" implementation
	  which has been obsoleted by the new "nfnetlink_queue" code (see
	  CONFIG_NETFILTER_NETLINK_QUEUE).

	  To compile it as a module, choose M here.  If unsure, say N.

config IP_NF_IPTABLES
	tristate "IP tables support (required for filtering/masq/NAT)"
	select NETFILTER_XTABLES
	help
	  iptables is a general, extensible packet identification framework.
	  The packet filtering and full NAT (masquerading, port forwarding,
	  etc) subsystems now use this: say `Y' or `M' here if you want to use
	  either of those.

	  To compile it as a module, choose M here.  If unsure, say N.

# The matches.
config IP_NF_MATCH_IPRANGE
	tristate "IP range match support"
	depends on IP_NF_IPTABLES
	help
	  This option makes possible to match IP addresses against IP address
	  ranges.

	  To compile it as a module, choose M here.  If unsure, say N.

config IP_NF_MATCH_TOS
	tristate "TOS match support"
	depends on IP_NF_IPTABLES
	help
	  TOS matching allows you to match packets based on the Type Of
	  Service fields of the IP packet.

	  To compile it as a module, choose M here.  If unsure, say N.

config IP_NF_MATCH_RECENT
	tristate "recent match support"
	depends on IP_NF_IPTABLES
	help
	  This match is used for creating one or many lists of recently
	  used addresses and then matching against that/those list(s).

	  Short options are available by using 'iptables -m recent -h'
	  Official Website: <http://snowman.net/projects/ipt_recent/>

	  To compile it as a module, choose M here.  If unsure, say N.

config IP_NF_MATCH_ECN
	tristate "ECN match support"
	depends on IP_NF_IPTABLES
	help
	  This option adds a `ECN' match, which allows you to match against
	  the IPv4 and TCP header ECN fields.

	  To compile it as a module, choose M here.  If unsure, say N.

config IP_NF_MATCH_AH
	tristate "AH match support"
	depends on IP_NF_IPTABLES
	help
	  This match extension allows you to match a range of SPIs
	  inside AH header of IPSec packets.

	  To compile it as a module, choose M here.  If unsure, say N.

config IP_NF_MATCH_TTL
	tristate "TTL match support"
	depends on IP_NF_IPTABLES
	help
	  This adds CONFIG_IP_NF_MATCH_TTL option, which enabled the user
	  to match packets by their TTL value.

	  To compile it as a module, choose M here.  If unsure, say N.

config IP_NF_MATCH_OWNER
	tristate "Owner match support"
	depends on IP_NF_IPTABLES
	help
	  Packet owner matching allows you to match locally-generated packets
	  based on who created them: the user, group, process or session.

	  To compile it as a module, choose M here.  If unsure, say N.

config IP_NF_MATCH_ADDRTYPE
	tristate  'address type match support'
	depends on IP_NF_IPTABLES
	help
	  This option allows you to match what routing thinks of an address,
	  eg. UNICAST, LOCAL, BROADCAST, ...
	
	  If you want to compile it as a module, say M here and read
	  <file:Documentation/modules.txt>.  If unsure, say `N'.

# `filter', generic and specific targets
config IP_NF_FILTER
	tristate "Packet filtering"
	depends on IP_NF_IPTABLES
	help
	  Packet filtering defines a table `filter', which has a series of
	  rules for simple packet filtering at local input, forwarding and
	  local output.  See the man page for iptables(8).

	  To compile it as a module, choose M here.  If unsure, say N.

config IP_NF_TARGET_REJECT
	tristate "REJECT target support"
	depends on IP_NF_FILTER
	help
	  The REJECT target allows a filtering rule to specify that an ICMP
	  error should be issued in response to an incoming packet, rather
	  than silently being dropped.

	  To compile it as a module, choose M here.  If unsure, say N.

config IP_NF_TARGET_LOG
	tristate "LOG target support"
	depends on IP_NF_IPTABLES
	help
	  This option adds a `LOG' target, which allows you to create rules in
	  any iptables table which records the packet header to the syslog.

	  To compile it as a module, choose M here.  If unsure, say N.

config IP_NF_TARGET_ULOG
	tristate "ULOG target support"
	depends on IP_NF_IPTABLES
	---help---

	  This option enables the old IPv4-only "ipt_ULOG" implementation
	  which has been obsoleted by the new "nfnetlink_log" code (see
	  CONFIG_NETFILTER_NETLINK_LOG).

	  This option adds a `ULOG' target, which allows you to create rules in
	  any iptables table. The packet is passed to a userspace logging
	  daemon using netlink multicast sockets; unlike the LOG target
	  which can only be viewed through syslog.

	  The appropriate userspace logging daemon (ulogd) may be obtained from
	  <http://www.gnumonks.org/projects/ulogd/>

	  To compile it as a module, choose M here.  If unsure, say N.

# NAT + specific targets: nf_conntrack
config NF_NAT
	tristate "Full NAT"
	depends on IP_NF_IPTABLES && NF_CONNTRACK_IPV4
	help
	  The Full NAT option allows masquerading, port forwarding and other
	  forms of full Network Address Port Translation.  It is controlled by
	  the `nat' table in iptables: see the man page for iptables(8).

	  To compile it as a module, choose M here.  If unsure, say N.

config NF_NAT_NEEDED
	bool
	depends on NF_NAT
	default y

config IP_NF_TARGET_MASQUERADE
	tristate "MASQUERADE target support"
	depends on NF_NAT
	help
	  Masquerading is a special case of NAT: all outgoing connections are
	  changed to seem to come from a particular interface's address, and
	  if the interface goes down, those connections are lost.  This is
	  only useful for dialup accounts with dynamic IP address (ie. your IP
	  address will be different on next dialup).

	  To compile it as a module, choose M here.  If unsure, say N.

config IP_NF_TARGET_REDIRECT
	tristate "REDIRECT target support"
	depends on NF_NAT
	help
	  REDIRECT is a special case of NAT: all incoming connections are
	  mapped onto the incoming interface's address, causing the packets to
	  come to the local machine instead of passing through.  This is
	  useful for transparent proxies.

	  To compile it as a module, choose M here.  If unsure, say N.

config IP_NF_TARGET_NETMAP
	tristate "NETMAP target support"
	depends on NF_NAT
	help
	  NETMAP is an implementation of static 1:1 NAT mapping of network
	  addresses. It maps the network address part, while keeping the host
	  address part intact. It is similar to Fast NAT, except that
	  Netfilter's connection tracking doesn't work well with Fast NAT.

	  To compile it as a module, choose M here.  If unsure, say N.

config IP_NF_TARGET_SAME
	tristate "SAME target support"
	depends on NF_NAT
	help
	  This option adds a `SAME' target, which works like the standard SNAT
	  target, but attempts to give clients the same IP for all connections.

	  To compile it as a module, choose M here.  If unsure, say N.

config IP_NF_TARGET_IDLETIMER
	tristate  "IDLETIMER target support"
	depends on IP_NF_IPTABLES
	help
	  This option adds a `IDLETIMER' target. Each matching packet resets
	  the timer associated with input and/or output interfaces. Timer
	  expiry causes kobject uevent. Idle timer can be read via sysfs.
<<<<<<< HEAD

	  To compile it as a module, choose M here.  If unsure, say N.

config IP_NF_NAT_SNMP_BASIC
	tristate "Basic SNMP-ALG support (EXPERIMENTAL)"
	depends on EXPERIMENTAL && IP_NF_NAT
	---help---

	  This module implements an Application Layer Gateway (ALG) for
	  SNMP payloads.  In conjunction with NAT, it allows a network
	  management system to access multiple private networks with
	  conflicting addresses.  It works by modifying IP addresses
	  inside SNMP payloads to match IP-layer NAT mapping.

	  This is the "basic" form of SNMP-ALG, as described in RFC 2962
=======
>>>>>>> 914d93d4

	  To compile it as a module, choose M here.  If unsure, say N.

config NF_NAT_SNMP_BASIC
	tristate "Basic SNMP-ALG support (EXPERIMENTAL)"
	depends on EXPERIMENTAL && NF_NAT
	---help---

	  This module implements an Application Layer Gateway (ALG) for
	  SNMP payloads.  In conjunction with NAT, it allows a network
	  management system to access multiple private networks with
	  conflicting addresses.  It works by modifying IP addresses
	  inside SNMP payloads to match IP-layer NAT mapping.

	  This is the "basic" form of SNMP-ALG, as described in RFC 2962

	  To compile it as a module, choose M here.  If unsure, say N.

# If they want FTP, set to $CONFIG_IP_NF_NAT (m or y),
# or $CONFIG_IP_NF_FTP (m or y), whichever is weaker.
# From kconfig-language.txt:
#
#           <expr> '&&' <expr>                   (6)
#
# (6) Returns the result of min(/expr/, /expr/).
config NF_NAT_PROTO_GRE
	tristate
	depends on NF_NAT && NF_CT_PROTO_GRE

config NF_NAT_FTP
	tristate
	depends on IP_NF_IPTABLES && NF_CONNTRACK && NF_NAT
	default NF_NAT && NF_CONNTRACK_FTP

config NF_NAT_IRC
	tristate
	depends on IP_NF_IPTABLES && NF_CONNTRACK && NF_NAT
	default NF_NAT && NF_CONNTRACK_IRC

config NF_NAT_TFTP
	tristate
	depends on IP_NF_IPTABLES && NF_CONNTRACK && NF_NAT
	default NF_NAT && NF_CONNTRACK_TFTP

config NF_NAT_AMANDA
	tristate
	depends on IP_NF_IPTABLES && NF_CONNTRACK && NF_NAT
	default NF_NAT && NF_CONNTRACK_AMANDA

config NF_NAT_PPTP
	tristate
	depends on IP_NF_IPTABLES && NF_CONNTRACK && NF_NAT
	default NF_NAT && NF_CONNTRACK_PPTP
	select NF_NAT_PROTO_GRE

config NF_NAT_H323
	tristate
	depends on IP_NF_IPTABLES && NF_CONNTRACK && NF_NAT
	default NF_NAT && NF_CONNTRACK_H323

config NF_NAT_SIP
	tristate
	depends on IP_NF_IPTABLES && NF_CONNTRACK && NF_NAT
	default NF_NAT && NF_CONNTRACK_SIP

# mangle + specific targets
config IP_NF_MANGLE
	tristate "Packet mangling"
	depends on IP_NF_IPTABLES
	help
	  This option adds a `mangle' table to iptables: see the man page for
	  iptables(8).  This table is used for various packet alterations
	  which can effect how the packet is routed.

	  To compile it as a module, choose M here.  If unsure, say N.

config IP_NF_TARGET_TOS
	tristate "TOS target support"
	depends on IP_NF_MANGLE
	help
	  This option adds a `TOS' target, which allows you to create rules in
	  the `mangle' table which alter the Type Of Service field of an IP
	  packet prior to routing.

	  To compile it as a module, choose M here.  If unsure, say N.

config IP_NF_TARGET_ECN
	tristate "ECN target support"
	depends on IP_NF_MANGLE
	---help---
	  This option adds a `ECN' target, which can be used in the iptables mangle
	  table.  

	  You can use this target to remove the ECN bits from the IPv4 header of
	  an IP packet.  This is particularly useful, if you need to work around
	  existing ECN blackholes on the internet, but don't want to disable
	  ECN support in general.

	  To compile it as a module, choose M here.  If unsure, say N.

config IP_NF_TARGET_TTL
	tristate  'TTL target support'
	depends on IP_NF_MANGLE
	help
	  This option adds a `TTL' target, which enables the user to modify
	  the TTL value of the IP header.

	  While it is safe to decrement/lower the TTL, this target also enables
	  functionality to increment and set the TTL value of the IP header to
	  arbitrary values.  This is EXTREMELY DANGEROUS since you can easily
	  create immortal packets that loop forever on the network.

	  To compile it as a module, choose M here.  If unsure, say N.

config IP_NF_TARGET_CLUSTERIP
	tristate "CLUSTERIP target support (EXPERIMENTAL)"
	depends on IP_NF_MANGLE && EXPERIMENTAL
	depends on NF_CONNTRACK_IPV4
	select NF_CONNTRACK_MARK
	help
	  The CLUSTERIP target allows you to build load-balancing clusters of
	  network servers without having a dedicated load-balancing
	  router/server/switch.
	
	  To compile it as a module, choose M here.  If unsure, say N.

# raw + specific targets
config IP_NF_RAW
	tristate  'raw table support (required for NOTRACK/TRACE)'
	depends on IP_NF_IPTABLES
	help
	  This option adds a `raw' table to iptables. This table is the very
	  first in the netfilter framework and hooks in at the PREROUTING
	  and OUTPUT chains.
	
	  If you want to compile it as a module, say M here and read
	  <file:Documentation/modules.txt>.  If unsure, say `N'.

# ARP tables
config IP_NF_ARPTABLES
	tristate "ARP tables support"
	select NETFILTER_XTABLES
	help
	  arptables is a general, extensible packet identification framework.
	  The ARP packet filtering and mangling (manipulation)subsystems
	  use this: say Y or M here if you want to use either of those.

	  To compile it as a module, choose M here.  If unsure, say N.

config IP_NF_ARPFILTER
	tristate "ARP packet filtering"
	depends on IP_NF_ARPTABLES
	help
	  ARP packet filtering defines a table `filter', which has a series of
	  rules for simple ARP packet filtering at local input and
	  local output.  On a bridge, you can also specify filtering rules
	  for forwarded ARP packets. See the man page for arptables(8).

	  To compile it as a module, choose M here.  If unsure, say N.

config IP_NF_ARP_MANGLE
	tristate "ARP payload mangling"
	depends on IP_NF_ARPTABLES
	help
	  Allows altering the ARP packet payload: source and destination
	  hardware and network addresses.

endmenu
<|MERGE_RESOLUTION|>--- conflicted
+++ resolved
@@ -245,24 +245,9 @@
 	  This option adds a `IDLETIMER' target. Each matching packet resets
 	  the timer associated with input and/or output interfaces. Timer
 	  expiry causes kobject uevent. Idle timer can be read via sysfs.
-<<<<<<< HEAD
-
-	  To compile it as a module, choose M here.  If unsure, say N.
-
-config IP_NF_NAT_SNMP_BASIC
-	tristate "Basic SNMP-ALG support (EXPERIMENTAL)"
-	depends on EXPERIMENTAL && IP_NF_NAT
-	---help---
-
-	  This module implements an Application Layer Gateway (ALG) for
-	  SNMP payloads.  In conjunction with NAT, it allows a network
-	  management system to access multiple private networks with
-	  conflicting addresses.  It works by modifying IP addresses
-	  inside SNMP payloads to match IP-layer NAT mapping.
-
-	  This is the "basic" form of SNMP-ALG, as described in RFC 2962
-=======
->>>>>>> 914d93d4
+
+	  To compile it as a module, choose M here.  If unsure, say N.
+
 
 	  To compile it as a module, choose M here.  If unsure, say N.
 
