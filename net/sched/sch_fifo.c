--- conflicted
+++ resolved
@@ -41,11 +41,7 @@
 		return qdisc_enqueue_tail(skb, sch);
 
 	/* queue full, remove one skb to fulfill the limit */
-<<<<<<< HEAD
-	skb_head = qdisc_dequeue_head(sch);
-=======
 	__qdisc_queue_drop_head(sch, &sch->q);
->>>>>>> 105e53f8
 	sch->qstats.drops++;
 	qdisc_enqueue_tail(skb, sch);
 
