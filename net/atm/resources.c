/* net/atm/resources.c - Statically allocated resources */

/* Written 1995-2000 by Werner Almesberger, EPFL LRC/ICA */

/* Fixes
 * Arnaldo Carvalho de Melo <acme@conectiva.com.br>
 * 2002/01 - don't free the whole struct sock on sk->destruct time,
 * 	     use the default destruct function initialized by sock_init_data */

#define pr_fmt(fmt) KBUILD_MODNAME ":%s: " fmt, __func__

#include <linux/ctype.h>
#include <linux/string.h>
#include <linux/atmdev.h>
#include <linux/sonet.h>
#include <linux/kernel.h> /* for barrier */
#include <linux/module.h>
#include <linux/bitops.h>
#include <linux/capability.h>
#include <linux/delay.h>
#include <linux/mutex.h>
#include <linux/slab.h>

#include <net/sock.h>	 /* for struct sock */

#include "common.h"
#include "resources.h"
#include "addr.h"


LIST_HEAD(atm_devs);
DEFINE_MUTEX(atm_dev_mutex);

static struct atm_dev *__alloc_atm_dev(const char *type)
{
	struct atm_dev *dev;

	dev = kzalloc(sizeof(*dev), GFP_KERNEL);
	if (!dev)
		return NULL;
	dev->type = type;
	dev->signal = ATM_PHY_SIG_UNKNOWN;
	dev->link_rate = ATM_OC3_PCR;
	spin_lock_init(&dev->lock);
	INIT_LIST_HEAD(&dev->local);
	INIT_LIST_HEAD(&dev->lecs);

	return dev;
}

static struct atm_dev *__atm_dev_lookup(int number)
{
	struct atm_dev *dev;
	struct list_head *p;

	list_for_each(p, &atm_devs) {
		dev = list_entry(p, struct atm_dev, dev_list);
		if (dev->number == number) {
			atm_dev_hold(dev);
			return dev;
		}
	}
	return NULL;
}

struct atm_dev *atm_dev_lookup(int number)
{
	struct atm_dev *dev;

	mutex_lock(&atm_dev_mutex);
	dev = __atm_dev_lookup(number);
	mutex_unlock(&atm_dev_mutex);
	return dev;
}
EXPORT_SYMBOL(atm_dev_lookup);

<<<<<<< HEAD
struct atm_dev *atm_dev_register(const char *type, const struct atmdev_ops *ops,
				 int number, unsigned long *flags)
=======
struct atm_dev *atm_dev_register(const char *type, struct device *parent,
				 const struct atmdev_ops *ops, int number,
				 unsigned long *flags)
>>>>>>> 3cbea436
{
	struct atm_dev *dev, *inuse;

	dev = __alloc_atm_dev(type);
	if (!dev) {
		pr_err("no space for dev %s\n", type);
		return NULL;
	}
	mutex_lock(&atm_dev_mutex);
	if (number != -1) {
		inuse = __atm_dev_lookup(number);
		if (inuse) {
			atm_dev_put(inuse);
			mutex_unlock(&atm_dev_mutex);
			kfree(dev);
			return NULL;
		}
		dev->number = number;
	} else {
		dev->number = 0;
		while ((inuse = __atm_dev_lookup(dev->number))) {
			atm_dev_put(inuse);
			dev->number++;
		}
	}

	dev->ops = ops;
	if (flags)
		dev->flags = *flags;
	else
		memset(&dev->flags, 0, sizeof(dev->flags));
	memset(&dev->stats, 0, sizeof(dev->stats));
	atomic_set(&dev->refcnt, 1);

	if (atm_proc_dev_register(dev) < 0) {
		pr_err("atm_proc_dev_register failed for dev %s\n", type);
		goto out_fail;
	}

<<<<<<< HEAD
	if (atm_register_sysfs(dev) < 0) {
=======
	if (atm_register_sysfs(dev, parent) < 0) {
>>>>>>> 3cbea436
		pr_err("atm_register_sysfs failed for dev %s\n", type);
		atm_proc_dev_deregister(dev);
		goto out_fail;
	}

	list_add_tail(&dev->dev_list, &atm_devs);

out:
	mutex_unlock(&atm_dev_mutex);
	return dev;

out_fail:
	kfree(dev);
	dev = NULL;
	goto out;
}
EXPORT_SYMBOL(atm_dev_register);

void atm_dev_deregister(struct atm_dev *dev)
{
	BUG_ON(test_bit(ATM_DF_REMOVED, &dev->flags));
	set_bit(ATM_DF_REMOVED, &dev->flags);

	/*
	 * if we remove current device from atm_devs list, new device
	 * with same number can appear, such we need deregister proc,
	 * release async all vccs and remove them from vccs list too
	 */
	mutex_lock(&atm_dev_mutex);
	list_del(&dev->dev_list);
	mutex_unlock(&atm_dev_mutex);

	atm_dev_release_vccs(dev);
	atm_unregister_sysfs(dev);
	atm_proc_dev_deregister(dev);

	atm_dev_put(dev);
}
EXPORT_SYMBOL(atm_dev_deregister);

static void copy_aal_stats(struct k_atm_aal_stats *from,
    struct atm_aal_stats *to)
{
#define __HANDLE_ITEM(i) to->i = atomic_read(&from->i)
	__AAL_STAT_ITEMS
#undef __HANDLE_ITEM
}

static void subtract_aal_stats(struct k_atm_aal_stats *from,
    struct atm_aal_stats *to)
{
#define __HANDLE_ITEM(i) atomic_sub(to->i, &from->i)
	__AAL_STAT_ITEMS
#undef __HANDLE_ITEM
}

static int fetch_stats(struct atm_dev *dev, struct atm_dev_stats __user *arg,
		       int zero)
{
	struct atm_dev_stats tmp;
	int error = 0;

	copy_aal_stats(&dev->stats.aal0, &tmp.aal0);
	copy_aal_stats(&dev->stats.aal34, &tmp.aal34);
	copy_aal_stats(&dev->stats.aal5, &tmp.aal5);
	if (arg)
		error = copy_to_user(arg, &tmp, sizeof(tmp));
	if (zero && !error) {
		subtract_aal_stats(&dev->stats.aal0, &tmp.aal0);
		subtract_aal_stats(&dev->stats.aal34, &tmp.aal34);
		subtract_aal_stats(&dev->stats.aal5, &tmp.aal5);
	}
	return error ? -EFAULT : 0;
}

int atm_dev_ioctl(unsigned int cmd, void __user *arg, int compat)
{
	void __user *buf;
	int error, len, number, size = 0;
	struct atm_dev *dev;
	struct list_head *p;
	int *tmp_buf, *tmp_p;
	int __user *sioc_len;
	int __user *iobuf_len;

#ifndef CONFIG_COMPAT
	compat = 0; /* Just so the compiler _knows_ */
#endif

	switch (cmd) {
	case ATM_GETNAMES:
		if (compat) {
#ifdef CONFIG_COMPAT
			struct compat_atm_iobuf __user *ciobuf = arg;
			compat_uptr_t cbuf;
			iobuf_len = &ciobuf->length;
			if (get_user(cbuf, &ciobuf->buffer))
				return -EFAULT;
			buf = compat_ptr(cbuf);
#endif
		} else {
			struct atm_iobuf __user *iobuf = arg;
			iobuf_len = &iobuf->length;
			if (get_user(buf, &iobuf->buffer))
				return -EFAULT;
		}
		if (get_user(len, iobuf_len))
			return -EFAULT;
		mutex_lock(&atm_dev_mutex);
		list_for_each(p, &atm_devs)
			size += sizeof(int);
		if (size > len) {
			mutex_unlock(&atm_dev_mutex);
			return -E2BIG;
		}
		tmp_buf = kmalloc(size, GFP_ATOMIC);
		if (!tmp_buf) {
			mutex_unlock(&atm_dev_mutex);
			return -ENOMEM;
		}
		tmp_p = tmp_buf;
		list_for_each(p, &atm_devs) {
			dev = list_entry(p, struct atm_dev, dev_list);
			*tmp_p++ = dev->number;
		}
		mutex_unlock(&atm_dev_mutex);
		error = ((copy_to_user(buf, tmp_buf, size)) ||
			 put_user(size, iobuf_len))
			? -EFAULT : 0;
		kfree(tmp_buf);
		return error;
	default:
		break;
	}

	if (compat) {
#ifdef CONFIG_COMPAT
		struct compat_atmif_sioc __user *csioc = arg;
		compat_uptr_t carg;

		sioc_len = &csioc->length;
		if (get_user(carg, &csioc->arg))
			return -EFAULT;
		buf = compat_ptr(carg);

		if (get_user(len, &csioc->length))
			return -EFAULT;
		if (get_user(number, &csioc->number))
			return -EFAULT;
#endif
	} else {
		struct atmif_sioc __user *sioc = arg;

		sioc_len = &sioc->length;
		if (get_user(buf, &sioc->arg))
			return -EFAULT;
		if (get_user(len, &sioc->length))
			return -EFAULT;
		if (get_user(number, &sioc->number))
			return -EFAULT;
	}

	dev = try_then_request_module(atm_dev_lookup(number), "atm-device-%d",
				      number);
	if (!dev)
		return -ENODEV;

	switch (cmd) {
	case ATM_GETTYPE:
		size = strlen(dev->type) + 1;
		if (copy_to_user(buf, dev->type, size)) {
			error = -EFAULT;
			goto done;
		}
		break;
	case ATM_GETESI:
		size = ESI_LEN;
		if (copy_to_user(buf, dev->esi, size)) {
			error = -EFAULT;
			goto done;
		}
		break;
	case ATM_SETESI:
	{
		int i;

		for (i = 0; i < ESI_LEN; i++)
			if (dev->esi[i]) {
				error = -EEXIST;
				goto done;
			}
	}
	/* fall through */
	case ATM_SETESIF:
	{
		unsigned char esi[ESI_LEN];

		if (!capable(CAP_NET_ADMIN)) {
			error = -EPERM;
			goto done;
		}
		if (copy_from_user(esi, buf, ESI_LEN)) {
			error = -EFAULT;
			goto done;
		}
		memcpy(dev->esi, esi, ESI_LEN);
		error =  ESI_LEN;
		goto done;
	}
	case ATM_GETSTATZ:
		if (!capable(CAP_NET_ADMIN)) {
			error = -EPERM;
			goto done;
		}
		/* fall through */
	case ATM_GETSTAT:
		size = sizeof(struct atm_dev_stats);
		error = fetch_stats(dev, buf, cmd == ATM_GETSTATZ);
		if (error)
			goto done;
		break;
	case ATM_GETCIRANGE:
		size = sizeof(struct atm_cirange);
		if (copy_to_user(buf, &dev->ci_range, size)) {
			error = -EFAULT;
			goto done;
		}
		break;
	case ATM_GETLINKRATE:
		size = sizeof(int);
		if (copy_to_user(buf, &dev->link_rate, size)) {
			error = -EFAULT;
			goto done;
		}
		break;
	case ATM_RSTADDR:
		if (!capable(CAP_NET_ADMIN)) {
			error = -EPERM;
			goto done;
		}
		atm_reset_addr(dev, ATM_ADDR_LOCAL);
		break;
	case ATM_ADDADDR:
	case ATM_DELADDR:
	case ATM_ADDLECSADDR:
	case ATM_DELLECSADDR:
	{
		struct sockaddr_atmsvc addr;

		if (!capable(CAP_NET_ADMIN)) {
			error = -EPERM;
			goto done;
		}

		if (copy_from_user(&addr, buf, sizeof(addr))) {
			error = -EFAULT;
			goto done;
		}
		if (cmd == ATM_ADDADDR || cmd == ATM_ADDLECSADDR)
			error = atm_add_addr(dev, &addr,
					     (cmd == ATM_ADDADDR ?
					      ATM_ADDR_LOCAL : ATM_ADDR_LECS));
		else
			error = atm_del_addr(dev, &addr,
					     (cmd == ATM_DELADDR ?
					      ATM_ADDR_LOCAL : ATM_ADDR_LECS));
		goto done;
	}
	case ATM_GETADDR:
	case ATM_GETLECSADDR:
		error = atm_get_addr(dev, buf, len,
				     (cmd == ATM_GETADDR ?
				      ATM_ADDR_LOCAL : ATM_ADDR_LECS));
		if (error < 0)
			goto done;
		size = error;
		/* may return 0, but later on size == 0 means "don't
		   write the length" */
		error = put_user(size, sioc_len) ? -EFAULT : 0;
		goto done;
	case ATM_SETLOOP:
		if (__ATM_LM_XTRMT((int) (unsigned long) buf) &&
		    __ATM_LM_XTLOC((int) (unsigned long) buf) >
		    __ATM_LM_XTRMT((int) (unsigned long) buf)) {
			error = -EINVAL;
			goto done;
		}
		/* fall through */
	case ATM_SETCIRANGE:
	case SONET_GETSTATZ:
	case SONET_SETDIAG:
	case SONET_CLRDIAG:
	case SONET_SETFRAMING:
		if (!capable(CAP_NET_ADMIN)) {
			error = -EPERM;
			goto done;
		}
		/* fall through */
	default:
		if (compat) {
#ifdef CONFIG_COMPAT
			if (!dev->ops->compat_ioctl) {
				error = -EINVAL;
				goto done;
			}
			size = dev->ops->compat_ioctl(dev, cmd, buf);
#endif
		} else {
			if (!dev->ops->ioctl) {
				error = -EINVAL;
				goto done;
			}
			size = dev->ops->ioctl(dev, cmd, buf);
		}
		if (size < 0) {
			error = (size == -ENOIOCTLCMD ? -EINVAL : size);
			goto done;
		}
	}

	if (size)
		error = put_user(size, sioc_len) ? -EFAULT : 0;
	else
		error = 0;
done:
	atm_dev_put(dev);
	return error;
}

void *atm_dev_seq_start(struct seq_file *seq, loff_t *pos)
{
	mutex_lock(&atm_dev_mutex);
	return seq_list_start_head(&atm_devs, *pos);
}

void atm_dev_seq_stop(struct seq_file *seq, void *v)
{
	mutex_unlock(&atm_dev_mutex);
}

void *atm_dev_seq_next(struct seq_file *seq, void *v, loff_t *pos)
{
	return seq_list_next(v, &atm_devs, pos);
}<|MERGE_RESOLUTION|>--- conflicted
+++ resolved
@@ -74,14 +74,9 @@
 }
 EXPORT_SYMBOL(atm_dev_lookup);
 
-<<<<<<< HEAD
-struct atm_dev *atm_dev_register(const char *type, const struct atmdev_ops *ops,
-				 int number, unsigned long *flags)
-=======
 struct atm_dev *atm_dev_register(const char *type, struct device *parent,
 				 const struct atmdev_ops *ops, int number,
 				 unsigned long *flags)
->>>>>>> 3cbea436
 {
 	struct atm_dev *dev, *inuse;
 
@@ -121,11 +116,7 @@
 		goto out_fail;
 	}
 
-<<<<<<< HEAD
-	if (atm_register_sysfs(dev) < 0) {
-=======
 	if (atm_register_sysfs(dev, parent) < 0) {
->>>>>>> 3cbea436
 		pr_err("atm_register_sysfs failed for dev %s\n", type);
 		atm_proc_dev_deregister(dev);
 		goto out_fail;
