/*
 * IBSS mode implementation
 * Copyright 2003-2008, Jouni Malinen <j@w1.fi>
 * Copyright 2004, Instant802 Networks, Inc.
 * Copyright 2005, Devicescape Software, Inc.
 * Copyright 2006-2007	Jiri Benc <jbenc@suse.cz>
 * Copyright 2007, Michael Wu <flamingice@sourmilk.net>
 * Copyright 2009, Johannes Berg <johannes@sipsolutions.net>
 *
 * This program is free software; you can redistribute it and/or modify
 * it under the terms of the GNU General Public License version 2 as
 * published by the Free Software Foundation.
 */

#include <linux/delay.h>
#include <linux/slab.h>
#include <linux/if_ether.h>
#include <linux/skbuff.h>
#include <linux/if_arp.h>
#include <linux/etherdevice.h>
#include <linux/rtnetlink.h>
#include <net/mac80211.h>
#include <asm/unaligned.h>

#include "ieee80211_i.h"
#include "driver-ops.h"
#include "rate.h"

#define IEEE80211_SCAN_INTERVAL (2 * HZ)
#define IEEE80211_SCAN_INTERVAL_SLOW (15 * HZ)
#define IEEE80211_IBSS_JOIN_TIMEOUT (7 * HZ)

#define IEEE80211_IBSS_MERGE_INTERVAL (30 * HZ)
#define IEEE80211_IBSS_MERGE_DELAY 0x400000
#define IEEE80211_IBSS_INACTIVITY_LIMIT (60 * HZ)

#define IEEE80211_IBSS_MAX_STA_ENTRIES 128


static void ieee80211_rx_mgmt_auth_ibss(struct ieee80211_sub_if_data *sdata,
					struct ieee80211_mgmt *mgmt,
					size_t len)
{
	u16 auth_alg, auth_transaction, status_code;

	lockdep_assert_held(&sdata->u.ibss.mtx);

	if (len < 24 + 6)
		return;

	auth_alg = le16_to_cpu(mgmt->u.auth.auth_alg);
	auth_transaction = le16_to_cpu(mgmt->u.auth.auth_transaction);
	status_code = le16_to_cpu(mgmt->u.auth.status_code);

	/*
	 * IEEE 802.11 standard does not require authentication in IBSS
	 * networks and most implementations do not seem to use it.
	 * However, try to reply to authentication attempts if someone
	 * has actually implemented this.
	 */
	if (auth_alg == WLAN_AUTH_OPEN && auth_transaction == 1)
		ieee80211_send_auth(sdata, 2, WLAN_AUTH_OPEN, NULL, 0,
				    sdata->u.ibss.bssid, NULL, 0, 0);
}

static void __ieee80211_sta_join_ibss(struct ieee80211_sub_if_data *sdata,
				      const u8 *bssid, const int beacon_int,
				      struct ieee80211_channel *chan,
				      const u32 basic_rates,
				      const u16 capability, u64 tsf)
{
	struct ieee80211_if_ibss *ifibss = &sdata->u.ibss;
	struct ieee80211_local *local = sdata->local;
	int rates, i;
	struct sk_buff *skb;
	struct ieee80211_mgmt *mgmt;
	u8 *pos;
	struct ieee80211_supported_band *sband;
	struct cfg80211_bss *bss;
	u32 bss_change;
	u8 supp_rates[IEEE80211_MAX_SUPP_RATES];

	lockdep_assert_held(&ifibss->mtx);

	/* Reset own TSF to allow time synchronization work. */
	drv_reset_tsf(local);

	skb = ifibss->skb;
	rcu_assign_pointer(ifibss->presp, NULL);
	synchronize_rcu();
	skb->data = skb->head;
	skb->len = 0;
	skb_reset_tail_pointer(skb);
	skb_reserve(skb, sdata->local->hw.extra_tx_headroom);

	if (memcmp(ifibss->bssid, bssid, ETH_ALEN))
		sta_info_flush(sdata->local, sdata);

	/* if merging, indicate to driver that we leave the old IBSS */
	if (sdata->vif.bss_conf.ibss_joined) {
		sdata->vif.bss_conf.ibss_joined = false;
		ieee80211_bss_info_change_notify(sdata, BSS_CHANGED_IBSS);
	}

	memcpy(ifibss->bssid, bssid, ETH_ALEN);

	sdata->drop_unencrypted = capability & WLAN_CAPABILITY_PRIVACY ? 1 : 0;

	local->oper_channel = chan;
	WARN_ON(!ieee80211_set_channel_type(local, sdata, NL80211_CHAN_NO_HT));
	ieee80211_hw_config(local, IEEE80211_CONF_CHANGE_CHANNEL);

	sband = local->hw.wiphy->bands[chan->band];

	/* build supported rates array */
	pos = supp_rates;
	for (i = 0; i < sband->n_bitrates; i++) {
		int rate = sband->bitrates[i].bitrate;
		u8 basic = 0;
		if (basic_rates & BIT(i))
			basic = 0x80;
		*pos++ = basic | (u8) (rate / 5);
	}

	/* Build IBSS probe response */
	mgmt = (void *) skb_put(skb, 24 + sizeof(mgmt->u.beacon));
	memset(mgmt, 0, 24 + sizeof(mgmt->u.beacon));
	mgmt->frame_control = cpu_to_le16(IEEE80211_FTYPE_MGMT |
					  IEEE80211_STYPE_PROBE_RESP);
	memset(mgmt->da, 0xff, ETH_ALEN);
	memcpy(mgmt->sa, sdata->vif.addr, ETH_ALEN);
	memcpy(mgmt->bssid, ifibss->bssid, ETH_ALEN);
	mgmt->u.beacon.beacon_int = cpu_to_le16(beacon_int);
	mgmt->u.beacon.timestamp = cpu_to_le64(tsf);
	mgmt->u.beacon.capab_info = cpu_to_le16(capability);

	pos = skb_put(skb, 2 + ifibss->ssid_len);
	*pos++ = WLAN_EID_SSID;
	*pos++ = ifibss->ssid_len;
	memcpy(pos, ifibss->ssid, ifibss->ssid_len);

	rates = sband->n_bitrates;
	if (rates > 8)
		rates = 8;
	pos = skb_put(skb, 2 + rates);
	*pos++ = WLAN_EID_SUPP_RATES;
	*pos++ = rates;
	memcpy(pos, supp_rates, rates);

	if (sband->band == IEEE80211_BAND_2GHZ) {
		pos = skb_put(skb, 2 + 1);
		*pos++ = WLAN_EID_DS_PARAMS;
		*pos++ = 1;
		*pos++ = ieee80211_frequency_to_channel(chan->center_freq);
	}

	pos = skb_put(skb, 2 + 2);
	*pos++ = WLAN_EID_IBSS_PARAMS;
	*pos++ = 2;
	/* FIX: set ATIM window based on scan results */
	*pos++ = 0;
	*pos++ = 0;

	if (sband->n_bitrates > 8) {
		rates = sband->n_bitrates - 8;
		pos = skb_put(skb, 2 + rates);
		*pos++ = WLAN_EID_EXT_SUPP_RATES;
		*pos++ = rates;
		memcpy(pos, &supp_rates[8], rates);
	}

	if (ifibss->ie_len)
		memcpy(skb_put(skb, ifibss->ie_len),
		       ifibss->ie, ifibss->ie_len);

	if (local->hw.queues >= 4) {
		pos = skb_put(skb, 9);
		*pos++ = WLAN_EID_VENDOR_SPECIFIC;
		*pos++ = 7; /* len */
		*pos++ = 0x00; /* Microsoft OUI 00:50:F2 */
		*pos++ = 0x50;
		*pos++ = 0xf2;
		*pos++ = 2; /* WME */
		*pos++ = 0; /* WME info */
		*pos++ = 1; /* WME ver */
		*pos++ = 0; /* U-APSD no in use */
	}

	rcu_assign_pointer(ifibss->presp, skb);

	sdata->vif.bss_conf.beacon_int = beacon_int;
	sdata->vif.bss_conf.basic_rates = basic_rates;
	bss_change = BSS_CHANGED_BEACON_INT;
	bss_change |= ieee80211_reset_erp_info(sdata);
	bss_change |= BSS_CHANGED_BSSID;
	bss_change |= BSS_CHANGED_BEACON;
	bss_change |= BSS_CHANGED_BEACON_ENABLED;
	bss_change |= BSS_CHANGED_BASIC_RATES;
	bss_change |= BSS_CHANGED_IBSS;
	sdata->vif.bss_conf.ibss_joined = true;
	ieee80211_bss_info_change_notify(sdata, bss_change);

	ieee80211_sta_def_wmm_params(sdata, sband->n_bitrates, supp_rates);

	ifibss->state = IEEE80211_IBSS_MLME_JOINED;
	mod_timer(&ifibss->timer,
		  round_jiffies(jiffies + IEEE80211_IBSS_MERGE_INTERVAL));

	bss = cfg80211_inform_bss_frame(local->hw.wiphy, local->hw.conf.channel,
					mgmt, skb->len, 0, GFP_KERNEL);
	cfg80211_put_bss(bss);
	cfg80211_ibss_joined(sdata->dev, ifibss->bssid, GFP_KERNEL);
}

static void ieee80211_sta_join_ibss(struct ieee80211_sub_if_data *sdata,
				    struct ieee80211_bss *bss)
{
	struct cfg80211_bss *cbss =
		container_of((void *)bss, struct cfg80211_bss, priv);
	struct ieee80211_supported_band *sband;
	u32 basic_rates;
	int i, j;
	u16 beacon_int = cbss->beacon_interval;

	lockdep_assert_held(&sdata->u.ibss.mtx);

	if (beacon_int < 10)
		beacon_int = 10;

	sband = sdata->local->hw.wiphy->bands[cbss->channel->band];

	basic_rates = 0;

	for (i = 0; i < bss->supp_rates_len; i++) {
		int rate = (bss->supp_rates[i] & 0x7f) * 5;
		bool is_basic = !!(bss->supp_rates[i] & 0x80);

		for (j = 0; j < sband->n_bitrates; j++) {
			if (sband->bitrates[j].bitrate == rate) {
				if (is_basic)
					basic_rates |= BIT(j);
				break;
			}
		}
	}

	__ieee80211_sta_join_ibss(sdata, cbss->bssid,
				  beacon_int,
				  cbss->channel,
				  basic_rates,
				  cbss->capability,
				  cbss->tsf);
}

static void ieee80211_rx_bss_info(struct ieee80211_sub_if_data *sdata,
				  struct ieee80211_mgmt *mgmt,
				  size_t len,
				  struct ieee80211_rx_status *rx_status,
				  struct ieee802_11_elems *elems,
				  bool beacon)
{
	struct ieee80211_local *local = sdata->local;
	int freq;
	struct cfg80211_bss *cbss;
	struct ieee80211_bss *bss;
	struct sta_info *sta;
	struct ieee80211_channel *channel;
	u64 beacon_timestamp, rx_timestamp;
	u32 supp_rates = 0;
	enum ieee80211_band band = rx_status->band;

	if (elems->ds_params && elems->ds_params_len == 1)
		freq = ieee80211_channel_to_frequency(elems->ds_params[0]);
	else
		freq = rx_status->freq;

	channel = ieee80211_get_channel(local->hw.wiphy, freq);

	if (!channel || channel->flags & IEEE80211_CHAN_DISABLED)
		return;

	if (sdata->vif.type == NL80211_IFTYPE_ADHOC &&
	    memcmp(mgmt->bssid, sdata->u.ibss.bssid, ETH_ALEN) == 0) {

		rcu_read_lock();
		sta = sta_info_get(sdata, mgmt->sa);

		if (elems->supp_rates) {
			supp_rates = ieee80211_sta_get_rates(local, elems,
							     band);
			if (sta) {
				u32 prev_rates;

				prev_rates = sta->sta.supp_rates[band];
				/* make sure mandatory rates are always added */
				sta->sta.supp_rates[band] = supp_rates |
					ieee80211_mandatory_rates(local, band);

				if (sta->sta.supp_rates[band] != prev_rates) {
#ifdef CONFIG_MAC80211_IBSS_DEBUG
					printk(KERN_DEBUG
						"%s: updated supp_rates set "
						"for %pM based on beacon"
						"/probe_resp (0x%x -> 0x%x)\n",
						sdata->name, sta->sta.addr,
						prev_rates,
						sta->sta.supp_rates[band]);
#endif
					rate_control_rate_init(sta);
				}
			} else
				sta = ieee80211_ibss_add_sta(sdata, mgmt->bssid,
						mgmt->sa, supp_rates,
						GFP_ATOMIC);
		}

		if (sta && elems->wmm_info)
			set_sta_flags(sta, WLAN_STA_WME);

		rcu_read_unlock();
	}

	bss = ieee80211_bss_info_update(local, rx_status, mgmt, len, elems,
					channel, beacon);
	if (!bss)
		return;

	cbss = container_of((void *)bss, struct cfg80211_bss, priv);

	/* was just updated in ieee80211_bss_info_update */
	beacon_timestamp = cbss->tsf;

	/* check if we need to merge IBSS */

	/* we use a fixed BSSID */
	if (sdata->u.ibss.fixed_bssid)
		goto put_bss;

	/* not an IBSS */
	if (!(cbss->capability & WLAN_CAPABILITY_IBSS))
		goto put_bss;

	/* different channel */
	if (cbss->channel != local->oper_channel)
		goto put_bss;

	/* different SSID */
	if (elems->ssid_len != sdata->u.ibss.ssid_len ||
	    memcmp(elems->ssid, sdata->u.ibss.ssid,
				sdata->u.ibss.ssid_len))
		goto put_bss;

	/* same BSSID */
	if (memcmp(cbss->bssid, sdata->u.ibss.bssid, ETH_ALEN) == 0)
		goto put_bss;

	if (rx_status->flag & RX_FLAG_TSFT) {
		/*
		 * For correct IBSS merging we need mactime; since mactime is
		 * defined as the time the first data symbol of the frame hits
		 * the PHY, and the timestamp of the beacon is defined as "the
		 * time that the data symbol containing the first bit of the
		 * timestamp is transmitted to the PHY plus the transmitting
		 * STA's delays through its local PHY from the MAC-PHY
		 * interface to its interface with the WM" (802.11 11.1.2)
		 * - equals the time this bit arrives at the receiver - we have
		 * to take into account the offset between the two.
		 *
		 * E.g. at 1 MBit that means mactime is 192 usec earlier
		 * (=24 bytes * 8 usecs/byte) than the beacon timestamp.
		 */
		int rate;

		if (rx_status->flag & RX_FLAG_HT)
			rate = 65; /* TODO: HT rates */
		else
			rate = local->hw.wiphy->bands[band]->
				bitrates[rx_status->rate_idx].bitrate;

		rx_timestamp = rx_status->mactime + (24 * 8 * 10 / rate);
	} else {
		/*
		 * second best option: get current TSF
		 * (will return -1 if not supported)
		 */
		rx_timestamp = drv_get_tsf(local);
	}

#ifdef CONFIG_MAC80211_IBSS_DEBUG
	printk(KERN_DEBUG "RX beacon SA=%pM BSSID="
	       "%pM TSF=0x%llx BCN=0x%llx diff=%lld @%lu\n",
	       mgmt->sa, mgmt->bssid,
	       (unsigned long long)rx_timestamp,
	       (unsigned long long)beacon_timestamp,
	       (unsigned long long)(rx_timestamp - beacon_timestamp),
	       jiffies);
#endif

	/* give slow hardware some time to do the TSF sync */
	if (rx_timestamp < IEEE80211_IBSS_MERGE_DELAY)
		goto put_bss;

	if (beacon_timestamp > rx_timestamp) {
#ifdef CONFIG_MAC80211_IBSS_DEBUG
		printk(KERN_DEBUG "%s: beacon TSF higher than "
		       "local TSF - IBSS merge with BSSID %pM\n",
		       sdata->name, mgmt->bssid);
#endif
		ieee80211_sta_join_ibss(sdata, bss);
		supp_rates = ieee80211_sta_get_rates(local, elems, band);
		ieee80211_ibss_add_sta(sdata, mgmt->bssid, mgmt->sa,
				       supp_rates, GFP_KERNEL);
	}

 put_bss:
	ieee80211_rx_bss_put(local, bss);
}

/*
 * Add a new IBSS station, will also be called by the RX code when,
 * in IBSS mode, receiving a frame from a yet-unknown station, hence
 * must be callable in atomic context.
 */
struct sta_info *ieee80211_ibss_add_sta(struct ieee80211_sub_if_data *sdata,
					u8 *bssid,u8 *addr, u32 supp_rates,
					gfp_t gfp)
{
	struct ieee80211_if_ibss *ifibss = &sdata->u.ibss;
	struct ieee80211_local *local = sdata->local;
	struct sta_info *sta;
	int band = local->hw.conf.channel->band;

	/*
	 * XXX: Consider removing the least recently used entry and
	 * 	allow new one to be added.
	 */
	if (local->num_sta >= IEEE80211_IBSS_MAX_STA_ENTRIES) {
		if (net_ratelimit())
			printk(KERN_DEBUG "%s: No room for a new IBSS STA entry %pM\n",
			       sdata->name, addr);
		return NULL;
	}

	if (ifibss->state == IEEE80211_IBSS_MLME_SEARCH)
		return NULL;

	if (compare_ether_addr(bssid, sdata->u.ibss.bssid))
		return NULL;

#ifdef CONFIG_MAC80211_VERBOSE_DEBUG
	wiphy_debug(local->hw.wiphy, "Adding new IBSS station %pM (dev=%s)\n",
		    addr, sdata->name);
#endif

	sta = sta_info_alloc(sdata, addr, gfp);
	if (!sta)
		return NULL;

	sta->last_rx = jiffies;
	set_sta_flags(sta, WLAN_STA_AUTHORIZED);

	/* make sure mandatory rates are always added */
	sta->sta.supp_rates[band] = supp_rates |
			ieee80211_mandatory_rates(local, band);

	rate_control_rate_init(sta);

	/* If it fails, maybe we raced another insertion? */
	if (sta_info_insert(sta))
		return sta_info_get(sdata, addr);
	return sta;
}

static int ieee80211_sta_active_ibss(struct ieee80211_sub_if_data *sdata)
{
	struct ieee80211_local *local = sdata->local;
	int active = 0;
	struct sta_info *sta;

	lockdep_assert_held(&sdata->u.ibss.mtx);

	rcu_read_lock();

	list_for_each_entry_rcu(sta, &local->sta_list, list) {
		if (sta->sdata == sdata &&
		    time_after(sta->last_rx + IEEE80211_IBSS_MERGE_INTERVAL,
			       jiffies)) {
			active++;
			break;
		}
	}

	rcu_read_unlock();

	return active;
}

/*
 * This function is called with state == IEEE80211_IBSS_MLME_JOINED
 */

static void ieee80211_sta_merge_ibss(struct ieee80211_sub_if_data *sdata)
{
	struct ieee80211_if_ibss *ifibss = &sdata->u.ibss;

	lockdep_assert_held(&ifibss->mtx);

	mod_timer(&ifibss->timer,
		  round_jiffies(jiffies + IEEE80211_IBSS_MERGE_INTERVAL));

	ieee80211_sta_expire(sdata, IEEE80211_IBSS_INACTIVITY_LIMIT);

	if (time_before(jiffies, ifibss->last_scan_completed +
		       IEEE80211_IBSS_MERGE_INTERVAL))
		return;

	if (ieee80211_sta_active_ibss(sdata))
		return;

	if (ifibss->fixed_channel)
		return;

	printk(KERN_DEBUG "%s: No active IBSS STAs - trying to scan for other "
	       "IBSS networks with same SSID (merge)\n", sdata->name);

	ieee80211_request_internal_scan(sdata,
			ifibss->ssid, ifibss->ssid_len,
			ifibss->fixed_channel ? ifibss->channel : NULL);
}

static void ieee80211_sta_create_ibss(struct ieee80211_sub_if_data *sdata)
{
	struct ieee80211_if_ibss *ifibss = &sdata->u.ibss;
	struct ieee80211_local *local = sdata->local;
	struct ieee80211_supported_band *sband;
	u8 bssid[ETH_ALEN];
	u16 capability;
	int i;

	lockdep_assert_held(&ifibss->mtx);

	if (ifibss->fixed_bssid) {
		memcpy(bssid, ifibss->bssid, ETH_ALEN);
	} else {
		/* Generate random, not broadcast, locally administered BSSID. Mix in
		 * own MAC address to make sure that devices that do not have proper
		 * random number generator get different BSSID. */
		get_random_bytes(bssid, ETH_ALEN);
		for (i = 0; i < ETH_ALEN; i++)
			bssid[i] ^= sdata->vif.addr[i];
		bssid[0] &= ~0x01;
		bssid[0] |= 0x02;
	}

	printk(KERN_DEBUG "%s: Creating new IBSS network, BSSID %pM\n",
	       sdata->name, bssid);

	sband = local->hw.wiphy->bands[ifibss->channel->band];

	capability = WLAN_CAPABILITY_IBSS;

	if (ifibss->privacy)
		capability |= WLAN_CAPABILITY_PRIVACY;
	else
		sdata->drop_unencrypted = 0;

	__ieee80211_sta_join_ibss(sdata, bssid, sdata->vif.bss_conf.beacon_int,
				  ifibss->channel, ifibss->basic_rates,
				  capability, 0);
}

/*
 * This function is called with state == IEEE80211_IBSS_MLME_SEARCH
 */

static void ieee80211_sta_find_ibss(struct ieee80211_sub_if_data *sdata)
{
	struct ieee80211_if_ibss *ifibss = &sdata->u.ibss;
	struct ieee80211_local *local = sdata->local;
	struct cfg80211_bss *cbss;
	struct ieee80211_channel *chan = NULL;
	const u8 *bssid = NULL;
	int active_ibss;
	u16 capability;

	lockdep_assert_held(&ifibss->mtx);

	active_ibss = ieee80211_sta_active_ibss(sdata);
#ifdef CONFIG_MAC80211_IBSS_DEBUG
	printk(KERN_DEBUG "%s: sta_find_ibss (active_ibss=%d)\n",
	       sdata->name, active_ibss);
#endif /* CONFIG_MAC80211_IBSS_DEBUG */

	if (active_ibss)
		return;

	capability = WLAN_CAPABILITY_IBSS;
	if (ifibss->privacy)
		capability |= WLAN_CAPABILITY_PRIVACY;
	if (ifibss->fixed_bssid)
		bssid = ifibss->bssid;
	if (ifibss->fixed_channel)
		chan = ifibss->channel;
	if (!is_zero_ether_addr(ifibss->bssid))
		bssid = ifibss->bssid;
	cbss = cfg80211_get_bss(local->hw.wiphy, chan, bssid,
				ifibss->ssid, ifibss->ssid_len,
				WLAN_CAPABILITY_IBSS | WLAN_CAPABILITY_PRIVACY,
				capability);

	if (cbss) {
		struct ieee80211_bss *bss;

		bss = (void *)cbss->priv;
#ifdef CONFIG_MAC80211_IBSS_DEBUG
		printk(KERN_DEBUG "   sta_find_ibss: selected %pM current "
		       "%pM\n", cbss->bssid, ifibss->bssid);
#endif /* CONFIG_MAC80211_IBSS_DEBUG */

		printk(KERN_DEBUG "%s: Selected IBSS BSSID %pM"
		       " based on configured SSID\n",
		       sdata->name, cbss->bssid);

		ieee80211_sta_join_ibss(sdata, bss);
		ieee80211_rx_bss_put(local, bss);
		return;
	}

#ifdef CONFIG_MAC80211_IBSS_DEBUG
	printk(KERN_DEBUG "   did not try to join ibss\n");
#endif /* CONFIG_MAC80211_IBSS_DEBUG */

	/* Selected IBSS not found in current scan results - try to scan */
	if (time_after(jiffies, ifibss->last_scan_completed +
					IEEE80211_SCAN_INTERVAL)) {
		printk(KERN_DEBUG "%s: Trigger new scan to find an IBSS to "
		       "join\n", sdata->name);

		ieee80211_request_internal_scan(sdata,
				ifibss->ssid, ifibss->ssid_len,
				ifibss->fixed_channel ? ifibss->channel : NULL);
	} else {
		int interval = IEEE80211_SCAN_INTERVAL;

		if (time_after(jiffies, ifibss->ibss_join_req +
			       IEEE80211_IBSS_JOIN_TIMEOUT)) {
			if (!(local->oper_channel->flags & IEEE80211_CHAN_NO_IBSS)) {
				ieee80211_sta_create_ibss(sdata);
				return;
			}
			printk(KERN_DEBUG "%s: IBSS not allowed on"
			       " %d MHz\n", sdata->name,
			       local->hw.conf.channel->center_freq);

			/* No IBSS found - decrease scan interval and continue
			 * scanning. */
			interval = IEEE80211_SCAN_INTERVAL_SLOW;
		}

		mod_timer(&ifibss->timer,
			  round_jiffies(jiffies + interval));
	}
}

static void ieee80211_rx_mgmt_probe_req(struct ieee80211_sub_if_data *sdata,
					struct ieee80211_mgmt *mgmt,
					size_t len)
{
	struct ieee80211_if_ibss *ifibss = &sdata->u.ibss;
	struct ieee80211_local *local = sdata->local;
	int tx_last_beacon;
	struct sk_buff *skb;
	struct ieee80211_mgmt *resp;
	u8 *pos, *end;

	lockdep_assert_held(&ifibss->mtx);

	if (ifibss->state != IEEE80211_IBSS_MLME_JOINED ||
	    len < 24 + 2 || !ifibss->presp)
		return;

	tx_last_beacon = drv_tx_last_beacon(local);

#ifdef CONFIG_MAC80211_IBSS_DEBUG
	printk(KERN_DEBUG "%s: RX ProbeReq SA=%pM DA=%pM BSSID=%pM"
	       " (tx_last_beacon=%d)\n",
	       sdata->name, mgmt->sa, mgmt->da,
	       mgmt->bssid, tx_last_beacon);
#endif /* CONFIG_MAC80211_IBSS_DEBUG */

	if (!tx_last_beacon)
		return;

	if (memcmp(mgmt->bssid, ifibss->bssid, ETH_ALEN) != 0 &&
	    memcmp(mgmt->bssid, "\xff\xff\xff\xff\xff\xff", ETH_ALEN) != 0)
		return;

	end = ((u8 *) mgmt) + len;
	pos = mgmt->u.probe_req.variable;
	if (pos[0] != WLAN_EID_SSID ||
	    pos + 2 + pos[1] > end) {
#ifdef CONFIG_MAC80211_IBSS_DEBUG
		printk(KERN_DEBUG "%s: Invalid SSID IE in ProbeReq "
		       "from %pM\n",
		       sdata->name, mgmt->sa);
#endif
		return;
	}
	if (pos[1] != 0 &&
	    (pos[1] != ifibss->ssid_len ||
	     memcmp(pos + 2, ifibss->ssid, ifibss->ssid_len))) {
		/* Ignore ProbeReq for foreign SSID */
		return;
	}

	/* Reply with ProbeResp */
	skb = skb_copy(ifibss->presp, GFP_KERNEL);
	if (!skb)
		return;

	resp = (struct ieee80211_mgmt *) skb->data;
	memcpy(resp->da, mgmt->sa, ETH_ALEN);
#ifdef CONFIG_MAC80211_IBSS_DEBUG
	printk(KERN_DEBUG "%s: Sending ProbeResp to %pM\n",
	       sdata->name, resp->da);
#endif /* CONFIG_MAC80211_IBSS_DEBUG */
	IEEE80211_SKB_CB(skb)->flags |= IEEE80211_TX_INTFL_DONT_ENCRYPT;
	ieee80211_tx_skb(sdata, skb);
}

static void ieee80211_rx_mgmt_probe_resp(struct ieee80211_sub_if_data *sdata,
					 struct ieee80211_mgmt *mgmt,
					 size_t len,
					 struct ieee80211_rx_status *rx_status)
{
	size_t baselen;
	struct ieee802_11_elems elems;

	if (memcmp(mgmt->da, sdata->vif.addr, ETH_ALEN))
		return; /* ignore ProbeResp to foreign address */

	baselen = (u8 *) mgmt->u.probe_resp.variable - (u8 *) mgmt;
	if (baselen > len)
		return;

	ieee802_11_parse_elems(mgmt->u.probe_resp.variable, len - baselen,
				&elems);

	ieee80211_rx_bss_info(sdata, mgmt, len, rx_status, &elems, false);
}

static void ieee80211_rx_mgmt_beacon(struct ieee80211_sub_if_data *sdata,
				     struct ieee80211_mgmt *mgmt,
				     size_t len,
				     struct ieee80211_rx_status *rx_status)
{
	size_t baselen;
	struct ieee802_11_elems elems;

	/* Process beacon from the current BSS */
	baselen = (u8 *) mgmt->u.beacon.variable - (u8 *) mgmt;
	if (baselen > len)
		return;

	ieee802_11_parse_elems(mgmt->u.beacon.variable, len - baselen, &elems);

	ieee80211_rx_bss_info(sdata, mgmt, len, rx_status, &elems, true);
}

void ieee80211_ibss_rx_queued_mgmt(struct ieee80211_sub_if_data *sdata,
				   struct sk_buff *skb)
{
	struct ieee80211_rx_status *rx_status;
	struct ieee80211_mgmt *mgmt;
	u16 fc;

	rx_status = IEEE80211_SKB_RXCB(skb);
	mgmt = (struct ieee80211_mgmt *) skb->data;
	fc = le16_to_cpu(mgmt->frame_control);

	mutex_lock(&sdata->u.ibss.mtx);

<<<<<<< HEAD
=======
	if (!sdata->u.ibss.ssid_len)
		goto mgmt_out; /* not ready to merge yet */

>>>>>>> 3cbea436
	switch (fc & IEEE80211_FCTL_STYPE) {
	case IEEE80211_STYPE_PROBE_REQ:
		ieee80211_rx_mgmt_probe_req(sdata, mgmt, skb->len);
		break;
	case IEEE80211_STYPE_PROBE_RESP:
		ieee80211_rx_mgmt_probe_resp(sdata, mgmt, skb->len,
					     rx_status);
		break;
	case IEEE80211_STYPE_BEACON:
		ieee80211_rx_mgmt_beacon(sdata, mgmt, skb->len,
					 rx_status);
		break;
	case IEEE80211_STYPE_AUTH:
		ieee80211_rx_mgmt_auth_ibss(sdata, mgmt, skb->len);
		break;
	}

<<<<<<< HEAD
=======
 mgmt_out:
>>>>>>> 3cbea436
	mutex_unlock(&sdata->u.ibss.mtx);
}

void ieee80211_ibss_work(struct ieee80211_sub_if_data *sdata)
{
	struct ieee80211_if_ibss *ifibss = &sdata->u.ibss;

	mutex_lock(&ifibss->mtx);

	/*
	 * Work could be scheduled after scan or similar
	 * when we aren't even joined (or trying) with a
	 * network.
	 */
	if (!ifibss->ssid_len)
		goto out;

	switch (ifibss->state) {
	case IEEE80211_IBSS_MLME_SEARCH:
		ieee80211_sta_find_ibss(sdata);
		break;
	case IEEE80211_IBSS_MLME_JOINED:
		ieee80211_sta_merge_ibss(sdata);
		break;
	default:
		WARN_ON(1);
		break;
	}

 out:
	mutex_unlock(&ifibss->mtx);
}

static void ieee80211_ibss_timer(unsigned long data)
{
	struct ieee80211_sub_if_data *sdata =
		(struct ieee80211_sub_if_data *) data;
	struct ieee80211_if_ibss *ifibss = &sdata->u.ibss;
	struct ieee80211_local *local = sdata->local;

	if (local->quiescing) {
		ifibss->timer_running = true;
		return;
	}

	ieee80211_queue_work(&local->hw, &sdata->work);
}

#ifdef CONFIG_PM
void ieee80211_ibss_quiesce(struct ieee80211_sub_if_data *sdata)
{
	struct ieee80211_if_ibss *ifibss = &sdata->u.ibss;

	if (del_timer_sync(&ifibss->timer))
		ifibss->timer_running = true;
}

void ieee80211_ibss_restart(struct ieee80211_sub_if_data *sdata)
{
	struct ieee80211_if_ibss *ifibss = &sdata->u.ibss;

	if (ifibss->timer_running) {
		add_timer(&ifibss->timer);
		ifibss->timer_running = false;
	}
}
#endif

void ieee80211_ibss_setup_sdata(struct ieee80211_sub_if_data *sdata)
{
	struct ieee80211_if_ibss *ifibss = &sdata->u.ibss;

	setup_timer(&ifibss->timer, ieee80211_ibss_timer,
		    (unsigned long) sdata);
	mutex_init(&ifibss->mtx);
}

/* scan finished notification */
void ieee80211_ibss_notify_scan_completed(struct ieee80211_local *local)
{
	struct ieee80211_sub_if_data *sdata;

	mutex_lock(&local->iflist_mtx);
	list_for_each_entry(sdata, &local->interfaces, list) {
		if (!ieee80211_sdata_running(sdata))
			continue;
		if (sdata->vif.type != NL80211_IFTYPE_ADHOC)
			continue;
		sdata->u.ibss.last_scan_completed = jiffies;
		ieee80211_queue_work(&local->hw, &sdata->work);
	}
	mutex_unlock(&local->iflist_mtx);
}

int ieee80211_ibss_join(struct ieee80211_sub_if_data *sdata,
			struct cfg80211_ibss_params *params)
{
	struct sk_buff *skb;

	skb = dev_alloc_skb(sdata->local->hw.extra_tx_headroom +
			    36 /* bitrates */ +
			    34 /* SSID */ +
			    3  /* DS params */ +
			    4  /* IBSS params */ +
			    params->ie_len);
	if (!skb)
		return -ENOMEM;

	mutex_lock(&sdata->u.ibss.mtx);

	if (params->bssid) {
		memcpy(sdata->u.ibss.bssid, params->bssid, ETH_ALEN);
		sdata->u.ibss.fixed_bssid = true;
	} else
		sdata->u.ibss.fixed_bssid = false;

	sdata->u.ibss.privacy = params->privacy;
	sdata->u.ibss.basic_rates = params->basic_rates;
<<<<<<< HEAD
=======
	memcpy(sdata->vif.bss_conf.mcast_rate, params->mcast_rate,
	       sizeof(params->mcast_rate));
>>>>>>> 3cbea436

	sdata->vif.bss_conf.beacon_int = params->beacon_interval;

	sdata->u.ibss.channel = params->channel;
	sdata->u.ibss.fixed_channel = params->channel_fixed;

	/* fix ourselves to that channel now already */
	if (params->channel_fixed) {
		sdata->local->oper_channel = params->channel;
		WARN_ON(!ieee80211_set_channel_type(sdata->local, sdata,
						    NL80211_CHAN_NO_HT));
	}

	if (params->ie) {
		sdata->u.ibss.ie = kmemdup(params->ie, params->ie_len,
					   GFP_KERNEL);
		if (sdata->u.ibss.ie)
			sdata->u.ibss.ie_len = params->ie_len;
	}

	sdata->u.ibss.skb = skb;
	sdata->u.ibss.state = IEEE80211_IBSS_MLME_SEARCH;
	sdata->u.ibss.ibss_join_req = jiffies;

	memcpy(sdata->u.ibss.ssid, params->ssid, IEEE80211_MAX_SSID_LEN);
	sdata->u.ibss.ssid_len = params->ssid_len;

	mutex_unlock(&sdata->u.ibss.mtx);

	mutex_lock(&sdata->local->mtx);
	ieee80211_recalc_idle(sdata->local);
	mutex_unlock(&sdata->local->mtx);

	ieee80211_queue_work(&sdata->local->hw, &sdata->work);

	return 0;
}

int ieee80211_ibss_leave(struct ieee80211_sub_if_data *sdata)
{
	struct sk_buff *skb;
	struct ieee80211_if_ibss *ifibss = &sdata->u.ibss;
	struct ieee80211_local *local = sdata->local;
	struct cfg80211_bss *cbss;
	u16 capability;
	int active_ibss;

	mutex_lock(&sdata->u.ibss.mtx);

	active_ibss = ieee80211_sta_active_ibss(sdata);

	if (!active_ibss && !is_zero_ether_addr(ifibss->bssid)) {
		capability = WLAN_CAPABILITY_IBSS;

		if (ifibss->privacy)
			capability |= WLAN_CAPABILITY_PRIVACY;

		cbss = cfg80211_get_bss(local->hw.wiphy, ifibss->channel,
					ifibss->bssid, ifibss->ssid,
					ifibss->ssid_len, WLAN_CAPABILITY_IBSS |
					WLAN_CAPABILITY_PRIVACY,
					capability);

		if (cbss) {
			cfg80211_unlink_bss(local->hw.wiphy, cbss);
			cfg80211_put_bss(cbss);
		}
	}

	sta_info_flush(sdata->local, sdata);

	/* remove beacon */
	kfree(sdata->u.ibss.ie);
	skb = sdata->u.ibss.presp;
	rcu_assign_pointer(sdata->u.ibss.presp, NULL);
	sdata->vif.bss_conf.ibss_joined = false;
	ieee80211_bss_info_change_notify(sdata, BSS_CHANGED_BEACON_ENABLED |
						BSS_CHANGED_IBSS);
	synchronize_rcu();
	kfree_skb(skb);

	skb_queue_purge(&sdata->skb_queue);
	memset(sdata->u.ibss.bssid, 0, ETH_ALEN);
	sdata->u.ibss.ssid_len = 0;

	del_timer_sync(&sdata->u.ibss.timer);

	mutex_unlock(&sdata->u.ibss.mtx);

	mutex_lock(&local->mtx);
	ieee80211_recalc_idle(sdata->local);
	mutex_unlock(&local->mtx);

	return 0;
}<|MERGE_RESOLUTION|>--- conflicted
+++ resolved
@@ -780,12 +780,9 @@
 
 	mutex_lock(&sdata->u.ibss.mtx);
 
-<<<<<<< HEAD
-=======
 	if (!sdata->u.ibss.ssid_len)
 		goto mgmt_out; /* not ready to merge yet */
 
->>>>>>> 3cbea436
 	switch (fc & IEEE80211_FCTL_STYPE) {
 	case IEEE80211_STYPE_PROBE_REQ:
 		ieee80211_rx_mgmt_probe_req(sdata, mgmt, skb->len);
@@ -803,10 +800,7 @@
 		break;
 	}
 
-<<<<<<< HEAD
-=======
  mgmt_out:
->>>>>>> 3cbea436
 	mutex_unlock(&sdata->u.ibss.mtx);
 }
 
@@ -925,11 +919,8 @@
 
 	sdata->u.ibss.privacy = params->privacy;
 	sdata->u.ibss.basic_rates = params->basic_rates;
-<<<<<<< HEAD
-=======
 	memcpy(sdata->vif.bss_conf.mcast_rate, params->mcast_rate,
 	       sizeof(params->mcast_rate));
->>>>>>> 3cbea436
 
 	sdata->vif.bss_conf.beacon_int = params->beacon_interval;
 
