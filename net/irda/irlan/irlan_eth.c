--- conflicted
+++ resolved
@@ -208,13 +208,8 @@
 		/* irttp_data_request already free the packet */
 		dev->stats.tx_dropped++;
 	} else {
-<<<<<<< HEAD
-		self->stats.tx_packets++;
-		self->stats.tx_bytes += len;
-=======
 		dev->stats.tx_packets++;
 		dev->stats.tx_bytes += len;
->>>>>>> 45f53cc9
 	}
 
 	return NETDEV_TX_OK;
