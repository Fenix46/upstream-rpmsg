--- conflicted
+++ resolved
@@ -1444,12 +1444,6 @@
 	struct sk_buff *skb;
 	struct l2cap_pinfo *pi = l2cap_pi(sk);
 	u16 control, fcs;
-<<<<<<< HEAD
-
-	while ((skb = sk->sk_send_head)) {
-		tx_skb = skb_clone(skb, GFP_ATOMIC);
-=======
->>>>>>> 062c1825
 
 	while ((skb = skb_dequeue(TX_QUEUE(sk)))) {
 		control = get_unaligned_le16(skb->data + L2CAP_HDR_SIZE);
@@ -1457,19 +1451,11 @@
 		put_unaligned_le16(control, skb->data + L2CAP_HDR_SIZE);
 
 		if (pi->fcs == L2CAP_FCS_CRC16) {
-<<<<<<< HEAD
-			fcs = crc16(0, (u8 *)tx_skb->data, tx_skb->len - 2);
-			put_unaligned_le16(fcs, tx_skb->data + tx_skb->len - 2);
-		}
-
-		l2cap_do_send(sk, tx_skb);
-=======
 			fcs = crc16(0, (u8 *)skb->data, skb->len - 2);
 			put_unaligned_le16(fcs, skb->data + skb->len - 2);
 		}
 
 		l2cap_do_send(sk, skb);
->>>>>>> 062c1825
 
 		pi->next_tx_seq = (pi->next_tx_seq + 1) % 64;
 	}
@@ -2462,18 +2448,6 @@
 }
 
 static void l2cap_ack_timeout(unsigned long arg)
-<<<<<<< HEAD
-=======
-{
-	struct sock *sk = (void *) arg;
-
-	bh_lock_sock(sk);
-	l2cap_send_ack(l2cap_pi(sk));
-	bh_unlock_sock(sk);
-}
-
-static inline void l2cap_ertm_init(struct sock *sk)
->>>>>>> 062c1825
 {
 	struct sock *sk = (void *) arg;
 
@@ -3120,14 +3094,8 @@
 	if (!sk)
 		return -ENOENT;
 
-	if (sk->sk_state != BT_CONFIG) {
-		struct l2cap_cmd_rej rej;
-
-		rej.reason = cpu_to_le16(0x0002);
-		l2cap_send_cmd(conn, cmd->ident, L2CAP_COMMAND_REJ,
-				sizeof(rej), &rej);
+	if (sk->sk_state == BT_DISCONN)
 		goto unlock;
-	}
 
 	/* Reject if config buffer is too small. */
 	len = cmd_len - sizeof(*req);
@@ -3660,7 +3628,6 @@
 				goto drop;
 
 			memcpy(skb_put(pi->sdu, skb->len), skb->data, skb->len);
-<<<<<<< HEAD
 		}
 
 		_skb = skb_clone(pi->sdu, GFP_ATOMIC);
@@ -3669,16 +3636,6 @@
 			return -ENOMEM;
 		}
 
-=======
-		}
-
-		_skb = skb_clone(pi->sdu, GFP_ATOMIC);
-		if (!_skb) {
-			pi->conn_state |= L2CAP_CONN_SAR_RETRY;
-			return -ENOMEM;
-		}
-
->>>>>>> 062c1825
 		err = sock_queue_rcv_skb(sk, _skb);
 		if (err < 0) {
 			kfree_skb(_skb);
@@ -3722,8 +3679,6 @@
 		}
 
 		pi->buffer_seq = (pi->buffer_seq + 1) % 64;
-<<<<<<< HEAD
-=======
 	}
 
 	if (!(pi->conn_state & L2CAP_CONN_RNR_SENT))
@@ -3963,247 +3918,6 @@
 		l2cap_send_sframe(pi, control);
 		list_del(&l->list);
 		list_add_tail(&l->list, SREJ_LIST(sk));
->>>>>>> 062c1825
-	}
-
-	if (!(pi->conn_state & L2CAP_CONN_RNR_SENT))
-		goto done;
-
-<<<<<<< HEAD
-	control = pi->buffer_seq << L2CAP_CTRL_REQSEQ_SHIFT;
-	control |= L2CAP_SUPER_RCV_READY | L2CAP_CTRL_POLL;
-	l2cap_send_sframe(pi, control);
-	l2cap_pi(sk)->retry_count = 1;
-
-	del_timer(&pi->retrans_timer);
-	__mod_monitor_timer();
-
-	l2cap_pi(sk)->conn_state |= L2CAP_CONN_WAIT_F;
-
-done:
-	pi->conn_state &= ~L2CAP_CONN_LOCAL_BUSY;
-	pi->conn_state &= ~L2CAP_CONN_RNR_SENT;
-
-	BT_DBG("sk %p, Exit local busy", sk);
-
-	return 0;
-}
-
-static void l2cap_busy_work(struct work_struct *work)
-{
-	DECLARE_WAITQUEUE(wait, current);
-	struct l2cap_pinfo *pi =
-		container_of(work, struct l2cap_pinfo, busy_work);
-	struct sock *sk = (struct sock *)pi;
-	int n_tries = 0, timeo = HZ/5, err;
-	struct sk_buff *skb;
-
-	lock_sock(sk);
-
-	add_wait_queue(sk_sleep(sk), &wait);
-	while ((skb = skb_peek(BUSY_QUEUE(sk)))) {
-		set_current_state(TASK_INTERRUPTIBLE);
-
-		if (n_tries++ > L2CAP_LOCAL_BUSY_TRIES) {
-			err = -EBUSY;
-			l2cap_send_disconn_req(pi->conn, sk, EBUSY);
-			break;
-		}
-
-		if (!timeo)
-			timeo = HZ/5;
-
-		if (signal_pending(current)) {
-			err = sock_intr_errno(timeo);
-			break;
-		}
-
-		release_sock(sk);
-		timeo = schedule_timeout(timeo);
-		lock_sock(sk);
-
-		err = sock_error(sk);
-		if (err)
-			break;
-
-		if (l2cap_try_push_rx_skb(sk) == 0)
-			break;
-	}
-
-	set_current_state(TASK_RUNNING);
-	remove_wait_queue(sk_sleep(sk), &wait);
-
-	release_sock(sk);
-}
-
-static int l2cap_push_rx_skb(struct sock *sk, struct sk_buff *skb, u16 control)
-{
-	struct l2cap_pinfo *pi = l2cap_pi(sk);
-	int sctrl, err;
-
-	if (pi->conn_state & L2CAP_CONN_LOCAL_BUSY) {
-		bt_cb(skb)->sar = control >> L2CAP_CTRL_SAR_SHIFT;
-		__skb_queue_tail(BUSY_QUEUE(sk), skb);
-		return l2cap_try_push_rx_skb(sk);
-
-
-	}
-
-	err = l2cap_ertm_reassembly_sdu(sk, skb, control);
-	if (err >= 0) {
-		pi->buffer_seq = (pi->buffer_seq + 1) % 64;
-		return err;
-	}
-
-	/* Busy Condition */
-	BT_DBG("sk %p, Enter local busy", sk);
-
-	pi->conn_state |= L2CAP_CONN_LOCAL_BUSY;
-	bt_cb(skb)->sar = control >> L2CAP_CTRL_SAR_SHIFT;
-	__skb_queue_tail(BUSY_QUEUE(sk), skb);
-
-	sctrl = pi->buffer_seq << L2CAP_CTRL_REQSEQ_SHIFT;
-	sctrl |= L2CAP_SUPER_RCV_NOT_READY;
-	l2cap_send_sframe(pi, sctrl);
-
-	pi->conn_state |= L2CAP_CONN_RNR_SENT;
-
-	del_timer(&pi->ack_timer);
-
-	queue_work(_busy_wq, &pi->busy_work);
-
-	return err;
-}
-
-static int l2cap_streaming_reassembly_sdu(struct sock *sk, struct sk_buff *skb, u16 control)
-{
-	struct l2cap_pinfo *pi = l2cap_pi(sk);
-	struct sk_buff *_skb;
-	int err = -EINVAL;
-
-	/*
-	 * TODO: We have to notify the userland if some data is lost with the
-	 * Streaming Mode.
-	 */
-
-	switch (control & L2CAP_CTRL_SAR) {
-	case L2CAP_SDU_UNSEGMENTED:
-		if (pi->conn_state & L2CAP_CONN_SAR_SDU) {
-			kfree_skb(pi->sdu);
-			break;
-		}
-
-		err = sock_queue_rcv_skb(sk, skb);
-		if (!err)
-			return 0;
-
-		break;
-
-	case L2CAP_SDU_START:
-		if (pi->conn_state & L2CAP_CONN_SAR_SDU) {
-			kfree_skb(pi->sdu);
-			break;
-		}
-
-		pi->sdu_len = get_unaligned_le16(skb->data);
-		skb_pull(skb, 2);
-
-		if (pi->sdu_len > pi->imtu) {
-			err = -EMSGSIZE;
-			break;
-		}
-
-		pi->sdu = bt_skb_alloc(pi->sdu_len, GFP_ATOMIC);
-		if (!pi->sdu) {
-			err = -ENOMEM;
-			break;
-		}
-
-		memcpy(skb_put(pi->sdu, skb->len), skb->data, skb->len);
-
-		pi->conn_state |= L2CAP_CONN_SAR_SDU;
-		pi->partial_sdu_len = skb->len;
-		err = 0;
-		break;
-
-	case L2CAP_SDU_CONTINUE:
-		if (!(pi->conn_state & L2CAP_CONN_SAR_SDU))
-			break;
-
-		memcpy(skb_put(pi->sdu, skb->len), skb->data, skb->len);
-
-		pi->partial_sdu_len += skb->len;
-		if (pi->partial_sdu_len > pi->sdu_len)
-			kfree_skb(pi->sdu);
-		else
-			err = 0;
-
-		break;
-
-	case L2CAP_SDU_END:
-		if (!(pi->conn_state & L2CAP_CONN_SAR_SDU))
-			break;
-
-		memcpy(skb_put(pi->sdu, skb->len), skb->data, skb->len);
-
-		pi->conn_state &= ~L2CAP_CONN_SAR_SDU;
-		pi->partial_sdu_len += skb->len;
-
-		if (pi->partial_sdu_len > pi->imtu)
-			goto drop;
-
-		if (pi->partial_sdu_len == pi->sdu_len) {
-			_skb = skb_clone(pi->sdu, GFP_ATOMIC);
-			err = sock_queue_rcv_skb(sk, _skb);
-			if (err < 0)
-				kfree_skb(_skb);
-		}
-		err = 0;
-
-drop:
-		kfree_skb(pi->sdu);
-		break;
-	}
-
-	kfree_skb(skb);
-	return err;
-}
-
-static void l2cap_check_srej_gap(struct sock *sk, u8 tx_seq)
-{
-	struct sk_buff *skb;
-	u16 control;
-
-	while ((skb = skb_peek(SREJ_QUEUE(sk)))) {
-		if (bt_cb(skb)->tx_seq != tx_seq)
-			break;
-
-		skb = skb_dequeue(SREJ_QUEUE(sk));
-		control = bt_cb(skb)->sar << L2CAP_CTRL_SAR_SHIFT;
-		l2cap_ertm_reassembly_sdu(sk, skb, control);
-		l2cap_pi(sk)->buffer_seq_srej =
-			(l2cap_pi(sk)->buffer_seq_srej + 1) % 64;
-		tx_seq = (tx_seq + 1) % 64;
-	}
-}
-
-static void l2cap_resend_srejframe(struct sock *sk, u8 tx_seq)
-{
-	struct l2cap_pinfo *pi = l2cap_pi(sk);
-	struct srej_list *l, *tmp;
-	u16 control;
-
-	list_for_each_entry_safe(l, tmp, SREJ_LIST(sk), list) {
-		if (l->tx_seq == tx_seq) {
-			list_del(&l->list);
-			kfree(l);
-			return;
-		}
-		control = L2CAP_SUPER_SELECT_REJECT;
-		control |= l->tx_seq << L2CAP_CTRL_REQSEQ_SHIFT;
-		l2cap_send_sframe(pi, control);
-		list_del(&l->list);
-		list_add_tail(&l->list, SREJ_LIST(sk));
 	}
 }
 
@@ -4218,13 +3932,6 @@
 		control |= pi->expected_tx_seq << L2CAP_CTRL_REQSEQ_SHIFT;
 		l2cap_send_sframe(pi, control);
 
-=======
-	while (tx_seq != pi->expected_tx_seq) {
-		control = L2CAP_SUPER_SELECT_REJECT;
-		control |= pi->expected_tx_seq << L2CAP_CTRL_REQSEQ_SHIFT;
-		l2cap_send_sframe(pi, control);
-
->>>>>>> 062c1825
 		new = kzalloc(sizeof(struct srej_list), GFP_ATOMIC);
 		new->tx_seq = pi->expected_tx_seq;
 		pi->expected_tx_seq = (pi->expected_tx_seq + 1) % 64;
@@ -4372,17 +4079,10 @@
 static inline void l2cap_data_channel_rrframe(struct sock *sk, u16 rx_control)
 {
 	struct l2cap_pinfo *pi = l2cap_pi(sk);
-<<<<<<< HEAD
 
 	BT_DBG("sk %p, req_seq %d ctrl 0x%4.4x", sk, __get_reqseq(rx_control),
 						rx_control);
 
-=======
-
-	BT_DBG("sk %p, req_seq %d ctrl 0x%4.4x", sk, __get_reqseq(rx_control),
-						rx_control);
-
->>>>>>> 062c1825
 	pi->expected_ack_seq = __get_reqseq(rx_control);
 	l2cap_drop_acked_frames(sk);
 
