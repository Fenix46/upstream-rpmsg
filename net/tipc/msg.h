/*
 * net/tipc/msg.h: Include file for TIPC message header routines
 *
 * Copyright (c) 2000-2007, Ericsson AB
 * Copyright (c) 2005-2008, Wind River Systems
 * All rights reserved.
 *
 * Redistribution and use in source and binary forms, with or without
 * modification, are permitted provided that the following conditions are met:
 *
 * 1. Redistributions of source code must retain the above copyright
 *    notice, this list of conditions and the following disclaimer.
 * 2. Redistributions in binary form must reproduce the above copyright
 *    notice, this list of conditions and the following disclaimer in the
 *    documentation and/or other materials provided with the distribution.
 * 3. Neither the names of the copyright holders nor the names of its
 *    contributors may be used to endorse or promote products derived from
 *    this software without specific prior written permission.
 *
 * Alternatively, this software may be distributed under the terms of the
 * GNU General Public License ("GPL") version 2 as published by the Free
 * Software Foundation.
 *
 * THIS SOFTWARE IS PROVIDED BY THE COPYRIGHT HOLDERS AND CONTRIBUTORS "AS IS"
 * AND ANY EXPRESS OR IMPLIED WARRANTIES, INCLUDING, BUT NOT LIMITED TO, THE
 * IMPLIED WARRANTIES OF MERCHANTABILITY AND FITNESS FOR A PARTICULAR PURPOSE
 * ARE DISCLAIMED. IN NO EVENT SHALL THE COPYRIGHT OWNER OR CONTRIBUTORS BE
 * LIABLE FOR ANY DIRECT, INDIRECT, INCIDENTAL, SPECIAL, EXEMPLARY, OR
 * CONSEQUENTIAL DAMAGES (INCLUDING, BUT NOT LIMITED TO, PROCUREMENT OF
 * SUBSTITUTE GOODS OR SERVICES; LOSS OF USE, DATA, OR PROFITS; OR BUSINESS
 * INTERRUPTION) HOWEVER CAUSED AND ON ANY THEORY OF LIABILITY, WHETHER IN
 * CONTRACT, STRICT LIABILITY, OR TORT (INCLUDING NEGLIGENCE OR OTHERWISE)
 * ARISING IN ANY WAY OUT OF THE USE OF THIS SOFTWARE, EVEN IF ADVISED OF THE
 * POSSIBILITY OF SUCH DAMAGE.
 */

#ifndef _TIPC_MSG_H
#define _TIPC_MSG_H

#include "bearer.h"

#define TIPC_VERSION              2

/*
 *		TIPC user data message header format, version 2:
 *
 *
 *     1 0 9 8 7 6 5 4|3 2 1 0 9 8 7 6|5 4 3 2 1 0 9 8|7 6 5 4 3 2 1 0
 *    +-+-+-+-+-+-+-+-+-+-+-+-+-+-+-+-+-+-+-+-+-+-+-+-+-+-+-+-+-+-+-+-+
 * w0:|vers | user  |hdr sz |n|d|s|-|          message size           |
 *    +-+-+-+-+-+-+-+-+-+-+-+-+-+-+-+-+-+-+-+-+-+-+-+-+-+-+-+-+-+-+-+-+
 * w1:|mstyp| error |rer cnt|lsc|opt p|      broadcast ack no         |
 *    +-+-+-+-+-+-+-+-+-+-+-+-+-+-+-+-+-+-+-+-+-+-+-+-+-+-+-+-+-+-+-+-+
 * w2:|        link level ack no      |   broadcast/link level seq no |
 *    +-+-+-+-+-+-+-+-+-+-+-+-+-+-+-+-+-+-+-+-+-+-+-+-+-+-+-+-+-+-+-+-+
 * w3:|                       previous node                           |
 *    +-+-+-+-+-+-+-+-+-+-+-+-+-+-+-+-+-+-+-+-+-+-+-+-+-+-+-+-+-+-+-+-+
 * w4:|                      originating port                         |
 *    +-+-+-+-+-+-+-+-+-+-+-+-+-+-+-+-+-+-+-+-+-+-+-+-+-+-+-+-+-+-+-+-+
 * w5:|                      destination port                         |
 *    +-+-+-+-+-+-+-+-+-+-+-+-+-+-+-+-+-+-+-+-+-+-+-+-+-+-+-+-+-+-+-+-+
 * w6:|                      originating node                         |
 *    +-+-+-+-+-+-+-+-+-+-+-+-+-+-+-+-+-+-+-+-+-+-+-+-+-+-+-+-+-+-+-+-+
 * w7:|                      destination node                         |
 *    +-+-+-+-+-+-+-+-+-+-+-+-+-+-+-+-+-+-+-+-+-+-+-+-+-+-+-+-+-+-+-+-+
 * w8:|            name type / transport sequence number              |
 *    +-+-+-+-+-+-+-+-+-+-+-+-+-+-+-+-+-+-+-+-+-+-+-+-+-+-+-+-+-+-+-+-+
 * w9:|              name instance/multicast lower bound              |
 *    +-+-+-+-+-+-+-+-+-+-+-+-+-+-+-+-+-+-+-+-+-+-+-+-+-+-+-+-+-+-+-+-+
 * wA:|                    multicast upper bound                      |
 *    +-+-+-+-+-+-+-+-+-+-+-+-+-+-+-+-+-+-+-+-+-+-+-+-+-+-+-+-+-+-+-+-+
 *    /                                                               /
 *    \                           options                             \
 *    /                                                               /
 *    +-+-+-+-+-+-+-+-+-+-+-+-+-+-+-+-+-+-+-+-+-+-+-+-+-+-+-+-+-+-+-+-+
 *
 */

#define TIPC_CONN_MSG		0
#define TIPC_MCAST_MSG		1
#define TIPC_NAMED_MSG		2
#define TIPC_DIRECT_MSG		3


#define SHORT_H_SIZE              24	/* Connected, in-cluster messages */
#define DIR_MSG_H_SIZE            32	/* Directly addressed messages */
#define LONG_H_SIZE               40	/* Named messages */
#define MCAST_H_SIZE              44	/* Multicast messages */
#define INT_H_SIZE                40	/* Internal messages */
#define MIN_H_SIZE                24	/* Smallest legal TIPC header size */
#define MAX_H_SIZE                60	/* Largest possible TIPC header size */

#define MAX_MSG_SIZE (MAX_H_SIZE + TIPC_MAX_USER_MSG_SIZE)


struct tipc_msg {
	__be32 hdr[15];
};


static inline u32 msg_word(struct tipc_msg *m, u32 pos)
{
	return ntohl(m->hdr[pos]);
}

static inline void msg_set_word(struct tipc_msg *m, u32 w, u32 val)
{
	m->hdr[w] = htonl(val);
}

static inline u32 msg_bits(struct tipc_msg *m, u32 w, u32 pos, u32 mask)
{
	return (msg_word(m, w) >> pos) & mask;
}

static inline void msg_set_bits(struct tipc_msg *m, u32 w,
				u32 pos, u32 mask, u32 val)
{
	val = (val & mask) << pos;
	mask = mask << pos;
	m->hdr[w] &= ~htonl(mask);
	m->hdr[w] |= htonl(val);
}

static inline void msg_swap_words(struct tipc_msg *msg, u32 a, u32 b)
{
	u32 temp = msg->hdr[a];

	msg->hdr[a] = msg->hdr[b];
	msg->hdr[b] = temp;
}

/*
 * Word 0
 */

static inline u32 msg_version(struct tipc_msg *m)
{
	return msg_bits(m, 0, 29, 7);
}

static inline void msg_set_version(struct tipc_msg *m)
{
	msg_set_bits(m, 0, 29, 7, TIPC_VERSION);
}

static inline u32 msg_user(struct tipc_msg *m)
{
	return msg_bits(m, 0, 25, 0xf);
}

static inline u32 msg_isdata(struct tipc_msg *m)
{
	return msg_user(m) <= TIPC_CRITICAL_IMPORTANCE;
}

static inline void msg_set_user(struct tipc_msg *m, u32 n)
{
	msg_set_bits(m, 0, 25, 0xf, n);
}

static inline u32 msg_importance(struct tipc_msg *m)
{
	return msg_bits(m, 0, 25, 0xf);
}

static inline void msg_set_importance(struct tipc_msg *m, u32 i)
{
	msg_set_user(m, i);
}

static inline u32 msg_hdr_sz(struct tipc_msg *m)
{
	return msg_bits(m, 0, 21, 0xf) << 2;
}

static inline void msg_set_hdr_sz(struct tipc_msg *m, u32 n)
{
	msg_set_bits(m, 0, 21, 0xf, n>>2);
}

static inline u32 msg_size(struct tipc_msg *m)
{
	return msg_bits(m, 0, 0, 0x1ffff);
}

static inline u32 msg_data_sz(struct tipc_msg *m)
{
	return msg_size(m) - msg_hdr_sz(m);
}

static inline int msg_non_seq(struct tipc_msg *m)
{
	return msg_bits(m, 0, 20, 1);
}

static inline void msg_set_non_seq(struct tipc_msg *m, u32 n)
{
	msg_set_bits(m, 0, 20, 1, n);
}

static inline int msg_dest_droppable(struct tipc_msg *m)
{
	return msg_bits(m, 0, 19, 1);
}

static inline void msg_set_dest_droppable(struct tipc_msg *m, u32 d)
{
	msg_set_bits(m, 0, 19, 1, d);
}

static inline int msg_src_droppable(struct tipc_msg *m)
{
	return msg_bits(m, 0, 18, 1);
}

static inline void msg_set_src_droppable(struct tipc_msg *m, u32 d)
{
	msg_set_bits(m, 0, 18, 1, d);
}

static inline void msg_set_size(struct tipc_msg *m, u32 sz)
{
	m->hdr[0] = htonl((msg_word(m, 0) & ~0x1ffff) | sz);
}


/*
 * Word 1
 */

static inline u32 msg_type(struct tipc_msg *m)
{
	return msg_bits(m, 1, 29, 0x7);
}

static inline void msg_set_type(struct tipc_msg *m, u32 n)
{
	msg_set_bits(m, 1, 29, 0x7, n);
}

static inline u32 msg_named(struct tipc_msg *m)
{
	return msg_type(m) == TIPC_NAMED_MSG;
}

static inline u32 msg_mcast(struct tipc_msg *m)
{
	return msg_type(m) == TIPC_MCAST_MSG;
}

static inline u32 msg_connected(struct tipc_msg *m)
{
	return msg_type(m) == TIPC_CONN_MSG;
}

static inline u32 msg_errcode(struct tipc_msg *m)
{
	return msg_bits(m, 1, 25, 0xf);
}

static inline void msg_set_errcode(struct tipc_msg *m, u32 err)
{
	msg_set_bits(m, 1, 25, 0xf, err);
}

static inline u32 msg_reroute_cnt(struct tipc_msg *m)
{
	return msg_bits(m, 1, 21, 0xf);
}

static inline void msg_incr_reroute_cnt(struct tipc_msg *m)
{
	msg_set_bits(m, 1, 21, 0xf, msg_reroute_cnt(m) + 1);
}

static inline void msg_reset_reroute_cnt(struct tipc_msg *m)
{
	msg_set_bits(m, 1, 21, 0xf, 0);
}

static inline u32 msg_lookup_scope(struct tipc_msg *m)
{
	return msg_bits(m, 1, 19, 0x3);
}

static inline void msg_set_lookup_scope(struct tipc_msg *m, u32 n)
{
	msg_set_bits(m, 1, 19, 0x3, n);
}

static inline u32 msg_bcast_ack(struct tipc_msg *m)
{
	return msg_bits(m, 1, 0, 0xffff);
}

static inline void msg_set_bcast_ack(struct tipc_msg *m, u32 n)
{
	msg_set_bits(m, 1, 0, 0xffff, n);
}


/*
 * Word 2
 */

static inline u32 msg_ack(struct tipc_msg *m)
{
	return msg_bits(m, 2, 16, 0xffff);
}

static inline void msg_set_ack(struct tipc_msg *m, u32 n)
{
	msg_set_bits(m, 2, 16, 0xffff, n);
}

static inline u32 msg_seqno(struct tipc_msg *m)
{
	return msg_bits(m, 2, 0, 0xffff);
}

static inline void msg_set_seqno(struct tipc_msg *m, u32 n)
{
	msg_set_bits(m, 2, 0, 0xffff, n);
}

/*
 * TIPC may utilize the "link ack #" and "link seq #" fields of a short
 * message header to hold the destination node for the message, since the
 * normal "dest node" field isn't present.  This cache is only referenced
 * when required, so populating the cache of a longer message header is
 * harmless (as long as the header has the two link sequence fields present).
 *
 * Note: Host byte order is OK here, since the info never goes off-card.
 */

static inline u32 msg_destnode_cache(struct tipc_msg *m)
{
	return m->hdr[2];
}

static inline void msg_set_destnode_cache(struct tipc_msg *m, u32 dnode)
{
	m->hdr[2] = dnode;
}

/*
 * Words 3-10
 */


static inline u32 msg_prevnode(struct tipc_msg *m)
{
	return msg_word(m, 3);
}

static inline void msg_set_prevnode(struct tipc_msg *m, u32 a)
{
	msg_set_word(m, 3, a);
}

static inline u32 msg_origport(struct tipc_msg *m)
{
	return msg_word(m, 4);
}

static inline void msg_set_origport(struct tipc_msg *m, u32 p)
{
	msg_set_word(m, 4, p);
}

static inline u32 msg_destport(struct tipc_msg *m)
{
	return msg_word(m, 5);
}

static inline void msg_set_destport(struct tipc_msg *m, u32 p)
{
	msg_set_word(m, 5, p);
}

static inline u32 msg_mc_netid(struct tipc_msg *m)
{
	return msg_word(m, 5);
}

static inline void msg_set_mc_netid(struct tipc_msg *m, u32 p)
{
	msg_set_word(m, 5, p);
}

static inline int msg_short(struct tipc_msg *m)
{
	return msg_hdr_sz(m) == 24;
}

static inline u32 msg_orignode(struct tipc_msg *m)
{
	if (likely(msg_short(m)))
		return msg_prevnode(m);
	return msg_word(m, 6);
}

static inline void msg_set_orignode(struct tipc_msg *m, u32 a)
{
	msg_set_word(m, 6, a);
}

static inline u32 msg_destnode(struct tipc_msg *m)
{
	return msg_word(m, 7);
}

static inline void msg_set_destnode(struct tipc_msg *m, u32 a)
{
	msg_set_word(m, 7, a);
}

static inline int msg_is_dest(struct tipc_msg *m, u32 d)
{
	return msg_short(m) || (msg_destnode(m) == d);
}

static inline u32 msg_routed(struct tipc_msg *m)
{
	if (likely(msg_short(m)))
		return 0;
	return (msg_destnode(m) ^ msg_orignode(m)) >> 11;
}

static inline u32 msg_nametype(struct tipc_msg *m)
{
	return msg_word(m, 8);
}

static inline void msg_set_nametype(struct tipc_msg *m, u32 n)
{
	msg_set_word(m, 8, n);
}

static inline u32 msg_transp_seqno(struct tipc_msg *m)
{
	return msg_word(m, 8);
}

static inline void msg_set_timestamp(struct tipc_msg *m, u32 n)
{
	msg_set_word(m, 8, n);
}

static inline u32 msg_timestamp(struct tipc_msg *m)
{
	return msg_word(m, 8);
}

static inline void msg_set_transp_seqno(struct tipc_msg *m, u32 n)
{
	msg_set_word(m, 8, n);
}

static inline u32 msg_nameinst(struct tipc_msg *m)
{
	return msg_word(m, 9);
}

static inline u32 msg_namelower(struct tipc_msg *m)
{
	return msg_nameinst(m);
}

static inline void msg_set_namelower(struct tipc_msg *m, u32 n)
{
	msg_set_word(m, 9, n);
}

static inline void msg_set_nameinst(struct tipc_msg *m, u32 n)
{
	msg_set_namelower(m, n);
}

static inline u32 msg_nameupper(struct tipc_msg *m)
{
	return msg_word(m, 10);
}

static inline void msg_set_nameupper(struct tipc_msg *m, u32 n)
{
	msg_set_word(m, 10, n);
}

static inline unchar *msg_data(struct tipc_msg *m)
{
	return ((unchar *)m) + msg_hdr_sz(m);
}

static inline struct tipc_msg *msg_get_wrapped(struct tipc_msg *m)
{
	return (struct tipc_msg *)msg_data(m);
}


/*
		TIPC internal message header format, version 2

       1 0 9 8 7 6 5 4|3 2 1 0 9 8 7 6|5 4 3 2 1 0 9 8|7 6 5 4 3 2 1 0
      +-+-+-+-+-+-+-+-+-+-+-+-+-+-+-+-+-+-+-+-+-+-+-+-+-+-+-+-+-+-+-+-+
   w0:|vers |msg usr|hdr sz |n|resrv|            packet size          |
      +-+-+-+-+-+-+-+-+-+-+-+-+-+-+-+-+-+-+-+-+-+-+-+-+-+-+-+-+-+-+-+-+
   w1:|m typ|      sequence gap       |       broadcast ack no        |
      +-+-+-+-+-+-+-+-+-+-+-+-+-+-+-+-+-+-+-+-+-+-+-+-+-+-+-+-+-+-+-+-+
   w2:| link level ack no/bc_gap_from |     seq no / bcast_gap_to     |
      +-+-+-+-+-+-+-+-+-+-+-+-+-+-+-+-+-+-+-+-+-+-+-+-+-+-+-+-+-+-+-+-+
   w3:|                       previous node                           |
      +-+-+-+-+-+-+-+-+-+-+-+-+-+-+-+-+-+-+-+-+-+-+-+-+-+-+-+-+-+-+-+-+
   w4:|  next sent broadcast/fragm no | next sent pkt/ fragm msg no   |
      +-+-+-+-+-+-+-+-+-+-+-+-+-+-+-+-+-+-+-+-+-+-+-+-+-+-+-+-+-+-+-+-+
   w5:|          session no           |rsv=0|r|berid|link prio|netpl|p|
      +-+-+-+-+-+-+-+-+-+-+-+-+-+-+-+-+-+-+-+-+-+-+-+-+-+-+-+-+-+-+-+-+
   w6:|                      originating node                         |
      +-+-+-+-+-+-+-+-+-+-+-+-+-+-+-+-+-+-+-+-+-+-+-+-+-+-+-+-+-+-+-+-+
   w7:|                      destination node                         |
      +-+-+-+-+-+-+-+-+-+-+-+-+-+-+-+-+-+-+-+-+-+-+-+-+-+-+-+-+-+-+-+-+
   w8:|                   transport sequence number                   |
      +-+-+-+-+-+-+-+-+-+-+-+-+-+-+-+-+-+-+-+-+-+-+-+-+-+-+-+-+-+-+-+-+
   w9:|   msg count / bcast tag       |       link tolerance          |
      +-+-+-+-+-+-+-+-+-+-+-+-+-+-+-+-+-+-+-+-+-+-+-+-+-+-+-+-+-+-+-+-+
      \                                                               \
      /                     User Specific Data                        /
      \                                                               \
      +-+-+-+-+-+-+-+-+-+-+-+-+-+-+-+-+-+-+-+-+-+-+-+-+-+-+-+-+-+-+-+-+

      NB: CONN_MANAGER use data message format. LINK_CONFIG has own format.
*/

/*
 * Internal users
 */

#define  BCAST_PROTOCOL       5
#define  MSG_BUNDLER          6
#define  LINK_PROTOCOL        7
#define  CONN_MANAGER         8
#define  ROUTE_DISTRIBUTOR    9		/* obsoleted */
#define  CHANGEOVER_PROTOCOL  10
#define  NAME_DISTRIBUTOR     11
#define  MSG_FRAGMENTER       12
#define  LINK_CONFIG          13
#define  DSC_H_SIZE           40

/*
 *  Connection management protocol messages
 */

#define CONN_PROBE        0
#define CONN_PROBE_REPLY  1
#define CONN_ACK          2

/*
 * Name distributor messages
 */

#define PUBLICATION       0
#define WITHDRAWAL        1


/*
 * Word 1
 */

static inline u32 msg_seq_gap(struct tipc_msg *m)
{
	return msg_bits(m, 1, 16, 0x1fff);
}

static inline void msg_set_seq_gap(struct tipc_msg *m, u32 n)
{
	msg_set_bits(m, 1, 16, 0x1fff, n);
}

static inline u32 msg_req_links(struct tipc_msg *m)
{
	return msg_bits(m, 1, 16, 0xfff);
}

static inline void msg_set_req_links(struct tipc_msg *m, u32 n)
{
	msg_set_bits(m, 1, 16, 0xfff, n);
}


/*
 * Word 2
 */

static inline u32 msg_dest_domain(struct tipc_msg *m)
{
	return msg_word(m, 2);
}

static inline void msg_set_dest_domain(struct tipc_msg *m, u32 n)
{
	msg_set_word(m, 2, n);
}

static inline u32 msg_bcgap_after(struct tipc_msg *m)
{
	return msg_bits(m, 2, 16, 0xffff);
}

static inline void msg_set_bcgap_after(struct tipc_msg *m, u32 n)
{
	msg_set_bits(m, 2, 16, 0xffff, n);
}

static inline u32 msg_bcgap_to(struct tipc_msg *m)
{
	return msg_bits(m, 2, 0, 0xffff);
}

static inline void msg_set_bcgap_to(struct tipc_msg *m, u32 n)
{
	msg_set_bits(m, 2, 0, 0xffff, n);
}


/*
 * Word 4
 */

static inline u32 msg_last_bcast(struct tipc_msg *m)
{
	return msg_bits(m, 4, 16, 0xffff);
}

static inline void msg_set_last_bcast(struct tipc_msg *m, u32 n)
{
	msg_set_bits(m, 4, 16, 0xffff, n);
}


static inline u32 msg_fragm_no(struct tipc_msg *m)
{
	return msg_bits(m, 4, 16, 0xffff);
}

static inline void msg_set_fragm_no(struct tipc_msg *m, u32 n)
{
	msg_set_bits(m, 4, 16, 0xffff, n);
}


static inline u32 msg_next_sent(struct tipc_msg *m)
{
	return msg_bits(m, 4, 0, 0xffff);
}

static inline void msg_set_next_sent(struct tipc_msg *m, u32 n)
{
	msg_set_bits(m, 4, 0, 0xffff, n);
}


static inline u32 msg_long_msgno(struct tipc_msg *m)
{
	return msg_bits(m, 4, 0, 0xffff);
}

static inline void msg_set_long_msgno(struct tipc_msg *m, u32 n)
{
	msg_set_bits(m, 4, 0, 0xffff, n);
}

static inline u32 msg_bc_netid(struct tipc_msg *m)
{
	return msg_word(m, 4);
}

static inline void msg_set_bc_netid(struct tipc_msg *m, u32 id)
{
	msg_set_word(m, 4, id);
}

static inline u32 msg_link_selector(struct tipc_msg *m)
{
	return msg_bits(m, 4, 0, 1);
}

static inline void msg_set_link_selector(struct tipc_msg *m, u32 n)
{
	msg_set_bits(m, 4, 0, 1, (n & 1));
}

/*
 * Word 5
 */

static inline u32 msg_session(struct tipc_msg *m)
{
	return msg_bits(m, 5, 16, 0xffff);
}

static inline void msg_set_session(struct tipc_msg *m, u32 n)
{
	msg_set_bits(m, 5, 16, 0xffff, n);
}

static inline u32 msg_probe(struct tipc_msg *m)
{
	return msg_bits(m, 5, 0, 1);
}

static inline void msg_set_probe(struct tipc_msg *m, u32 val)
{
	msg_set_bits(m, 5, 0, 1, (val & 1));
}

static inline char msg_net_plane(struct tipc_msg *m)
{
	return msg_bits(m, 5, 1, 7) + 'A';
}

static inline void msg_set_net_plane(struct tipc_msg *m, char n)
{
	msg_set_bits(m, 5, 1, 7, (n - 'A'));
}

static inline u32 msg_linkprio(struct tipc_msg *m)
{
	return msg_bits(m, 5, 4, 0x1f);
}

static inline void msg_set_linkprio(struct tipc_msg *m, u32 n)
{
	msg_set_bits(m, 5, 4, 0x1f, n);
}

static inline u32 msg_bearer_id(struct tipc_msg *m)
{
	return msg_bits(m, 5, 9, 0x7);
}

static inline void msg_set_bearer_id(struct tipc_msg *m, u32 n)
{
	msg_set_bits(m, 5, 9, 0x7, n);
}

static inline u32 msg_redundant_link(struct tipc_msg *m)
{
	return msg_bits(m, 5, 12, 0x1);
}

static inline void msg_set_redundant_link(struct tipc_msg *m)
{
	msg_set_bits(m, 5, 12, 0x1, 1);
}

static inline void msg_clear_redundant_link(struct tipc_msg *m)
{
	msg_set_bits(m, 5, 12, 0x1, 0);
}


/*
 * Word 9
 */

static inline u32 msg_msgcnt(struct tipc_msg *m)
{
	return msg_bits(m, 9, 16, 0xffff);
}

static inline void msg_set_msgcnt(struct tipc_msg *m, u32 n)
{
	msg_set_bits(m, 9, 16, 0xffff, n);
}

static inline u32 msg_bcast_tag(struct tipc_msg *m)
{
	return msg_bits(m, 9, 16, 0xffff);
}

static inline void msg_set_bcast_tag(struct tipc_msg *m, u32 n)
{
	msg_set_bits(m, 9, 16, 0xffff, n);
}

static inline u32 msg_max_pkt(struct tipc_msg *m)
{
	return msg_bits(m, 9, 16, 0xffff) * 4;
}

static inline void msg_set_max_pkt(struct tipc_msg *m, u32 n)
{
	msg_set_bits(m, 9, 16, 0xffff, (n / 4));
}

static inline u32 msg_link_tolerance(struct tipc_msg *m)
{
	return msg_bits(m, 9, 0, 0xffff);
}

static inline void msg_set_link_tolerance(struct tipc_msg *m, u32 n)
{
	msg_set_bits(m, 9, 0, 0xffff, n);
}

/*
 * Routing table message data
 */


static inline u32 msg_remote_node(struct tipc_msg *m)
{
	return msg_word(m, msg_hdr_sz(m)/4);
}

static inline void msg_set_remote_node(struct tipc_msg *m, u32 a)
{
	msg_set_word(m, msg_hdr_sz(m)/4, a);
}

/*
 * Segmentation message types
 */

#define FIRST_FRAGMENT     0
#define FRAGMENT           1
#define LAST_FRAGMENT      2

/*
 * Link management protocol message types
 */

#define STATE_MSG       0
#define RESET_MSG       1
#define ACTIVATE_MSG    2

/*
 * Changeover tunnel message types
 */
#define DUPLICATE_MSG    0
#define ORIGINAL_MSG     1

/*
 * Routing table message types
 */
#define EXT_ROUTING_TABLE    0
#define LOCAL_ROUTING_TABLE  1		/* obsoleted */
#define SLAVE_ROUTING_TABLE  2
#define ROUTE_ADDITION       3
#define ROUTE_REMOVAL        4

/*
 * Config protocol message types
 */

#define DSC_REQ_MSG          0
#define DSC_RESP_MSG         1

u32 tipc_msg_tot_importance(struct tipc_msg *m);
void tipc_msg_init(struct tipc_msg *m, u32 user, u32 type,
			    u32 hsize, u32 destnode);
int tipc_msg_calc_data_size(struct iovec const *msg_sect, u32 num_sect);
int tipc_msg_build(struct tipc_msg *hdr,
			    struct iovec const *msg_sect, u32 num_sect,
<<<<<<< HEAD
			    int max_size, int usrmem, struct sk_buff** buf);
=======
			    int max_size, int usrmem, struct sk_buff **buf);
>>>>>>> 3cbea436

static inline void msg_set_media_addr(struct tipc_msg *m, struct tipc_media_addr *a)
{
	memcpy(&((int *)m)[5], a, sizeof(*a));
}

static inline void msg_get_media_addr(struct tipc_msg *m, struct tipc_media_addr *a)
{
	memcpy(a, &((int *)m)[5], sizeof(*a));
}

#endif<|MERGE_RESOLUTION|>--- conflicted
+++ resolved
@@ -863,11 +863,7 @@
 int tipc_msg_calc_data_size(struct iovec const *msg_sect, u32 num_sect);
 int tipc_msg_build(struct tipc_msg *hdr,
 			    struct iovec const *msg_sect, u32 num_sect,
-<<<<<<< HEAD
-			    int max_size, int usrmem, struct sk_buff** buf);
-=======
 			    int max_size, int usrmem, struct sk_buff **buf);
->>>>>>> 3cbea436
 
 static inline void msg_set_media_addr(struct tipc_msg *m, struct tipc_media_addr *a)
 {
