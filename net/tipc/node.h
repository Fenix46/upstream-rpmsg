--- conflicted
+++ resolved
@@ -46,12 +46,8 @@
  * struct tipc_node - TIPC node structure
  * @addr: network address of node
  * @lock: spinlock governing access to structure
-<<<<<<< HEAD
- * @next: pointer to next node in sorted list of cluster's nodes
-=======
  * @hash: links to adjacent nodes in unsorted hash chain
  * @list: links to adjacent nodes in sorted list of cluster's nodes
->>>>>>> 105e53f8
  * @nsub: list of "node down" subscriptions monitoring node
  * @active_links: pointers to active links to node
  * @links: pointers to all links to node
@@ -74,12 +70,8 @@
 struct tipc_node {
 	u32 addr;
 	spinlock_t lock;
-<<<<<<< HEAD
-	struct tipc_node *next;
-=======
 	struct hlist_node hash;
 	struct list_head list;
->>>>>>> 105e53f8
 	struct list_head nsub;
 	struct link *active_links[2];
 	struct link *links[MAX_BEARERS];
@@ -123,27 +115,12 @@
 void tipc_node_detach_link(struct tipc_node *n_ptr, struct link *l_ptr);
 void tipc_node_link_down(struct tipc_node *n_ptr, struct link *l_ptr);
 void tipc_node_link_up(struct tipc_node *n_ptr, struct link *l_ptr);
-<<<<<<< HEAD
-int tipc_node_has_active_links(struct tipc_node *n_ptr);
-int tipc_node_has_redundant_links(struct tipc_node *n_ptr);
-=======
 int tipc_node_active_links(struct tipc_node *n_ptr);
 int tipc_node_redundant_links(struct tipc_node *n_ptr);
->>>>>>> 105e53f8
 int tipc_node_is_up(struct tipc_node *n_ptr);
 struct sk_buff *tipc_node_get_links(const void *req_tlv_area, int req_tlv_space);
 struct sk_buff *tipc_node_get_nodes(const void *req_tlv_area, int req_tlv_space);
 
-<<<<<<< HEAD
-static inline struct tipc_node *tipc_node_find(u32 addr)
-{
-	if (likely(in_own_cluster(addr)))
-		return tipc_net.nodes[tipc_node(addr)];
-	return NULL;
-}
-
-=======
->>>>>>> 105e53f8
 static inline void tipc_node_lock(struct tipc_node *n_ptr)
 {
 	spin_lock_bh(&n_ptr->lock);
