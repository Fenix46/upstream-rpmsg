--- conflicted
+++ resolved
@@ -3324,13 +3324,8 @@
 	cinfo.use_sys_clk = true;
 	cinfo.regn  = dssdev->phy.dsi.div.regn;
 	cinfo.regm  = dssdev->phy.dsi.div.regm;
-<<<<<<< HEAD
-	cinfo.regm3 = dssdev->phy.dsi.div.regm3;
-	cinfo.regm4 = dssdev->phy.dsi.div.regm4;
-=======
 	cinfo.regm_dispc = dssdev->phy.dsi.div.regm_dispc;
 	cinfo.regm_dsi = dssdev->phy.dsi.div.regm_dsi;
->>>>>>> 105e53f8
 	r = dsi_calc_clock_rates(dssdev, &cinfo);
 	if (r) {
 		DSSERR("Failed to calc dsi clocks\n");
