/*
 * drivers/mmc/host/omap_hsmmc.c
 *
 * Driver for OMAP2430/3430 MMC controller.
 *
 * Copyright (C) 2007 Texas Instruments.
 *
 * Authors:
 *	Syed Mohammed Khasim	<x0khasim@ti.com>
 *	Madhusudhan		<madhu.cr@ti.com>
 *	Mohit Jalori		<mjalori@ti.com>
 *
 * This file is licensed under the terms of the GNU General Public License
 * version 2. This program is licensed "as is" without any warranty of any
 * kind, whether express or implied.
 */

#include <linux/module.h>
#include <linux/init.h>
#include <linux/interrupt.h>
#include <linux/delay.h>
#include <linux/dma-mapping.h>
#include <linux/platform_device.h>
#include <linux/workqueue.h>
#include <linux/timer.h>
#include <linux/clk.h>
#include <linux/mmc/host.h>
#include <linux/io.h>
#include <linux/semaphore.h>
#include <mach/dma.h>
#include <mach/hardware.h>
#include <mach/board.h>
#include <mach/mmc.h>
#include <mach/cpu.h>

/* OMAP HSMMC Host Controller Registers */
#define OMAP_HSMMC_SYSCONFIG	0x0010
#define OMAP_HSMMC_CON		0x002C
#define OMAP_HSMMC_BLK		0x0104
#define OMAP_HSMMC_ARG		0x0108
#define OMAP_HSMMC_CMD		0x010C
#define OMAP_HSMMC_RSP10	0x0110
#define OMAP_HSMMC_RSP32	0x0114
#define OMAP_HSMMC_RSP54	0x0118
#define OMAP_HSMMC_RSP76	0x011C
#define OMAP_HSMMC_DATA		0x0120
#define OMAP_HSMMC_HCTL		0x0128
#define OMAP_HSMMC_SYSCTL	0x012C
#define OMAP_HSMMC_STAT		0x0130
#define OMAP_HSMMC_IE		0x0134
#define OMAP_HSMMC_ISE		0x0138
#define OMAP_HSMMC_CAPA		0x0140

#define VS18			(1 << 26)
#define VS30			(1 << 25)
#define SDVS18			(0x5 << 9)
#define SDVS30			(0x6 << 9)
#define SDVS33			(0x7 << 9)
#define SDVS_MASK		0x00000E00
#define SDVSCLR			0xFFFFF1FF
#define SDVSDET			0x00000400
#define AUTOIDLE		0x1
#define SDBP			(1 << 8)
#define DTO			0xe
#define ICE			0x1
#define ICS			0x2
#define CEN			(1 << 2)
#define CLKD_MASK		0x0000FFC0
#define CLKD_SHIFT		6
#define DTO_MASK		0x000F0000
#define DTO_SHIFT		16
#define INT_EN_MASK		0x307F0033
#define INIT_STREAM		(1 << 1)
#define DP_SELECT		(1 << 21)
#define DDIR			(1 << 4)
#define DMA_EN			0x1
#define MSBS			(1 << 5)
#define BCE			(1 << 1)
#define FOUR_BIT		(1 << 1)
#define DW8			(1 << 5)
#define CC			0x1
#define TC			0x02
#define OD			0x1
#define ERR			(1 << 15)
#define CMD_TIMEOUT		(1 << 16)
#define DATA_TIMEOUT		(1 << 20)
#define CMD_CRC			(1 << 17)
#define DATA_CRC		(1 << 21)
#define CARD_ERR		(1 << 28)
#define STAT_CLEAR		0xFFFFFFFF
#define INIT_STREAM_CMD		0x00000000
#define DUAL_VOLT_OCR_BIT	7
#define SRC			(1 << 25)
#define SRD			(1 << 26)

/*
 * FIXME: Most likely all the data using these _DEVID defines should come
 * from the platform_data, or implemented in controller and slot specific
 * functions.
 */
#define OMAP_MMC1_DEVID		0
#define OMAP_MMC2_DEVID		1
#define OMAP_MMC3_DEVID		2

#define MMC_TIMEOUT_MS		20
#define OMAP_MMC_MASTER_CLOCK	96000000
#define DRIVER_NAME		"mmci-omap-hs"

/*
 * One controller can have multiple slots, like on some omap boards using
 * omap.c controller driver. Luckily this is not currently done on any known
 * omap_hsmmc.c device.
 */
#define mmc_slot(host)		(host->pdata->slots[host->slot_id])

/*
 * MMC Host controller read/write API's
 */
#define OMAP_HSMMC_READ(base, reg)	\
	__raw_readl((base) + OMAP_HSMMC_##reg)

#define OMAP_HSMMC_WRITE(base, reg, val) \
	__raw_writel((val), (base) + OMAP_HSMMC_##reg)

struct mmc_omap_host {
	struct	device		*dev;
	struct	mmc_host	*mmc;
	struct	mmc_request	*mrq;
	struct	mmc_command	*cmd;
	struct	mmc_data	*data;
	struct	clk		*fclk;
	struct	clk		*iclk;
	struct	clk		*dbclk;
	struct	semaphore	sem;
	struct	work_struct	mmc_carddetect_work;
	void	__iomem		*base;
	resource_size_t		mapbase;
	unsigned int		id;
	unsigned int		dma_len;
	unsigned int		dma_sg_idx;
	unsigned char		bus_mode;
	u32			*buffer;
	u32			bytesleft;
	int			suspended;
	int			irq;
	int			carddetect;
	int			use_dma, dma_ch;
	int			dma_line_tx, dma_line_rx;
	int			slot_id;
	int			dbclk_enabled;
	int			response_busy;
	struct	omap_mmc_platform_data	*pdata;
};

/*
 * Stop clock to the card
 */
static void omap_mmc_stop_clock(struct mmc_omap_host *host)
{
	OMAP_HSMMC_WRITE(host->base, SYSCTL,
		OMAP_HSMMC_READ(host->base, SYSCTL) & ~CEN);
	if ((OMAP_HSMMC_READ(host->base, SYSCTL) & CEN) != 0x0)
		dev_dbg(mmc_dev(host->mmc), "MMC Clock is not stoped\n");
}

/*
 * Send init stream sequence to card
 * before sending IDLE command
 */
static void send_init_stream(struct mmc_omap_host *host)
{
	int reg = 0;
	unsigned long timeout;

	disable_irq(host->irq);
	OMAP_HSMMC_WRITE(host->base, CON,
		OMAP_HSMMC_READ(host->base, CON) | INIT_STREAM);
	OMAP_HSMMC_WRITE(host->base, CMD, INIT_STREAM_CMD);

	timeout = jiffies + msecs_to_jiffies(MMC_TIMEOUT_MS);
	while ((reg != CC) && time_before(jiffies, timeout))
		reg = OMAP_HSMMC_READ(host->base, STAT) & CC;

	OMAP_HSMMC_WRITE(host->base, CON,
		OMAP_HSMMC_READ(host->base, CON) & ~INIT_STREAM);
	enable_irq(host->irq);
}

static inline
int mmc_omap_cover_is_closed(struct mmc_omap_host *host)
{
	int r = 1;

	if (host->pdata->slots[host->slot_id].get_cover_state)
		r = host->pdata->slots[host->slot_id].get_cover_state(host->dev,
			host->slot_id);
	return r;
}

static ssize_t
mmc_omap_show_cover_switch(struct device *dev, struct device_attribute *attr,
			   char *buf)
{
	struct mmc_host *mmc = container_of(dev, struct mmc_host, class_dev);
	struct mmc_omap_host *host = mmc_priv(mmc);

	return sprintf(buf, "%s\n", mmc_omap_cover_is_closed(host) ? "closed" :
		       "open");
}

static DEVICE_ATTR(cover_switch, S_IRUGO, mmc_omap_show_cover_switch, NULL);

static ssize_t
mmc_omap_show_slot_name(struct device *dev, struct device_attribute *attr,
			char *buf)
{
	struct mmc_host *mmc = container_of(dev, struct mmc_host, class_dev);
	struct mmc_omap_host *host = mmc_priv(mmc);
	struct omap_mmc_slot_data slot = host->pdata->slots[host->slot_id];

	return sprintf(buf, "%s\n", slot.name);
}

static DEVICE_ATTR(slot_name, S_IRUGO, mmc_omap_show_slot_name, NULL);

/*
 * Configure the response type and send the cmd.
 */
static void
mmc_omap_start_command(struct mmc_omap_host *host, struct mmc_command *cmd,
	struct mmc_data *data)
{
	int cmdreg = 0, resptype = 0, cmdtype = 0;

	dev_dbg(mmc_dev(host->mmc), "%s: CMD%d, argument 0x%08x\n",
		mmc_hostname(host->mmc), cmd->opcode, cmd->arg);
	host->cmd = cmd;

	/*
	 * Clear status bits and enable interrupts
	 */
	OMAP_HSMMC_WRITE(host->base, STAT, STAT_CLEAR);
	OMAP_HSMMC_WRITE(host->base, ISE, INT_EN_MASK);
	OMAP_HSMMC_WRITE(host->base, IE, INT_EN_MASK);

	host->response_busy = 0;
	if (cmd->flags & MMC_RSP_PRESENT) {
		if (cmd->flags & MMC_RSP_136)
			resptype = 1;
		else if (cmd->flags & MMC_RSP_BUSY) {
			resptype = 3;
			host->response_busy = 1;
		} else
			resptype = 2;
	}

	/*
	 * Unlike OMAP1 controller, the cmdtype does not seem to be based on
	 * ac, bc, adtc, bcr. Only commands ending an open ended transfer need
	 * a val of 0x3, rest 0x0.
	 */
	if (cmd == host->mrq->stop)
		cmdtype = 0x3;

	cmdreg = (cmd->opcode << 24) | (resptype << 16) | (cmdtype << 22);

	if (data) {
		cmdreg |= DP_SELECT | MSBS | BCE;
		if (data->flags & MMC_DATA_READ)
			cmdreg |= DDIR;
		else
			cmdreg &= ~(DDIR);
	}

	if (host->use_dma)
		cmdreg |= DMA_EN;

	OMAP_HSMMC_WRITE(host->base, ARG, cmd->arg);
	OMAP_HSMMC_WRITE(host->base, CMD, cmdreg);
}

static int
mmc_omap_get_dma_dir(struct mmc_omap_host *host, struct mmc_data *data)
{
	if (data->flags & MMC_DATA_WRITE)
		return DMA_TO_DEVICE;
	else
		return DMA_FROM_DEVICE;
}

/*
 * Notify the transfer complete to MMC core
 */
static void
mmc_omap_xfer_done(struct mmc_omap_host *host, struct mmc_data *data)
{
	if (!data) {
		struct mmc_request *mrq = host->mrq;

		host->mrq = NULL;
		mmc_omap_fclk_lazy_disable(host);
		mmc_request_done(host->mmc, mrq);
		return;
	}

	host->data = NULL;

	if (host->use_dma && host->dma_ch != -1)
		dma_unmap_sg(mmc_dev(host->mmc), data->sg, host->dma_len,
			mmc_omap_get_dma_dir(host, data));

	if (!data->error)
		data->bytes_xfered += data->blocks * (data->blksz);
	else
		data->bytes_xfered = 0;

	if (!data->stop) {
		host->mrq = NULL;
		mmc_request_done(host->mmc, data->mrq);
		return;
	}
	mmc_omap_start_command(host, data->stop, NULL);
}

/*
 * Notify the core about command completion
 */
static void
mmc_omap_cmd_done(struct mmc_omap_host *host, struct mmc_command *cmd)
{
	host->cmd = NULL;

	if (cmd->flags & MMC_RSP_PRESENT) {
		if (cmd->flags & MMC_RSP_136) {
			/* response type 2 */
			cmd->resp[3] = OMAP_HSMMC_READ(host->base, RSP10);
			cmd->resp[2] = OMAP_HSMMC_READ(host->base, RSP32);
			cmd->resp[1] = OMAP_HSMMC_READ(host->base, RSP54);
			cmd->resp[0] = OMAP_HSMMC_READ(host->base, RSP76);
		} else {
			/* response types 1, 1b, 3, 4, 5, 6 */
			cmd->resp[0] = OMAP_HSMMC_READ(host->base, RSP10);
		}
	}
	if ((host->data == NULL && !host->response_busy) || cmd->error) {
		host->mrq = NULL;
		mmc_request_done(host->mmc, cmd->mrq);
	}
}

/*
 * DMA clean up for command errors
 */
static void mmc_dma_cleanup(struct mmc_omap_host *host, int errno)
{
	host->data->error = errno;

	if (host->use_dma && host->dma_ch != -1) {
		dma_unmap_sg(mmc_dev(host->mmc), host->data->sg, host->dma_len,
			mmc_omap_get_dma_dir(host, host->data));
		omap_free_dma(host->dma_ch);
		host->dma_ch = -1;
		up(&host->sem);
	}
	host->data = NULL;
}

/*
 * Readable error output
 */
#ifdef CONFIG_MMC_DEBUG
static void mmc_omap_report_irq(struct mmc_omap_host *host, u32 status)
{
	/* --- means reserved bit without definition at documentation */
	static const char *mmc_omap_status_bits[] = {
		"CC", "TC", "BGE", "---", "BWR", "BRR", "---", "---", "CIRQ",
		"OBI", "---", "---", "---", "---", "---", "ERRI", "CTO", "CCRC",
		"CEB", "CIE", "DTO", "DCRC", "DEB", "---", "ACE", "---",
		"---", "---", "---", "CERR", "CERR", "BADA", "---", "---", "---"
	};
	char res[256];
	char *buf = res;
	int len, i;

	len = sprintf(buf, "MMC IRQ 0x%x :", status);
	buf += len;

	for (i = 0; i < ARRAY_SIZE(mmc_omap_status_bits); i++)
		if (status & (1 << i)) {
			len = sprintf(buf, " %s", mmc_omap_status_bits[i]);
			buf += len;
		}

	dev_dbg(mmc_dev(host->mmc), "%s\n", res);
}
#endif  /* CONFIG_MMC_DEBUG */

/*
 * MMC controller internal state machines reset
 *
 * Used to reset command or data internal state machines, using respectively
 *  SRC or SRD bit of SYSCTL register
 * Can be called from interrupt context
 */
static inline void mmc_omap_reset_controller_fsm(struct mmc_omap_host *host,
		unsigned long bit)
{
	unsigned long i = 0;
	unsigned long limit = (loops_per_jiffy *
				msecs_to_jiffies(MMC_TIMEOUT_MS));

	OMAP_HSMMC_WRITE(host->base, SYSCTL,
			 OMAP_HSMMC_READ(host->base, SYSCTL) | bit);

	while ((OMAP_HSMMC_READ(host->base, SYSCTL) & bit) &&
		(i++ < limit))
		cpu_relax();

	if (OMAP_HSMMC_READ(host->base, SYSCTL) & bit)
		dev_err(mmc_dev(host->mmc),
			"Timeout waiting on controller reset in %s\n",
			__func__);
}

/*
 * MMC controller IRQ handler
 */
static irqreturn_t mmc_omap_irq(int irq, void *dev_id)
{
	struct mmc_omap_host *host = dev_id;
	struct mmc_data *data;
	int end_cmd = 0, end_trans = 0, status;

	if (host->mrq == NULL) {
		OMAP_HSMMC_WRITE(host->base, STAT,
			OMAP_HSMMC_READ(host->base, STAT));
		/* Flush posted write */
		OMAP_HSMMC_READ(host->base, STAT);
		return IRQ_HANDLED;
	}

	data = host->data;
	status = OMAP_HSMMC_READ(host->base, STAT);
	dev_dbg(mmc_dev(host->mmc), "IRQ Status is %x\n", status);

	if (status & ERR) {
#ifdef CONFIG_MMC_DEBUG
		mmc_omap_report_irq(host, status);
#endif
		if ((status & CMD_TIMEOUT) ||
			(status & CMD_CRC)) {
			if (host->cmd) {
				if (status & CMD_TIMEOUT) {
					mmc_omap_reset_controller_fsm(host, SRC);
					host->cmd->error = -ETIMEDOUT;
				} else {
					host->cmd->error = -EILSEQ;
				}
				end_cmd = 1;
			}
			if (host->data || host->response_busy) {
				if (host->data)
					mmc_dma_cleanup(host, -ETIMEDOUT);
				host->response_busy = 0;
				mmc_omap_reset_controller_fsm(host, SRD);
			}
		}
		if ((status & DATA_TIMEOUT) ||
			(status & DATA_CRC)) {
			if (host->data || host->response_busy) {
				int err = (status & DATA_TIMEOUT) ?
						-ETIMEDOUT : -EILSEQ;

				if (host->data)
					mmc_dma_cleanup(host, err);
				else
					host->mrq->cmd->error = err;
				host->response_busy = 0;
				mmc_omap_reset_controller_fsm(host, SRD);
				end_trans = 1;
			}
		}
		if (status & CARD_ERR) {
			dev_dbg(mmc_dev(host->mmc),
				"Ignoring card err CMD%d\n", host->cmd->opcode);
			if (host->cmd)
				end_cmd = 1;
			if (host->data)
				end_trans = 1;
		}
	}

	OMAP_HSMMC_WRITE(host->base, STAT, status);
<<<<<<< HEAD
	OMAP_HSMMC_READ(host->base, STAT); /* flush posted write */
=======
	/* Flush posted write */
	OMAP_HSMMC_READ(host->base, STAT);
>>>>>>> 4bec6282

	if (end_cmd || (status & CC))
		mmc_omap_cmd_done(host, host->cmd);
	if (end_trans || (status & TC))
		mmc_omap_xfer_done(host, data);

	return IRQ_HANDLED;
}

static void set_sd_bus_power(struct mmc_omap_host *host)
{
	unsigned long i;

	OMAP_HSMMC_WRITE(host->base, HCTL,
			 OMAP_HSMMC_READ(host->base, HCTL) | SDBP);
	for (i = 0; i < loops_per_jiffy; i++) {
		if (OMAP_HSMMC_READ(host->base, HCTL) & SDBP)
			break;
		cpu_relax();
	}
}

/*
 * Switch MMC interface voltage ... only relevant for MMC1.
 *
 * MMC2 and MMC3 use fixed 1.8V levels, and maybe a transceiver.
 * The MMC2 transceiver controls are used instead of DAT4..DAT7.
 * Some chips, like eMMC ones, use internal transceivers.
 */
static int omap_mmc_switch_opcond(struct mmc_omap_host *host, int vdd)
{
	u32 reg_val = 0;
	int ret;

	/* Disable the clocks */
	clk_disable(host->fclk);
	clk_disable(host->iclk);
	clk_disable(host->dbclk);

	/* Turn the power off */
	ret = mmc_slot(host).set_power(host->dev, host->slot_id, 0, 0);
	if (ret != 0)
		goto err;

	/* Turn the power ON with given VDD 1.8 or 3.0v */
	ret = mmc_slot(host).set_power(host->dev, host->slot_id, 1, vdd);
	if (ret != 0)
		goto err;

	clk_enable(host->fclk);
	clk_enable(host->iclk);
	clk_enable(host->dbclk);

	OMAP_HSMMC_WRITE(host->base, HCTL,
		OMAP_HSMMC_READ(host->base, HCTL) & SDVSCLR);
	reg_val = OMAP_HSMMC_READ(host->base, HCTL);

	/*
	 * If a MMC dual voltage card is detected, the set_ios fn calls
	 * this fn with VDD bit set for 1.8V. Upon card removal from the
	 * slot, omap_mmc_set_ios sets the VDD back to 3V on MMC_POWER_OFF.
	 *
	 * Cope with a bit of slop in the range ... per data sheets:
	 *  - "1.8V" for vdds_mmc1/vdds_mmc1a can be up to 2.45V max,
	 *    but recommended values are 1.71V to 1.89V
	 *  - "3.0V" for vdds_mmc1/vdds_mmc1a can be up to 3.5V max,
	 *    but recommended values are 2.7V to 3.3V
	 *
	 * Board setup code shouldn't permit anything very out-of-range.
	 * TWL4030-family VMMC1 and VSIM regulators are fine (avoiding the
	 * middle range) but VSIM can't power DAT4..DAT7 at more than 3V.
	 */
	if ((1 << vdd) <= MMC_VDD_23_24)
		reg_val |= SDVS18;
	else
		reg_val |= SDVS30;

	OMAP_HSMMC_WRITE(host->base, HCTL, reg_val);
	set_sd_bus_power(host);

	return 0;
err:
	dev_dbg(mmc_dev(host->mmc), "Unable to switch operating voltage\n");
	return ret;
}

/*
 * Work Item to notify the core about card insertion/removal
 */
static void mmc_omap_detect(struct work_struct *work)
{
	struct mmc_omap_host *host = container_of(work, struct mmc_omap_host,
						mmc_carddetect_work);
	struct omap_mmc_slot_data *slot = &mmc_slot(host);

	if (mmc_slot(host).card_detect)
		host->carddetect = slot->card_detect(slot->card_detect_irq);
	else
		host->carddetect = -ENOSYS;

	sysfs_notify(&host->mmc->class_dev.kobj, NULL, "cover_switch");
	if (host->carddetect) {
		mmc_detect_change(host->mmc, (HZ * 200) / 1000);
	} else {
		mmc_omap_reset_controller_fsm(host, SRD);
		mmc_detect_change(host->mmc, (HZ * 50) / 1000);
	}
}

/*
 * ISR for handling card insertion and removal
 */
static irqreturn_t omap_mmc_cd_handler(int irq, void *dev_id)
{
	struct mmc_omap_host *host = (struct mmc_omap_host *)dev_id;

	schedule_work(&host->mmc_carddetect_work);

	return IRQ_HANDLED;
}

static int mmc_omap_get_dma_sync_dev(struct mmc_omap_host *host,
				     struct mmc_data *data)
{
	int sync_dev;

	if (data->flags & MMC_DATA_WRITE)
		sync_dev = host->dma_line_tx;
	else
		sync_dev = host->dma_line_rx;
	return sync_dev;
}

static void mmc_omap_config_dma_params(struct mmc_omap_host *host,
				       struct mmc_data *data,
				       struct scatterlist *sgl)
{
	int blksz, nblk, dma_ch;

	dma_ch = host->dma_ch;
	if (data->flags & MMC_DATA_WRITE) {
		omap_set_dma_dest_params(dma_ch, 0, OMAP_DMA_AMODE_CONSTANT,
			(host->mapbase + OMAP_HSMMC_DATA), 0, 0);
		omap_set_dma_src_params(dma_ch, 0, OMAP_DMA_AMODE_POST_INC,
			sg_dma_address(sgl), 0, 0);
	} else {
		omap_set_dma_src_params(dma_ch, 0, OMAP_DMA_AMODE_CONSTANT,
					(host->mapbase + OMAP_HSMMC_DATA), 0, 0);
		omap_set_dma_dest_params(dma_ch, 0, OMAP_DMA_AMODE_POST_INC,
			sg_dma_address(sgl), 0, 0);
	}

	blksz = host->data->blksz;
	nblk = sg_dma_len(sgl) / blksz;

	omap_set_dma_transfer_params(dma_ch, OMAP_DMA_DATA_TYPE_S32,
			blksz / 4, nblk, OMAP_DMA_SYNC_FRAME,
			mmc_omap_get_dma_sync_dev(host, data),
			!(data->flags & MMC_DATA_WRITE));

	omap_start_dma(dma_ch);
}

/*
 * DMA call back function
 */
static void mmc_omap_dma_cb(int lch, u16 ch_status, void *data)
{
	struct mmc_omap_host *host = data;

	if (ch_status & OMAP2_DMA_MISALIGNED_ERR_IRQ)
		dev_dbg(mmc_dev(host->mmc), "MISALIGNED_ADRS_ERR\n");

	if (host->dma_ch < 0)
		return;

	host->dma_sg_idx++;
	if (host->dma_sg_idx < host->dma_len) {
		/* Fire up the next transfer. */
		mmc_omap_config_dma_params(host, host->data,
					   host->data->sg + host->dma_sg_idx);
		return;
	}

	omap_free_dma(host->dma_ch);
	host->dma_ch = -1;
	/*
	 * DMA Callback: run in interrupt context.
	 * mutex_unlock will through a kernel warning if used.
	 */
	up(&host->sem);
}

/*
 * Routine to configure and start DMA for the MMC card
 */
static int
mmc_omap_start_dma_transfer(struct mmc_omap_host *host, struct mmc_request *req)
{
	int dma_ch = 0, ret = 0, err = 1, i;
	struct mmc_data *data = req->data;

	/* Sanity check: all the SG entries must be aligned by block size. */
	for (i = 0; i < host->dma_len; i++) {
		struct scatterlist *sgl;

		sgl = data->sg + i;
		if (sgl->length % data->blksz)
			return -EINVAL;
	}
	if ((data->blksz % 4) != 0)
		/* REVISIT: The MMC buffer increments only when MSB is written.
		 * Return error for blksz which is non multiple of four.
		 */
		return -EINVAL;

	/*
	 * If for some reason the DMA transfer is still active,
	 * we wait for timeout period and free the dma
	 */
	if (host->dma_ch != -1) {
		set_current_state(TASK_UNINTERRUPTIBLE);
		schedule_timeout(100);
		if (down_trylock(&host->sem)) {
			omap_free_dma(host->dma_ch);
			host->dma_ch = -1;
			up(&host->sem);
			return err;
		}
	} else {
		if (down_trylock(&host->sem))
			return err;
	}

	ret = omap_request_dma(mmc_omap_get_dma_sync_dev(host, data), "MMC/SD",
			       mmc_omap_dma_cb,host, &dma_ch);
	if (ret != 0) {
		dev_err(mmc_dev(host->mmc),
			"%s: omap_request_dma() failed with %d\n",
			mmc_hostname(host->mmc), ret);
		return ret;
	}

	host->dma_len = dma_map_sg(mmc_dev(host->mmc), data->sg,
			data->sg_len, mmc_omap_get_dma_dir(host, data));
	host->dma_ch = dma_ch;
	host->dma_sg_idx = 0;

	mmc_omap_config_dma_params(host, data, data->sg);

	return 0;
}

static void set_data_timeout(struct mmc_omap_host *host,
			     struct mmc_request *req)
{
	unsigned int timeout, cycle_ns;
	uint32_t reg, clkd, dto = 0;

	reg = OMAP_HSMMC_READ(host->base, SYSCTL);
	clkd = (reg & CLKD_MASK) >> CLKD_SHIFT;
	if (clkd == 0)
		clkd = 1;

	cycle_ns = 1000000000 / (clk_get_rate(host->fclk) / clkd);
	timeout = req->data->timeout_ns / cycle_ns;
	timeout += req->data->timeout_clks;
	if (timeout) {
		while ((timeout & 0x80000000) == 0) {
			dto += 1;
			timeout <<= 1;
		}
		dto = 31 - dto;
		timeout <<= 1;
		if (timeout && dto)
			dto += 1;
		if (dto >= 13)
			dto -= 13;
		else
			dto = 0;
		if (dto > 14)
			dto = 14;
	}

	reg &= ~DTO_MASK;
	reg |= dto << DTO_SHIFT;
	OMAP_HSMMC_WRITE(host->base, SYSCTL, reg);
}

/*
 * Configure block length for MMC/SD cards and initiate the transfer.
 */
static int
mmc_omap_prepare_data(struct mmc_omap_host *host, struct mmc_request *req)
{
	int ret;
	host->data = req->data;

	if (req->data == NULL) {
		OMAP_HSMMC_WRITE(host->base, BLK, 0);
		return 0;
	}

	OMAP_HSMMC_WRITE(host->base, BLK, (req->data->blksz)
					| (req->data->blocks << 16));
	set_data_timeout(host, req);

	if (host->use_dma) {
		ret = mmc_omap_start_dma_transfer(host, req);
		if (ret != 0) {
			dev_dbg(mmc_dev(host->mmc), "MMC start dma failure\n");
			return ret;
		}
	}
	return 0;
}

/*
 * Request function. for read/write operation
 */
static void omap_mmc_request(struct mmc_host *mmc, struct mmc_request *req)
{
	struct mmc_omap_host *host = mmc_priv(mmc);

	WARN_ON(host->mrq != NULL);
	host->mrq = req;
	mmc_omap_prepare_data(host, req);
	mmc_omap_start_command(host, req->cmd, req->data);
}


/* Routine to configure clock values. Exposed API to core */
static void omap_mmc_set_ios(struct mmc_host *mmc, struct mmc_ios *ios)
{
	struct mmc_omap_host *host = mmc_priv(mmc);
	u16 dsor = 0;
	unsigned long regval;
	unsigned long timeout;
	u32 con;

	switch (ios->power_mode) {
	case MMC_POWER_OFF:
		mmc_slot(host).set_power(host->dev, host->slot_id, 0, 0);
		break;
	case MMC_POWER_UP:
		mmc_slot(host).set_power(host->dev, host->slot_id, 1, ios->vdd);
		break;
	}

	con = OMAP_HSMMC_READ(host->base, CON);
	switch (mmc->ios.bus_width) {
	case MMC_BUS_WIDTH_8:
		OMAP_HSMMC_WRITE(host->base, CON, con | DW8);
		break;
	case MMC_BUS_WIDTH_4:
		OMAP_HSMMC_WRITE(host->base, CON, con & ~DW8);
		OMAP_HSMMC_WRITE(host->base, HCTL,
			OMAP_HSMMC_READ(host->base, HCTL) | FOUR_BIT);
		break;
	case MMC_BUS_WIDTH_1:
		OMAP_HSMMC_WRITE(host->base, CON, con & ~DW8);
		OMAP_HSMMC_WRITE(host->base, HCTL,
			OMAP_HSMMC_READ(host->base, HCTL) & ~FOUR_BIT);
		break;
	}

	if (host->id == OMAP_MMC1_DEVID) {
		/* Only MMC1 can interface at 3V without some flavor
		 * of external transceiver; but they all handle 1.8V.
		 */
		if ((OMAP_HSMMC_READ(host->base, HCTL) & SDVSDET) &&
			(ios->vdd == DUAL_VOLT_OCR_BIT)) {
				/*
				 * The mmc_select_voltage fn of the core does
				 * not seem to set the power_mode to
				 * MMC_POWER_UP upon recalculating the voltage.
				 * vdd 1.8v.
				 */
				if (omap_mmc_switch_opcond(host, ios->vdd) != 0)
					dev_dbg(mmc_dev(host->mmc),
						"Switch operation failed\n");
		}
	}

	if (ios->clock) {
		dsor = OMAP_MMC_MASTER_CLOCK / ios->clock;
		if (dsor < 1)
			dsor = 1;

		if (OMAP_MMC_MASTER_CLOCK / dsor > ios->clock)
			dsor++;

		if (dsor > 250)
			dsor = 250;
	}
	omap_mmc_stop_clock(host);
	regval = OMAP_HSMMC_READ(host->base, SYSCTL);
	regval = regval & ~(CLKD_MASK);
	regval = regval | (dsor << 6) | (DTO << 16);
	OMAP_HSMMC_WRITE(host->base, SYSCTL, regval);
	OMAP_HSMMC_WRITE(host->base, SYSCTL,
		OMAP_HSMMC_READ(host->base, SYSCTL) | ICE);

	/* Wait till the ICS bit is set */
	timeout = jiffies + msecs_to_jiffies(MMC_TIMEOUT_MS);
	while ((OMAP_HSMMC_READ(host->base, SYSCTL) & ICS) != 0x2
		&& time_before(jiffies, timeout))
		msleep(1);

	OMAP_HSMMC_WRITE(host->base, SYSCTL,
		OMAP_HSMMC_READ(host->base, SYSCTL) | CEN);

	if (ios->power_mode == MMC_POWER_ON)
		send_init_stream(host);

	if (ios->bus_mode == MMC_BUSMODE_OPENDRAIN)
		OMAP_HSMMC_WRITE(host->base, CON,
				OMAP_HSMMC_READ(host->base, CON) | OD);
}

static int omap_hsmmc_get_cd(struct mmc_host *mmc)
{
	struct mmc_omap_host *host = mmc_priv(mmc);
	struct omap_mmc_platform_data *pdata = host->pdata;

	if (!pdata->slots[0].card_detect)
		return -ENOSYS;
	return pdata->slots[0].card_detect(pdata->slots[0].card_detect_irq);
}

static int omap_hsmmc_get_ro(struct mmc_host *mmc)
{
	struct mmc_omap_host *host = mmc_priv(mmc);
	struct omap_mmc_platform_data *pdata = host->pdata;

	if (!pdata->slots[0].get_ro)
		return -ENOSYS;
	return pdata->slots[0].get_ro(host->dev, 0);
}

static void omap_hsmmc_init(struct mmc_omap_host *host)
{
	u32 hctl, capa, value;

	/* Only MMC1 supports 3.0V */
	if (host->id == OMAP_MMC1_DEVID) {
		hctl = SDVS30;
		capa = VS30 | VS18;
	} else {
		hctl = SDVS18;
		capa = VS18;
	}

	value = OMAP_HSMMC_READ(host->base, HCTL) & ~SDVS_MASK;
	OMAP_HSMMC_WRITE(host->base, HCTL, value | hctl);

	value = OMAP_HSMMC_READ(host->base, CAPA);
	OMAP_HSMMC_WRITE(host->base, CAPA, value | capa);

	/* Set the controller to AUTO IDLE mode */
	value = OMAP_HSMMC_READ(host->base, SYSCONFIG);
	OMAP_HSMMC_WRITE(host->base, SYSCONFIG, value | AUTOIDLE);

	/* Set SD bus power bit */
	set_sd_bus_power(host);
}

static struct mmc_host_ops mmc_omap_ops = {
	.request = omap_mmc_request,
	.set_ios = omap_mmc_set_ios,
	.get_cd = omap_hsmmc_get_cd,
	.get_ro = omap_hsmmc_get_ro,
	/* NYET -- enable_sdio_irq */
};

static int __init omap_mmc_probe(struct platform_device *pdev)
{
	struct omap_mmc_platform_data *pdata = pdev->dev.platform_data;
	struct mmc_host *mmc;
	struct mmc_omap_host *host = NULL;
	struct resource *res;
	int ret = 0, irq;

	if (pdata == NULL) {
		dev_err(&pdev->dev, "Platform Data is missing\n");
		return -ENXIO;
	}

	if (pdata->nr_slots == 0) {
		dev_err(&pdev->dev, "No Slots\n");
		return -ENXIO;
	}

	res = platform_get_resource(pdev, IORESOURCE_MEM, 0);
	irq = platform_get_irq(pdev, 0);
	if (res == NULL || irq < 0)
		return -ENXIO;

	res = request_mem_region(res->start, res->end - res->start + 1,
							pdev->name);
	if (res == NULL)
		return -EBUSY;

	mmc = mmc_alloc_host(sizeof(struct mmc_omap_host), &pdev->dev);
	if (!mmc) {
		ret = -ENOMEM;
		goto err;
	}

	host		= mmc_priv(mmc);
	host->mmc	= mmc;
	host->pdata	= pdata;
	host->dev	= &pdev->dev;
	host->use_dma	= 1;
	host->dev->dma_mask = &pdata->dma_mask;
	host->dma_ch	= -1;
	host->irq	= irq;
	host->id	= pdev->id;
	host->slot_id	= 0;
	host->mapbase	= res->start;
	host->base	= ioremap(host->mapbase, SZ_4K);

	platform_set_drvdata(pdev, host);
	INIT_WORK(&host->mmc_carddetect_work, mmc_omap_detect);

	mmc->ops	= &mmc_omap_ops;
	mmc->f_min	= 400000;
	mmc->f_max	= 52000000;

	sema_init(&host->sem, 1);

	host->iclk = clk_get(&pdev->dev, "ick");
	if (IS_ERR(host->iclk)) {
		ret = PTR_ERR(host->iclk);
		host->iclk = NULL;
		goto err1;
	}
	host->fclk = clk_get(&pdev->dev, "fck");
	if (IS_ERR(host->fclk)) {
		ret = PTR_ERR(host->fclk);
		host->fclk = NULL;
		clk_put(host->iclk);
		goto err1;
	}

	if (clk_enable(host->fclk) != 0) {
		clk_put(host->iclk);
		clk_put(host->fclk);
		goto err1;
	}

	if (clk_enable(host->iclk) != 0) {
		clk_disable(host->fclk);
		clk_put(host->iclk);
		clk_put(host->fclk);
		goto err1;
	}

	host->dbclk = clk_get(&pdev->dev, "mmchsdb_fck");
	/*
	 * MMC can still work without debounce clock.
	 */
	if (IS_ERR(host->dbclk))
		dev_warn(mmc_dev(host->mmc), "Failed to get debounce clock\n");
	else
		if (clk_enable(host->dbclk) != 0)
			dev_dbg(mmc_dev(host->mmc), "Enabling debounce"
							" clk failed\n");
		else
			host->dbclk_enabled = 1;

	/* Since we do only SG emulation, we can have as many segs
	 * as we want. */
	mmc->max_phys_segs = 1024;
	mmc->max_hw_segs = 1024;

	mmc->max_blk_size = 512;       /* Block Length at max can be 1024 */
	mmc->max_blk_count = 0xFFFF;    /* No. of Blocks is 16 bits */
	mmc->max_req_size = mmc->max_blk_size * mmc->max_blk_count;
	mmc->max_seg_size = mmc->max_req_size;

	mmc->caps |= MMC_CAP_MMC_HIGHSPEED | MMC_CAP_SD_HIGHSPEED;

	if (pdata->slots[host->slot_id].wires >= 8)
		mmc->caps |= MMC_CAP_8_BIT_DATA;
	else if (pdata->slots[host->slot_id].wires >= 4)
		mmc->caps |= MMC_CAP_4_BIT_DATA;

	omap_hsmmc_init(host);

	/* Select DMA lines */
	switch (host->id) {
	case OMAP_MMC1_DEVID:
		host->dma_line_tx = OMAP24XX_DMA_MMC1_TX;
		host->dma_line_rx = OMAP24XX_DMA_MMC1_RX;
		break;
	case OMAP_MMC2_DEVID:
		host->dma_line_tx = OMAP24XX_DMA_MMC2_TX;
		host->dma_line_rx = OMAP24XX_DMA_MMC2_RX;
		break;
	case OMAP_MMC3_DEVID:
		host->dma_line_tx = OMAP34XX_DMA_MMC3_TX;
		host->dma_line_rx = OMAP34XX_DMA_MMC3_RX;
		break;
	default:
		dev_err(mmc_dev(host->mmc), "Invalid MMC id\n");
		goto err_irq;
	}

	/* Request IRQ for MMC operations */
	ret = request_irq(host->irq, mmc_omap_irq, IRQF_DISABLED,
			mmc_hostname(mmc), host);
	if (ret) {
		dev_dbg(mmc_dev(host->mmc), "Unable to grab HSMMC IRQ\n");
		goto err_irq;
	}

	/* initialize power supplies, gpios, etc */
	if (pdata->init != NULL) {
		if (pdata->init(&pdev->dev) != 0) {
			dev_dbg(mmc_dev(host->mmc), "late init error\n");
			goto err_irq_cd_init;
		}
	}
	mmc->ocr_avail = mmc_slot(host).ocr_mask;

	/* Request IRQ for card detect */
	if ((mmc_slot(host).card_detect_irq)) {
		ret = request_irq(mmc_slot(host).card_detect_irq,
				  omap_mmc_cd_handler,
				  IRQF_TRIGGER_RISING | IRQF_TRIGGER_FALLING
					  | IRQF_DISABLED,
				  mmc_hostname(mmc), host);
		if (ret) {
			dev_dbg(mmc_dev(host->mmc),
				"Unable to grab MMC CD IRQ\n");
			goto err_irq_cd;
		}
	}

	OMAP_HSMMC_WRITE(host->base, ISE, INT_EN_MASK);
	OMAP_HSMMC_WRITE(host->base, IE, INT_EN_MASK);

	mmc_add_host(mmc);

	if (host->pdata->slots[host->slot_id].name != NULL) {
		ret = device_create_file(&mmc->class_dev, &dev_attr_slot_name);
		if (ret < 0)
			goto err_slot_name;
	}
	if (mmc_slot(host).card_detect_irq &&
	    host->pdata->slots[host->slot_id].get_cover_state) {
		ret = device_create_file(&mmc->class_dev,
					&dev_attr_cover_switch);
		if (ret < 0)
			goto err_cover_switch;
	}

	return 0;

err_cover_switch:
	device_remove_file(&mmc->class_dev, &dev_attr_cover_switch);
err_slot_name:
	mmc_remove_host(mmc);
err_irq_cd:
	free_irq(mmc_slot(host).card_detect_irq, host);
err_irq_cd_init:
	free_irq(host->irq, host);
err_irq:
	clk_disable(host->fclk);
	clk_disable(host->iclk);
	clk_put(host->fclk);
	clk_put(host->iclk);
	if (host->dbclk_enabled) {
		clk_disable(host->dbclk);
		clk_put(host->dbclk);
	}

err1:
	iounmap(host->base);
err:
	dev_dbg(mmc_dev(host->mmc), "Probe Failed\n");
	release_mem_region(res->start, res->end - res->start + 1);
	if (host)
		mmc_free_host(mmc);
	return ret;
}

static int omap_mmc_remove(struct platform_device *pdev)
{
	struct mmc_omap_host *host = platform_get_drvdata(pdev);
	struct resource *res;

	if (host) {
		mmc_remove_host(host->mmc);
		if (host->pdata->cleanup)
			host->pdata->cleanup(&pdev->dev);
		free_irq(host->irq, host);
		if (mmc_slot(host).card_detect_irq)
			free_irq(mmc_slot(host).card_detect_irq, host);
		flush_scheduled_work();

		clk_disable(host->fclk);
		clk_disable(host->iclk);
		clk_put(host->fclk);
		clk_put(host->iclk);
		if (host->dbclk_enabled) {
			clk_disable(host->dbclk);
			clk_put(host->dbclk);
		}

		mmc_free_host(host->mmc);
		iounmap(host->base);
	}

	res = platform_get_resource(pdev, IORESOURCE_MEM, 0);
	if (res)
		release_mem_region(res->start, res->end - res->start + 1);
	platform_set_drvdata(pdev, NULL);

	return 0;
}

#ifdef CONFIG_PM
static int omap_mmc_suspend(struct platform_device *pdev, pm_message_t state)
{
	int ret = 0;
	struct mmc_omap_host *host = platform_get_drvdata(pdev);

	if (host && host->suspended)
		return 0;

	if (host) {
		ret = mmc_suspend_host(host->mmc, state);
		if (ret == 0) {
			host->suspended = 1;

			OMAP_HSMMC_WRITE(host->base, ISE, 0);
			OMAP_HSMMC_WRITE(host->base, IE, 0);

			if (host->pdata->suspend) {
				ret = host->pdata->suspend(&pdev->dev,
								host->slot_id);
				if (ret)
					dev_dbg(mmc_dev(host->mmc),
						"Unable to handle MMC board"
						" level suspend\n");
			}

			OMAP_HSMMC_WRITE(host->base, HCTL,
					 OMAP_HSMMC_READ(host->base, HCTL) & ~SDBP);
			clk_disable(host->fclk);
			clk_disable(host->iclk);
			clk_disable(host->dbclk);
		}

	}
	return ret;
}

/* Routine to resume the MMC device */
static int omap_mmc_resume(struct platform_device *pdev)
{
	int ret = 0;
	struct mmc_omap_host *host = platform_get_drvdata(pdev);

	if (host && !host->suspended)
		return 0;

	if (host) {

		ret = clk_enable(host->fclk);
		if (ret)
			goto clk_en_err;

		ret = clk_enable(host->iclk);
		if (ret) {
			clk_disable(host->fclk);
			clk_put(host->fclk);
			goto clk_en_err;
		}

		if (clk_enable(host->dbclk) != 0)
			dev_dbg(mmc_dev(host->mmc),
					"Enabling debounce clk failed\n");

		omap_hsmmc_init(host);

		if (host->pdata->resume) {
			ret = host->pdata->resume(&pdev->dev, host->slot_id);
			if (ret)
				dev_dbg(mmc_dev(host->mmc),
					"Unmask interrupt failed\n");
		}

		/* Notify the core to resume the host */
		ret = mmc_resume_host(host->mmc);
		if (ret == 0)
			host->suspended = 0;
	}

	return ret;

clk_en_err:
	dev_dbg(mmc_dev(host->mmc),
		"Failed to enable MMC clocks during resume\n");
	return ret;
}

#else
#define omap_mmc_suspend	NULL
#define omap_mmc_resume		NULL
#endif

static struct platform_driver omap_mmc_driver = {
	.probe		= omap_mmc_probe,
	.remove		= omap_mmc_remove,
	.suspend	= omap_mmc_suspend,
	.resume		= omap_mmc_resume,
	.driver		= {
		.name = DRIVER_NAME,
		.owner = THIS_MODULE,
	},
};

static int __init omap_mmc_init(void)
{
	/* Register the MMC driver */
	return platform_driver_register(&omap_mmc_driver);
}

static void __exit omap_mmc_cleanup(void)
{
	/* Unregister MMC driver */
	platform_driver_unregister(&omap_mmc_driver);
}

module_init(omap_mmc_init);
module_exit(omap_mmc_cleanup);

MODULE_DESCRIPTION("OMAP High Speed Multimedia Card driver");
MODULE_LICENSE("GPL");
MODULE_ALIAS("platform:" DRIVER_NAME);
MODULE_AUTHOR("Texas Instruments Inc");<|MERGE_RESOLUTION|>--- conflicted
+++ resolved
@@ -491,12 +491,8 @@
 	}
 
 	OMAP_HSMMC_WRITE(host->base, STAT, status);
-<<<<<<< HEAD
-	OMAP_HSMMC_READ(host->base, STAT); /* flush posted write */
-=======
 	/* Flush posted write */
 	OMAP_HSMMC_READ(host->base, STAT);
->>>>>>> 4bec6282
 
 	if (end_cmd || (status & CC))
 		mmc_omap_cmd_done(host, host->cmd);
