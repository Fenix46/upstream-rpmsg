/*
 *  scsi_error.c Copyright (C) 1997 Eric Youngdale
 *
 *  SCSI error/timeout handling
 *      Initial versions: Eric Youngdale.  Based upon conversations with
 *                        Leonard Zubkoff and David Miller at Linux Expo,
 *                        ideas originating from all over the place.
 *
 *	Restructured scsi_unjam_host and associated functions.
 *	September 04, 2002 Mike Anderson (andmike@us.ibm.com)
 *
 *	Forward port of Russell King's (rmk@arm.linux.org.uk) changes and
 *	minor cleanups.
 *	September 30, 2002 Mike Anderson (andmike@us.ibm.com)
 */

#include <linux/module.h>
#include <linux/sched.h>
#include <linux/gfp.h>
#include <linux/timer.h>
#include <linux/string.h>
#include <linux/kernel.h>
#include <linux/freezer.h>
#include <linux/kthread.h>
#include <linux/interrupt.h>
#include <linux/blkdev.h>
#include <linux/delay.h>

#include <scsi/scsi.h>
#include <scsi/scsi_cmnd.h>
#include <scsi/scsi_dbg.h>
#include <scsi/scsi_device.h>
#include <scsi/scsi_eh.h>
#include <scsi/scsi_transport.h>
#include <scsi/scsi_host.h>
#include <scsi/scsi_ioctl.h>

#include "scsi_priv.h"
#include "scsi_logging.h"
#include "scsi_transport_api.h"

#include <trace/events/scsi.h>

#define SENSE_TIMEOUT		(10*HZ)

/*
 * These should *probably* be handled by the host itself.
 * Since it is allowed to sleep, it probably should.
 */
#define BUS_RESET_SETTLE_TIME   (10)
#define HOST_RESET_SETTLE_TIME  (10)

/* called with shost->host_lock held */
void scsi_eh_wakeup(struct Scsi_Host *shost)
{
	if (shost->host_busy == shost->host_failed) {
		trace_scsi_eh_wakeup(shost);
		wake_up_process(shost->ehandler);
		SCSI_LOG_ERROR_RECOVERY(5,
				printk("Waking error handler thread\n"));
	}
}

/**
 * scsi_schedule_eh - schedule EH for SCSI host
 * @shost:	SCSI host to invoke error handling on.
 *
 * Schedule SCSI EH without scmd.
 */
void scsi_schedule_eh(struct Scsi_Host *shost)
{
	unsigned long flags;

	spin_lock_irqsave(shost->host_lock, flags);

	if (scsi_host_set_state(shost, SHOST_RECOVERY) == 0 ||
	    scsi_host_set_state(shost, SHOST_CANCEL_RECOVERY) == 0) {
		shost->host_eh_scheduled++;
		scsi_eh_wakeup(shost);
	}

	spin_unlock_irqrestore(shost->host_lock, flags);
}
EXPORT_SYMBOL_GPL(scsi_schedule_eh);

/**
 * scsi_eh_scmd_add - add scsi cmd to error handling.
 * @scmd:	scmd to run eh on.
 * @eh_flag:	optional SCSI_EH flag.
 *
 * Return value:
 *	0 on failure.
 */
int scsi_eh_scmd_add(struct scsi_cmnd *scmd, int eh_flag)
{
	struct Scsi_Host *shost = scmd->device->host;
	unsigned long flags;
	int ret = 0;

	if (!shost->ehandler)
		return 0;

	spin_lock_irqsave(shost->host_lock, flags);
	if (scsi_host_set_state(shost, SHOST_RECOVERY))
		if (scsi_host_set_state(shost, SHOST_CANCEL_RECOVERY))
			goto out_unlock;

	ret = 1;
	scmd->eh_eflags |= eh_flag;
	list_add_tail(&scmd->eh_entry, &shost->eh_cmd_q);
	shost->host_failed++;
	scsi_eh_wakeup(shost);
 out_unlock:
	spin_unlock_irqrestore(shost->host_lock, flags);
	return ret;
}

/**
 * scsi_times_out - Timeout function for normal scsi commands.
 * @req:	request that is timing out.
 *
 * Notes:
 *     We do not need to lock this.  There is the potential for a race
 *     only in that the normal completion handling might run, but if the
 *     normal completion function determines that the timer has already
 *     fired, then it mustn't do anything.
 */
enum blk_eh_timer_return scsi_times_out(struct request *req)
{
	struct scsi_cmnd *scmd = req->special;
	enum blk_eh_timer_return rtn = BLK_EH_NOT_HANDLED;
	struct Scsi_Host *host = scmd->device->host;

	trace_scsi_dispatch_cmd_timeout(scmd);
	scsi_log_completion(scmd, TIMEOUT_ERROR);

	if (host->transportt->eh_timed_out)
		rtn = host->transportt->eh_timed_out(scmd);
	else if (host->hostt->eh_timed_out)
		rtn = host->hostt->eh_timed_out(scmd);

	if (unlikely(rtn == BLK_EH_NOT_HANDLED &&
		     !scsi_eh_scmd_add(scmd, SCSI_EH_CANCEL_CMD))) {
		scmd->result |= DID_TIME_OUT << 16;
		rtn = BLK_EH_HANDLED;
	}

	return rtn;
}

/**
 * scsi_block_when_processing_errors - Prevent cmds from being queued.
 * @sdev:	Device on which we are performing recovery.
 *
 * Description:
 *     We block until the host is out of error recovery, and then check to
 *     see whether the host or the device is offline.
 *
 * Return value:
 *     0 when dev was taken offline by error recovery. 1 OK to proceed.
 */
int scsi_block_when_processing_errors(struct scsi_device *sdev)
{
	int online;

	wait_event(sdev->host->host_wait, !scsi_host_in_recovery(sdev->host));

	online = scsi_device_online(sdev);

	SCSI_LOG_ERROR_RECOVERY(5, printk("%s: rtn: %d\n", __func__,
					  online));

	return online;
}
EXPORT_SYMBOL(scsi_block_when_processing_errors);

#ifdef CONFIG_SCSI_LOGGING
/**
 * scsi_eh_prt_fail_stats - Log info on failures.
 * @shost:	scsi host being recovered.
 * @work_q:	Queue of scsi cmds to process.
 */
static inline void scsi_eh_prt_fail_stats(struct Scsi_Host *shost,
					  struct list_head *work_q)
{
	struct scsi_cmnd *scmd;
	struct scsi_device *sdev;
	int total_failures = 0;
	int cmd_failed = 0;
	int cmd_cancel = 0;
	int devices_failed = 0;

	shost_for_each_device(sdev, shost) {
		list_for_each_entry(scmd, work_q, eh_entry) {
			if (scmd->device == sdev) {
				++total_failures;
				if (scmd->eh_eflags & SCSI_EH_CANCEL_CMD)
					++cmd_cancel;
				else
					++cmd_failed;
			}
		}

		if (cmd_cancel || cmd_failed) {
			SCSI_LOG_ERROR_RECOVERY(3,
				sdev_printk(KERN_INFO, sdev,
					    "%s: cmds failed: %d, cancel: %d\n",
					    __func__, cmd_failed,
					    cmd_cancel));
			cmd_cancel = 0;
			cmd_failed = 0;
			++devices_failed;
		}
	}

	SCSI_LOG_ERROR_RECOVERY(2, printk("Total of %d commands on %d"
					  " devices require eh work\n",
				   total_failures, devices_failed));
}
#endif

/**
 * scsi_check_sense - Examine scsi cmd sense
 * @scmd:	Cmd to have sense checked.
 *
 * Return value:
 *	SUCCESS or FAILED or NEEDS_RETRY or TARGET_ERROR
 *
 * Notes:
 *	When a deferred error is detected the current command has
 *	not been executed and needs retrying.
 */
static int scsi_check_sense(struct scsi_cmnd *scmd)
{
	struct scsi_device *sdev = scmd->device;
	struct scsi_sense_hdr sshdr;

	if (! scsi_command_normalize_sense(scmd, &sshdr))
		return FAILED;	/* no valid sense data */

	if (scsi_sense_is_deferred(&sshdr))
		return NEEDS_RETRY;

	if (sdev->scsi_dh_data && sdev->scsi_dh_data->scsi_dh &&
			sdev->scsi_dh_data->scsi_dh->check_sense) {
		int rc;

		rc = sdev->scsi_dh_data->scsi_dh->check_sense(sdev, &sshdr);
		if (rc != SCSI_RETURN_NOT_HANDLED)
			return rc;
		/* handler does not care. Drop down to default handling */
	}

	/*
	 * Previous logic looked for FILEMARK, EOM or ILI which are
	 * mainly associated with tapes and returned SUCCESS.
	 */
	if (sshdr.response_code == 0x70) {
		/* fixed format */
		if (scmd->sense_buffer[2] & 0xe0)
			return SUCCESS;
	} else {
		/*
		 * descriptor format: look for "stream commands sense data
		 * descriptor" (see SSC-3). Assume single sense data
		 * descriptor. Ignore ILI from SBC-2 READ LONG and WRITE LONG.
		 */
		if ((sshdr.additional_length > 3) &&
		    (scmd->sense_buffer[8] == 0x4) &&
		    (scmd->sense_buffer[11] & 0xe0))
			return SUCCESS;
	}

	switch (sshdr.sense_key) {
	case NO_SENSE:
		return SUCCESS;
	case RECOVERED_ERROR:
		return /* soft_error */ SUCCESS;

	case ABORTED_COMMAND:
		if (sshdr.asc == 0x10) /* DIF */
			return SUCCESS;

		return NEEDS_RETRY;
	case NOT_READY:
	case UNIT_ATTENTION:
		/*
		 * if we are expecting a cc/ua because of a bus reset that we
		 * performed, treat this just as a retry.  otherwise this is
		 * information that we should pass up to the upper-level driver
		 * so that we can deal with it there.
		 */
		if (scmd->device->expecting_cc_ua) {
			scmd->device->expecting_cc_ua = 0;
			return NEEDS_RETRY;
		}
		/*
		 * if the device is in the process of becoming ready, we
		 * should retry.
		 */
		if ((sshdr.asc == 0x04) && (sshdr.ascq == 0x01))
			return NEEDS_RETRY;
		/*
		 * if the device is not started, we need to wake
		 * the error handler to start the motor
		 */
		if (scmd->device->allow_restart &&
		    (sshdr.asc == 0x04) && (sshdr.ascq == 0x02))
			return FAILED;

		if (sshdr.asc == 0x3f && sshdr.ascq == 0x0e)
			scmd_printk(KERN_WARNING, scmd,
				    "Warning! Received an indication that the "
				    "LUN assignments on this target have "
				    "changed. The Linux SCSI layer does not "
				    "automatically remap LUN assignments.\n");
		else if (sshdr.asc == 0x3f)
			scmd_printk(KERN_WARNING, scmd,
				    "Warning! Received an indication that the "
				    "operating parameters on this target have "
				    "changed. The Linux SCSI layer does not "
				    "automatically adjust these parameters.\n");

		/*
		 * Pass the UA upwards for a determination in the completion
		 * functions.
		 */
		return SUCCESS;

		/* these are not supported */
	case COPY_ABORTED:
	case VOLUME_OVERFLOW:
	case MISCOMPARE:
	case BLANK_CHECK:
	case DATA_PROTECT:
		return TARGET_ERROR;

	case MEDIUM_ERROR:
		if (sshdr.asc == 0x11 || /* UNRECOVERED READ ERR */
		    sshdr.asc == 0x13 || /* AMNF DATA FIELD */
		    sshdr.asc == 0x14) { /* RECORD NOT FOUND */
			return TARGET_ERROR;
		}
		return NEEDS_RETRY;

	case HARDWARE_ERROR:
		if (scmd->device->retry_hwerror)
			return ADD_TO_MLQUEUE;
		else
			return TARGET_ERROR;

	case ILLEGAL_REQUEST:
	default:
		return SUCCESS;
	}
}

static void scsi_handle_queue_ramp_up(struct scsi_device *sdev)
{
	struct scsi_host_template *sht = sdev->host->hostt;
	struct scsi_device *tmp_sdev;

	if (!sht->change_queue_depth ||
	    sdev->queue_depth >= sdev->max_queue_depth)
		return;

	if (time_before(jiffies,
	    sdev->last_queue_ramp_up + sdev->queue_ramp_up_period))
		return;

	if (time_before(jiffies,
	    sdev->last_queue_full_time + sdev->queue_ramp_up_period))
		return;

	/*
	 * Walk all devices of a target and do
	 * ramp up on them.
	 */
	shost_for_each_device(tmp_sdev, sdev->host) {
		if (tmp_sdev->channel != sdev->channel ||
		    tmp_sdev->id != sdev->id ||
		    tmp_sdev->queue_depth == sdev->max_queue_depth)
			continue;
		/*
		 * call back into LLD to increase queue_depth by one
		 * with ramp up reason code.
		 */
		sht->change_queue_depth(tmp_sdev, tmp_sdev->queue_depth + 1,
					SCSI_QDEPTH_RAMP_UP);
		sdev->last_queue_ramp_up = jiffies;
	}
}

static void scsi_handle_queue_full(struct scsi_device *sdev)
{
	struct scsi_host_template *sht = sdev->host->hostt;
	struct scsi_device *tmp_sdev;

	if (!sht->change_queue_depth)
		return;

	shost_for_each_device(tmp_sdev, sdev->host) {
		if (tmp_sdev->channel != sdev->channel ||
		    tmp_sdev->id != sdev->id)
			continue;
		/*
		 * We do not know the number of commands that were at
		 * the device when we got the queue full so we start
		 * from the highest possible value and work our way down.
		 */
		sht->change_queue_depth(tmp_sdev, tmp_sdev->queue_depth - 1,
					SCSI_QDEPTH_QFULL);
	}
}

/**
 * scsi_eh_completed_normally - Disposition a eh cmd on return from LLD.
 * @scmd:	SCSI cmd to examine.
 *
 * Notes:
 *    This is *only* called when we are examining the status of commands
 *    queued during error recovery.  the main difference here is that we
 *    don't allow for the possibility of retries here, and we are a lot
 *    more restrictive about what we consider acceptable.
 */
static int scsi_eh_completed_normally(struct scsi_cmnd *scmd)
{
	/*
	 * first check the host byte, to see if there is anything in there
	 * that would indicate what we need to do.
	 */
	if (host_byte(scmd->result) == DID_RESET) {
		/*
		 * rats.  we are already in the error handler, so we now
		 * get to try and figure out what to do next.  if the sense
		 * is valid, we have a pretty good idea of what to do.
		 * if not, we mark it as FAILED.
		 */
		return scsi_check_sense(scmd);
	}
	if (host_byte(scmd->result) != DID_OK)
		return FAILED;

	/*
	 * next, check the message byte.
	 */
	if (msg_byte(scmd->result) != COMMAND_COMPLETE)
		return FAILED;

	/*
	 * now, check the status byte to see if this indicates
	 * anything special.
	 */
	switch (status_byte(scmd->result)) {
	case GOOD:
		scsi_handle_queue_ramp_up(scmd->device);
	case COMMAND_TERMINATED:
		return SUCCESS;
	case CHECK_CONDITION:
		return scsi_check_sense(scmd);
	case CONDITION_GOOD:
	case INTERMEDIATE_GOOD:
	case INTERMEDIATE_C_GOOD:
		/*
		 * who knows?  FIXME(eric)
		 */
		return SUCCESS;
	case RESERVATION_CONFLICT:
		if (scmd->cmnd[0] == TEST_UNIT_READY)
			/* it is a success, we probed the device and
			 * found it */
			return SUCCESS;
		/* otherwise, we failed to send the command */
		return FAILED;
	case QUEUE_FULL:
		scsi_handle_queue_full(scmd->device);
		/* fall through */
	case BUSY:
		return NEEDS_RETRY;
	default:
		return FAILED;
	}
	return FAILED;
}

/**
 * scsi_eh_done - Completion function for error handling.
 * @scmd:	Cmd that is done.
 */
static void scsi_eh_done(struct scsi_cmnd *scmd)
{
	struct completion *eh_action;

	SCSI_LOG_ERROR_RECOVERY(3,
		printk("%s scmd: %p result: %x\n",
			__func__, scmd, scmd->result));

	eh_action = scmd->device->host->eh_action;
	if (eh_action)
		complete(eh_action);
}

/**
 * scsi_try_host_reset - ask host adapter to reset itself
 * @scmd:	SCSI cmd to send hsot reset.
 */
static int scsi_try_host_reset(struct scsi_cmnd *scmd)
{
	unsigned long flags;
	int rtn;
	struct Scsi_Host *host = scmd->device->host;
	struct scsi_host_template *hostt = host->hostt;

	SCSI_LOG_ERROR_RECOVERY(3, printk("%s: Snd Host RST\n",
					  __func__));

	if (!hostt->eh_host_reset_handler)
		return FAILED;

	rtn = hostt->eh_host_reset_handler(scmd);

	if (rtn == SUCCESS) {
		if (!hostt->skip_settle_delay)
			ssleep(HOST_RESET_SETTLE_TIME);
		spin_lock_irqsave(host->host_lock, flags);
		scsi_report_bus_reset(host, scmd_channel(scmd));
		spin_unlock_irqrestore(host->host_lock, flags);
	}

	return rtn;
}

/**
 * scsi_try_bus_reset - ask host to perform a bus reset
 * @scmd:	SCSI cmd to send bus reset.
 */
static int scsi_try_bus_reset(struct scsi_cmnd *scmd)
{
	unsigned long flags;
	int rtn;
	struct Scsi_Host *host = scmd->device->host;
	struct scsi_host_template *hostt = host->hostt;

	SCSI_LOG_ERROR_RECOVERY(3, printk("%s: Snd Bus RST\n",
					  __func__));

	if (!hostt->eh_bus_reset_handler)
		return FAILED;

	rtn = hostt->eh_bus_reset_handler(scmd);

	if (rtn == SUCCESS) {
		if (!hostt->skip_settle_delay)
			ssleep(BUS_RESET_SETTLE_TIME);
		spin_lock_irqsave(host->host_lock, flags);
		scsi_report_bus_reset(host, scmd_channel(scmd));
		spin_unlock_irqrestore(host->host_lock, flags);
	}

	return rtn;
}

static void __scsi_report_device_reset(struct scsi_device *sdev, void *data)
{
	sdev->was_reset = 1;
	sdev->expecting_cc_ua = 1;
}

/**
 * scsi_try_target_reset - Ask host to perform a target reset
 * @scmd:	SCSI cmd used to send a target reset
 *
 * Notes:
 *    There is no timeout for this operation.  if this operation is
 *    unreliable for a given host, then the host itself needs to put a
 *    timer on it, and set the host back to a consistent state prior to
 *    returning.
 */
static int scsi_try_target_reset(struct scsi_cmnd *scmd)
{
	unsigned long flags;
	int rtn;
	struct Scsi_Host *host = scmd->device->host;
	struct scsi_host_template *hostt = host->hostt;

	if (!hostt->eh_target_reset_handler)
		return FAILED;

	rtn = hostt->eh_target_reset_handler(scmd);
	if (rtn == SUCCESS) {
		spin_lock_irqsave(host->host_lock, flags);
		__starget_for_each_device(scsi_target(scmd->device), NULL,
					  __scsi_report_device_reset);
		spin_unlock_irqrestore(host->host_lock, flags);
	}

	return rtn;
}

/**
 * scsi_try_bus_device_reset - Ask host to perform a BDR on a dev
 * @scmd:	SCSI cmd used to send BDR
 *
 * Notes:
 *    There is no timeout for this operation.  if this operation is
 *    unreliable for a given host, then the host itself needs to put a
 *    timer on it, and set the host back to a consistent state prior to
 *    returning.
 */
static int scsi_try_bus_device_reset(struct scsi_cmnd *scmd)
{
	int rtn;
	struct scsi_host_template *hostt = scmd->device->host->hostt;

	if (!hostt->eh_device_reset_handler)
		return FAILED;

	rtn = hostt->eh_device_reset_handler(scmd);
	if (rtn == SUCCESS)
		__scsi_report_device_reset(scmd->device, NULL);
	return rtn;
}

<<<<<<< HEAD
static int scsi_try_to_abort_cmd(struct scsi_cmnd *scmd)
=======
static int scsi_try_to_abort_cmd(struct scsi_host_template *hostt, struct scsi_cmnd *scmd)
>>>>>>> 105e53f8
{
	if (!hostt->eh_abort_handler)
		return FAILED;

<<<<<<< HEAD
	return scmd->device->host->hostt->eh_abort_handler(scmd);
=======
	return hostt->eh_abort_handler(scmd);
>>>>>>> 105e53f8
}

static void scsi_abort_eh_cmnd(struct scsi_cmnd *scmd)
{
<<<<<<< HEAD
	if (scsi_try_to_abort_cmd(scmd) != SUCCESS)
=======
	if (scsi_try_to_abort_cmd(scmd->device->host->hostt, scmd) != SUCCESS)
>>>>>>> 105e53f8
		if (scsi_try_bus_device_reset(scmd) != SUCCESS)
			if (scsi_try_target_reset(scmd) != SUCCESS)
				if (scsi_try_bus_reset(scmd) != SUCCESS)
					scsi_try_host_reset(scmd);
}

/**
 * scsi_eh_prep_cmnd  - Save a scsi command info as part of error recory
 * @scmd:       SCSI command structure to hijack
 * @ses:        structure to save restore information
 * @cmnd:       CDB to send. Can be NULL if no new cmnd is needed
 * @cmnd_size:  size in bytes of @cmnd (must be <= BLK_MAX_CDB)
 * @sense_bytes: size of sense data to copy. or 0 (if != 0 @cmnd is ignored)
 *
 * This function is used to save a scsi command information before re-execution
 * as part of the error recovery process.  If @sense_bytes is 0 the command
 * sent must be one that does not transfer any data.  If @sense_bytes != 0
 * @cmnd is ignored and this functions sets up a REQUEST_SENSE command
 * and cmnd buffers to read @sense_bytes into @scmd->sense_buffer.
 */
void scsi_eh_prep_cmnd(struct scsi_cmnd *scmd, struct scsi_eh_save *ses,
			unsigned char *cmnd, int cmnd_size, unsigned sense_bytes)
{
	struct scsi_device *sdev = scmd->device;

	/*
	 * We need saved copies of a number of fields - this is because
	 * error handling may need to overwrite these with different values
	 * to run different commands, and once error handling is complete,
	 * we will need to restore these values prior to running the actual
	 * command.
	 */
	ses->cmd_len = scmd->cmd_len;
	ses->cmnd = scmd->cmnd;
	ses->data_direction = scmd->sc_data_direction;
	ses->sdb = scmd->sdb;
	ses->next_rq = scmd->request->next_rq;
	ses->result = scmd->result;
	ses->underflow = scmd->underflow;
	ses->prot_op = scmd->prot_op;

	scmd->prot_op = SCSI_PROT_NORMAL;
	scmd->cmnd = ses->eh_cmnd;
	memset(scmd->cmnd, 0, BLK_MAX_CDB);
	memset(&scmd->sdb, 0, sizeof(scmd->sdb));
	scmd->request->next_rq = NULL;

	if (sense_bytes) {
		scmd->sdb.length = min_t(unsigned, SCSI_SENSE_BUFFERSIZE,
					 sense_bytes);
		sg_init_one(&ses->sense_sgl, scmd->sense_buffer,
			    scmd->sdb.length);
		scmd->sdb.table.sgl = &ses->sense_sgl;
		scmd->sc_data_direction = DMA_FROM_DEVICE;
		scmd->sdb.table.nents = 1;
		scmd->cmnd[0] = REQUEST_SENSE;
		scmd->cmnd[4] = scmd->sdb.length;
		scmd->cmd_len = COMMAND_SIZE(scmd->cmnd[0]);
	} else {
		scmd->sc_data_direction = DMA_NONE;
		if (cmnd) {
			BUG_ON(cmnd_size > BLK_MAX_CDB);
			memcpy(scmd->cmnd, cmnd, cmnd_size);
			scmd->cmd_len = COMMAND_SIZE(scmd->cmnd[0]);
		}
	}

	scmd->underflow = 0;

	if (sdev->scsi_level <= SCSI_2 && sdev->scsi_level != SCSI_UNKNOWN)
		scmd->cmnd[1] = (scmd->cmnd[1] & 0x1f) |
			(sdev->lun << 5 & 0xe0);

	/*
	 * Zero the sense buffer.  The scsi spec mandates that any
	 * untransferred sense data should be interpreted as being zero.
	 */
	memset(scmd->sense_buffer, 0, SCSI_SENSE_BUFFERSIZE);
}
EXPORT_SYMBOL(scsi_eh_prep_cmnd);

/**
 * scsi_eh_restore_cmnd  - Restore a scsi command info as part of error recory
 * @scmd:       SCSI command structure to restore
 * @ses:        saved information from a coresponding call to scsi_eh_prep_cmnd
 *
 * Undo any damage done by above scsi_eh_prep_cmnd().
 */
void scsi_eh_restore_cmnd(struct scsi_cmnd* scmd, struct scsi_eh_save *ses)
{
	/*
	 * Restore original data
	 */
	scmd->cmd_len = ses->cmd_len;
	scmd->cmnd = ses->cmnd;
	scmd->sc_data_direction = ses->data_direction;
	scmd->sdb = ses->sdb;
	scmd->request->next_rq = ses->next_rq;
	scmd->result = ses->result;
	scmd->underflow = ses->underflow;
	scmd->prot_op = ses->prot_op;
}
EXPORT_SYMBOL(scsi_eh_restore_cmnd);

/**
 * scsi_send_eh_cmnd  - submit a scsi command as part of error recory
 * @scmd:       SCSI command structure to hijack
 * @cmnd:       CDB to send
 * @cmnd_size:  size in bytes of @cmnd
 * @timeout:    timeout for this request
 * @sense_bytes: size of sense data to copy or 0
 *
 * This function is used to send a scsi command down to a target device
 * as part of the error recovery process. See also scsi_eh_prep_cmnd() above.
 *
 * Return value:
 *    SUCCESS or FAILED or NEEDS_RETRY
 */
static int scsi_send_eh_cmnd(struct scsi_cmnd *scmd, unsigned char *cmnd,
			     int cmnd_size, int timeout, unsigned sense_bytes)
{
	struct scsi_device *sdev = scmd->device;
	struct Scsi_Host *shost = sdev->host;
	DECLARE_COMPLETION_ONSTACK(done);
	unsigned long timeleft;
	struct scsi_eh_save ses;
	int rtn;

	scsi_eh_prep_cmnd(scmd, &ses, cmnd, cmnd_size, sense_bytes);
	shost->eh_action = &done;

	scsi_log_send(scmd);
	scmd->scsi_done = scsi_eh_done;
	shost->hostt->queuecommand(shost, scmd);

	timeleft = wait_for_completion_timeout(&done, timeout);

	shost->eh_action = NULL;

	scsi_log_completion(scmd, SUCCESS);

	SCSI_LOG_ERROR_RECOVERY(3,
		printk("%s: scmd: %p, timeleft: %ld\n",
			__func__, scmd, timeleft));

	/*
	 * If there is time left scsi_eh_done got called, and we will
	 * examine the actual status codes to see whether the command
	 * actually did complete normally, else tell the host to forget
	 * about this command.
	 */
	if (timeleft) {
		rtn = scsi_eh_completed_normally(scmd);
		SCSI_LOG_ERROR_RECOVERY(3,
			printk("%s: scsi_eh_completed_normally %x\n",
			       __func__, rtn));

		switch (rtn) {
		case SUCCESS:
		case NEEDS_RETRY:
		case FAILED:
		case TARGET_ERROR:
			break;
		case ADD_TO_MLQUEUE:
			rtn = NEEDS_RETRY;
			break;
		default:
			rtn = FAILED;
			break;
		}
	} else {
		scsi_abort_eh_cmnd(scmd);
		rtn = FAILED;
	}

	scsi_eh_restore_cmnd(scmd, &ses);
	return rtn;
}

/**
 * scsi_request_sense - Request sense data from a particular target.
 * @scmd:	SCSI cmd for request sense.
 *
 * Notes:
 *    Some hosts automatically obtain this information, others require
 *    that we obtain it on our own. This function will *not* return until
 *    the command either times out, or it completes.
 */
static int scsi_request_sense(struct scsi_cmnd *scmd)
{
	return scsi_send_eh_cmnd(scmd, NULL, 0, SENSE_TIMEOUT, ~0);
}

/**
 * scsi_eh_finish_cmd - Handle a cmd that eh is finished with.
 * @scmd:	Original SCSI cmd that eh has finished.
 * @done_q:	Queue for processed commands.
 *
 * Notes:
 *    We don't want to use the normal command completion while we are are
 *    still handling errors - it may cause other commands to be queued,
 *    and that would disturb what we are doing.  Thus we really want to
 *    keep a list of pending commands for final completion, and once we
 *    are ready to leave error handling we handle completion for real.
 */
void scsi_eh_finish_cmd(struct scsi_cmnd *scmd, struct list_head *done_q)
{
	scmd->device->host->host_failed--;
	scmd->eh_eflags = 0;
	list_move_tail(&scmd->eh_entry, done_q);
}
EXPORT_SYMBOL(scsi_eh_finish_cmd);

/**
 * scsi_eh_get_sense - Get device sense data.
 * @work_q:	Queue of commands to process.
 * @done_q:	Queue of processed commands.
 *
 * Description:
 *    See if we need to request sense information.  if so, then get it
 *    now, so we have a better idea of what to do.
 *
 * Notes:
 *    This has the unfortunate side effect that if a shost adapter does
 *    not automatically request sense information, we end up shutting
 *    it down before we request it.
 *
 *    All drivers should request sense information internally these days,
 *    so for now all I have to say is tough noogies if you end up in here.
 *
 *    XXX: Long term this code should go away, but that needs an audit of
 *         all LLDDs first.
 */
int scsi_eh_get_sense(struct list_head *work_q,
		      struct list_head *done_q)
{
	struct scsi_cmnd *scmd, *next;
	int rtn;

	list_for_each_entry_safe(scmd, next, work_q, eh_entry) {
		if ((scmd->eh_eflags & SCSI_EH_CANCEL_CMD) ||
		    SCSI_SENSE_VALID(scmd))
			continue;

		SCSI_LOG_ERROR_RECOVERY(2, scmd_printk(KERN_INFO, scmd,
						  "%s: requesting sense\n",
						  current->comm));
		rtn = scsi_request_sense(scmd);
		if (rtn != SUCCESS)
			continue;

		SCSI_LOG_ERROR_RECOVERY(3, printk("sense requested for %p"
						  " result %x\n", scmd,
						  scmd->result));
		SCSI_LOG_ERROR_RECOVERY(3, scsi_print_sense("bh", scmd));

		rtn = scsi_decide_disposition(scmd);

		/*
		 * if the result was normal, then just pass it along to the
		 * upper level.
		 */
		if (rtn == SUCCESS)
			/* we don't want this command reissued, just
			 * finished with the sense data, so set
			 * retries to the max allowed to ensure it
			 * won't get reissued */
			scmd->retries = scmd->allowed;
		else if (rtn != NEEDS_RETRY)
			continue;

		scsi_eh_finish_cmd(scmd, done_q);
	}

	return list_empty(work_q);
}
EXPORT_SYMBOL_GPL(scsi_eh_get_sense);

/**
 * scsi_eh_tur - Send TUR to device.
 * @scmd:	&scsi_cmnd to send TUR
 *
 * Return value:
 *    0 - Device is ready. 1 - Device NOT ready.
 */
static int scsi_eh_tur(struct scsi_cmnd *scmd)
{
	static unsigned char tur_command[6] = {TEST_UNIT_READY, 0, 0, 0, 0, 0};
	int retry_cnt = 1, rtn;

retry_tur:
	rtn = scsi_send_eh_cmnd(scmd, tur_command, 6, SENSE_TIMEOUT, 0);

	SCSI_LOG_ERROR_RECOVERY(3, printk("%s: scmd %p rtn %x\n",
		__func__, scmd, rtn));

	switch (rtn) {
	case NEEDS_RETRY:
		if (retry_cnt--)
			goto retry_tur;
		/*FALLTHRU*/
	case SUCCESS:
		return 0;
	default:
		return 1;
	}
}

/**
 * scsi_eh_abort_cmds - abort pending commands.
 * @work_q:	&list_head for pending commands.
 * @done_q:	&list_head for processed commands.
 *
 * Decription:
 *    Try and see whether or not it makes sense to try and abort the
 *    running command.  This only works out to be the case if we have one
 *    command that has timed out.  If the command simply failed, it makes
 *    no sense to try and abort the command, since as far as the shost
 *    adapter is concerned, it isn't running.
 */
static int scsi_eh_abort_cmds(struct list_head *work_q,
			      struct list_head *done_q)
{
	struct scsi_cmnd *scmd, *next;
	int rtn;

	list_for_each_entry_safe(scmd, next, work_q, eh_entry) {
		if (!(scmd->eh_eflags & SCSI_EH_CANCEL_CMD))
			continue;
		SCSI_LOG_ERROR_RECOVERY(3, printk("%s: aborting cmd:"
						  "0x%p\n", current->comm,
						  scmd));
		rtn = scsi_try_to_abort_cmd(scmd->device->host->hostt, scmd);
		if (rtn == SUCCESS || rtn == FAST_IO_FAIL) {
			scmd->eh_eflags &= ~SCSI_EH_CANCEL_CMD;
			if (!scsi_device_online(scmd->device) ||
			    rtn == FAST_IO_FAIL ||
			    !scsi_eh_tur(scmd)) {
				scsi_eh_finish_cmd(scmd, done_q);
			}
		} else
			SCSI_LOG_ERROR_RECOVERY(3, printk("%s: aborting"
							  " cmd failed:"
							  "0x%p\n",
							  current->comm,
							  scmd));
	}

	return list_empty(work_q);
}

/**
 * scsi_eh_try_stu - Send START_UNIT to device.
 * @scmd:	&scsi_cmnd to send START_UNIT
 *
 * Return value:
 *    0 - Device is ready. 1 - Device NOT ready.
 */
static int scsi_eh_try_stu(struct scsi_cmnd *scmd)
{
	static unsigned char stu_command[6] = {START_STOP, 0, 0, 0, 1, 0};

	if (scmd->device->allow_restart) {
		int i, rtn = NEEDS_RETRY;

		for (i = 0; rtn == NEEDS_RETRY && i < 2; i++)
			rtn = scsi_send_eh_cmnd(scmd, stu_command, 6, scmd->device->request_queue->rq_timeout, 0);

		if (rtn == SUCCESS)
			return 0;
	}

	return 1;
}

 /**
 * scsi_eh_stu - send START_UNIT if needed
 * @shost:	&scsi host being recovered.
 * @work_q:     &list_head for pending commands.
 * @done_q:	&list_head for processed commands.
 *
 * Notes:
 *    If commands are failing due to not ready, initializing command required,
 *	try revalidating the device, which will end up sending a start unit.
 */
static int scsi_eh_stu(struct Scsi_Host *shost,
			      struct list_head *work_q,
			      struct list_head *done_q)
{
	struct scsi_cmnd *scmd, *stu_scmd, *next;
	struct scsi_device *sdev;

	shost_for_each_device(sdev, shost) {
		stu_scmd = NULL;
		list_for_each_entry(scmd, work_q, eh_entry)
			if (scmd->device == sdev && SCSI_SENSE_VALID(scmd) &&
			    scsi_check_sense(scmd) == FAILED ) {
				stu_scmd = scmd;
				break;
			}

		if (!stu_scmd)
			continue;

		SCSI_LOG_ERROR_RECOVERY(3, printk("%s: Sending START_UNIT to sdev:"
						  " 0x%p\n", current->comm, sdev));

		if (!scsi_eh_try_stu(stu_scmd)) {
			if (!scsi_device_online(sdev) ||
			    !scsi_eh_tur(stu_scmd)) {
				list_for_each_entry_safe(scmd, next,
							  work_q, eh_entry) {
					if (scmd->device == sdev)
						scsi_eh_finish_cmd(scmd, done_q);
				}
			}
		} else {
			SCSI_LOG_ERROR_RECOVERY(3,
						printk("%s: START_UNIT failed to sdev:"
						       " 0x%p\n", current->comm, sdev));
		}
	}

	return list_empty(work_q);
}


/**
 * scsi_eh_bus_device_reset - send bdr if needed
 * @shost:	scsi host being recovered.
 * @work_q:     &list_head for pending commands.
 * @done_q:	&list_head for processed commands.
 *
 * Notes:
 *    Try a bus device reset.  Still, look to see whether we have multiple
 *    devices that are jammed or not - if we have multiple devices, it
 *    makes no sense to try bus_device_reset - we really would need to try
 *    a bus_reset instead.
 */
static int scsi_eh_bus_device_reset(struct Scsi_Host *shost,
				    struct list_head *work_q,
				    struct list_head *done_q)
{
	struct scsi_cmnd *scmd, *bdr_scmd, *next;
	struct scsi_device *sdev;
	int rtn;

	shost_for_each_device(sdev, shost) {
		bdr_scmd = NULL;
		list_for_each_entry(scmd, work_q, eh_entry)
			if (scmd->device == sdev) {
				bdr_scmd = scmd;
				break;
			}

		if (!bdr_scmd)
			continue;

		SCSI_LOG_ERROR_RECOVERY(3, printk("%s: Sending BDR sdev:"
						  " 0x%p\n", current->comm,
						  sdev));
		rtn = scsi_try_bus_device_reset(bdr_scmd);
		if (rtn == SUCCESS || rtn == FAST_IO_FAIL) {
			if (!scsi_device_online(sdev) ||
			    rtn == FAST_IO_FAIL ||
			    !scsi_eh_tur(bdr_scmd)) {
				list_for_each_entry_safe(scmd, next,
							 work_q, eh_entry) {
					if (scmd->device == sdev)
						scsi_eh_finish_cmd(scmd,
								   done_q);
				}
			}
		} else {
			SCSI_LOG_ERROR_RECOVERY(3, printk("%s: BDR"
							  " failed sdev:"
							  "0x%p\n",
							  current->comm,
							   sdev));
		}
	}

	return list_empty(work_q);
}

/**
 * scsi_eh_target_reset - send target reset if needed
 * @shost:	scsi host being recovered.
 * @work_q:     &list_head for pending commands.
 * @done_q:	&list_head for processed commands.
 *
 * Notes:
 *    Try a target reset.
 */
static int scsi_eh_target_reset(struct Scsi_Host *shost,
				struct list_head *work_q,
				struct list_head *done_q)
{
	LIST_HEAD(tmp_list);

	list_splice_init(work_q, &tmp_list);

	while (!list_empty(&tmp_list)) {
		struct scsi_cmnd *next, *scmd;
		int rtn;
		unsigned int id;

		scmd = list_entry(tmp_list.next, struct scsi_cmnd, eh_entry);
		id = scmd_id(scmd);

		SCSI_LOG_ERROR_RECOVERY(3, printk("%s: Sending target reset "
						  "to target %d\n",
						  current->comm, id));
		rtn = scsi_try_target_reset(scmd);
		if (rtn != SUCCESS && rtn != FAST_IO_FAIL)
			SCSI_LOG_ERROR_RECOVERY(3, printk("%s: Target reset"
							  " failed target: "
							  "%d\n",
							  current->comm, id));
		list_for_each_entry_safe(scmd, next, &tmp_list, eh_entry) {
			if (scmd_id(scmd) != id)
				continue;

			if ((rtn == SUCCESS || rtn == FAST_IO_FAIL)
			    && (!scsi_device_online(scmd->device) ||
				 rtn == FAST_IO_FAIL || !scsi_eh_tur(scmd)))
				scsi_eh_finish_cmd(scmd, done_q);
			else
				/* push back on work queue for further processing */
				list_move(&scmd->eh_entry, work_q);
		}
	}

	return list_empty(work_q);
}

/**
 * scsi_eh_bus_reset - send a bus reset
 * @shost:	&scsi host being recovered.
 * @work_q:     &list_head for pending commands.
 * @done_q:	&list_head for processed commands.
 */
static int scsi_eh_bus_reset(struct Scsi_Host *shost,
			     struct list_head *work_q,
			     struct list_head *done_q)
{
	struct scsi_cmnd *scmd, *chan_scmd, *next;
	unsigned int channel;
	int rtn;

	/*
	 * we really want to loop over the various channels, and do this on
	 * a channel by channel basis.  we should also check to see if any
	 * of the failed commands are on soft_reset devices, and if so, skip
	 * the reset.
	 */

	for (channel = 0; channel <= shost->max_channel; channel++) {
		chan_scmd = NULL;
		list_for_each_entry(scmd, work_q, eh_entry) {
			if (channel == scmd_channel(scmd)) {
				chan_scmd = scmd;
				break;
				/*
				 * FIXME add back in some support for
				 * soft_reset devices.
				 */
			}
		}

		if (!chan_scmd)
			continue;
		SCSI_LOG_ERROR_RECOVERY(3, printk("%s: Sending BRST chan:"
						  " %d\n", current->comm,
						  channel));
		rtn = scsi_try_bus_reset(chan_scmd);
		if (rtn == SUCCESS || rtn == FAST_IO_FAIL) {
			list_for_each_entry_safe(scmd, next, work_q, eh_entry) {
				if (channel == scmd_channel(scmd))
					if (!scsi_device_online(scmd->device) ||
					    rtn == FAST_IO_FAIL ||
					    !scsi_eh_tur(scmd))
						scsi_eh_finish_cmd(scmd,
								   done_q);
			}
		} else {
			SCSI_LOG_ERROR_RECOVERY(3, printk("%s: BRST"
							  " failed chan: %d\n",
							  current->comm,
							  channel));
		}
	}
	return list_empty(work_q);
}

/**
 * scsi_eh_host_reset - send a host reset
 * @work_q:	list_head for processed commands.
 * @done_q:	list_head for processed commands.
 */
static int scsi_eh_host_reset(struct list_head *work_q,
			      struct list_head *done_q)
{
	struct scsi_cmnd *scmd, *next;
	int rtn;

	if (!list_empty(work_q)) {
		scmd = list_entry(work_q->next,
				  struct scsi_cmnd, eh_entry);

		SCSI_LOG_ERROR_RECOVERY(3, printk("%s: Sending HRST\n"
						  , current->comm));

		rtn = scsi_try_host_reset(scmd);
		if (rtn == SUCCESS || rtn == FAST_IO_FAIL) {
			list_for_each_entry_safe(scmd, next, work_q, eh_entry) {
				if (!scsi_device_online(scmd->device) ||
				    rtn == FAST_IO_FAIL ||
				    (!scsi_eh_try_stu(scmd) && !scsi_eh_tur(scmd)) ||
				    !scsi_eh_tur(scmd))
					scsi_eh_finish_cmd(scmd, done_q);
			}
		} else {
			SCSI_LOG_ERROR_RECOVERY(3, printk("%s: HRST"
							  " failed\n",
							  current->comm));
		}
	}
	return list_empty(work_q);
}

/**
 * scsi_eh_offline_sdevs - offline scsi devices that fail to recover
 * @work_q:	list_head for processed commands.
 * @done_q:	list_head for processed commands.
 */
static void scsi_eh_offline_sdevs(struct list_head *work_q,
				  struct list_head *done_q)
{
	struct scsi_cmnd *scmd, *next;

	list_for_each_entry_safe(scmd, next, work_q, eh_entry) {
		sdev_printk(KERN_INFO, scmd->device, "Device offlined - "
			    "not ready after error recovery\n");
		scsi_device_set_state(scmd->device, SDEV_OFFLINE);
		if (scmd->eh_eflags & SCSI_EH_CANCEL_CMD) {
			/*
			 * FIXME: Handle lost cmds.
			 */
		}
		scsi_eh_finish_cmd(scmd, done_q);
	}
	return;
}

/**
 * scsi_noretry_cmd - determinte if command should be failed fast
 * @scmd:	SCSI cmd to examine.
 */
int scsi_noretry_cmd(struct scsi_cmnd *scmd)
{
	switch (host_byte(scmd->result)) {
	case DID_OK:
		break;
	case DID_BUS_BUSY:
		return (scmd->request->cmd_flags & REQ_FAILFAST_TRANSPORT);
	case DID_PARITY:
		return (scmd->request->cmd_flags & REQ_FAILFAST_DEV);
	case DID_ERROR:
		if (msg_byte(scmd->result) == COMMAND_COMPLETE &&
		    status_byte(scmd->result) == RESERVATION_CONFLICT)
			return 0;
		/* fall through */
	case DID_SOFT_ERROR:
		return (scmd->request->cmd_flags & REQ_FAILFAST_DRIVER);
	}

	switch (status_byte(scmd->result)) {
	case CHECK_CONDITION:
		/*
		 * assume caller has checked sense and determinted
		 * the check condition was retryable.
		 */
		if (scmd->request->cmd_flags & REQ_FAILFAST_DEV ||
		    scmd->request->cmd_type == REQ_TYPE_BLOCK_PC)
			return 1;
	}

	return 0;
}

/**
 * scsi_decide_disposition - Disposition a cmd on return from LLD.
 * @scmd:	SCSI cmd to examine.
 *
 * Notes:
 *    This is *only* called when we are examining the status after sending
 *    out the actual data command.  any commands that are queued for error
 *    recovery (e.g. test_unit_ready) do *not* come through here.
 *
 *    When this routine returns failed, it means the error handler thread
 *    is woken.  In cases where the error code indicates an error that
 *    doesn't require the error handler read (i.e. we don't need to
 *    abort/reset), this function should return SUCCESS.
 */
int scsi_decide_disposition(struct scsi_cmnd *scmd)
{
	int rtn;

	/*
	 * if the device is offline, then we clearly just pass the result back
	 * up to the top level.
	 */
	if (!scsi_device_online(scmd->device)) {
		SCSI_LOG_ERROR_RECOVERY(5, printk("%s: device offline - report"
						  " as SUCCESS\n",
						  __func__));
		return SUCCESS;
	}

	/*
	 * first check the host byte, to see if there is anything in there
	 * that would indicate what we need to do.
	 */
	switch (host_byte(scmd->result)) {
	case DID_PASSTHROUGH:
		/*
		 * no matter what, pass this through to the upper layer.
		 * nuke this special code so that it looks like we are saying
		 * did_ok.
		 */
		scmd->result &= 0xff00ffff;
		return SUCCESS;
	case DID_OK:
		/*
		 * looks good.  drop through, and check the next byte.
		 */
		break;
	case DID_NO_CONNECT:
	case DID_BAD_TARGET:
	case DID_ABORT:
		/*
		 * note - this means that we just report the status back
		 * to the top level driver, not that we actually think
		 * that it indicates SUCCESS.
		 */
		return SUCCESS;
		/*
		 * when the low level driver returns did_soft_error,
		 * it is responsible for keeping an internal retry counter
		 * in order to avoid endless loops (db)
		 *
		 * actually this is a bug in this function here.  we should
		 * be mindful of the maximum number of retries specified
		 * and not get stuck in a loop.
		 */
	case DID_SOFT_ERROR:
		goto maybe_retry;
	case DID_IMM_RETRY:
		return NEEDS_RETRY;

	case DID_REQUEUE:
		return ADD_TO_MLQUEUE;
	case DID_TRANSPORT_DISRUPTED:
		/*
		 * LLD/transport was disrupted during processing of the IO.
		 * The transport class is now blocked/blocking,
		 * and the transport will decide what to do with the IO
		 * based on its timers and recovery capablilities if
		 * there are enough retries.
		 */
		goto maybe_retry;
	case DID_TRANSPORT_FAILFAST:
		/*
		 * The transport decided to failfast the IO (most likely
		 * the fast io fail tmo fired), so send IO directly upwards.
		 */
		return SUCCESS;
	case DID_ERROR:
		if (msg_byte(scmd->result) == COMMAND_COMPLETE &&
		    status_byte(scmd->result) == RESERVATION_CONFLICT)
			/*
			 * execute reservation conflict processing code
			 * lower down
			 */
			break;
		/* fallthrough */
	case DID_BUS_BUSY:
	case DID_PARITY:
		goto maybe_retry;
	case DID_TIME_OUT:
		/*
		 * when we scan the bus, we get timeout messages for
		 * these commands if there is no device available.
		 * other hosts report did_no_connect for the same thing.
		 */
		if ((scmd->cmnd[0] == TEST_UNIT_READY ||
		     scmd->cmnd[0] == INQUIRY)) {
			return SUCCESS;
		} else {
			return FAILED;
		}
	case DID_RESET:
		return SUCCESS;
	default:
		return FAILED;
	}

	/*
	 * next, check the message byte.
	 */
	if (msg_byte(scmd->result) != COMMAND_COMPLETE)
		return FAILED;

	/*
	 * check the status byte to see if this indicates anything special.
	 */
	switch (status_byte(scmd->result)) {
	case QUEUE_FULL:
		scsi_handle_queue_full(scmd->device);
		/*
		 * the case of trying to send too many commands to a
		 * tagged queueing device.
		 */
	case BUSY:
		/*
		 * device can't talk to us at the moment.  Should only
		 * occur (SAM-3) when the task queue is empty, so will cause
		 * the empty queue handling to trigger a stall in the
		 * device.
		 */
		return ADD_TO_MLQUEUE;
	case GOOD:
		scsi_handle_queue_ramp_up(scmd->device);
	case COMMAND_TERMINATED:
		return SUCCESS;
	case TASK_ABORTED:
		goto maybe_retry;
	case CHECK_CONDITION:
		rtn = scsi_check_sense(scmd);
		if (rtn == NEEDS_RETRY)
			goto maybe_retry;
		else if (rtn == TARGET_ERROR) {
			/*
			 * Need to modify host byte to signal a
			 * permanent target failure
			 */
			scmd->result |= (DID_TARGET_FAILURE << 16);
			rtn = SUCCESS;
		}
		/* if rtn == FAILED, we have no sense information;
		 * returning FAILED will wake the error handler thread
		 * to collect the sense and redo the decide
		 * disposition */
		return rtn;
	case CONDITION_GOOD:
	case INTERMEDIATE_GOOD:
	case INTERMEDIATE_C_GOOD:
	case ACA_ACTIVE:
		/*
		 * who knows?  FIXME(eric)
		 */
		return SUCCESS;

	case RESERVATION_CONFLICT:
		sdev_printk(KERN_INFO, scmd->device,
			    "reservation conflict\n");
		scmd->result |= (DID_NEXUS_FAILURE << 16);
		return SUCCESS; /* causes immediate i/o error */
	default:
		return FAILED;
	}
	return FAILED;

      maybe_retry:

	/* we requeue for retry because the error was retryable, and
	 * the request was not marked fast fail.  Note that above,
	 * even if the request is marked fast fail, we still requeue
	 * for queue congestion conditions (QUEUE_FULL or BUSY) */
	if ((++scmd->retries) <= scmd->allowed
	    && !scsi_noretry_cmd(scmd)) {
		return NEEDS_RETRY;
	} else {
		/*
		 * no more retries - report this one back to upper level.
		 */
		return SUCCESS;
	}
}

static void eh_lock_door_done(struct request *req, int uptodate)
{
	__blk_put_request(req->q, req);
}

/**
 * scsi_eh_lock_door - Prevent medium removal for the specified device
 * @sdev:	SCSI device to prevent medium removal
 *
 * Locking:
 * 	We must be called from process context.
 *
 * Notes:
 * 	We queue up an asynchronous "ALLOW MEDIUM REMOVAL" request on the
 * 	head of the devices request queue, and continue.
 */
static void scsi_eh_lock_door(struct scsi_device *sdev)
{
	struct request *req;

	/*
	 * blk_get_request with GFP_KERNEL (__GFP_WAIT) sleeps until a
	 * request becomes available
	 */
	req = blk_get_request(sdev->request_queue, READ, GFP_KERNEL);

	req->cmd[0] = ALLOW_MEDIUM_REMOVAL;
	req->cmd[1] = 0;
	req->cmd[2] = 0;
	req->cmd[3] = 0;
	req->cmd[4] = SCSI_REMOVAL_PREVENT;
	req->cmd[5] = 0;

	req->cmd_len = COMMAND_SIZE(req->cmd[0]);

	req->cmd_type = REQ_TYPE_BLOCK_PC;
	req->cmd_flags |= REQ_QUIET;
	req->timeout = 10 * HZ;
	req->retries = 5;

	blk_execute_rq_nowait(req->q, NULL, req, 1, eh_lock_door_done);
}

/**
 * scsi_restart_operations - restart io operations to the specified host.
 * @shost:	Host we are restarting.
 *
 * Notes:
 *    When we entered the error handler, we blocked all further i/o to
 *    this device.  we need to 'reverse' this process.
 */
static void scsi_restart_operations(struct Scsi_Host *shost)
{
	struct scsi_device *sdev;
	unsigned long flags;

	/*
	 * If the door was locked, we need to insert a door lock request
	 * onto the head of the SCSI request queue for the device.  There
	 * is no point trying to lock the door of an off-line device.
	 */
	shost_for_each_device(sdev, shost) {
		if (scsi_device_online(sdev) && sdev->locked)
			scsi_eh_lock_door(sdev);
	}

	/*
	 * next free up anything directly waiting upon the host.  this
	 * will be requests for character device operations, and also for
	 * ioctls to queued block devices.
	 */
	SCSI_LOG_ERROR_RECOVERY(3, printk("%s: waking up host to restart\n",
					  __func__));

	spin_lock_irqsave(shost->host_lock, flags);
	if (scsi_host_set_state(shost, SHOST_RUNNING))
		if (scsi_host_set_state(shost, SHOST_CANCEL))
			BUG_ON(scsi_host_set_state(shost, SHOST_DEL));
	spin_unlock_irqrestore(shost->host_lock, flags);

	wake_up(&shost->host_wait);

	/*
	 * finally we need to re-initiate requests that may be pending.  we will
	 * have had everything blocked while error handling is taking place, and
	 * now that error recovery is done, we will need to ensure that these
	 * requests are started.
	 */
	scsi_run_host_queues(shost);
}

/**
 * scsi_eh_ready_devs - check device ready state and recover if not.
 * @shost: 	host to be recovered.
 * @work_q:     &list_head for pending commands.
 * @done_q:	&list_head for processed commands.
 */
void scsi_eh_ready_devs(struct Scsi_Host *shost,
			struct list_head *work_q,
			struct list_head *done_q)
{
	if (!scsi_eh_stu(shost, work_q, done_q))
		if (!scsi_eh_bus_device_reset(shost, work_q, done_q))
			if (!scsi_eh_target_reset(shost, work_q, done_q))
				if (!scsi_eh_bus_reset(shost, work_q, done_q))
					if (!scsi_eh_host_reset(work_q, done_q))
						scsi_eh_offline_sdevs(work_q,
								      done_q);
}
EXPORT_SYMBOL_GPL(scsi_eh_ready_devs);

/**
 * scsi_eh_flush_done_q - finish processed commands or retry them.
 * @done_q:	list_head of processed commands.
 */
void scsi_eh_flush_done_q(struct list_head *done_q)
{
	struct scsi_cmnd *scmd, *next;

	list_for_each_entry_safe(scmd, next, done_q, eh_entry) {
		list_del_init(&scmd->eh_entry);
		if (scsi_device_online(scmd->device) &&
		    !scsi_noretry_cmd(scmd) &&
		    (++scmd->retries <= scmd->allowed)) {
			SCSI_LOG_ERROR_RECOVERY(3, printk("%s: flush"
							  " retry cmd: %p\n",
							  current->comm,
							  scmd));
				scsi_queue_insert(scmd, SCSI_MLQUEUE_EH_RETRY);
		} else {
			/*
			 * If just we got sense for the device (called
			 * scsi_eh_get_sense), scmd->result is already
			 * set, do not set DRIVER_TIMEOUT.
			 */
			if (!scmd->result)
				scmd->result |= (DRIVER_TIMEOUT << 24);
			SCSI_LOG_ERROR_RECOVERY(3, printk("%s: flush finish"
							" cmd: %p\n",
							current->comm, scmd));
			scsi_finish_command(scmd);
		}
	}
}
EXPORT_SYMBOL(scsi_eh_flush_done_q);

/**
 * scsi_unjam_host - Attempt to fix a host which has a cmd that failed.
 * @shost:	Host to unjam.
 *
 * Notes:
 *    When we come in here, we *know* that all commands on the bus have
 *    either completed, failed or timed out.  we also know that no further
 *    commands are being sent to the host, so things are relatively quiet
 *    and we have freedom to fiddle with things as we wish.
 *
 *    This is only the *default* implementation.  it is possible for
 *    individual drivers to supply their own version of this function, and
 *    if the maintainer wishes to do this, it is strongly suggested that
 *    this function be taken as a template and modified.  this function
 *    was designed to correctly handle problems for about 95% of the
 *    different cases out there, and it should always provide at least a
 *    reasonable amount of error recovery.
 *
 *    Any command marked 'failed' or 'timeout' must eventually have
 *    scsi_finish_cmd() called for it.  we do all of the retry stuff
 *    here, so when we restart the host after we return it should have an
 *    empty queue.
 */
static void scsi_unjam_host(struct Scsi_Host *shost)
{
	unsigned long flags;
	LIST_HEAD(eh_work_q);
	LIST_HEAD(eh_done_q);

	spin_lock_irqsave(shost->host_lock, flags);
	list_splice_init(&shost->eh_cmd_q, &eh_work_q);
	spin_unlock_irqrestore(shost->host_lock, flags);

	SCSI_LOG_ERROR_RECOVERY(1, scsi_eh_prt_fail_stats(shost, &eh_work_q));

	if (!scsi_eh_get_sense(&eh_work_q, &eh_done_q))
		if (!scsi_eh_abort_cmds(&eh_work_q, &eh_done_q))
			scsi_eh_ready_devs(shost, &eh_work_q, &eh_done_q);

	scsi_eh_flush_done_q(&eh_done_q);
}

/**
 * scsi_error_handler - SCSI error handler thread
 * @data:	Host for which we are running.
 *
 * Notes:
 *    This is the main error handling loop.  This is run as a kernel thread
 *    for every SCSI host and handles all error handling activity.
 */
int scsi_error_handler(void *data)
{
	struct Scsi_Host *shost = data;

	/*
	 * We use TASK_INTERRUPTIBLE so that the thread is not
	 * counted against the load average as a running process.
	 * We never actually get interrupted because kthread_run
	 * disables signal delivery for the created thread.
	 */
	set_current_state(TASK_INTERRUPTIBLE);
	while (!kthread_should_stop()) {
		if ((shost->host_failed == 0 && shost->host_eh_scheduled == 0) ||
		    shost->host_failed != shost->host_busy) {
			SCSI_LOG_ERROR_RECOVERY(1,
				printk("Error handler scsi_eh_%d sleeping\n",
					shost->host_no));
			schedule();
			set_current_state(TASK_INTERRUPTIBLE);
			continue;
		}

		__set_current_state(TASK_RUNNING);
		SCSI_LOG_ERROR_RECOVERY(1,
			printk("Error handler scsi_eh_%d waking up\n",
				shost->host_no));

		/*
		 * We have a host that is failing for some reason.  Figure out
		 * what we need to do to get it up and online again (if we can).
		 * If we fail, we end up taking the thing offline.
		 */
		if (scsi_autopm_get_host(shost) != 0) {
			SCSI_LOG_ERROR_RECOVERY(1,
				printk(KERN_ERR "Error handler scsi_eh_%d "
						"unable to autoresume\n",
						shost->host_no));
			continue;
		}

		if (shost->transportt->eh_strategy_handler)
			shost->transportt->eh_strategy_handler(shost);
		else
			scsi_unjam_host(shost);

		/*
		 * Note - if the above fails completely, the action is to take
		 * individual devices offline and flush the queue of any
		 * outstanding requests that may have been pending.  When we
		 * restart, we restart any I/O to any other devices on the bus
		 * which are still online.
		 */
		scsi_restart_operations(shost);
		scsi_autopm_put_host(shost);
		set_current_state(TASK_INTERRUPTIBLE);
	}
	__set_current_state(TASK_RUNNING);

	SCSI_LOG_ERROR_RECOVERY(1,
		printk("Error handler scsi_eh_%d exiting\n", shost->host_no));
	shost->ehandler = NULL;
	return 0;
}

/*
 * Function:    scsi_report_bus_reset()
 *
 * Purpose:     Utility function used by low-level drivers to report that
 *		they have observed a bus reset on the bus being handled.
 *
 * Arguments:   shost       - Host in question
 *		channel     - channel on which reset was observed.
 *
 * Returns:     Nothing
 *
 * Lock status: Host lock must be held.
 *
 * Notes:       This only needs to be called if the reset is one which
 *		originates from an unknown location.  Resets originated
 *		by the mid-level itself don't need to call this, but there
 *		should be no harm.
 *
 *		The main purpose of this is to make sure that a CHECK_CONDITION
 *		is properly treated.
 */
void scsi_report_bus_reset(struct Scsi_Host *shost, int channel)
{
	struct scsi_device *sdev;

	__shost_for_each_device(sdev, shost) {
		if (channel == sdev_channel(sdev))
			__scsi_report_device_reset(sdev, NULL);
	}
}
EXPORT_SYMBOL(scsi_report_bus_reset);

/*
 * Function:    scsi_report_device_reset()
 *
 * Purpose:     Utility function used by low-level drivers to report that
 *		they have observed a device reset on the device being handled.
 *
 * Arguments:   shost       - Host in question
 *		channel     - channel on which reset was observed
 *		target	    - target on which reset was observed
 *
 * Returns:     Nothing
 *
 * Lock status: Host lock must be held
 *
 * Notes:       This only needs to be called if the reset is one which
 *		originates from an unknown location.  Resets originated
 *		by the mid-level itself don't need to call this, but there
 *		should be no harm.
 *
 *		The main purpose of this is to make sure that a CHECK_CONDITION
 *		is properly treated.
 */
void scsi_report_device_reset(struct Scsi_Host *shost, int channel, int target)
{
	struct scsi_device *sdev;

	__shost_for_each_device(sdev, shost) {
		if (channel == sdev_channel(sdev) &&
		    target == sdev_id(sdev))
			__scsi_report_device_reset(sdev, NULL);
	}
}
EXPORT_SYMBOL(scsi_report_device_reset);

static void
scsi_reset_provider_done_command(struct scsi_cmnd *scmd)
{
}

/*
 * Function:	scsi_reset_provider
 *
 * Purpose:	Send requested reset to a bus or device at any phase.
 *
 * Arguments:	device	- device to send reset to
 *		flag - reset type (see scsi.h)
 *
 * Returns:	SUCCESS/FAILURE.
 *
 * Notes:	This is used by the SCSI Generic driver to provide
 *		Bus/Device reset capability.
 */
int
scsi_reset_provider(struct scsi_device *dev, int flag)
{
	struct scsi_cmnd *scmd;
	struct Scsi_Host *shost = dev->host;
	struct request req;
	unsigned long flags;
	int rtn;

	if (scsi_autopm_get_host(shost) < 0)
		return FAILED;

	scmd = scsi_get_command(dev, GFP_KERNEL);
	blk_rq_init(NULL, &req);
	scmd->request = &req;

	scmd->cmnd = req.cmd;

	scmd->scsi_done		= scsi_reset_provider_done_command;
	memset(&scmd->sdb, 0, sizeof(scmd->sdb));

	scmd->cmd_len			= 0;

	scmd->sc_data_direction		= DMA_BIDIRECTIONAL;

	spin_lock_irqsave(shost->host_lock, flags);
	shost->tmf_in_progress = 1;
	spin_unlock_irqrestore(shost->host_lock, flags);

	switch (flag) {
	case SCSI_TRY_RESET_DEVICE:
		rtn = scsi_try_bus_device_reset(scmd);
		if (rtn == SUCCESS)
			break;
		/* FALLTHROUGH */
	case SCSI_TRY_RESET_TARGET:
		rtn = scsi_try_target_reset(scmd);
		if (rtn == SUCCESS)
			break;
		/* FALLTHROUGH */
	case SCSI_TRY_RESET_BUS:
		rtn = scsi_try_bus_reset(scmd);
		if (rtn == SUCCESS)
			break;
		/* FALLTHROUGH */
	case SCSI_TRY_RESET_HOST:
		rtn = scsi_try_host_reset(scmd);
		break;
	default:
		rtn = FAILED;
	}

	spin_lock_irqsave(shost->host_lock, flags);
	shost->tmf_in_progress = 0;
	spin_unlock_irqrestore(shost->host_lock, flags);

	/*
	 * be sure to wake up anyone who was sleeping or had their queue
	 * suspended while we performed the TMF.
	 */
	SCSI_LOG_ERROR_RECOVERY(3,
		printk("%s: waking up host to restart after TMF\n",
		__func__));

	wake_up(&shost->host_wait);

	scsi_run_host_queues(shost);

	scsi_next_command(scmd);
	scsi_autopm_put_host(shost);
	return rtn;
}
EXPORT_SYMBOL(scsi_reset_provider);

/**
 * scsi_normalize_sense - normalize main elements from either fixed or
 *			descriptor sense data format into a common format.
 *
 * @sense_buffer:	byte array containing sense data returned by device
 * @sb_len:		number of valid bytes in sense_buffer
 * @sshdr:		pointer to instance of structure that common
 *			elements are written to.
 *
 * Notes:
 *	The "main elements" from sense data are: response_code, sense_key,
 *	asc, ascq and additional_length (only for descriptor format).
 *
 *	Typically this function can be called after a device has
 *	responded to a SCSI command with the CHECK_CONDITION status.
 *
 * Return value:
 *	1 if valid sense data information found, else 0;
 */
int scsi_normalize_sense(const u8 *sense_buffer, int sb_len,
                         struct scsi_sense_hdr *sshdr)
{
	if (!sense_buffer || !sb_len)
		return 0;

	memset(sshdr, 0, sizeof(struct scsi_sense_hdr));

	sshdr->response_code = (sense_buffer[0] & 0x7f);

	if (!scsi_sense_valid(sshdr))
		return 0;

	if (sshdr->response_code >= 0x72) {
		/*
		 * descriptor format
		 */
		if (sb_len > 1)
			sshdr->sense_key = (sense_buffer[1] & 0xf);
		if (sb_len > 2)
			sshdr->asc = sense_buffer[2];
		if (sb_len > 3)
			sshdr->ascq = sense_buffer[3];
		if (sb_len > 7)
			sshdr->additional_length = sense_buffer[7];
	} else {
		/*
		 * fixed format
		 */
		if (sb_len > 2)
			sshdr->sense_key = (sense_buffer[2] & 0xf);
		if (sb_len > 7) {
			sb_len = (sb_len < (sense_buffer[7] + 8)) ?
					 sb_len : (sense_buffer[7] + 8);
			if (sb_len > 12)
				sshdr->asc = sense_buffer[12];
			if (sb_len > 13)
				sshdr->ascq = sense_buffer[13];
		}
	}

	return 1;
}
EXPORT_SYMBOL(scsi_normalize_sense);

int scsi_command_normalize_sense(struct scsi_cmnd *cmd,
				 struct scsi_sense_hdr *sshdr)
{
	return scsi_normalize_sense(cmd->sense_buffer,
			SCSI_SENSE_BUFFERSIZE, sshdr);
}
EXPORT_SYMBOL(scsi_command_normalize_sense);

/**
 * scsi_sense_desc_find - search for a given descriptor type in	descriptor sense data format.
 * @sense_buffer:	byte array of descriptor format sense data
 * @sb_len:		number of valid bytes in sense_buffer
 * @desc_type:		value of descriptor type to find
 *			(e.g. 0 -> information)
 *
 * Notes:
 *	only valid when sense data is in descriptor format
 *
 * Return value:
 *	pointer to start of (first) descriptor if found else NULL
 */
const u8 * scsi_sense_desc_find(const u8 * sense_buffer, int sb_len,
				int desc_type)
{
	int add_sen_len, add_len, desc_len, k;
	const u8 * descp;

	if ((sb_len < 8) || (0 == (add_sen_len = sense_buffer[7])))
		return NULL;
	if ((sense_buffer[0] < 0x72) || (sense_buffer[0] > 0x73))
		return NULL;
	add_sen_len = (add_sen_len < (sb_len - 8)) ?
			add_sen_len : (sb_len - 8);
	descp = &sense_buffer[8];
	for (desc_len = 0, k = 0; k < add_sen_len; k += desc_len) {
		descp += desc_len;
		add_len = (k < (add_sen_len - 1)) ? descp[1]: -1;
		desc_len = add_len + 2;
		if (descp[0] == desc_type)
			return descp;
		if (add_len < 0) // short descriptor ??
			break;
	}
	return NULL;
}
EXPORT_SYMBOL(scsi_sense_desc_find);

/**
 * scsi_get_sense_info_fld - get information field from sense data (either fixed or descriptor format)
 * @sense_buffer:	byte array of sense data
 * @sb_len:		number of valid bytes in sense_buffer
 * @info_out:		pointer to 64 integer where 8 or 4 byte information
 *			field will be placed if found.
 *
 * Return value:
 *	1 if information field found, 0 if not found.
 */
int scsi_get_sense_info_fld(const u8 * sense_buffer, int sb_len,
			    u64 * info_out)
{
	int j;
	const u8 * ucp;
	u64 ull;

	if (sb_len < 7)
		return 0;
	switch (sense_buffer[0] & 0x7f) {
	case 0x70:
	case 0x71:
		if (sense_buffer[0] & 0x80) {
			*info_out = (sense_buffer[3] << 24) +
				    (sense_buffer[4] << 16) +
				    (sense_buffer[5] << 8) + sense_buffer[6];
			return 1;
		} else
			return 0;
	case 0x72:
	case 0x73:
		ucp = scsi_sense_desc_find(sense_buffer, sb_len,
					   0 /* info desc */);
		if (ucp && (0xa == ucp[1])) {
			ull = 0;
			for (j = 0; j < 8; ++j) {
				if (j > 0)
					ull <<= 8;
				ull |= ucp[4 + j];
			}
			*info_out = ull;
			return 1;
		} else
			return 0;
	default:
		return 0;
	}
}
EXPORT_SYMBOL(scsi_get_sense_info_fld);

/**
 * scsi_build_sense_buffer - build sense data in a buffer
 * @desc:	Sense format (non zero == descriptor format,
 * 		0 == fixed format)
 * @buf:	Where to build sense data
 * @key:	Sense key
 * @asc:	Additional sense code
 * @ascq:	Additional sense code qualifier
 *
 **/
void scsi_build_sense_buffer(int desc, u8 *buf, u8 key, u8 asc, u8 ascq)
{
	if (desc) {
		buf[0] = 0x72;	/* descriptor, current */
		buf[1] = key;
		buf[2] = asc;
		buf[3] = ascq;
		buf[7] = 0;
	} else {
		buf[0] = 0x70;	/* fixed, current */
		buf[2] = key;
		buf[7] = 0xa;
		buf[12] = asc;
		buf[13] = ascq;
	}
}
EXPORT_SYMBOL(scsi_build_sense_buffer);<|MERGE_RESOLUTION|>--- conflicted
+++ resolved
@@ -621,29 +621,17 @@
 	return rtn;
 }
 
-<<<<<<< HEAD
-static int scsi_try_to_abort_cmd(struct scsi_cmnd *scmd)
-=======
 static int scsi_try_to_abort_cmd(struct scsi_host_template *hostt, struct scsi_cmnd *scmd)
->>>>>>> 105e53f8
 {
 	if (!hostt->eh_abort_handler)
 		return FAILED;
 
-<<<<<<< HEAD
-	return scmd->device->host->hostt->eh_abort_handler(scmd);
-=======
 	return hostt->eh_abort_handler(scmd);
->>>>>>> 105e53f8
 }
 
 static void scsi_abort_eh_cmnd(struct scsi_cmnd *scmd)
 {
-<<<<<<< HEAD
-	if (scsi_try_to_abort_cmd(scmd) != SUCCESS)
-=======
 	if (scsi_try_to_abort_cmd(scmd->device->host->hostt, scmd) != SUCCESS)
->>>>>>> 105e53f8
 		if (scsi_try_bus_device_reset(scmd) != SUCCESS)
 			if (scsi_try_target_reset(scmd) != SUCCESS)
 				if (scsi_try_bus_reset(scmd) != SUCCESS)
