--- conflicted
+++ resolved
@@ -1953,12 +1953,9 @@
 	if (!cnic)
 		return 0;
 
-<<<<<<< HEAD
-=======
 	if (bnx2i_ep->state == EP_STATE_IDLE)
 		return 0;
 
->>>>>>> 45f53cc9
 	if (!bnx2i_ep_tcp_conn_active(bnx2i_ep))
 		goto destroy_conn;
 
@@ -2002,13 +1999,6 @@
 	else
 		close_ret = cnic->cm_abort(bnx2i_ep->cm_sk);
 
-<<<<<<< HEAD
-	if (close_ret)
-		bnx2i_ep->state = EP_STATE_DISCONN_COMPL;
-
-	/* wait for option-2 conn teardown */
-	wait_event_interruptible(bnx2i_ep->ofld_wait,
-=======
 	/* No longer allow CFC delete if cm_close/abort fails the request */
 	if (close_ret)
 		printk(KERN_ALERT "bnx2i: %s close/abort(%d) returned %d\n",
@@ -2016,7 +2006,6 @@
 	else
 		/* wait for option-2 conn teardown */
 		wait_event_interruptible(bnx2i_ep->ofld_wait,
->>>>>>> 45f53cc9
 				 bnx2i_ep->state != EP_STATE_DISCONN_START);
 
 	if (signal_pending(current))
