/*
 * bnx2i_iscsi.c: Broadcom NetXtreme II iSCSI driver.
 *
 * Copyright (c) 2006 - 2010 Broadcom Corporation
 * Copyright (c) 2007, 2008 Red Hat, Inc.  All rights reserved.
 * Copyright (c) 2007, 2008 Mike Christie
 *
 * This program is free software; you can redistribute it and/or modify
 * it under the terms of the GNU General Public License as published by
 * the Free Software Foundation.
 *
 * Written by: Anil Veerabhadrappa (anilgv@broadcom.com)
 * Maintained by: Eddie Wai (eddie.wai@broadcom.com)
 */

#include <linux/slab.h>
#include <scsi/scsi_tcq.h>
#include <scsi/libiscsi.h>
#include "bnx2i.h"

struct scsi_transport_template *bnx2i_scsi_xport_template;
struct iscsi_transport bnx2i_iscsi_transport;
static struct scsi_host_template bnx2i_host_template;

/*
 * Global endpoint resource info
 */
static DEFINE_SPINLOCK(bnx2i_resc_lock); /* protects global resources */


static int bnx2i_adapter_ready(struct bnx2i_hba *hba)
{
	int retval = 0;

	if (!hba || !test_bit(ADAPTER_STATE_UP, &hba->adapter_state) ||
	    test_bit(ADAPTER_STATE_GOING_DOWN, &hba->adapter_state) ||
	    test_bit(ADAPTER_STATE_LINK_DOWN, &hba->adapter_state))
		retval = -EPERM;
	return retval;
}

/**
 * bnx2i_get_write_cmd_bd_idx - identifies various BD bookmarks
 * @cmd:		iscsi cmd struct pointer
 * @buf_off:		absolute buffer offset
 * @start_bd_off:	u32 pointer to return the offset within the BD
 *			indicated by 'start_bd_idx' on which 'buf_off' falls
 * @start_bd_idx:	index of the BD on which 'buf_off' falls
 *
 * identifies & marks various bd info for scsi command's imm data,
 * unsolicited data and the first solicited data seq.
 */
static void bnx2i_get_write_cmd_bd_idx(struct bnx2i_cmd *cmd, u32 buf_off,
				       u32 *start_bd_off, u32 *start_bd_idx)
{
	struct iscsi_bd *bd_tbl = cmd->io_tbl.bd_tbl;
	u32 cur_offset = 0;
	u32 cur_bd_idx = 0;

	if (buf_off) {
		while (buf_off >= (cur_offset + bd_tbl->buffer_length)) {
			cur_offset += bd_tbl->buffer_length;
			cur_bd_idx++;
			bd_tbl++;
		}
	}

	*start_bd_off = buf_off - cur_offset;
	*start_bd_idx = cur_bd_idx;
}

/**
 * bnx2i_setup_write_cmd_bd_info - sets up BD various information
 * @task:	transport layer's cmd struct pointer
 *
 * identifies & marks various bd info for scsi command's immediate data,
 * unsolicited data and first solicited data seq which includes BD start
 * index & BD buf off. his function takes into account iscsi parameter such
 * as immediate data and unsolicited data is support on this connection.
 */
static void bnx2i_setup_write_cmd_bd_info(struct iscsi_task *task)
{
	struct bnx2i_cmd *cmd = task->dd_data;
	u32 start_bd_offset;
	u32 start_bd_idx;
	u32 buffer_offset = 0;
	u32 cmd_len = cmd->req.total_data_transfer_length;

	/* if ImmediateData is turned off & IntialR2T is turned on,
	 * there will be no immediate or unsolicited data, just return.
	 */
	if (!iscsi_task_has_unsol_data(task) && !task->imm_count)
		return;

	/* Immediate data */
	buffer_offset += task->imm_count;
	if (task->imm_count == cmd_len)
		return;

	if (iscsi_task_has_unsol_data(task)) {
		bnx2i_get_write_cmd_bd_idx(cmd, buffer_offset,
					   &start_bd_offset, &start_bd_idx);
		cmd->req.ud_buffer_offset = start_bd_offset;
		cmd->req.ud_start_bd_index = start_bd_idx;
		buffer_offset += task->unsol_r2t.data_length;
	}

	if (buffer_offset != cmd_len) {
		bnx2i_get_write_cmd_bd_idx(cmd, buffer_offset,
					   &start_bd_offset, &start_bd_idx);
		if ((start_bd_offset > task->conn->session->first_burst) ||
		    (start_bd_idx > scsi_sg_count(cmd->scsi_cmd))) {
			int i = 0;

			iscsi_conn_printk(KERN_ALERT, task->conn,
					  "bnx2i- error, buf offset 0x%x "
					  "bd_valid %d use_sg %d\n",
					  buffer_offset, cmd->io_tbl.bd_valid,
					  scsi_sg_count(cmd->scsi_cmd));
			for (i = 0; i < cmd->io_tbl.bd_valid; i++)
				iscsi_conn_printk(KERN_ALERT, task->conn,
						  "bnx2i err, bd[%d]: len %x\n",
						  i, cmd->io_tbl.bd_tbl[i].\
						  buffer_length);
		}
		cmd->req.sd_buffer_offset = start_bd_offset;
		cmd->req.sd_start_bd_index = start_bd_idx;
	}
}



/**
 * bnx2i_map_scsi_sg - maps IO buffer and prepares the BD table
 * @hba:	adapter instance
 * @cmd:	iscsi cmd struct pointer
 *
 * map SG list
 */
static int bnx2i_map_scsi_sg(struct bnx2i_hba *hba, struct bnx2i_cmd *cmd)
{
	struct scsi_cmnd *sc = cmd->scsi_cmd;
	struct iscsi_bd *bd = cmd->io_tbl.bd_tbl;
	struct scatterlist *sg;
	int byte_count = 0;
	int bd_count = 0;
	int sg_count;
	int sg_len;
	u64 addr;
	int i;

	BUG_ON(scsi_sg_count(sc) > ISCSI_MAX_BDS_PER_CMD);

	sg_count = scsi_dma_map(sc);

	scsi_for_each_sg(sc, sg, sg_count, i) {
		sg_len = sg_dma_len(sg);
		addr = (u64) sg_dma_address(sg);
		bd[bd_count].buffer_addr_lo = addr & 0xffffffff;
		bd[bd_count].buffer_addr_hi = addr >> 32;
		bd[bd_count].buffer_length = sg_len;
		bd[bd_count].flags = 0;
		if (bd_count == 0)
			bd[bd_count].flags = ISCSI_BD_FIRST_IN_BD_CHAIN;

		byte_count += sg_len;
		bd_count++;
	}

	if (bd_count)
		bd[bd_count - 1].flags |= ISCSI_BD_LAST_IN_BD_CHAIN;

	BUG_ON(byte_count != scsi_bufflen(sc));
	return bd_count;
}

/**
 * bnx2i_iscsi_map_sg_list - maps SG list
 * @cmd:	iscsi cmd struct pointer
 *
 * creates BD list table for the command
 */
static void bnx2i_iscsi_map_sg_list(struct bnx2i_cmd *cmd)
{
	int bd_count;

	bd_count  = bnx2i_map_scsi_sg(cmd->conn->hba, cmd);
	if (!bd_count) {
		struct iscsi_bd *bd = cmd->io_tbl.bd_tbl;

		bd[0].buffer_addr_lo = bd[0].buffer_addr_hi = 0;
		bd[0].buffer_length = bd[0].flags = 0;
	}
	cmd->io_tbl.bd_valid = bd_count;
}


/**
 * bnx2i_iscsi_unmap_sg_list - unmaps SG list
 * @cmd:	iscsi cmd struct pointer
 *
 * unmap IO buffers and invalidate the BD table
 */
void bnx2i_iscsi_unmap_sg_list(struct bnx2i_cmd *cmd)
{
	struct scsi_cmnd *sc = cmd->scsi_cmd;

	if (cmd->io_tbl.bd_valid && sc) {
		scsi_dma_unmap(sc);
		cmd->io_tbl.bd_valid = 0;
	}
}

static void bnx2i_setup_cmd_wqe_template(struct bnx2i_cmd *cmd)
{
	memset(&cmd->req, 0x00, sizeof(cmd->req));
	cmd->req.op_code = 0xFF;
	cmd->req.bd_list_addr_lo = (u32) cmd->io_tbl.bd_tbl_dma;
	cmd->req.bd_list_addr_hi =
		(u32) ((u64) cmd->io_tbl.bd_tbl_dma >> 32);

}


/**
 * bnx2i_bind_conn_to_iscsi_cid - bind conn structure to 'iscsi_cid'
 * @hba:	pointer to adapter instance
 * @conn:	pointer to iscsi connection
 * @iscsi_cid:	iscsi context ID, range 0 - (MAX_CONN - 1)
 *
 * update iscsi cid table entry with connection pointer. This enables
 *	driver to quickly get hold of connection structure pointer in
 *	completion/interrupt thread using iscsi context ID
 */
static int bnx2i_bind_conn_to_iscsi_cid(struct bnx2i_hba *hba,
					struct bnx2i_conn *bnx2i_conn,
					u32 iscsi_cid)
{
	if (hba && hba->cid_que.conn_cid_tbl[iscsi_cid]) {
		iscsi_conn_printk(KERN_ALERT, bnx2i_conn->cls_conn->dd_data,
				 "conn bind - entry #%d not free\n", iscsi_cid);
		return -EBUSY;
	}

	hba->cid_que.conn_cid_tbl[iscsi_cid] = bnx2i_conn;
	return 0;
}


/**
 * bnx2i_get_conn_from_id - maps an iscsi cid to corresponding conn ptr
 * @hba:	pointer to adapter instance
 * @iscsi_cid:	iscsi context ID, range 0 - (MAX_CONN - 1)
 */
struct bnx2i_conn *bnx2i_get_conn_from_id(struct bnx2i_hba *hba,
					  u16 iscsi_cid)
{
	if (!hba->cid_que.conn_cid_tbl) {
		printk(KERN_ERR "bnx2i: ERROR - missing conn<->cid table\n");
		return NULL;

	} else if (iscsi_cid >= hba->max_active_conns) {
		printk(KERN_ERR "bnx2i: wrong cid #%d\n", iscsi_cid);
		return NULL;
	}
	return hba->cid_que.conn_cid_tbl[iscsi_cid];
}


/**
 * bnx2i_alloc_iscsi_cid - allocates a iscsi_cid from free pool
 * @hba:	pointer to adapter instance
 */
static u32 bnx2i_alloc_iscsi_cid(struct bnx2i_hba *hba)
{
	int idx;

	if (!hba->cid_que.cid_free_cnt)
		return -1;

	idx = hba->cid_que.cid_q_cons_idx;
	hba->cid_que.cid_q_cons_idx++;
	if (hba->cid_que.cid_q_cons_idx == hba->cid_que.cid_q_max_idx)
		hba->cid_que.cid_q_cons_idx = 0;

	hba->cid_que.cid_free_cnt--;
	return hba->cid_que.cid_que[idx];
}


/**
 * bnx2i_free_iscsi_cid - returns tcp port to free list
 * @hba: 		pointer to adapter instance
 * @iscsi_cid:		iscsi context ID to free
 */
static void bnx2i_free_iscsi_cid(struct bnx2i_hba *hba, u16 iscsi_cid)
{
	int idx;

	if (iscsi_cid == (u16) -1)
		return;

	hba->cid_que.cid_free_cnt++;

	idx = hba->cid_que.cid_q_prod_idx;
	hba->cid_que.cid_que[idx] = iscsi_cid;
	hba->cid_que.conn_cid_tbl[iscsi_cid] = NULL;
	hba->cid_que.cid_q_prod_idx++;
	if (hba->cid_que.cid_q_prod_idx == hba->cid_que.cid_q_max_idx)
		hba->cid_que.cid_q_prod_idx = 0;
}


/**
 * bnx2i_setup_free_cid_que - sets up free iscsi cid queue
 * @hba:	pointer to adapter instance
 *
 * allocates memory for iscsi cid queue & 'cid - conn ptr' mapping table,
 * 	and initialize table attributes
 */
static int bnx2i_setup_free_cid_que(struct bnx2i_hba *hba)
{
	int mem_size;
	int i;

	mem_size = hba->max_active_conns * sizeof(u32);
	mem_size = (mem_size + (PAGE_SIZE - 1)) & PAGE_MASK;

	hba->cid_que.cid_que_base = kmalloc(mem_size, GFP_KERNEL);
	if (!hba->cid_que.cid_que_base)
		return -ENOMEM;

	mem_size = hba->max_active_conns * sizeof(struct bnx2i_conn *);
	mem_size = (mem_size + (PAGE_SIZE - 1)) & PAGE_MASK;
	hba->cid_que.conn_cid_tbl = kmalloc(mem_size, GFP_KERNEL);
	if (!hba->cid_que.conn_cid_tbl) {
		kfree(hba->cid_que.cid_que_base);
		hba->cid_que.cid_que_base = NULL;
		return -ENOMEM;
	}

	hba->cid_que.cid_que = (u32 *)hba->cid_que.cid_que_base;
	hba->cid_que.cid_q_prod_idx = 0;
	hba->cid_que.cid_q_cons_idx = 0;
	hba->cid_que.cid_q_max_idx = hba->max_active_conns;
	hba->cid_que.cid_free_cnt = hba->max_active_conns;

	for (i = 0; i < hba->max_active_conns; i++) {
		hba->cid_que.cid_que[i] = i;
		hba->cid_que.conn_cid_tbl[i] = NULL;
	}
	return 0;
}


/**
 * bnx2i_release_free_cid_que - releases 'iscsi_cid' queue resources
 * @hba:	pointer to adapter instance
 */
static void bnx2i_release_free_cid_que(struct bnx2i_hba *hba)
{
	kfree(hba->cid_que.cid_que_base);
	hba->cid_que.cid_que_base = NULL;

	kfree(hba->cid_que.conn_cid_tbl);
	hba->cid_que.conn_cid_tbl = NULL;
}


/**
 * bnx2i_alloc_ep - allocates ep structure from global pool
 * @hba:	pointer to adapter instance
 *
 * routine allocates a free endpoint structure from global pool and
 *	a tcp port to be used for this connection.  Global resource lock,
 *	'bnx2i_resc_lock' is held while accessing shared global data structures
 */
static struct iscsi_endpoint *bnx2i_alloc_ep(struct bnx2i_hba *hba)
{
	struct iscsi_endpoint *ep;
	struct bnx2i_endpoint *bnx2i_ep;

	ep = iscsi_create_endpoint(sizeof(*bnx2i_ep));
	if (!ep) {
		printk(KERN_ERR "bnx2i: Could not allocate ep\n");
		return NULL;
	}

	bnx2i_ep = ep->dd_data;
	bnx2i_ep->cls_ep = ep;
	INIT_LIST_HEAD(&bnx2i_ep->link);
	bnx2i_ep->state = EP_STATE_IDLE;
	bnx2i_ep->ep_iscsi_cid = (u16) -1;
	bnx2i_ep->hba = hba;
	bnx2i_ep->hba_age = hba->age;
	hba->ofld_conns_active++;
	init_waitqueue_head(&bnx2i_ep->ofld_wait);
	return ep;
}


/**
 * bnx2i_free_ep - free endpoint
 * @ep:		pointer to iscsi endpoint structure
 */
static void bnx2i_free_ep(struct iscsi_endpoint *ep)
{
	struct bnx2i_endpoint *bnx2i_ep = ep->dd_data;
	unsigned long flags;

	spin_lock_irqsave(&bnx2i_resc_lock, flags);
	bnx2i_ep->state = EP_STATE_IDLE;
	bnx2i_ep->hba->ofld_conns_active--;

	if (bnx2i_ep->ep_iscsi_cid != (u16) -1)
		bnx2i_free_iscsi_cid(bnx2i_ep->hba, bnx2i_ep->ep_iscsi_cid);

	if (bnx2i_ep->conn) {
		bnx2i_ep->conn->ep = NULL;
		bnx2i_ep->conn = NULL;
	}

	bnx2i_ep->hba = NULL;
	spin_unlock_irqrestore(&bnx2i_resc_lock, flags);
	iscsi_destroy_endpoint(ep);
}


/**
 * bnx2i_alloc_bdt - allocates buffer descriptor (BD) table for the command
 * @hba:	adapter instance pointer
 * @session:	iscsi session pointer
 * @cmd:	iscsi command structure
 */
static int bnx2i_alloc_bdt(struct bnx2i_hba *hba, struct iscsi_session *session,
			   struct bnx2i_cmd *cmd)
{
	struct io_bdt *io = &cmd->io_tbl;
	struct iscsi_bd *bd;

	io->bd_tbl = dma_alloc_coherent(&hba->pcidev->dev,
					ISCSI_MAX_BDS_PER_CMD * sizeof(*bd),
					&io->bd_tbl_dma, GFP_KERNEL);
	if (!io->bd_tbl) {
		iscsi_session_printk(KERN_ERR, session, "Could not "
				     "allocate bdt.\n");
		return -ENOMEM;
	}
	io->bd_valid = 0;
	return 0;
}

/**
 * bnx2i_destroy_cmd_pool - destroys iscsi command pool and release BD table
 * @hba:	adapter instance pointer
 * @session:	iscsi session pointer
 * @cmd:	iscsi command structure
 */
static void bnx2i_destroy_cmd_pool(struct bnx2i_hba *hba,
				   struct iscsi_session *session)
{
	int i;

	for (i = 0; i < session->cmds_max; i++) {
		struct iscsi_task *task = session->cmds[i];
		struct bnx2i_cmd *cmd = task->dd_data;

		if (cmd->io_tbl.bd_tbl)
			dma_free_coherent(&hba->pcidev->dev,
					  ISCSI_MAX_BDS_PER_CMD *
					  sizeof(struct iscsi_bd),
					  cmd->io_tbl.bd_tbl,
					  cmd->io_tbl.bd_tbl_dma);
	}

}


/**
 * bnx2i_setup_cmd_pool - sets up iscsi command pool for the session
 * @hba:	adapter instance pointer
 * @session:	iscsi session pointer
 */
static int bnx2i_setup_cmd_pool(struct bnx2i_hba *hba,
				struct iscsi_session *session)
{
	int i;

	for (i = 0; i < session->cmds_max; i++) {
		struct iscsi_task *task = session->cmds[i];
		struct bnx2i_cmd *cmd = task->dd_data;

		task->hdr = &cmd->hdr;
		task->hdr_max = sizeof(struct iscsi_hdr);

		if (bnx2i_alloc_bdt(hba, session, cmd))
			goto free_bdts;
	}

	return 0;

free_bdts:
	bnx2i_destroy_cmd_pool(hba, session);
	return -ENOMEM;
}


/**
 * bnx2i_setup_mp_bdt - allocate BD table resources
 * @hba:	pointer to adapter structure
 *
 * Allocate memory for dummy buffer and associated BD
 * table to be used by middle path (MP) requests
 */
static int bnx2i_setup_mp_bdt(struct bnx2i_hba *hba)
{
	int rc = 0;
	struct iscsi_bd *mp_bdt;
	u64 addr;

	hba->mp_bd_tbl = dma_alloc_coherent(&hba->pcidev->dev, PAGE_SIZE,
					    &hba->mp_bd_dma, GFP_KERNEL);
	if (!hba->mp_bd_tbl) {
		printk(KERN_ERR "unable to allocate Middle Path BDT\n");
		rc = -1;
		goto out;
	}

	hba->dummy_buffer = dma_alloc_coherent(&hba->pcidev->dev, PAGE_SIZE,
					       &hba->dummy_buf_dma, GFP_KERNEL);
	if (!hba->dummy_buffer) {
		printk(KERN_ERR "unable to alloc Middle Path Dummy Buffer\n");
		dma_free_coherent(&hba->pcidev->dev, PAGE_SIZE,
				  hba->mp_bd_tbl, hba->mp_bd_dma);
		hba->mp_bd_tbl = NULL;
		rc = -1;
		goto out;
	}

	mp_bdt = (struct iscsi_bd *) hba->mp_bd_tbl;
	addr = (unsigned long) hba->dummy_buf_dma;
	mp_bdt->buffer_addr_lo = addr & 0xffffffff;
	mp_bdt->buffer_addr_hi = addr >> 32;
	mp_bdt->buffer_length = PAGE_SIZE;
	mp_bdt->flags = ISCSI_BD_LAST_IN_BD_CHAIN |
			ISCSI_BD_FIRST_IN_BD_CHAIN;
out:
	return rc;
}


/**
 * bnx2i_free_mp_bdt - releases ITT back to free pool
 * @hba:	pointer to adapter instance
 *
 * free MP dummy buffer and associated BD table
 */
static void bnx2i_free_mp_bdt(struct bnx2i_hba *hba)
{
	if (hba->mp_bd_tbl) {
		dma_free_coherent(&hba->pcidev->dev, PAGE_SIZE,
				  hba->mp_bd_tbl, hba->mp_bd_dma);
		hba->mp_bd_tbl = NULL;
	}
	if (hba->dummy_buffer) {
		dma_free_coherent(&hba->pcidev->dev, PAGE_SIZE,
				  hba->dummy_buffer, hba->dummy_buf_dma);
		hba->dummy_buffer = NULL;
	}
		return;
}

/**
 * bnx2i_drop_session - notifies iscsid of connection error.
 * @hba:	adapter instance pointer
 * @session:	iscsi session pointer
 *
 * This notifies iscsid that there is a error, so it can initiate
 * recovery.
 *
 * This relies on caller using the iscsi class iterator so the object
 * is refcounted and does not disapper from under us.
 */
void bnx2i_drop_session(struct iscsi_cls_session *cls_session)
{
	iscsi_session_failure(cls_session->dd_data, ISCSI_ERR_CONN_FAILED);
}

/**
 * bnx2i_ep_destroy_list_add - add an entry to EP destroy list
 * @hba:	pointer to adapter instance
 * @ep:		pointer to endpoint (transport indentifier) structure
 *
 * EP destroy queue manager
 */
static int bnx2i_ep_destroy_list_add(struct bnx2i_hba *hba,
				     struct bnx2i_endpoint *ep)
{
	write_lock_bh(&hba->ep_rdwr_lock);
	list_add_tail(&ep->link, &hba->ep_destroy_list);
	write_unlock_bh(&hba->ep_rdwr_lock);
	return 0;
}

/**
 * bnx2i_ep_destroy_list_del - add an entry to EP destroy list
 *
 * @hba: 		pointer to adapter instance
 * @ep: 		pointer to endpoint (transport indentifier) structure
 *
 * EP destroy queue manager
 */
static int bnx2i_ep_destroy_list_del(struct bnx2i_hba *hba,
				     struct bnx2i_endpoint *ep)
{
	write_lock_bh(&hba->ep_rdwr_lock);
	list_del_init(&ep->link);
	write_unlock_bh(&hba->ep_rdwr_lock);

	return 0;
}

/**
 * bnx2i_ep_ofld_list_add - add an entry to ep offload pending list
 * @hba:	pointer to adapter instance
 * @ep:		pointer to endpoint (transport indentifier) structure
 *
 * pending conn offload completion queue manager
 */
static int bnx2i_ep_ofld_list_add(struct bnx2i_hba *hba,
				  struct bnx2i_endpoint *ep)
{
	write_lock_bh(&hba->ep_rdwr_lock);
	list_add_tail(&ep->link, &hba->ep_ofld_list);
	write_unlock_bh(&hba->ep_rdwr_lock);
	return 0;
}

/**
 * bnx2i_ep_ofld_list_del - add an entry to ep offload pending list
 * @hba: 		pointer to adapter instance
 * @ep: 		pointer to endpoint (transport indentifier) structure
 *
 * pending conn offload completion queue manager
 */
static int bnx2i_ep_ofld_list_del(struct bnx2i_hba *hba,
				  struct bnx2i_endpoint *ep)
{
	write_lock_bh(&hba->ep_rdwr_lock);
	list_del_init(&ep->link);
	write_unlock_bh(&hba->ep_rdwr_lock);
	return 0;
}


/**
 * bnx2i_find_ep_in_ofld_list - find iscsi_cid in pending list of endpoints
 *
 * @hba: 		pointer to adapter instance
 * @iscsi_cid:		iscsi context ID to find
 *
 */
struct bnx2i_endpoint *
bnx2i_find_ep_in_ofld_list(struct bnx2i_hba *hba, u32 iscsi_cid)
{
	struct list_head *list;
	struct list_head *tmp;
	struct bnx2i_endpoint *ep;

	read_lock_bh(&hba->ep_rdwr_lock);
	list_for_each_safe(list, tmp, &hba->ep_ofld_list) {
		ep = (struct bnx2i_endpoint *)list;

		if (ep->ep_iscsi_cid == iscsi_cid)
			break;
		ep = NULL;
	}
	read_unlock_bh(&hba->ep_rdwr_lock);

	if (!ep)
		printk(KERN_ERR "l5 cid %d not found\n", iscsi_cid);
	return ep;
}

/**
 * bnx2i_find_ep_in_destroy_list - find iscsi_cid in destroy list
 * @hba: 		pointer to adapter instance
 * @iscsi_cid:		iscsi context ID to find
 *
 */
struct bnx2i_endpoint *
bnx2i_find_ep_in_destroy_list(struct bnx2i_hba *hba, u32 iscsi_cid)
{
	struct list_head *list;
	struct list_head *tmp;
	struct bnx2i_endpoint *ep;

	read_lock_bh(&hba->ep_rdwr_lock);
	list_for_each_safe(list, tmp, &hba->ep_destroy_list) {
		ep = (struct bnx2i_endpoint *)list;

		if (ep->ep_iscsi_cid == iscsi_cid)
			break;
		ep = NULL;
	}
	read_unlock_bh(&hba->ep_rdwr_lock);

	if (!ep)
		printk(KERN_ERR "l5 cid %d not found\n", iscsi_cid);

	return ep;
}

/**
 * bnx2i_ep_active_list_add - add an entry to ep active list
 * @hba:	pointer to adapter instance
 * @ep:		pointer to endpoint (transport indentifier) structure
 *
 * current active conn queue manager
 */
static void bnx2i_ep_active_list_add(struct bnx2i_hba *hba,
				     struct bnx2i_endpoint *ep)
{
	write_lock_bh(&hba->ep_rdwr_lock);
	list_add_tail(&ep->link, &hba->ep_active_list);
	write_unlock_bh(&hba->ep_rdwr_lock);
}


/**
 * bnx2i_ep_active_list_del - deletes an entry to ep active list
 * @hba:	pointer to adapter instance
 * @ep:		pointer to endpoint (transport indentifier) structure
 *
 * current active conn queue manager
 */
static void bnx2i_ep_active_list_del(struct bnx2i_hba *hba,
				     struct bnx2i_endpoint *ep)
{
	write_lock_bh(&hba->ep_rdwr_lock);
	list_del_init(&ep->link);
	write_unlock_bh(&hba->ep_rdwr_lock);
}


/**
 * bnx2i_setup_host_queue_size - assigns shost->can_queue param
 * @hba:	pointer to adapter instance
 * @shost:	scsi host pointer
 *
 * Initializes 'can_queue' parameter based on how many outstanding commands
 * 	the device can handle. Each device 5708/5709/57710 has different
 *	capabilities
 */
static void bnx2i_setup_host_queue_size(struct bnx2i_hba *hba,
					struct Scsi_Host *shost)
{
	if (test_bit(BNX2I_NX2_DEV_5708, &hba->cnic_dev_type))
		shost->can_queue = ISCSI_MAX_CMDS_PER_HBA_5708;
	else if (test_bit(BNX2I_NX2_DEV_5709, &hba->cnic_dev_type))
		shost->can_queue = ISCSI_MAX_CMDS_PER_HBA_5709;
	else if (test_bit(BNX2I_NX2_DEV_57710, &hba->cnic_dev_type))
		shost->can_queue = ISCSI_MAX_CMDS_PER_HBA_57710;
	else
		shost->can_queue = ISCSI_MAX_CMDS_PER_HBA_5708;
}


/**
 * bnx2i_alloc_hba - allocate and init adapter instance
 * @cnic:	cnic device pointer
 *
 * allocate & initialize adapter structure and call other
 *	support routines to do per adapter initialization
 */
struct bnx2i_hba *bnx2i_alloc_hba(struct cnic_dev *cnic)
{
	struct Scsi_Host *shost;
	struct bnx2i_hba *hba;

	shost = iscsi_host_alloc(&bnx2i_host_template, sizeof(*hba), 0);
	if (!shost)
		return NULL;
	shost->dma_boundary = cnic->pcidev->dma_mask;
	shost->transportt = bnx2i_scsi_xport_template;
	shost->max_id = ISCSI_MAX_CONNS_PER_HBA;
	shost->max_channel = 0;
	shost->max_lun = 512;
	shost->max_cmd_len = 16;

	hba = iscsi_host_priv(shost);
	hba->shost = shost;
	hba->netdev = cnic->netdev;
	/* Get PCI related information and update hba struct members */
	hba->pcidev = cnic->pcidev;
	pci_dev_get(hba->pcidev);
	hba->pci_did = hba->pcidev->device;
	hba->pci_vid = hba->pcidev->vendor;
	hba->pci_sdid = hba->pcidev->subsystem_device;
	hba->pci_svid = hba->pcidev->subsystem_vendor;
	hba->pci_func = PCI_FUNC(hba->pcidev->devfn);
	hba->pci_devno = PCI_SLOT(hba->pcidev->devfn);

	bnx2i_identify_device(hba);
	bnx2i_setup_host_queue_size(hba, shost);

	if (test_bit(BNX2I_NX2_DEV_5709, &hba->cnic_dev_type)) {
		hba->regview = ioremap_nocache(hba->netdev->base_addr,
					       BNX2_MQ_CONFIG2);
		if (!hba->regview)
			goto ioreg_map_err;
	} else if (test_bit(BNX2I_NX2_DEV_57710, &hba->cnic_dev_type)) {
		hba->regview = ioremap_nocache(hba->netdev->base_addr, 4096);
		if (!hba->regview)
			goto ioreg_map_err;
	}

	if (bnx2i_setup_mp_bdt(hba))
		goto mp_bdt_mem_err;

	INIT_LIST_HEAD(&hba->ep_ofld_list);
	INIT_LIST_HEAD(&hba->ep_active_list);
	INIT_LIST_HEAD(&hba->ep_destroy_list);
	rwlock_init(&hba->ep_rdwr_lock);

	hba->mtu_supported = BNX2I_MAX_MTU_SUPPORTED;

	/* different values for 5708/5709/57710 */
	hba->max_active_conns = ISCSI_MAX_CONNS_PER_HBA;

	if (bnx2i_setup_free_cid_que(hba))
		goto cid_que_err;

	/* SQ/RQ/CQ size can be changed via sysfx interface */
	if (test_bit(BNX2I_NX2_DEV_57710, &hba->cnic_dev_type)) {
		if (sq_size && sq_size <= BNX2I_5770X_SQ_WQES_MAX)
			hba->max_sqes = sq_size;
		else
			hba->max_sqes = BNX2I_5770X_SQ_WQES_DEFAULT;
	} else {	/* 5706/5708/5709 */
		if (sq_size && sq_size <= BNX2I_570X_SQ_WQES_MAX)
			hba->max_sqes = sq_size;
		else
			hba->max_sqes = BNX2I_570X_SQ_WQES_DEFAULT;
	}

	hba->max_rqes = rq_size;
	hba->max_cqes = hba->max_sqes + rq_size;
	if (test_bit(BNX2I_NX2_DEV_57710, &hba->cnic_dev_type)) {
		if (hba->max_cqes > BNX2I_5770X_CQ_WQES_MAX)
			hba->max_cqes = BNX2I_5770X_CQ_WQES_MAX;
	} else if (hba->max_cqes > BNX2I_570X_CQ_WQES_MAX)
		hba->max_cqes = BNX2I_570X_CQ_WQES_MAX;

	hba->num_ccell = hba->max_sqes / 2;

	spin_lock_init(&hba->lock);
	mutex_init(&hba->net_dev_lock);
	init_waitqueue_head(&hba->eh_wait);
	if (test_bit(BNX2I_NX2_DEV_57710, &hba->cnic_dev_type)) {
		hba->hba_shutdown_tmo = 20 * HZ;
		hba->conn_teardown_tmo = 20 * HZ;
		hba->conn_ctx_destroy_tmo = 6 * HZ;
	} else {	/* 5706/5708/5709 */
		hba->hba_shutdown_tmo = 20 * HZ;
		hba->conn_teardown_tmo = 10 * HZ;
		hba->conn_ctx_destroy_tmo = 2 * HZ;
	}

	if (iscsi_host_add(shost, &hba->pcidev->dev))
		goto free_dump_mem;
	return hba;

free_dump_mem:
	bnx2i_release_free_cid_que(hba);
cid_que_err:
	bnx2i_free_mp_bdt(hba);
mp_bdt_mem_err:
	if (hba->regview) {
		iounmap(hba->regview);
		hba->regview = NULL;
	}
ioreg_map_err:
	pci_dev_put(hba->pcidev);
	scsi_host_put(shost);
	return NULL;
}

/**
 * bnx2i_free_hba- releases hba structure and resources held by the adapter
 * @hba:	pointer to adapter instance
 *
 * free adapter structure and call various cleanup routines.
 */
void bnx2i_free_hba(struct bnx2i_hba *hba)
{
	struct Scsi_Host *shost = hba->shost;

	iscsi_host_remove(shost);
	INIT_LIST_HEAD(&hba->ep_ofld_list);
	INIT_LIST_HEAD(&hba->ep_active_list);
	INIT_LIST_HEAD(&hba->ep_destroy_list);
	pci_dev_put(hba->pcidev);

	if (hba->regview) {
		iounmap(hba->regview);
		hba->regview = NULL;
	}
	bnx2i_free_mp_bdt(hba);
	bnx2i_release_free_cid_que(hba);
	iscsi_host_free(shost);
}

/**
 * bnx2i_conn_free_login_resources - free DMA resources used for login process
 * @hba:		pointer to adapter instance
 * @bnx2i_conn:		iscsi connection pointer
 *
 * Login related resources, mostly BDT & payload DMA memory is freed
 */
static void bnx2i_conn_free_login_resources(struct bnx2i_hba *hba,
					    struct bnx2i_conn *bnx2i_conn)
{
	if (bnx2i_conn->gen_pdu.resp_bd_tbl) {
		dma_free_coherent(&hba->pcidev->dev, PAGE_SIZE,
				  bnx2i_conn->gen_pdu.resp_bd_tbl,
				  bnx2i_conn->gen_pdu.resp_bd_dma);
		bnx2i_conn->gen_pdu.resp_bd_tbl = NULL;
	}

	if (bnx2i_conn->gen_pdu.req_bd_tbl) {
		dma_free_coherent(&hba->pcidev->dev, PAGE_SIZE,
				  bnx2i_conn->gen_pdu.req_bd_tbl,
				  bnx2i_conn->gen_pdu.req_bd_dma);
		bnx2i_conn->gen_pdu.req_bd_tbl = NULL;
	}

	if (bnx2i_conn->gen_pdu.resp_buf) {
		dma_free_coherent(&hba->pcidev->dev,
				  ISCSI_DEF_MAX_RECV_SEG_LEN,
				  bnx2i_conn->gen_pdu.resp_buf,
				  bnx2i_conn->gen_pdu.resp_dma_addr);
		bnx2i_conn->gen_pdu.resp_buf = NULL;
	}

	if (bnx2i_conn->gen_pdu.req_buf) {
		dma_free_coherent(&hba->pcidev->dev,
				  ISCSI_DEF_MAX_RECV_SEG_LEN,
				  bnx2i_conn->gen_pdu.req_buf,
				  bnx2i_conn->gen_pdu.req_dma_addr);
		bnx2i_conn->gen_pdu.req_buf = NULL;
	}
}

/**
 * bnx2i_conn_alloc_login_resources - alloc DMA resources for login/nop.
 * @hba:		pointer to adapter instance
 * @bnx2i_conn:		iscsi connection pointer
 *
 * Mgmt task DNA resources are allocated in this routine.
 */
static int bnx2i_conn_alloc_login_resources(struct bnx2i_hba *hba,
					    struct bnx2i_conn *bnx2i_conn)
{
	/* Allocate memory for login request/response buffers */
	bnx2i_conn->gen_pdu.req_buf =
		dma_alloc_coherent(&hba->pcidev->dev,
				   ISCSI_DEF_MAX_RECV_SEG_LEN,
				   &bnx2i_conn->gen_pdu.req_dma_addr,
				   GFP_KERNEL);
	if (bnx2i_conn->gen_pdu.req_buf == NULL)
		goto login_req_buf_failure;

	bnx2i_conn->gen_pdu.req_buf_size = 0;
	bnx2i_conn->gen_pdu.req_wr_ptr = bnx2i_conn->gen_pdu.req_buf;

	bnx2i_conn->gen_pdu.resp_buf =
		dma_alloc_coherent(&hba->pcidev->dev,
				   ISCSI_DEF_MAX_RECV_SEG_LEN,
				   &bnx2i_conn->gen_pdu.resp_dma_addr,
				   GFP_KERNEL);
	if (bnx2i_conn->gen_pdu.resp_buf == NULL)
		goto login_resp_buf_failure;

	bnx2i_conn->gen_pdu.resp_buf_size = ISCSI_DEF_MAX_RECV_SEG_LEN;
	bnx2i_conn->gen_pdu.resp_wr_ptr = bnx2i_conn->gen_pdu.resp_buf;

	bnx2i_conn->gen_pdu.req_bd_tbl =
		dma_alloc_coherent(&hba->pcidev->dev, PAGE_SIZE,
				   &bnx2i_conn->gen_pdu.req_bd_dma, GFP_KERNEL);
	if (bnx2i_conn->gen_pdu.req_bd_tbl == NULL)
		goto login_req_bd_tbl_failure;

	bnx2i_conn->gen_pdu.resp_bd_tbl =
		dma_alloc_coherent(&hba->pcidev->dev, PAGE_SIZE,
				   &bnx2i_conn->gen_pdu.resp_bd_dma,
				   GFP_KERNEL);
	if (bnx2i_conn->gen_pdu.resp_bd_tbl == NULL)
		goto login_resp_bd_tbl_failure;

	return 0;

login_resp_bd_tbl_failure:
	dma_free_coherent(&hba->pcidev->dev, PAGE_SIZE,
			  bnx2i_conn->gen_pdu.req_bd_tbl,
			  bnx2i_conn->gen_pdu.req_bd_dma);
	bnx2i_conn->gen_pdu.req_bd_tbl = NULL;

login_req_bd_tbl_failure:
	dma_free_coherent(&hba->pcidev->dev, ISCSI_DEF_MAX_RECV_SEG_LEN,
			  bnx2i_conn->gen_pdu.resp_buf,
			  bnx2i_conn->gen_pdu.resp_dma_addr);
	bnx2i_conn->gen_pdu.resp_buf = NULL;
login_resp_buf_failure:
	dma_free_coherent(&hba->pcidev->dev, ISCSI_DEF_MAX_RECV_SEG_LEN,
			  bnx2i_conn->gen_pdu.req_buf,
			  bnx2i_conn->gen_pdu.req_dma_addr);
	bnx2i_conn->gen_pdu.req_buf = NULL;
login_req_buf_failure:
	iscsi_conn_printk(KERN_ERR, bnx2i_conn->cls_conn->dd_data,
			  "login resource alloc failed!!\n");
	return -ENOMEM;

}


/**
 * bnx2i_iscsi_prep_generic_pdu_bd - prepares BD table.
 * @bnx2i_conn:		iscsi connection pointer
 *
 * Allocates buffers and BD tables before shipping requests to cnic
 *	for PDUs prepared by 'iscsid' daemon
 */
static void bnx2i_iscsi_prep_generic_pdu_bd(struct bnx2i_conn *bnx2i_conn)
{
	struct iscsi_bd *bd_tbl;

	bd_tbl = (struct iscsi_bd *) bnx2i_conn->gen_pdu.req_bd_tbl;

	bd_tbl->buffer_addr_hi =
		(u32) ((u64) bnx2i_conn->gen_pdu.req_dma_addr >> 32);
	bd_tbl->buffer_addr_lo = (u32) bnx2i_conn->gen_pdu.req_dma_addr;
	bd_tbl->buffer_length = bnx2i_conn->gen_pdu.req_wr_ptr -
				bnx2i_conn->gen_pdu.req_buf;
	bd_tbl->reserved0 = 0;
	bd_tbl->flags = ISCSI_BD_LAST_IN_BD_CHAIN |
			ISCSI_BD_FIRST_IN_BD_CHAIN;

	bd_tbl = (struct iscsi_bd  *) bnx2i_conn->gen_pdu.resp_bd_tbl;
	bd_tbl->buffer_addr_hi = (u64) bnx2i_conn->gen_pdu.resp_dma_addr >> 32;
	bd_tbl->buffer_addr_lo = (u32) bnx2i_conn->gen_pdu.resp_dma_addr;
	bd_tbl->buffer_length = ISCSI_DEF_MAX_RECV_SEG_LEN;
	bd_tbl->reserved0 = 0;
	bd_tbl->flags = ISCSI_BD_LAST_IN_BD_CHAIN |
			ISCSI_BD_FIRST_IN_BD_CHAIN;
}


/**
 * bnx2i_iscsi_send_generic_request - called to send mgmt tasks.
 * @task:	transport layer task pointer
 *
 * called to transmit PDUs prepared by the 'iscsid' daemon. iSCSI login,
 *	Nop-out and Logout requests flow through this path.
 */
static int bnx2i_iscsi_send_generic_request(struct iscsi_task *task)
{
	struct bnx2i_cmd *cmd = task->dd_data;
	struct bnx2i_conn *bnx2i_conn = cmd->conn;
	int rc = 0;
	char *buf;
	int data_len;

	bnx2i_iscsi_prep_generic_pdu_bd(bnx2i_conn);
	switch (task->hdr->opcode & ISCSI_OPCODE_MASK) {
	case ISCSI_OP_LOGIN:
		bnx2i_send_iscsi_login(bnx2i_conn, task);
		break;
	case ISCSI_OP_NOOP_OUT:
		data_len = bnx2i_conn->gen_pdu.req_buf_size;
		buf = bnx2i_conn->gen_pdu.req_buf;
		if (data_len)
			rc = bnx2i_send_iscsi_nopout(bnx2i_conn, task,
						     buf, data_len, 1);
		else
			rc = bnx2i_send_iscsi_nopout(bnx2i_conn, task,
						     NULL, 0, 1);
		break;
	case ISCSI_OP_LOGOUT:
		rc = bnx2i_send_iscsi_logout(bnx2i_conn, task);
		break;
	case ISCSI_OP_SCSI_TMFUNC:
		rc = bnx2i_send_iscsi_tmf(bnx2i_conn, task);
		break;
	case ISCSI_OP_TEXT:
		rc = bnx2i_send_iscsi_text(bnx2i_conn, task);
		break;
	default:
		iscsi_conn_printk(KERN_ALERT, bnx2i_conn->cls_conn->dd_data,
				  "send_gen: unsupported op 0x%x\n",
				  task->hdr->opcode);
	}
	return rc;
}


/**********************************************************************
 *		SCSI-ML Interface
 **********************************************************************/

/**
 * bnx2i_cpy_scsi_cdb - copies LUN & CDB fields in required format to sq wqe
 * @sc:		SCSI-ML command pointer
 * @cmd:	iscsi cmd pointer
 */
static void bnx2i_cpy_scsi_cdb(struct scsi_cmnd *sc, struct bnx2i_cmd *cmd)
{
	u32 dword;
	int lpcnt;
	u8 *srcp;
	u32 *dstp;
	u32 scsi_lun[2];

	int_to_scsilun(sc->device->lun, (struct scsi_lun *) scsi_lun);
	cmd->req.lun[0] = be32_to_cpu(scsi_lun[0]);
	cmd->req.lun[1] = be32_to_cpu(scsi_lun[1]);

	lpcnt = cmd->scsi_cmd->cmd_len / sizeof(dword);
	srcp = (u8 *) sc->cmnd;
	dstp = (u32 *) cmd->req.cdb;
	while (lpcnt--) {
		memcpy(&dword, (const void *) srcp, 4);
		*dstp = cpu_to_be32(dword);
		srcp += 4;
		dstp++;
	}
	if (sc->cmd_len & 0x3) {
		dword = (u32) srcp[0] | ((u32) srcp[1] << 8);
		*dstp = cpu_to_be32(dword);
	}
}

static void bnx2i_cleanup_task(struct iscsi_task *task)
{
	struct iscsi_conn *conn = task->conn;
	struct bnx2i_conn *bnx2i_conn = conn->dd_data;
	struct bnx2i_hba *hba = bnx2i_conn->hba;

	/*
	 * mgmt task or cmd was never sent to us to transmit.
	 */
	if (!task->sc || task->state == ISCSI_TASK_PENDING)
		return;
	/*
	 * need to clean-up task context to claim dma buffers
	 */
	if (task->state == ISCSI_TASK_ABRT_TMF) {
		bnx2i_send_cmd_cleanup_req(hba, task->dd_data);

		spin_unlock_bh(&conn->session->lock);
		wait_for_completion_timeout(&bnx2i_conn->cmd_cleanup_cmpl,
				msecs_to_jiffies(ISCSI_CMD_CLEANUP_TIMEOUT));
		spin_lock_bh(&conn->session->lock);
	}
	bnx2i_iscsi_unmap_sg_list(task->dd_data);
}

/**
 * bnx2i_mtask_xmit - transmit mtask to chip for further processing
 * @conn:	transport layer conn structure pointer
 * @task:	transport layer command structure pointer
 */
static int
bnx2i_mtask_xmit(struct iscsi_conn *conn, struct iscsi_task *task)
{
	struct bnx2i_conn *bnx2i_conn = conn->dd_data;
	struct bnx2i_cmd *cmd = task->dd_data;

	memset(bnx2i_conn->gen_pdu.req_buf, 0, ISCSI_DEF_MAX_RECV_SEG_LEN);

	bnx2i_setup_cmd_wqe_template(cmd);
	bnx2i_conn->gen_pdu.req_buf_size = task->data_count;
	if (task->data_count) {
		memcpy(bnx2i_conn->gen_pdu.req_buf, task->data,
		       task->data_count);
		bnx2i_conn->gen_pdu.req_wr_ptr =
			bnx2i_conn->gen_pdu.req_buf + task->data_count;
	}
	cmd->conn = conn->dd_data;
	cmd->scsi_cmd = NULL;
	return bnx2i_iscsi_send_generic_request(task);
}

/**
 * bnx2i_task_xmit - transmit iscsi command to chip for further processing
 * @task:	transport layer command structure pointer
 *
 * maps SG buffers and send request to chip/firmware in the form of SQ WQE
 */
static int bnx2i_task_xmit(struct iscsi_task *task)
{
	struct iscsi_conn *conn = task->conn;
	struct iscsi_session *session = conn->session;
	struct Scsi_Host *shost = iscsi_session_to_shost(session->cls_session);
	struct bnx2i_hba *hba = iscsi_host_priv(shost);
	struct bnx2i_conn *bnx2i_conn = conn->dd_data;
	struct scsi_cmnd *sc = task->sc;
	struct bnx2i_cmd *cmd = task->dd_data;
	struct iscsi_cmd *hdr = (struct iscsi_cmd *) task->hdr;

	/*
	 * If there is no scsi_cmnd this must be a mgmt task
	 */
	if (!sc)
		return bnx2i_mtask_xmit(conn, task);

	bnx2i_setup_cmd_wqe_template(cmd);
	cmd->req.op_code = ISCSI_OP_SCSI_CMD;
	cmd->conn = bnx2i_conn;
	cmd->scsi_cmd = sc;
	cmd->req.total_data_transfer_length = scsi_bufflen(sc);
	cmd->req.cmd_sn = be32_to_cpu(hdr->cmdsn);

	bnx2i_iscsi_map_sg_list(cmd);
	bnx2i_cpy_scsi_cdb(sc, cmd);

	cmd->req.op_attr = ISCSI_ATTR_SIMPLE;
	if (sc->sc_data_direction == DMA_TO_DEVICE) {
		cmd->req.op_attr |= ISCSI_CMD_REQUEST_WRITE;
		cmd->req.itt = task->itt |
			(ISCSI_TASK_TYPE_WRITE << ISCSI_CMD_REQUEST_TYPE_SHIFT);
		bnx2i_setup_write_cmd_bd_info(task);
	} else {
		if (scsi_bufflen(sc))
			cmd->req.op_attr |= ISCSI_CMD_REQUEST_READ;
		cmd->req.itt = task->itt |
			(ISCSI_TASK_TYPE_READ << ISCSI_CMD_REQUEST_TYPE_SHIFT);
	}

	cmd->req.num_bds = cmd->io_tbl.bd_valid;
	if (!cmd->io_tbl.bd_valid) {
		cmd->req.bd_list_addr_lo = (u32) hba->mp_bd_dma;
		cmd->req.bd_list_addr_hi = (u32) ((u64) hba->mp_bd_dma >> 32);
		cmd->req.num_bds = 1;
	}

	bnx2i_send_iscsi_scsicmd(bnx2i_conn, cmd);
	return 0;
}

/**
 * bnx2i_session_create - create a new iscsi session
 * @cmds_max:		max commands supported
 * @qdepth:		scsi queue depth to support
 * @initial_cmdsn:	initial iscsi CMDSN to be used for this session
 *
 * Creates a new iSCSI session instance on given device.
 */
static struct iscsi_cls_session *
bnx2i_session_create(struct iscsi_endpoint *ep,
		     uint16_t cmds_max, uint16_t qdepth,
		     uint32_t initial_cmdsn)
{
	struct Scsi_Host *shost;
	struct iscsi_cls_session *cls_session;
	struct bnx2i_hba *hba;
	struct bnx2i_endpoint *bnx2i_ep;

	if (!ep) {
		printk(KERN_ERR "bnx2i: missing ep.\n");
		return NULL;
	}

	bnx2i_ep = ep->dd_data;
	shost = bnx2i_ep->hba->shost;
	hba = iscsi_host_priv(shost);
	if (bnx2i_adapter_ready(hba))
		return NULL;

	/*
	 * user can override hw limit as long as it is within
	 * the min/max.
	 */
	if (cmds_max > hba->max_sqes)
		cmds_max = hba->max_sqes;
	else if (cmds_max < BNX2I_SQ_WQES_MIN)
		cmds_max = BNX2I_SQ_WQES_MIN;

	cls_session = iscsi_session_setup(&bnx2i_iscsi_transport, shost,
					  cmds_max, 0, sizeof(struct bnx2i_cmd),
					  initial_cmdsn, ISCSI_MAX_TARGET);
	if (!cls_session)
		return NULL;

	if (bnx2i_setup_cmd_pool(hba, cls_session->dd_data))
		goto session_teardown;
	return cls_session;

session_teardown:
	iscsi_session_teardown(cls_session);
	return NULL;
}


/**
 * bnx2i_session_destroy - destroys iscsi session
 * @cls_session:	pointer to iscsi cls session
 *
 * Destroys previously created iSCSI session instance and releases
 *	all resources held by it
 */
static void bnx2i_session_destroy(struct iscsi_cls_session *cls_session)
{
	struct iscsi_session *session = cls_session->dd_data;
	struct Scsi_Host *shost = iscsi_session_to_shost(cls_session);
	struct bnx2i_hba *hba = iscsi_host_priv(shost);

	bnx2i_destroy_cmd_pool(hba, session);
	iscsi_session_teardown(cls_session);
}


/**
 * bnx2i_conn_create - create iscsi connection instance
 * @cls_session:	pointer to iscsi cls session
 * @cid:		iscsi cid as per rfc (not NX2's CID terminology)
 *
 * Creates a new iSCSI connection instance for a given session
 */
static struct iscsi_cls_conn *
bnx2i_conn_create(struct iscsi_cls_session *cls_session, uint32_t cid)
{
	struct Scsi_Host *shost = iscsi_session_to_shost(cls_session);
	struct bnx2i_hba *hba = iscsi_host_priv(shost);
	struct bnx2i_conn *bnx2i_conn;
	struct iscsi_cls_conn *cls_conn;
	struct iscsi_conn *conn;

	cls_conn = iscsi_conn_setup(cls_session, sizeof(*bnx2i_conn),
				    cid);
	if (!cls_conn)
		return NULL;
	conn = cls_conn->dd_data;

	bnx2i_conn = conn->dd_data;
	bnx2i_conn->cls_conn = cls_conn;
	bnx2i_conn->hba = hba;
	/* 'ep' ptr will be assigned in bind() call */
	bnx2i_conn->ep = NULL;
	init_completion(&bnx2i_conn->cmd_cleanup_cmpl);

	if (bnx2i_conn_alloc_login_resources(hba, bnx2i_conn)) {
		iscsi_conn_printk(KERN_ALERT, conn,
				  "conn_new: login resc alloc failed!!\n");
		goto free_conn;
	}

	return cls_conn;

free_conn:
	iscsi_conn_teardown(cls_conn);
	return NULL;
}

/**
 * bnx2i_conn_bind - binds iscsi sess, conn and ep objects together
 * @cls_session:	pointer to iscsi cls session
 * @cls_conn:		pointer to iscsi cls conn
 * @transport_fd:	64-bit EP handle
 * @is_leading:		leading connection on this session?
 *
 * Binds together iSCSI session instance, iSCSI connection instance
 *	and the TCP connection. This routine returns error code if
 *	TCP connection does not belong on the device iSCSI sess/conn
 *	is bound
 */
static int bnx2i_conn_bind(struct iscsi_cls_session *cls_session,
			   struct iscsi_cls_conn *cls_conn,
			   uint64_t transport_fd, int is_leading)
{
	struct iscsi_conn *conn = cls_conn->dd_data;
	struct bnx2i_conn *bnx2i_conn = conn->dd_data;
	struct Scsi_Host *shost = iscsi_session_to_shost(cls_session);
	struct bnx2i_hba *hba = iscsi_host_priv(shost);
	struct bnx2i_endpoint *bnx2i_ep;
	struct iscsi_endpoint *ep;
	int ret_code;

	ep = iscsi_lookup_endpoint(transport_fd);
	if (!ep)
		return -EINVAL;
	/*
	 * Forcefully terminate all in progress connection recovery at the
	 * earliest, either in bind(), send_pdu(LOGIN), or conn_start()
	 */
	if (bnx2i_adapter_ready(hba))
		return -EIO;

	bnx2i_ep = ep->dd_data;
	if ((bnx2i_ep->state == EP_STATE_TCP_FIN_RCVD) ||
	    (bnx2i_ep->state == EP_STATE_TCP_RST_RCVD))
		/* Peer disconnect via' FIN or RST */
		return -EINVAL;

	if (iscsi_conn_bind(cls_session, cls_conn, is_leading))
		return -EINVAL;

	if (bnx2i_ep->hba != hba) {
		/* Error - TCP connection does not belong to this device
		 */
		iscsi_conn_printk(KERN_ALERT, cls_conn->dd_data,
				  "conn bind, ep=0x%p (%s) does not",
				  bnx2i_ep, bnx2i_ep->hba->netdev->name);
		iscsi_conn_printk(KERN_ALERT, cls_conn->dd_data,
				  "belong to hba (%s)\n",
				  hba->netdev->name);
		return -EEXIST;
	}
	bnx2i_ep->conn = bnx2i_conn;
	bnx2i_conn->ep = bnx2i_ep;
	bnx2i_conn->iscsi_conn_cid = bnx2i_ep->ep_iscsi_cid;
	bnx2i_conn->fw_cid = bnx2i_ep->ep_cid;

	ret_code = bnx2i_bind_conn_to_iscsi_cid(hba, bnx2i_conn,
						bnx2i_ep->ep_iscsi_cid);

	/* 5706/5708/5709 FW takes RQ as full when initiated, but for 57710
	 * driver needs to explicitly replenish RQ index during setup.
	 */
	if (test_bit(BNX2I_NX2_DEV_57710, &bnx2i_ep->hba->cnic_dev_type))
		bnx2i_put_rq_buf(bnx2i_conn, 0);

	bnx2i_arm_cq_event_coalescing(bnx2i_conn->ep, CNIC_ARM_CQE);
	return ret_code;
}


/**
 * bnx2i_conn_destroy - destroy iscsi connection instance & release resources
 * @cls_conn:	pointer to iscsi cls conn
 *
 * Destroy an iSCSI connection instance and release memory resources held by
 *	this connection
 */
static void bnx2i_conn_destroy(struct iscsi_cls_conn *cls_conn)
{
	struct iscsi_conn *conn = cls_conn->dd_data;
	struct bnx2i_conn *bnx2i_conn = conn->dd_data;
	struct Scsi_Host *shost;
	struct bnx2i_hba *hba;

	shost = iscsi_session_to_shost(iscsi_conn_to_session(cls_conn));
	hba = iscsi_host_priv(shost);

	bnx2i_conn_free_login_resources(hba, bnx2i_conn);
	iscsi_conn_teardown(cls_conn);
}


/**
 * bnx2i_ep_get_param - return iscsi ep parameter to caller
 * @ep:		pointer to iscsi endpoint
 * @param:	parameter type identifier
 * @buf: 	buffer pointer
 *
 * returns iSCSI ep parameters
 */
static int bnx2i_ep_get_param(struct iscsi_endpoint *ep,
			      enum iscsi_param param, char *buf)
{
	struct bnx2i_endpoint *bnx2i_ep = ep->dd_data;
	struct bnx2i_hba *hba = bnx2i_ep->hba;
	int len = -ENOTCONN;

	if (!hba)
		return -ENOTCONN;

	if (!(bnx2i_conn && bnx2i_conn->ep && bnx2i_conn->ep->hba))
		goto out;

	switch (param) {
	case ISCSI_PARAM_CONN_PORT:
<<<<<<< HEAD
		mutex_lock(&bnx2i_conn->ep->hba->net_dev_lock);
		if (bnx2i_conn->ep->cm_sk)
			len = sprintf(buf, "%hu\n",
				      bnx2i_conn->ep->cm_sk->dst_port);
		mutex_unlock(&bnx2i_conn->ep->hba->net_dev_lock);
		break;
	case ISCSI_PARAM_CONN_ADDRESS:
		mutex_lock(&bnx2i_conn->ep->hba->net_dev_lock);
		if (bnx2i_conn->ep->cm_sk)
			len = sprintf(buf, "%pI4\n",
				      &bnx2i_conn->ep->cm_sk->dst_ip);
		mutex_unlock(&bnx2i_conn->ep->hba->net_dev_lock);
=======
		mutex_lock(&hba->net_dev_lock);
		if (bnx2i_ep->cm_sk)
			len = sprintf(buf, "%hu\n", bnx2i_ep->cm_sk->dst_port);
		mutex_unlock(&hba->net_dev_lock);
		break;
	case ISCSI_PARAM_CONN_ADDRESS:
		mutex_lock(&hba->net_dev_lock);
		if (bnx2i_ep->cm_sk)
			len = sprintf(buf, "%pI4\n", &bnx2i_ep->cm_sk->dst_ip);
		mutex_unlock(&hba->net_dev_lock);
>>>>>>> 105e53f8
		break;
	default:
		return -ENOSYS;
	}
out:
	return len;
}

/**
 * bnx2i_host_get_param - returns host (adapter) related parameters
 * @shost:	scsi host pointer
 * @param:	parameter type identifier
 * @buf:	buffer pointer
 */
static int bnx2i_host_get_param(struct Scsi_Host *shost,
				enum iscsi_host_param param, char *buf)
{
	struct bnx2i_hba *hba = iscsi_host_priv(shost);
	int len = 0;

	switch (param) {
	case ISCSI_HOST_PARAM_HWADDRESS:
		len = sysfs_format_mac(buf, hba->cnic->mac_addr, 6);
		break;
	case ISCSI_HOST_PARAM_NETDEV_NAME:
		len = sprintf(buf, "%s\n", hba->netdev->name);
		break;
	case ISCSI_HOST_PARAM_IPADDRESS: {
		struct list_head *active_list = &hba->ep_active_list;

		read_lock_bh(&hba->ep_rdwr_lock);
		if (!list_empty(&hba->ep_active_list)) {
			struct bnx2i_endpoint *bnx2i_ep;
			struct cnic_sock *csk;

			bnx2i_ep = list_first_entry(active_list,
						    struct bnx2i_endpoint,
						    link);
			csk = bnx2i_ep->cm_sk;
			if (test_bit(SK_F_IPV6, &csk->flags))
				len = sprintf(buf, "%pI6\n", csk->src_ip);
			else
				len = sprintf(buf, "%pI4\n", csk->src_ip);
		}
		read_unlock_bh(&hba->ep_rdwr_lock);
		break;
	}
	default:
		return iscsi_host_get_param(shost, param, buf);
	}
	return len;
}

/**
 * bnx2i_conn_start - completes iscsi connection migration to FFP
 * @cls_conn:	pointer to iscsi cls conn
 *
 * last call in FFP migration to handover iscsi conn to the driver
 */
static int bnx2i_conn_start(struct iscsi_cls_conn *cls_conn)
{
	struct iscsi_conn *conn = cls_conn->dd_data;
	struct bnx2i_conn *bnx2i_conn = conn->dd_data;

	bnx2i_conn->ep->state = EP_STATE_ULP_UPDATE_START;
	bnx2i_update_iscsi_conn(conn);

	/*
	 * this should normally not sleep for a long time so it should
	 * not disrupt the caller.
	 */
	bnx2i_conn->ep->ofld_timer.expires = 1 * HZ + jiffies;
	bnx2i_conn->ep->ofld_timer.function = bnx2i_ep_ofld_timer;
	bnx2i_conn->ep->ofld_timer.data = (unsigned long) bnx2i_conn->ep;
	add_timer(&bnx2i_conn->ep->ofld_timer);
	/* update iSCSI context for this conn, wait for CNIC to complete */
	wait_event_interruptible(bnx2i_conn->ep->ofld_wait,
			bnx2i_conn->ep->state != EP_STATE_ULP_UPDATE_START);

	if (signal_pending(current))
		flush_signals(current);
	del_timer_sync(&bnx2i_conn->ep->ofld_timer);

	iscsi_conn_start(cls_conn);
	return 0;
}


/**
 * bnx2i_conn_get_stats - returns iSCSI stats
 * @cls_conn:	pointer to iscsi cls conn
 * @stats:	pointer to iscsi statistic struct
 */
static void bnx2i_conn_get_stats(struct iscsi_cls_conn *cls_conn,
				 struct iscsi_stats *stats)
{
	struct iscsi_conn *conn = cls_conn->dd_data;

	stats->txdata_octets = conn->txdata_octets;
	stats->rxdata_octets = conn->rxdata_octets;
	stats->scsicmd_pdus = conn->scsicmd_pdus_cnt;
	stats->dataout_pdus = conn->dataout_pdus_cnt;
	stats->scsirsp_pdus = conn->scsirsp_pdus_cnt;
	stats->datain_pdus = conn->datain_pdus_cnt;
	stats->r2t_pdus = conn->r2t_pdus_cnt;
	stats->tmfcmd_pdus = conn->tmfcmd_pdus_cnt;
	stats->tmfrsp_pdus = conn->tmfrsp_pdus_cnt;
	stats->custom_length = 3;
	strcpy(stats->custom[2].desc, "eh_abort_cnt");
	stats->custom[2].value = conn->eh_abort_cnt;
	stats->digest_err = 0;
	stats->timeout_err = 0;
	stats->custom_length = 0;
}


/**
 * bnx2i_check_route - checks if target IP route belongs to one of NX2 devices
 * @dst_addr:	target IP address
 *
 * check if route resolves to BNX2 device
 */
static struct bnx2i_hba *bnx2i_check_route(struct sockaddr *dst_addr)
{
	struct sockaddr_in *desti = (struct sockaddr_in *) dst_addr;
	struct bnx2i_hba *hba;
	struct cnic_dev *cnic = NULL;

	hba = get_adapter_list_head();
	if (hba && hba->cnic)
		cnic = hba->cnic->cm_select_dev(desti, CNIC_ULP_ISCSI);
	if (!cnic) {
		printk(KERN_ALERT "bnx2i: no route,"
		       "can't connect using cnic\n");
		goto no_nx2_route;
	}
	hba = bnx2i_find_hba_for_cnic(cnic);
	if (!hba)
		goto no_nx2_route;

	if (bnx2i_adapter_ready(hba)) {
		printk(KERN_ALERT "bnx2i: check route, hba not found\n");
		goto no_nx2_route;
	}
	if (hba->netdev->mtu > hba->mtu_supported) {
		printk(KERN_ALERT "bnx2i: %s network i/f mtu is set to %d\n",
				  hba->netdev->name, hba->netdev->mtu);
		printk(KERN_ALERT "bnx2i: iSCSI HBA can support mtu of %d\n",
				  hba->mtu_supported);
		goto no_nx2_route;
	}
	return hba;
no_nx2_route:
	return NULL;
}


/**
 * bnx2i_tear_down_conn - tear down iscsi/tcp connection and free resources
 * @hba:	pointer to adapter instance
 * @ep:		endpoint (transport indentifier) structure
 *
 * destroys cm_sock structure and on chip iscsi context
 */
static int bnx2i_tear_down_conn(struct bnx2i_hba *hba,
				 struct bnx2i_endpoint *ep)
{
	if (test_bit(BNX2I_CNIC_REGISTERED, &hba->reg_with_cnic) && ep->cm_sk)
		hba->cnic->cm_destroy(ep->cm_sk);

	if (test_bit(BNX2I_NX2_DEV_57710, &hba->cnic_dev_type) &&
	    ep->state == EP_STATE_DISCONN_TIMEDOUT) {
		if (ep->conn && ep->conn->cls_conn &&
		    ep->conn->cls_conn->dd_data) {
			struct iscsi_conn *conn = ep->conn->cls_conn->dd_data;

			/* Must suspend all rx queue activity for this ep */
			set_bit(ISCSI_SUSPEND_BIT, &conn->suspend_rx);
		}
		/* CONN_DISCONNECT timeout may or may not be an issue depending
		 * on what transcribed in TCP layer, different targets behave
		 * differently
		 */
		printk(KERN_ALERT "bnx2i (%s): - WARN - CONN_DISCON timed out, "
				  "please submit GRC Dump, NW/PCIe trace, "
				  "driver msgs to developers for analysis\n",
				  hba->netdev->name);
	}

	ep->state = EP_STATE_CLEANUP_START;
	init_timer(&ep->ofld_timer);
	ep->ofld_timer.expires = hba->conn_ctx_destroy_tmo + jiffies;
	ep->ofld_timer.function = bnx2i_ep_ofld_timer;
	ep->ofld_timer.data = (unsigned long) ep;
	add_timer(&ep->ofld_timer);

	bnx2i_ep_destroy_list_add(hba, ep);

	/* destroy iSCSI context, wait for it to complete */
	if (bnx2i_send_conn_destroy(hba, ep))
		ep->state = EP_STATE_CLEANUP_CMPL;

	wait_event_interruptible(ep->ofld_wait,
				 (ep->state != EP_STATE_CLEANUP_START));

	if (signal_pending(current))
		flush_signals(current);
	del_timer_sync(&ep->ofld_timer);

	bnx2i_ep_destroy_list_del(hba, ep);

	if (ep->state != EP_STATE_CLEANUP_CMPL)
		/* should never happen */
		printk(KERN_ALERT "bnx2i - conn destroy failed\n");

	return 0;
}


/**
 * bnx2i_ep_connect - establish TCP connection to target portal
 * @shost:		scsi host
 * @dst_addr:		target IP address
 * @non_blocking:	blocking or non-blocking call
 *
 * this routine initiates the TCP/IP connection by invoking Option-2 i/f
 *	with l5_core and the CNIC. This is a multi-step process of resolving
 *	route to target, create a iscsi connection context, handshaking with
 *	CNIC module to create/initialize the socket struct and finally
 *	sending down option-2 request to complete TCP 3-way handshake
 */
static struct iscsi_endpoint *bnx2i_ep_connect(struct Scsi_Host *shost,
					       struct sockaddr *dst_addr,
					       int non_blocking)
{
	u32 iscsi_cid = BNX2I_CID_RESERVED;
	struct sockaddr_in *desti = (struct sockaddr_in *) dst_addr;
	struct sockaddr_in6 *desti6;
	struct bnx2i_endpoint *bnx2i_ep;
	struct bnx2i_hba *hba;
	struct cnic_dev *cnic;
	struct cnic_sockaddr saddr;
	struct iscsi_endpoint *ep;
	int rc = 0;

	if (shost) {
		/* driver is given scsi host to work with */
		hba = iscsi_host_priv(shost);
	} else
		/*
		 * check if the given destination can be reached through
		 * a iscsi capable NetXtreme2 device
		 */
		hba = bnx2i_check_route(dst_addr);

	if (!hba) {
		rc = -EINVAL;
		goto nohba;
	}
	mutex_lock(&hba->net_dev_lock);

	if (bnx2i_adapter_ready(hba) || !hba->cid_que.cid_free_cnt) {
		rc = -EPERM;
		goto check_busy;
	}
	cnic = hba->cnic;
	ep = bnx2i_alloc_ep(hba);
	if (!ep) {
		rc = -ENOMEM;
		goto check_busy;
	}
	bnx2i_ep = ep->dd_data;

	bnx2i_ep->num_active_cmds = 0;
	iscsi_cid = bnx2i_alloc_iscsi_cid(hba);
	if (iscsi_cid == -1) {
		printk(KERN_ALERT "bnx2i (%s): alloc_ep - unable to allocate "
			"iscsi cid\n", hba->netdev->name);
		rc = -ENOMEM;
		bnx2i_free_ep(ep);
		goto check_busy;
	}
	bnx2i_ep->hba_age = hba->age;

	rc = bnx2i_alloc_qp_resc(hba, bnx2i_ep);
	if (rc != 0) {
		printk(KERN_ALERT "bnx2i (%s): ep_conn - alloc QP resc error"
			"\n", hba->netdev->name);
		rc = -ENOMEM;
		goto qp_resc_err;
	}

	bnx2i_ep->ep_iscsi_cid = (u16)iscsi_cid;
	bnx2i_ep->state = EP_STATE_OFLD_START;
	bnx2i_ep_ofld_list_add(hba, bnx2i_ep);

	init_timer(&bnx2i_ep->ofld_timer);
	bnx2i_ep->ofld_timer.expires = 2 * HZ + jiffies;
	bnx2i_ep->ofld_timer.function = bnx2i_ep_ofld_timer;
	bnx2i_ep->ofld_timer.data = (unsigned long) bnx2i_ep;
	add_timer(&bnx2i_ep->ofld_timer);

	if (bnx2i_send_conn_ofld_req(hba, bnx2i_ep)) {
		if (bnx2i_ep->state == EP_STATE_OFLD_FAILED_CID_BUSY) {
			printk(KERN_ALERT "bnx2i (%s): iscsi cid %d is busy\n",
				hba->netdev->name, bnx2i_ep->ep_iscsi_cid);
			rc = -EBUSY;
		} else
			rc = -ENOSPC;
		printk(KERN_ALERT "bnx2i (%s): unable to send conn offld kwqe"
			"\n", hba->netdev->name);
		bnx2i_ep_ofld_list_del(hba, bnx2i_ep);
		goto conn_failed;
	}

	/* Wait for CNIC hardware to setup conn context and return 'cid' */
	wait_event_interruptible(bnx2i_ep->ofld_wait,
				 bnx2i_ep->state != EP_STATE_OFLD_START);

	if (signal_pending(current))
		flush_signals(current);
	del_timer_sync(&bnx2i_ep->ofld_timer);

	bnx2i_ep_ofld_list_del(hba, bnx2i_ep);

	if (bnx2i_ep->state != EP_STATE_OFLD_COMPL) {
		if (bnx2i_ep->state == EP_STATE_OFLD_FAILED_CID_BUSY) {
			printk(KERN_ALERT "bnx2i (%s): iscsi cid %d is busy\n",
				hba->netdev->name, bnx2i_ep->ep_iscsi_cid);
			rc = -EBUSY;
		} else
			rc = -ENOSPC;
		goto conn_failed;
	}

	rc = cnic->cm_create(cnic, CNIC_ULP_ISCSI, bnx2i_ep->ep_cid,
			     iscsi_cid, &bnx2i_ep->cm_sk, bnx2i_ep);
	if (rc) {
		rc = -EINVAL;
		/* Need to terminate and cleanup the connection */
		goto release_ep;
	}

	bnx2i_ep->cm_sk->rcv_buf = 256 * 1024;
	bnx2i_ep->cm_sk->snd_buf = 256 * 1024;
	clear_bit(SK_TCP_TIMESTAMP, &bnx2i_ep->cm_sk->tcp_flags);

	memset(&saddr, 0, sizeof(saddr));
	if (dst_addr->sa_family == AF_INET) {
		desti = (struct sockaddr_in *) dst_addr;
		saddr.remote.v4 = *desti;
		saddr.local.v4.sin_family = desti->sin_family;
	} else if (dst_addr->sa_family == AF_INET6) {
		desti6 = (struct sockaddr_in6 *) dst_addr;
		saddr.remote.v6 = *desti6;
		saddr.local.v6.sin6_family = desti6->sin6_family;
	}

	bnx2i_ep->timestamp = jiffies;
	bnx2i_ep->state = EP_STATE_CONNECT_START;
	if (!test_bit(BNX2I_CNIC_REGISTERED, &hba->reg_with_cnic)) {
		rc = -EINVAL;
		goto conn_failed;
	} else
		rc = cnic->cm_connect(bnx2i_ep->cm_sk, &saddr);
	if (rc)
		goto release_ep;

	bnx2i_ep_active_list_add(hba, bnx2i_ep);

	if (bnx2i_map_ep_dbell_regs(bnx2i_ep))
		goto del_active_ep;

	mutex_unlock(&hba->net_dev_lock);
	return ep;

del_active_ep:
	bnx2i_ep_active_list_del(hba, bnx2i_ep);
release_ep:
	if (bnx2i_tear_down_conn(hba, bnx2i_ep)) {
		mutex_unlock(&hba->net_dev_lock);
		return ERR_PTR(rc);
	}
conn_failed:
	bnx2i_free_qp_resc(hba, bnx2i_ep);
qp_resc_err:
	bnx2i_free_ep(ep);
check_busy:
	mutex_unlock(&hba->net_dev_lock);
nohba:
	return ERR_PTR(rc);
}


/**
 * bnx2i_ep_poll - polls for TCP connection establishement
 * @ep:			TCP connection (endpoint) handle
 * @timeout_ms:		timeout value in milli secs
 *
 * polls for TCP connect request to complete
 */
static int bnx2i_ep_poll(struct iscsi_endpoint *ep, int timeout_ms)
{
	struct bnx2i_endpoint *bnx2i_ep;
	int rc = 0;

	bnx2i_ep = ep->dd_data;
	if ((bnx2i_ep->state == EP_STATE_IDLE) ||
	    (bnx2i_ep->state == EP_STATE_CONNECT_FAILED) ||
	    (bnx2i_ep->state == EP_STATE_OFLD_FAILED))
		return -1;
	if (bnx2i_ep->state == EP_STATE_CONNECT_COMPL)
		return 1;

	rc = wait_event_interruptible_timeout(bnx2i_ep->ofld_wait,
					      ((bnx2i_ep->state ==
						EP_STATE_OFLD_FAILED) ||
					       (bnx2i_ep->state ==
						EP_STATE_CONNECT_FAILED) ||
					       (bnx2i_ep->state ==
						EP_STATE_CONNECT_COMPL)),
					      msecs_to_jiffies(timeout_ms));
	if (bnx2i_ep->state == EP_STATE_OFLD_FAILED)
		rc = -1;

	if (rc > 0)
		return 1;
	else if (!rc)
		return 0;	/* timeout */
	else
		return rc;
}


/**
 * bnx2i_ep_tcp_conn_active - check EP state transition
 * @ep:		endpoint pointer
 *
 * check if underlying TCP connection is active
 */
static int bnx2i_ep_tcp_conn_active(struct bnx2i_endpoint *bnx2i_ep)
{
	int ret;
	int cnic_dev_10g = 0;

	if (test_bit(BNX2I_NX2_DEV_57710, &bnx2i_ep->hba->cnic_dev_type))
		cnic_dev_10g = 1;

	switch (bnx2i_ep->state) {
<<<<<<< HEAD
	case EP_STATE_CONNECT_FAILED:
=======
>>>>>>> 105e53f8
	case EP_STATE_CLEANUP_FAILED:
	case EP_STATE_OFLD_FAILED:
	case EP_STATE_DISCONN_TIMEDOUT:
		ret = 0;
		break;
	case EP_STATE_CONNECT_START:
<<<<<<< HEAD
=======
	case EP_STATE_CONNECT_FAILED:
>>>>>>> 105e53f8
	case EP_STATE_CONNECT_COMPL:
	case EP_STATE_ULP_UPDATE_START:
	case EP_STATE_ULP_UPDATE_COMPL:
	case EP_STATE_TCP_FIN_RCVD:
	case EP_STATE_LOGOUT_SENT:
	case EP_STATE_LOGOUT_RESP_RCVD:
	case EP_STATE_ULP_UPDATE_FAILED:
		ret = 1;
		break;
	case EP_STATE_TCP_RST_RCVD:
		if (cnic_dev_10g)
			ret = 0;
		else
			ret = 1;
		break;
	default:
		ret = 0;
	}

	return ret;
}


/*
 * bnx2i_hw_ep_disconnect - executes TCP connection teardown process in the hw
 * @ep:		TCP connection (bnx2i endpoint) handle
 *
 * executes  TCP connection teardown process
 */
int bnx2i_hw_ep_disconnect(struct bnx2i_endpoint *bnx2i_ep)
{
	struct bnx2i_hba *hba = bnx2i_ep->hba;
	struct cnic_dev *cnic;
	struct iscsi_session *session = NULL;
	struct iscsi_conn *conn = NULL;
	int ret = 0;
	int close = 0;
	int close_ret = 0;

	if (!hba)
		return 0;

	cnic = hba->cnic;
	if (!cnic)
		return 0;

	if (bnx2i_ep->state == EP_STATE_IDLE ||
	    bnx2i_ep->state == EP_STATE_DISCONN_TIMEDOUT)
		return 0;

	if (!bnx2i_ep_tcp_conn_active(bnx2i_ep))
		goto destroy_conn;

	if (bnx2i_ep->conn) {
		conn = bnx2i_ep->conn->cls_conn->dd_data;
		session = conn->session;
	}

	init_timer(&bnx2i_ep->ofld_timer);
	bnx2i_ep->ofld_timer.expires = hba->conn_teardown_tmo + jiffies;
	bnx2i_ep->ofld_timer.function = bnx2i_ep_ofld_timer;
	bnx2i_ep->ofld_timer.data = (unsigned long) bnx2i_ep;
	add_timer(&bnx2i_ep->ofld_timer);

	if (!test_bit(BNX2I_CNIC_REGISTERED, &hba->reg_with_cnic))
		goto out;

	if (session) {
		spin_lock_bh(&session->lock);
		if (bnx2i_ep->state != EP_STATE_TCP_FIN_RCVD) {
			if (session->state == ISCSI_STATE_LOGGING_OUT) {
				if (bnx2i_ep->state == EP_STATE_LOGOUT_SENT) {
					/* Logout sent, but no resp */
					printk(KERN_ALERT "bnx2i (%s): WARNING"
						" logout response was not "
						"received!\n",
						bnx2i_ep->hba->netdev->name);
				} else if (bnx2i_ep->state ==
					   EP_STATE_LOGOUT_RESP_RCVD)
					close = 1;
			}
		} else
			close = 1;

		spin_unlock_bh(&session->lock);
	}

	bnx2i_ep->state = EP_STATE_DISCONN_START;

	if (close)
		close_ret = cnic->cm_close(bnx2i_ep->cm_sk);
	else
		close_ret = cnic->cm_abort(bnx2i_ep->cm_sk);

	if (close_ret)
		printk(KERN_ALERT "bnx2i (%s): close/abort(%d) returned %d\n",
			bnx2i_ep->hba->netdev->name, close, close_ret);
	else
		/* wait for option-2 conn teardown */
		wait_event_interruptible(bnx2i_ep->ofld_wait,
				 bnx2i_ep->state != EP_STATE_DISCONN_START);

	if (signal_pending(current))
		flush_signals(current);
	del_timer_sync(&bnx2i_ep->ofld_timer);

destroy_conn:
	bnx2i_ep_active_list_del(hba, bnx2i_ep);
	if (bnx2i_tear_down_conn(hba, bnx2i_ep))
		return -EINVAL;
out:
	bnx2i_ep->state = EP_STATE_IDLE;
	return ret;
}


/**
 * bnx2i_ep_disconnect - executes TCP connection teardown process
 * @ep:		TCP connection (iscsi endpoint) handle
 *
 * executes  TCP connection teardown process
 */
static void bnx2i_ep_disconnect(struct iscsi_endpoint *ep)
{
	struct bnx2i_endpoint *bnx2i_ep;
	struct bnx2i_conn *bnx2i_conn = NULL;
	struct iscsi_conn *conn = NULL;
	struct bnx2i_hba *hba;

	bnx2i_ep = ep->dd_data;

	/* driver should not attempt connection cleanup until TCP_CONNECT
	 * completes either successfully or fails. Timeout is 9-secs, so
	 * wait for it to complete
	 */
	while ((bnx2i_ep->state == EP_STATE_CONNECT_START) &&
		!time_after(jiffies, bnx2i_ep->timestamp + (12 * HZ)))
		msleep(250);

	if (bnx2i_ep->conn) {
		bnx2i_conn = bnx2i_ep->conn;
		conn = bnx2i_conn->cls_conn->dd_data;
		iscsi_suspend_queue(conn);
	}
	hba = bnx2i_ep->hba;

	mutex_lock(&hba->net_dev_lock);

	if (bnx2i_ep->state == EP_STATE_DISCONN_TIMEDOUT)
		goto out;

	if (bnx2i_ep->state == EP_STATE_IDLE)
		goto free_resc;

	if (!test_bit(ADAPTER_STATE_UP, &hba->adapter_state) ||
	    (bnx2i_ep->hba_age != hba->age)) {
		bnx2i_ep_active_list_del(hba, bnx2i_ep);
		goto free_resc;
	}

	/* Do all chip cleanup here */
	if (bnx2i_hw_ep_disconnect(bnx2i_ep)) {
		mutex_unlock(&hba->net_dev_lock);
		return;
	}
free_resc:
	bnx2i_free_qp_resc(hba, bnx2i_ep);

	if (bnx2i_conn)
		bnx2i_conn->ep = NULL;

	bnx2i_free_ep(ep);
out:
	mutex_unlock(&hba->net_dev_lock);

	wake_up_interruptible(&hba->eh_wait);
}


/**
 * bnx2i_nl_set_path - ISCSI_UEVENT_PATH_UPDATE user message handler
 * @buf:	pointer to buffer containing iscsi path message
 *
 */
static int bnx2i_nl_set_path(struct Scsi_Host *shost, struct iscsi_path *params)
{
	struct bnx2i_hba *hba = iscsi_host_priv(shost);
	char *buf = (char *) params;
	u16 len = sizeof(*params);

	/* handled by cnic driver */
	hba->cnic->iscsi_nl_msg_recv(hba->cnic, ISCSI_UEVENT_PATH_UPDATE, buf,
				     len);

	return 0;
}


/*
 * 'Scsi_Host_Template' structure and 'iscsi_tranport' structure template
 * used while registering with the scsi host and iSCSI transport module.
 */
static struct scsi_host_template bnx2i_host_template = {
	.module			= THIS_MODULE,
	.name			= "Broadcom Offload iSCSI Initiator",
	.proc_name		= "bnx2i",
	.queuecommand		= iscsi_queuecommand,
	.eh_abort_handler	= iscsi_eh_abort,
	.eh_device_reset_handler = iscsi_eh_device_reset,
	.eh_target_reset_handler = iscsi_eh_recover_target,
	.change_queue_depth	= iscsi_change_queue_depth,
	.can_queue		= 1024,
	.max_sectors		= 127,
	.cmd_per_lun		= 32,
	.this_id		= -1,
	.use_clustering		= ENABLE_CLUSTERING,
	.sg_tablesize		= ISCSI_MAX_BDS_PER_CMD,
	.shost_attrs		= bnx2i_dev_attributes,
};

struct iscsi_transport bnx2i_iscsi_transport = {
	.owner			= THIS_MODULE,
	.name			= "bnx2i",
	.caps			= CAP_RECOVERY_L0 | CAP_HDRDGST |
				  CAP_MULTI_R2T | CAP_DATADGST |
				  CAP_DATA_PATH_OFFLOAD |
				  CAP_TEXT_NEGO,
	.param_mask		= ISCSI_MAX_RECV_DLENGTH |
				  ISCSI_MAX_XMIT_DLENGTH |
				  ISCSI_HDRDGST_EN |
				  ISCSI_DATADGST_EN |
				  ISCSI_INITIAL_R2T_EN |
				  ISCSI_MAX_R2T |
				  ISCSI_IMM_DATA_EN |
				  ISCSI_FIRST_BURST |
				  ISCSI_MAX_BURST |
				  ISCSI_PDU_INORDER_EN |
				  ISCSI_DATASEQ_INORDER_EN |
				  ISCSI_ERL |
				  ISCSI_CONN_PORT |
				  ISCSI_CONN_ADDRESS |
				  ISCSI_EXP_STATSN |
				  ISCSI_PERSISTENT_PORT |
				  ISCSI_PERSISTENT_ADDRESS |
				  ISCSI_TARGET_NAME | ISCSI_TPGT |
				  ISCSI_USERNAME | ISCSI_PASSWORD |
				  ISCSI_USERNAME_IN | ISCSI_PASSWORD_IN |
				  ISCSI_FAST_ABORT | ISCSI_ABORT_TMO |
				  ISCSI_LU_RESET_TMO | ISCSI_TGT_RESET_TMO |
				  ISCSI_PING_TMO | ISCSI_RECV_TMO |
				  ISCSI_IFACE_NAME | ISCSI_INITIATOR_NAME,
	.host_param_mask	= ISCSI_HOST_HWADDRESS | ISCSI_HOST_IPADDRESS |
				  ISCSI_HOST_NETDEV_NAME,
	.create_session		= bnx2i_session_create,
	.destroy_session	= bnx2i_session_destroy,
	.create_conn		= bnx2i_conn_create,
	.bind_conn		= bnx2i_conn_bind,
	.destroy_conn		= bnx2i_conn_destroy,
	.set_param		= iscsi_set_param,
	.get_conn_param		= iscsi_conn_get_param,
	.get_session_param	= iscsi_session_get_param,
	.get_host_param		= bnx2i_host_get_param,
	.start_conn		= bnx2i_conn_start,
	.stop_conn		= iscsi_conn_stop,
	.send_pdu		= iscsi_conn_send_pdu,
	.xmit_task		= bnx2i_task_xmit,
	.get_stats		= bnx2i_conn_get_stats,
	/* TCP connect - disconnect - option-2 interface calls */
	.get_ep_param		= bnx2i_ep_get_param,
	.ep_connect		= bnx2i_ep_connect,
	.ep_poll		= bnx2i_ep_poll,
	.ep_disconnect		= bnx2i_ep_disconnect,
	.set_path		= bnx2i_nl_set_path,
	/* Error recovery timeout call */
	.session_recovery_timedout = iscsi_session_recovery_timedout,
	.cleanup_task		= bnx2i_cleanup_task,
};<|MERGE_RESOLUTION|>--- conflicted
+++ resolved
@@ -1475,25 +1475,8 @@
 	if (!hba)
 		return -ENOTCONN;
 
-	if (!(bnx2i_conn && bnx2i_conn->ep && bnx2i_conn->ep->hba))
-		goto out;
-
 	switch (param) {
 	case ISCSI_PARAM_CONN_PORT:
-<<<<<<< HEAD
-		mutex_lock(&bnx2i_conn->ep->hba->net_dev_lock);
-		if (bnx2i_conn->ep->cm_sk)
-			len = sprintf(buf, "%hu\n",
-				      bnx2i_conn->ep->cm_sk->dst_port);
-		mutex_unlock(&bnx2i_conn->ep->hba->net_dev_lock);
-		break;
-	case ISCSI_PARAM_CONN_ADDRESS:
-		mutex_lock(&bnx2i_conn->ep->hba->net_dev_lock);
-		if (bnx2i_conn->ep->cm_sk)
-			len = sprintf(buf, "%pI4\n",
-				      &bnx2i_conn->ep->cm_sk->dst_ip);
-		mutex_unlock(&bnx2i_conn->ep->hba->net_dev_lock);
-=======
 		mutex_lock(&hba->net_dev_lock);
 		if (bnx2i_ep->cm_sk)
 			len = sprintf(buf, "%hu\n", bnx2i_ep->cm_sk->dst_port);
@@ -1504,12 +1487,11 @@
 		if (bnx2i_ep->cm_sk)
 			len = sprintf(buf, "%pI4\n", &bnx2i_ep->cm_sk->dst_ip);
 		mutex_unlock(&hba->net_dev_lock);
->>>>>>> 105e53f8
 		break;
 	default:
 		return -ENOSYS;
 	}
-out:
+
 	return len;
 }
 
@@ -1954,20 +1936,13 @@
 		cnic_dev_10g = 1;
 
 	switch (bnx2i_ep->state) {
-<<<<<<< HEAD
-	case EP_STATE_CONNECT_FAILED:
-=======
->>>>>>> 105e53f8
 	case EP_STATE_CLEANUP_FAILED:
 	case EP_STATE_OFLD_FAILED:
 	case EP_STATE_DISCONN_TIMEDOUT:
 		ret = 0;
 		break;
 	case EP_STATE_CONNECT_START:
-<<<<<<< HEAD
-=======
 	case EP_STATE_CONNECT_FAILED:
->>>>>>> 105e53f8
 	case EP_STATE_CONNECT_COMPL:
 	case EP_STATE_ULP_UPDATE_START:
 	case EP_STATE_ULP_UPDATE_COMPL:
