--- conflicted
+++ resolved
@@ -880,8 +880,6 @@
 	uint32_t crcCnt;
 };
 
-<<<<<<< HEAD
-=======
 struct RRQ {			/* Structure is in Big Endian format */
 	uint32_t rrq;
 #define rrq_rsvd_SHIFT		24
@@ -900,7 +898,6 @@
 };
 
 
->>>>>>> 3cbea436
 struct RTV_RSP {		/* Structure is in Big Endian format */
 	uint32_t ratov;
 	uint32_t edtov;
@@ -1235,11 +1232,6 @@
 #define PCI_VENDOR_ID_SERVERENGINE  0x19a2
 #define PCI_DEVICE_ID_TIGERSHARK    0x0704
 #define PCI_DEVICE_ID_TOMCAT        0x0714
-<<<<<<< HEAD
-#define PCI_DEVICE_ID_FALCON        0xf180
-#define PCI_DEVICE_ID_BALIUS        0xe131
-=======
->>>>>>> 3cbea436
 
 #define JEDEC_ID_ADDRESS            0x0080001c
 #define FIREFLY_JEDEC_ID            0x1ACC
