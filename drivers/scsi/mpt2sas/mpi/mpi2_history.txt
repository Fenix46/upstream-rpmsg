--- conflicted
+++ resolved
@@ -291,10 +291,7 @@
  *                      can be sized by the build environment.
  *  07-30-09  02.00.04  Added proper define for the Use Default Settings bit of
  *                      VolumeCreationFlags and marked the old one as obsolete.
-<<<<<<< HEAD
-=======
  *  05-12-10  02.00.05  Added MPI2_RAID_VOL_FLAGS_OP_MDC define.
->>>>>>> 3cbea436
  *  --------------------------------------------------------------------------
 
 mpi2_sas.h
@@ -305,10 +302,7 @@
  *                      Request.
  *  10-28-09  02.00.03  Changed the type of SGL in MPI2_SATA_PASSTHROUGH_REQUEST
  *                      to MPI2_SGE_IO_UNION since it supports chained SGLs.
-<<<<<<< HEAD
-=======
  *  05-12-10  02.00.04  Modified some comments.
->>>>>>> 3cbea436
  *  --------------------------------------------------------------------------
 
 mpi2_targ.h
@@ -332,10 +326,7 @@
  *                      and reply messages.
  *                      Added MPI2_DIAG_BUF_TYPE_EXTENDED.
  *                      Incremented MPI2_DIAG_BUF_TYPE_COUNT.
-<<<<<<< HEAD
-=======
  *  05-12-10  02.00.05  Added Diagnostic Data Upload tool.
->>>>>>> 3cbea436
  *  --------------------------------------------------------------------------
 
 mpi2_type.h
