--- conflicted
+++ resolved
@@ -376,14 +376,7 @@
 
 	BUG_ON(!v4l2_dev);
 
-<<<<<<< HEAD
-	if (module_name)
-		request_module(module_name);
-	else
-		request_module(I2C_MODULE_PREFIX "%s", info->type);
-=======
 	request_module(I2C_MODULE_PREFIX "%s", info->type);
->>>>>>> 3cbea436
 
 	/* Create the i2c client */
 	if (info->addr == 0 && probe_addrs)
