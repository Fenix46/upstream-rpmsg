--- conflicted
+++ resolved
@@ -251,11 +251,6 @@
 struct qdio_output_q {
 	/* PCIs are enabled for the queue */
 	int pci_out_enabled;
-<<<<<<< HEAD
-	/* IQDIO: output multiple buffers (enhanced SIGA) */
-	int use_enh_siga;
-=======
->>>>>>> 3cbea436
 	/* timer to check for more outbound work */
 	struct timer_list timer;
 	/* used SBALs before tasklet schedule */
@@ -296,7 +291,6 @@
 	struct qdio_queue_perf_stat q_stats;
 
 	struct qdio_buffer *sbal[QDIO_MAX_BUFFERS_PER_Q] ____cacheline_aligned;
-<<<<<<< HEAD
 
 	/* queue number */
 	int nr;
@@ -304,15 +298,6 @@
 	/* bitmask of queue number */
 	int mask;
 
-=======
-
-	/* queue number */
-	int nr;
-
-	/* bitmask of queue number */
-	int mask;
-
->>>>>>> 3cbea436
 	/* input or output queue */
 	int is_input_q;
 
@@ -445,15 +430,9 @@
 
 extern struct indicator_t *q_indicators;
 
-<<<<<<< HEAD
-static inline int shared_ind(struct qdio_irq *irq_ptr)
-{
-	return irq_ptr->dsci == &q_indicators[TIQDIO_SHARED_IND].ind;
-=======
 static inline int shared_ind(u32 *dsci)
 {
 	return dsci == &q_indicators[TIQDIO_SHARED_IND].ind;
->>>>>>> 3cbea436
 }
 
 /* prototypes for thin interrupt */
