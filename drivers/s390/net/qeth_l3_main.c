/*
 *  drivers/s390/net/qeth_l3_main.c
 *
 *    Copyright IBM Corp. 2007, 2009
 *    Author(s): Utz Bacher <utz.bacher@de.ibm.com>,
 *		 Frank Pavlic <fpavlic@de.ibm.com>,
 *		 Thomas Spatzier <tspat@de.ibm.com>,
 *		 Frank Blaschka <frank.blaschka@de.ibm.com>
 */

#define KMSG_COMPONENT "qeth"
#define pr_fmt(fmt) KMSG_COMPONENT ": " fmt

#include <linux/module.h>
#include <linux/moduleparam.h>
#include <linux/string.h>
#include <linux/errno.h>
#include <linux/kernel.h>
#include <linux/etherdevice.h>
#include <linux/mii.h>
#include <linux/ip.h>
#include <linux/ipv6.h>
#include <linux/inetdevice.h>
#include <linux/igmp.h>
#include <linux/slab.h>

#include <net/ip.h>
#include <net/arp.h>
#include <net/ip6_checksum.h>

#include "qeth_l3.h"


static int qeth_l3_set_offline(struct ccwgroup_device *);
static int qeth_l3_recover(void *);
static int qeth_l3_stop(struct net_device *);
static void qeth_l3_set_multicast_list(struct net_device *);
static int qeth_l3_neigh_setup(struct net_device *, struct neigh_parms *);
static int qeth_l3_register_addr_entry(struct qeth_card *,
		struct qeth_ipaddr *);
static int qeth_l3_deregister_addr_entry(struct qeth_card *,
		struct qeth_ipaddr *);
static int __qeth_l3_set_online(struct ccwgroup_device *, int);
static int __qeth_l3_set_offline(struct ccwgroup_device *, int);

int qeth_l3_set_large_send(struct qeth_card *card,
		enum qeth_large_send_types type)
{
	int rc = 0;

	card->options.large_send = type;
	if (card->dev == NULL)
		return 0;

	if (card->options.large_send == QETH_LARGE_SEND_TSO) {
		if (qeth_is_supported(card, IPA_OUTBOUND_TSO)) {
			card->dev->features |= NETIF_F_TSO | NETIF_F_SG |
					NETIF_F_IP_CSUM;
		} else {
			card->dev->features &= ~(NETIF_F_TSO | NETIF_F_SG |
					NETIF_F_IP_CSUM);
			card->options.large_send = QETH_LARGE_SEND_NO;
			rc = -EOPNOTSUPP;
		}
	} else {
		card->dev->features &= ~(NETIF_F_TSO | NETIF_F_SG |
					NETIF_F_IP_CSUM);
		card->options.large_send = QETH_LARGE_SEND_NO;
	}
	return rc;
}

static int qeth_l3_isxdigit(char *buf)
{
	while (*buf) {
		if (!isxdigit(*buf++))
			return 0;
	}
	return 1;
}

void qeth_l3_ipaddr4_to_string(const __u8 *addr, char *buf)
{
	sprintf(buf, "%i.%i.%i.%i", addr[0], addr[1], addr[2], addr[3]);
}

int qeth_l3_string_to_ipaddr4(const char *buf, __u8 *addr)
{
	int count = 0, rc = 0;
	int in[4];
	char c;

	rc = sscanf(buf, "%u.%u.%u.%u%c",
		    &in[0], &in[1], &in[2], &in[3], &c);
	if (rc != 4 && (rc != 5 || c != '\n'))
		return -EINVAL;
	for (count = 0; count < 4; count++) {
		if (in[count] > 255)
			return -EINVAL;
		addr[count] = in[count];
	}
	return 0;
}

void qeth_l3_ipaddr6_to_string(const __u8 *addr, char *buf)
{
	sprintf(buf, "%pI6", addr);
}

int qeth_l3_string_to_ipaddr6(const char *buf, __u8 *addr)
{
	const char *end, *end_tmp, *start;
	__u16 *in;
	char num[5];
	int num2, cnt, out, found, save_cnt;
	unsigned short in_tmp[8] = {0, };

	cnt = out = found = save_cnt = num2 = 0;
	end = start = buf;
	in = (__u16 *) addr;
	memset(in, 0, 16);
	while (*end) {
		end = strchr(start, ':');
		if (end == NULL) {
			end = buf + strlen(buf);
			end_tmp = strchr(start, '\n');
			if (end_tmp != NULL)
				end = end_tmp;
			out = 1;
		}
		if ((end - start)) {
			memset(num, 0, 5);
			if ((end - start) > 4)
				return -EINVAL;
			memcpy(num, start, end - start);
			if (!qeth_l3_isxdigit(num))
				return -EINVAL;
			sscanf(start, "%x", &num2);
			if (found)
				in_tmp[save_cnt++] = num2;
			else
				in[cnt++] = num2;
			if (out)
				break;
		} else {
			if (found)
				return -EINVAL;
			found = 1;
		}
		start = ++end;
	}
	if (cnt + save_cnt > 8)
		return -EINVAL;
	cnt = 7;
	while (save_cnt)
		in[cnt--] = in_tmp[--save_cnt];
	return 0;
}

void qeth_l3_ipaddr_to_string(enum qeth_prot_versions proto, const __u8 *addr,
				char *buf)
{
	if (proto == QETH_PROT_IPV4)
		qeth_l3_ipaddr4_to_string(addr, buf);
	else if (proto == QETH_PROT_IPV6)
		qeth_l3_ipaddr6_to_string(addr, buf);
}

int qeth_l3_string_to_ipaddr(const char *buf, enum qeth_prot_versions proto,
				__u8 *addr)
{
	if (proto == QETH_PROT_IPV4)
		return qeth_l3_string_to_ipaddr4(buf, addr);
	else if (proto == QETH_PROT_IPV6)
		return qeth_l3_string_to_ipaddr6(buf, addr);
	else
		return -EINVAL;
}

static void qeth_l3_convert_addr_to_bits(u8 *addr, u8 *bits, int len)
{
	int i, j;
	u8 octet;

	for (i = 0; i < len; ++i) {
		octet = addr[i];
		for (j = 7; j >= 0; --j) {
			bits[i*8 + j] = octet & 1;
			octet >>= 1;
		}
	}
}

int qeth_l3_is_addr_covered_by_ipato(struct qeth_card *card,
						struct qeth_ipaddr *addr)
{
	struct qeth_ipato_entry *ipatoe;
	u8 addr_bits[128] = {0, };
	u8 ipatoe_bits[128] = {0, };
	int rc = 0;

	if (!card->ipato.enabled)
		return 0;

	qeth_l3_convert_addr_to_bits((u8 *) &addr->u, addr_bits,
				  (addr->proto == QETH_PROT_IPV4)? 4:16);
	list_for_each_entry(ipatoe, &card->ipato.entries, entry) {
		if (addr->proto != ipatoe->proto)
			continue;
		qeth_l3_convert_addr_to_bits(ipatoe->addr, ipatoe_bits,
					  (ipatoe->proto == QETH_PROT_IPV4) ?
					  4 : 16);
		if (addr->proto == QETH_PROT_IPV4)
			rc = !memcmp(addr_bits, ipatoe_bits,
				     min(32, ipatoe->mask_bits));
		else
			rc = !memcmp(addr_bits, ipatoe_bits,
				     min(128, ipatoe->mask_bits));
		if (rc)
			break;
	}
	/* invert? */
	if ((addr->proto == QETH_PROT_IPV4) && card->ipato.invert4)
		rc = !rc;
	else if ((addr->proto == QETH_PROT_IPV6) && card->ipato.invert6)
		rc = !rc;

	return rc;
}

/*
 * Add IP to be added to todo list. If there is already an "add todo"
 * in this list we just incremenent the reference count.
 * Returns 0 if we  just incremented reference count.
 */
static int __qeth_l3_insert_ip_todo(struct qeth_card *card,
					struct qeth_ipaddr *addr, int add)
{
	struct qeth_ipaddr *tmp, *t;
	int found = 0;

	if (card->options.sniffer)
		return 0;
	list_for_each_entry_safe(tmp, t, card->ip_tbd_list, entry) {
		if ((addr->type == QETH_IP_TYPE_DEL_ALL_MC) &&
		    (tmp->type == QETH_IP_TYPE_DEL_ALL_MC))
			return 0;
		if ((tmp->proto        == QETH_PROT_IPV4)     &&
		    (addr->proto       == QETH_PROT_IPV4)     &&
		    (tmp->type         == addr->type)         &&
		    (tmp->is_multicast == addr->is_multicast) &&
		    (tmp->u.a4.addr    == addr->u.a4.addr)    &&
		    (tmp->u.a4.mask    == addr->u.a4.mask)) {
			found = 1;
			break;
		}
		if ((tmp->proto        == QETH_PROT_IPV6)      &&
		    (addr->proto       == QETH_PROT_IPV6)      &&
		    (tmp->type         == addr->type)          &&
		    (tmp->is_multicast == addr->is_multicast)  &&
		    (tmp->u.a6.pfxlen  == addr->u.a6.pfxlen)   &&
		    (memcmp(&tmp->u.a6.addr, &addr->u.a6.addr,
			    sizeof(struct in6_addr)) == 0)) {
			found = 1;
			break;
		}
	}
	if (found) {
		if (addr->users != 0)
			tmp->users += addr->users;
		else
			tmp->users += add ? 1 : -1;
		if (tmp->users == 0) {
			list_del(&tmp->entry);
			kfree(tmp);
		}
		return 0;
	} else {
		if (addr->type == QETH_IP_TYPE_DEL_ALL_MC)
			list_add(&addr->entry, card->ip_tbd_list);
		else {
			if (addr->users == 0)
				addr->users += add ? 1 : -1;
			if (add && (addr->type == QETH_IP_TYPE_NORMAL) &&
			    qeth_l3_is_addr_covered_by_ipato(card, addr)) {
				QETH_CARD_TEXT(card, 2, "tkovaddr");
				addr->set_flags |= QETH_IPA_SETIP_TAKEOVER_FLAG;
			}
			list_add_tail(&addr->entry, card->ip_tbd_list);
		}
		return 1;
	}
}

static int qeth_l3_delete_ip(struct qeth_card *card, struct qeth_ipaddr *addr)
{
	unsigned long flags;
	int rc = 0;

	QETH_CARD_TEXT(card, 4, "delip");

	if (addr->proto == QETH_PROT_IPV4)
		QETH_CARD_HEX(card, 4, &addr->u.a4.addr, 4);
	else {
		QETH_CARD_HEX(card, 4, &addr->u.a6.addr, 8);
		QETH_CARD_HEX(card, 4, ((char *)&addr->u.a6.addr) + 8, 8);
	}
	spin_lock_irqsave(&card->ip_lock, flags);
	rc = __qeth_l3_insert_ip_todo(card, addr, 0);
	spin_unlock_irqrestore(&card->ip_lock, flags);
	return rc;
}

static int qeth_l3_add_ip(struct qeth_card *card, struct qeth_ipaddr *addr)
{
	unsigned long flags;
	int rc = 0;

	QETH_CARD_TEXT(card, 4, "addip");
	if (addr->proto == QETH_PROT_IPV4)
		QETH_CARD_HEX(card, 4, &addr->u.a4.addr, 4);
	else {
		QETH_CARD_HEX(card, 4, &addr->u.a6.addr, 8);
		QETH_CARD_HEX(card, 4, ((char *)&addr->u.a6.addr) + 8, 8);
	}
	spin_lock_irqsave(&card->ip_lock, flags);
	rc = __qeth_l3_insert_ip_todo(card, addr, 1);
	spin_unlock_irqrestore(&card->ip_lock, flags);
	return rc;
}


static struct qeth_ipaddr *qeth_l3_get_addr_buffer(
				enum qeth_prot_versions prot)
{
	struct qeth_ipaddr *addr;

	addr = kzalloc(sizeof(struct qeth_ipaddr), GFP_ATOMIC);
	if (addr == NULL) {
		return NULL;
	}
	addr->type = QETH_IP_TYPE_NORMAL;
	addr->proto = prot;
	return addr;
}

static void qeth_l3_delete_mc_addresses(struct qeth_card *card)
{
	struct qeth_ipaddr *iptodo;
	unsigned long flags;

	QETH_CARD_TEXT(card, 4, "delmc");
	iptodo = qeth_l3_get_addr_buffer(QETH_PROT_IPV4);
	if (!iptodo) {
		QETH_CARD_TEXT(card, 2, "dmcnomem");
		return;
	}
	iptodo->type = QETH_IP_TYPE_DEL_ALL_MC;
	spin_lock_irqsave(&card->ip_lock, flags);
	if (!__qeth_l3_insert_ip_todo(card, iptodo, 0))
		kfree(iptodo);
	spin_unlock_irqrestore(&card->ip_lock, flags);
}

/*
 * Add/remove address to/from card's ip list, i.e. try to add or remove
 * reference to/from an IP address that is already registered on the card.
 * Returns:
 *	0  address was on card and its reference count has been adjusted,
 *	   but is still > 0, so nothing has to be done
 *	   also returns 0 if card was not on card and the todo was to delete
 *	   the address -> there is also nothing to be done
 *	1  address was not on card and the todo is to add it to the card's ip
 *	   list
 *	-1 address was on card and its reference count has been decremented
 *	   to <= 0 by the todo -> address must be removed from card
 */
static int __qeth_l3_ref_ip_on_card(struct qeth_card *card,
		struct qeth_ipaddr *todo, struct qeth_ipaddr **__addr)
{
	struct qeth_ipaddr *addr;
	int found = 0;

	list_for_each_entry(addr, &card->ip_list, entry) {
		if ((addr->proto == QETH_PROT_IPV4) &&
		    (todo->proto == QETH_PROT_IPV4) &&
		    (addr->type == todo->type) &&
		    (addr->u.a4.addr == todo->u.a4.addr) &&
		    (addr->u.a4.mask == todo->u.a4.mask)) {
			found = 1;
			break;
		}
		if ((addr->proto == QETH_PROT_IPV6) &&
		    (todo->proto == QETH_PROT_IPV6) &&
		    (addr->type == todo->type) &&
		    (addr->u.a6.pfxlen == todo->u.a6.pfxlen) &&
		    (memcmp(&addr->u.a6.addr, &todo->u.a6.addr,
			    sizeof(struct in6_addr)) == 0)) {
			found = 1;
			break;
		}
	}
	if (found) {
		addr->users += todo->users;
		if (addr->users <= 0) {
			*__addr = addr;
			return -1;
		} else {
			/* for VIPA and RXIP limit refcount to 1 */
			if (addr->type != QETH_IP_TYPE_NORMAL)
				addr->users = 1;
			return 0;
		}
	}
	if (todo->users > 0) {
		/* for VIPA and RXIP limit refcount to 1 */
		if (todo->type != QETH_IP_TYPE_NORMAL)
			todo->users = 1;
		return 1;
	} else
		return 0;
}

static void __qeth_l3_delete_all_mc(struct qeth_card *card,
					unsigned long *flags)
{
	struct list_head fail_list;
	struct qeth_ipaddr *addr, *tmp;
	int rc;

	INIT_LIST_HEAD(&fail_list);
again:
	list_for_each_entry_safe(addr, tmp, &card->ip_list, entry) {
		if (addr->is_multicast) {
			list_del(&addr->entry);
			spin_unlock_irqrestore(&card->ip_lock, *flags);
			rc = qeth_l3_deregister_addr_entry(card, addr);
			spin_lock_irqsave(&card->ip_lock, *flags);
			if (!rc || (rc == IPA_RC_MC_ADDR_NOT_FOUND))
				kfree(addr);
			else
				list_add_tail(&addr->entry, &fail_list);
			goto again;
		}
	}
	list_splice(&fail_list, &card->ip_list);
}

static void qeth_l3_set_ip_addr_list(struct qeth_card *card)
{
	struct list_head *tbd_list;
	struct qeth_ipaddr *todo, *addr;
	unsigned long flags;
	int rc;

	QETH_CARD_TEXT(card, 2, "sdiplist");
	QETH_CARD_HEX(card, 2, &card, sizeof(void *));

	if ((card->state != CARD_STATE_UP &&
	     card->state != CARD_STATE_SOFTSETUP) || card->options.sniffer) {
		return;
	}

	spin_lock_irqsave(&card->ip_lock, flags);
	tbd_list = card->ip_tbd_list;
	card->ip_tbd_list = kmalloc(sizeof(struct list_head), GFP_ATOMIC);
	if (!card->ip_tbd_list) {
		QETH_CARD_TEXT(card, 0, "silnomem");
		card->ip_tbd_list = tbd_list;
		spin_unlock_irqrestore(&card->ip_lock, flags);
		return;
	} else
		INIT_LIST_HEAD(card->ip_tbd_list);

	while (!list_empty(tbd_list)) {
		todo = list_entry(tbd_list->next, struct qeth_ipaddr, entry);
		list_del(&todo->entry);
		if (todo->type == QETH_IP_TYPE_DEL_ALL_MC) {
			__qeth_l3_delete_all_mc(card, &flags);
			kfree(todo);
			continue;
		}
		rc = __qeth_l3_ref_ip_on_card(card, todo, &addr);
		if (rc == 0) {
			/* nothing to be done; only adjusted refcount */
			kfree(todo);
		} else if (rc == 1) {
			/* new entry to be added to on-card list */
			spin_unlock_irqrestore(&card->ip_lock, flags);
			rc = qeth_l3_register_addr_entry(card, todo);
			spin_lock_irqsave(&card->ip_lock, flags);
			if (!rc || (rc == IPA_RC_LAN_OFFLINE))
				list_add_tail(&todo->entry, &card->ip_list);
			else
				kfree(todo);
		} else if (rc == -1) {
			/* on-card entry to be removed */
			list_del_init(&addr->entry);
			spin_unlock_irqrestore(&card->ip_lock, flags);
			rc = qeth_l3_deregister_addr_entry(card, addr);
			spin_lock_irqsave(&card->ip_lock, flags);
			if (!rc || (rc == IPA_RC_IP_ADDRESS_NOT_DEFINED))
				kfree(addr);
			else
				list_add_tail(&addr->entry, &card->ip_list);
			kfree(todo);
		}
	}
	spin_unlock_irqrestore(&card->ip_lock, flags);
	kfree(tbd_list);
}

static void qeth_l3_clear_ip_list(struct qeth_card *card, int recover)
{
	struct qeth_ipaddr *addr, *tmp;
	unsigned long flags;

	QETH_CARD_TEXT(card, 4, "clearip");
	if (recover && card->options.sniffer)
		return;
	spin_lock_irqsave(&card->ip_lock, flags);
	/* clear todo list */
	list_for_each_entry_safe(addr, tmp, card->ip_tbd_list, entry) {
		list_del(&addr->entry);
		kfree(addr);
	}

	while (!list_empty(&card->ip_list)) {
		addr = list_entry(card->ip_list.next,
				  struct qeth_ipaddr, entry);
		list_del_init(&addr->entry);
		if (!recover || addr->is_multicast) {
			kfree(addr);
			continue;
		}
		list_add_tail(&addr->entry, card->ip_tbd_list);
	}
	spin_unlock_irqrestore(&card->ip_lock, flags);
}

static int qeth_l3_address_exists_in_list(struct list_head *list,
		struct qeth_ipaddr *addr, int same_type)
{
	struct qeth_ipaddr *tmp;

	list_for_each_entry(tmp, list, entry) {
		if ((tmp->proto == QETH_PROT_IPV4) &&
		    (addr->proto == QETH_PROT_IPV4) &&
		    ((same_type && (tmp->type == addr->type)) ||
		    (!same_type && (tmp->type != addr->type))) &&
		    (tmp->u.a4.addr == addr->u.a4.addr))
			return 1;

		if ((tmp->proto == QETH_PROT_IPV6) &&
		    (addr->proto == QETH_PROT_IPV6) &&
		    ((same_type && (tmp->type == addr->type)) ||
		    (!same_type && (tmp->type != addr->type))) &&
		    (memcmp(&tmp->u.a6.addr, &addr->u.a6.addr,
			    sizeof(struct in6_addr)) == 0))
			return 1;

	}
	return 0;
}

static int qeth_l3_send_setdelmc(struct qeth_card *card,
			struct qeth_ipaddr *addr, int ipacmd)
{
	int rc;
	struct qeth_cmd_buffer *iob;
	struct qeth_ipa_cmd *cmd;

	QETH_CARD_TEXT(card, 4, "setdelmc");

	iob = qeth_get_ipacmd_buffer(card, ipacmd, addr->proto);
	cmd = (struct qeth_ipa_cmd *)(iob->data+IPA_PDU_HEADER_SIZE);
	memcpy(&cmd->data.setdelipm.mac, addr->mac, OSA_ADDR_LEN);
	if (addr->proto == QETH_PROT_IPV6)
		memcpy(cmd->data.setdelipm.ip6, &addr->u.a6.addr,
		       sizeof(struct in6_addr));
	else
		memcpy(&cmd->data.setdelipm.ip4, &addr->u.a4.addr, 4);

	rc = qeth_send_ipa_cmd(card, iob, NULL, NULL);

	return rc;
}

static void qeth_l3_fill_netmask(u8 *netmask, unsigned int len)
{
	int i, j;
	for (i = 0; i < 16; i++) {
		j = (len) - (i * 8);
		if (j >= 8)
			netmask[i] = 0xff;
		else if (j > 0)
			netmask[i] = (u8)(0xFF00 >> j);
		else
			netmask[i] = 0;
	}
}

static int qeth_l3_send_setdelip(struct qeth_card *card,
		struct qeth_ipaddr *addr, int ipacmd, unsigned int flags)
{
	int rc;
	struct qeth_cmd_buffer *iob;
	struct qeth_ipa_cmd *cmd;
	__u8 netmask[16];

	QETH_CARD_TEXT(card, 4, "setdelip");
	QETH_CARD_TEXT_(card, 4, "flags%02X", flags);

	iob = qeth_get_ipacmd_buffer(card, ipacmd, addr->proto);
	cmd = (struct qeth_ipa_cmd *)(iob->data+IPA_PDU_HEADER_SIZE);
	if (addr->proto == QETH_PROT_IPV6) {
		memcpy(cmd->data.setdelip6.ip_addr, &addr->u.a6.addr,
		       sizeof(struct in6_addr));
		qeth_l3_fill_netmask(netmask, addr->u.a6.pfxlen);
		memcpy(cmd->data.setdelip6.mask, netmask,
		       sizeof(struct in6_addr));
		cmd->data.setdelip6.flags = flags;
	} else {
		memcpy(cmd->data.setdelip4.ip_addr, &addr->u.a4.addr, 4);
		memcpy(cmd->data.setdelip4.mask, &addr->u.a4.mask, 4);
		cmd->data.setdelip4.flags = flags;
	}

	rc = qeth_send_ipa_cmd(card, iob, NULL, NULL);

	return rc;
}

static int qeth_l3_send_setrouting(struct qeth_card *card,
	enum qeth_routing_types type, enum qeth_prot_versions prot)
{
	int rc;
	struct qeth_ipa_cmd *cmd;
	struct qeth_cmd_buffer *iob;

	QETH_CARD_TEXT(card, 4, "setroutg");
	iob = qeth_get_ipacmd_buffer(card, IPA_CMD_SETRTG, prot);
	cmd = (struct qeth_ipa_cmd *)(iob->data+IPA_PDU_HEADER_SIZE);
	cmd->data.setrtg.type = (type);
	rc = qeth_send_ipa_cmd(card, iob, NULL, NULL);

	return rc;
}

static void qeth_l3_correct_routing_type(struct qeth_card *card,
		enum qeth_routing_types *type, enum qeth_prot_versions prot)
{
	if (card->info.type == QETH_CARD_TYPE_IQD) {
		switch (*type) {
		case NO_ROUTER:
		case PRIMARY_CONNECTOR:
		case SECONDARY_CONNECTOR:
		case MULTICAST_ROUTER:
			return;
		default:
			goto out_inval;
		}
	} else {
		switch (*type) {
		case NO_ROUTER:
		case PRIMARY_ROUTER:
		case SECONDARY_ROUTER:
			return;
		case MULTICAST_ROUTER:
			if (qeth_is_ipafunc_supported(card, prot,
						      IPA_OSA_MC_ROUTER))
				return;
		default:
			goto out_inval;
		}
	}
out_inval:
	*type = NO_ROUTER;
}

int qeth_l3_setrouting_v4(struct qeth_card *card)
{
	int rc;

	QETH_CARD_TEXT(card, 3, "setrtg4");

	qeth_l3_correct_routing_type(card, &card->options.route4.type,
				  QETH_PROT_IPV4);

	rc = qeth_l3_send_setrouting(card, card->options.route4.type,
				  QETH_PROT_IPV4);
	if (rc) {
		card->options.route4.type = NO_ROUTER;
		QETH_DBF_MESSAGE(2, "Error (0x%04x) while setting routing type"
			" on %s. Type set to 'no router'.\n", rc,
			QETH_CARD_IFNAME(card));
	}
	return rc;
}

int qeth_l3_setrouting_v6(struct qeth_card *card)
{
	int rc = 0;

	QETH_CARD_TEXT(card, 3, "setrtg6");
#ifdef CONFIG_QETH_IPV6

	if (!qeth_is_supported(card, IPA_IPV6))
		return 0;
	qeth_l3_correct_routing_type(card, &card->options.route6.type,
				  QETH_PROT_IPV6);

	rc = qeth_l3_send_setrouting(card, card->options.route6.type,
				  QETH_PROT_IPV6);
	if (rc) {
		card->options.route6.type = NO_ROUTER;
		QETH_DBF_MESSAGE(2, "Error (0x%04x) while setting routing type"
			" on %s. Type set to 'no router'.\n", rc,
			QETH_CARD_IFNAME(card));
	}
#endif
	return rc;
}

/*
 * IP address takeover related functions
 */
static void qeth_l3_clear_ipato_list(struct qeth_card *card)
{

	struct qeth_ipato_entry *ipatoe, *tmp;
	unsigned long flags;

	spin_lock_irqsave(&card->ip_lock, flags);
	list_for_each_entry_safe(ipatoe, tmp, &card->ipato.entries, entry) {
		list_del(&ipatoe->entry);
		kfree(ipatoe);
	}
	spin_unlock_irqrestore(&card->ip_lock, flags);
}

int qeth_l3_add_ipato_entry(struct qeth_card *card,
				struct qeth_ipato_entry *new)
{
	struct qeth_ipato_entry *ipatoe;
	unsigned long flags;
	int rc = 0;

	QETH_CARD_TEXT(card, 2, "addipato");
	spin_lock_irqsave(&card->ip_lock, flags);
	list_for_each_entry(ipatoe, &card->ipato.entries, entry) {
		if (ipatoe->proto != new->proto)
			continue;
		if (!memcmp(ipatoe->addr, new->addr,
			    (ipatoe->proto == QETH_PROT_IPV4)? 4:16) &&
		    (ipatoe->mask_bits == new->mask_bits)) {
			rc = -EEXIST;
			break;
		}
	}
	if (!rc)
		list_add_tail(&new->entry, &card->ipato.entries);

	spin_unlock_irqrestore(&card->ip_lock, flags);
	return rc;
}

void qeth_l3_del_ipato_entry(struct qeth_card *card,
		enum qeth_prot_versions proto, u8 *addr, int mask_bits)
{
	struct qeth_ipato_entry *ipatoe, *tmp;
	unsigned long flags;

	QETH_CARD_TEXT(card, 2, "delipato");
	spin_lock_irqsave(&card->ip_lock, flags);
	list_for_each_entry_safe(ipatoe, tmp, &card->ipato.entries, entry) {
		if (ipatoe->proto != proto)
			continue;
		if (!memcmp(ipatoe->addr, addr,
			    (proto == QETH_PROT_IPV4)? 4:16) &&
		    (ipatoe->mask_bits == mask_bits)) {
			list_del(&ipatoe->entry);
			kfree(ipatoe);
		}
	}
	spin_unlock_irqrestore(&card->ip_lock, flags);
}

/*
 * VIPA related functions
 */
int qeth_l3_add_vipa(struct qeth_card *card, enum qeth_prot_versions proto,
	      const u8 *addr)
{
	struct qeth_ipaddr *ipaddr;
	unsigned long flags;
	int rc = 0;

	ipaddr = qeth_l3_get_addr_buffer(proto);
	if (ipaddr) {
		if (proto == QETH_PROT_IPV4) {
			QETH_CARD_TEXT(card, 2, "addvipa4");
			memcpy(&ipaddr->u.a4.addr, addr, 4);
			ipaddr->u.a4.mask = 0;
		} else if (proto == QETH_PROT_IPV6) {
			QETH_CARD_TEXT(card, 2, "addvipa6");
			memcpy(&ipaddr->u.a6.addr, addr, 16);
			ipaddr->u.a6.pfxlen = 0;
		}
		ipaddr->type = QETH_IP_TYPE_VIPA;
		ipaddr->set_flags = QETH_IPA_SETIP_VIPA_FLAG;
		ipaddr->del_flags = QETH_IPA_DELIP_VIPA_FLAG;
	} else
		return -ENOMEM;
	spin_lock_irqsave(&card->ip_lock, flags);
	if (qeth_l3_address_exists_in_list(&card->ip_list, ipaddr, 0) ||
	    qeth_l3_address_exists_in_list(card->ip_tbd_list, ipaddr, 0))
		rc = -EEXIST;
	spin_unlock_irqrestore(&card->ip_lock, flags);
	if (rc) {
		return rc;
	}
	if (!qeth_l3_add_ip(card, ipaddr))
		kfree(ipaddr);
	qeth_l3_set_ip_addr_list(card);
	return rc;
}

void qeth_l3_del_vipa(struct qeth_card *card, enum qeth_prot_versions proto,
	      const u8 *addr)
{
	struct qeth_ipaddr *ipaddr;

	ipaddr = qeth_l3_get_addr_buffer(proto);
	if (ipaddr) {
		if (proto == QETH_PROT_IPV4) {
			QETH_CARD_TEXT(card, 2, "delvipa4");
			memcpy(&ipaddr->u.a4.addr, addr, 4);
			ipaddr->u.a4.mask = 0;
		} else if (proto == QETH_PROT_IPV6) {
			QETH_CARD_TEXT(card, 2, "delvipa6");
			memcpy(&ipaddr->u.a6.addr, addr, 16);
			ipaddr->u.a6.pfxlen = 0;
		}
		ipaddr->type = QETH_IP_TYPE_VIPA;
	} else
		return;
	if (!qeth_l3_delete_ip(card, ipaddr))
		kfree(ipaddr);
	qeth_l3_set_ip_addr_list(card);
}

/*
 * proxy ARP related functions
 */
int qeth_l3_add_rxip(struct qeth_card *card, enum qeth_prot_versions proto,
	      const u8 *addr)
{
	struct qeth_ipaddr *ipaddr;
	unsigned long flags;
	int rc = 0;

	ipaddr = qeth_l3_get_addr_buffer(proto);
	if (ipaddr) {
		if (proto == QETH_PROT_IPV4) {
			QETH_CARD_TEXT(card, 2, "addrxip4");
			memcpy(&ipaddr->u.a4.addr, addr, 4);
			ipaddr->u.a4.mask = 0;
		} else if (proto == QETH_PROT_IPV6) {
			QETH_CARD_TEXT(card, 2, "addrxip6");
			memcpy(&ipaddr->u.a6.addr, addr, 16);
			ipaddr->u.a6.pfxlen = 0;
		}
		ipaddr->type = QETH_IP_TYPE_RXIP;
		ipaddr->set_flags = QETH_IPA_SETIP_TAKEOVER_FLAG;
		ipaddr->del_flags = 0;
	} else
		return -ENOMEM;
	spin_lock_irqsave(&card->ip_lock, flags);
	if (qeth_l3_address_exists_in_list(&card->ip_list, ipaddr, 0) ||
	    qeth_l3_address_exists_in_list(card->ip_tbd_list, ipaddr, 0))
		rc = -EEXIST;
	spin_unlock_irqrestore(&card->ip_lock, flags);
	if (rc) {
		return rc;
	}
	if (!qeth_l3_add_ip(card, ipaddr))
		kfree(ipaddr);
	qeth_l3_set_ip_addr_list(card);
	return 0;
}

void qeth_l3_del_rxip(struct qeth_card *card, enum qeth_prot_versions proto,
			const u8 *addr)
{
	struct qeth_ipaddr *ipaddr;

	ipaddr = qeth_l3_get_addr_buffer(proto);
	if (ipaddr) {
		if (proto == QETH_PROT_IPV4) {
			QETH_CARD_TEXT(card, 2, "addrxip4");
			memcpy(&ipaddr->u.a4.addr, addr, 4);
			ipaddr->u.a4.mask = 0;
		} else if (proto == QETH_PROT_IPV6) {
			QETH_CARD_TEXT(card, 2, "addrxip6");
			memcpy(&ipaddr->u.a6.addr, addr, 16);
			ipaddr->u.a6.pfxlen = 0;
		}
		ipaddr->type = QETH_IP_TYPE_RXIP;
	} else
		return;
	if (!qeth_l3_delete_ip(card, ipaddr))
		kfree(ipaddr);
	qeth_l3_set_ip_addr_list(card);
}

static int qeth_l3_register_addr_entry(struct qeth_card *card,
				struct qeth_ipaddr *addr)
{
	char buf[50];
	int rc = 0;
	int cnt = 3;

	if (addr->proto == QETH_PROT_IPV4) {
		QETH_CARD_TEXT(card, 2, "setaddr4");
		QETH_CARD_HEX(card, 3, &addr->u.a4.addr, sizeof(int));
	} else if (addr->proto == QETH_PROT_IPV6) {
		QETH_CARD_TEXT(card, 2, "setaddr6");
		QETH_CARD_HEX(card, 3, &addr->u.a6.addr, 8);
		QETH_CARD_HEX(card, 3, ((char *)&addr->u.a6.addr) + 8, 8);
	} else {
		QETH_CARD_TEXT(card, 2, "setaddr?");
		QETH_CARD_HEX(card, 3, addr, sizeof(struct qeth_ipaddr));
	}
	do {
		if (addr->is_multicast)
			rc =  qeth_l3_send_setdelmc(card, addr, IPA_CMD_SETIPM);
		else
			rc = qeth_l3_send_setdelip(card, addr, IPA_CMD_SETIP,
					addr->set_flags);
		if (rc)
			QETH_CARD_TEXT(card, 2, "failed");
	} while ((--cnt > 0) && rc);
	if (rc) {
		QETH_CARD_TEXT(card, 2, "FAILED");
		qeth_l3_ipaddr_to_string(addr->proto, (u8 *)&addr->u, buf);
		dev_warn(&card->gdev->dev,
			"Registering IP address %s failed\n", buf);
	}
	return rc;
}

static int qeth_l3_deregister_addr_entry(struct qeth_card *card,
						struct qeth_ipaddr *addr)
{
	int rc = 0;

	if (addr->proto == QETH_PROT_IPV4) {
		QETH_CARD_TEXT(card, 2, "deladdr4");
		QETH_CARD_HEX(card, 3, &addr->u.a4.addr, sizeof(int));
	} else if (addr->proto == QETH_PROT_IPV6) {
		QETH_CARD_TEXT(card, 2, "deladdr6");
		QETH_CARD_HEX(card, 3, &addr->u.a6.addr, 8);
		QETH_CARD_HEX(card, 3, ((char *)&addr->u.a6.addr) + 8, 8);
	} else {
		QETH_CARD_TEXT(card, 2, "deladdr?");
		QETH_CARD_HEX(card, 3, addr, sizeof(struct qeth_ipaddr));
	}
	if (addr->is_multicast)
		rc = qeth_l3_send_setdelmc(card, addr, IPA_CMD_DELIPM);
	else
		rc = qeth_l3_send_setdelip(card, addr, IPA_CMD_DELIP,
					addr->del_flags);
	if (rc)
		QETH_CARD_TEXT(card, 2, "failed");

	return rc;
}

static inline u8 qeth_l3_get_qeth_hdr_flags4(int cast_type)
{
	if (cast_type == RTN_MULTICAST)
		return QETH_CAST_MULTICAST;
	if (cast_type == RTN_BROADCAST)
		return QETH_CAST_BROADCAST;
	return QETH_CAST_UNICAST;
}

static inline u8 qeth_l3_get_qeth_hdr_flags6(int cast_type)
{
	u8 ct = QETH_HDR_PASSTHRU | QETH_HDR_IPV6;
	if (cast_type == RTN_MULTICAST)
		return ct | QETH_CAST_MULTICAST;
	if (cast_type == RTN_ANYCAST)
		return ct | QETH_CAST_ANYCAST;
	if (cast_type == RTN_BROADCAST)
		return ct | QETH_CAST_BROADCAST;
	return ct | QETH_CAST_UNICAST;
}

static int qeth_l3_send_setadp_mode(struct qeth_card *card, __u32 command,
					__u32 mode)
{
	int rc;
	struct qeth_cmd_buffer *iob;
	struct qeth_ipa_cmd *cmd;

	QETH_CARD_TEXT(card, 4, "adpmode");

	iob = qeth_get_adapter_cmd(card, command,
				   sizeof(struct qeth_ipacmd_setadpparms));
	cmd = (struct qeth_ipa_cmd *)(iob->data+IPA_PDU_HEADER_SIZE);
	cmd->data.setadapterparms.data.mode = mode;
	rc = qeth_send_ipa_cmd(card, iob, qeth_default_setadapterparms_cb,
			       NULL);
	return rc;
}

static int qeth_l3_setadapter_hstr(struct qeth_card *card)
{
	int rc;

	QETH_CARD_TEXT(card, 4, "adphstr");

	if (qeth_adp_supported(card, IPA_SETADP_SET_BROADCAST_MODE)) {
		rc = qeth_l3_send_setadp_mode(card,
					IPA_SETADP_SET_BROADCAST_MODE,
					card->options.broadcast_mode);
		if (rc)
			QETH_DBF_MESSAGE(2, "couldn't set broadcast mode on "
				   "device %s: x%x\n",
				   CARD_BUS_ID(card), rc);
		rc = qeth_l3_send_setadp_mode(card,
					IPA_SETADP_ALTER_MAC_ADDRESS,
					card->options.macaddr_mode);
		if (rc)
			QETH_DBF_MESSAGE(2, "couldn't set macaddr mode on "
				   "device %s: x%x\n", CARD_BUS_ID(card), rc);
		return rc;
	}
	if (card->options.broadcast_mode == QETH_TR_BROADCAST_LOCAL)
		QETH_DBF_MESSAGE(2, "set adapter parameters not available "
			   "to set broadcast mode, using ALLRINGS "
			   "on device %s:\n", CARD_BUS_ID(card));
	if (card->options.macaddr_mode == QETH_TR_MACADDR_CANONICAL)
		QETH_DBF_MESSAGE(2, "set adapter parameters not available "
			   "to set macaddr mode, using NONCANONICAL "
			   "on device %s:\n", CARD_BUS_ID(card));
	return 0;
}

static int qeth_l3_setadapter_parms(struct qeth_card *card)
{
	int rc;

	QETH_DBF_TEXT(SETUP, 2, "setadprm");

	if (!qeth_is_supported(card, IPA_SETADAPTERPARMS)) {
		dev_info(&card->gdev->dev,
			"set adapter parameters not supported.\n");
		QETH_DBF_TEXT(SETUP, 2, " notsupp");
		return 0;
	}
	rc = qeth_query_setadapterparms(card);
	if (rc) {
		QETH_DBF_MESSAGE(2, "%s couldn't set adapter parameters: "
			"0x%x\n", dev_name(&card->gdev->dev), rc);
		return rc;
	}
	if (qeth_adp_supported(card, IPA_SETADP_ALTER_MAC_ADDRESS)) {
		rc = qeth_setadpparms_change_macaddr(card);
		if (rc)
			dev_warn(&card->gdev->dev, "Reading the adapter MAC"
				" address failed\n");
	}

	if ((card->info.link_type == QETH_LINK_TYPE_HSTR) ||
	    (card->info.link_type == QETH_LINK_TYPE_LANE_TR))
		rc = qeth_l3_setadapter_hstr(card);

	return rc;
}

static int qeth_l3_default_setassparms_cb(struct qeth_card *card,
			struct qeth_reply *reply, unsigned long data)
{
	struct qeth_ipa_cmd *cmd;

	QETH_CARD_TEXT(card, 4, "defadpcb");

	cmd = (struct qeth_ipa_cmd *) data;
	if (cmd->hdr.return_code == 0) {
		cmd->hdr.return_code = cmd->data.setassparms.hdr.return_code;
		if (cmd->hdr.prot_version == QETH_PROT_IPV4)
			card->options.ipa4.enabled_funcs = cmd->hdr.ipa_enabled;
		if (cmd->hdr.prot_version == QETH_PROT_IPV6)
			card->options.ipa6.enabled_funcs = cmd->hdr.ipa_enabled;
	}
	if (cmd->data.setassparms.hdr.assist_no == IPA_INBOUND_CHECKSUM &&
	    cmd->data.setassparms.hdr.command_code == IPA_CMD_ASS_START) {
		card->info.csum_mask = cmd->data.setassparms.data.flags_32bit;
		QETH_CARD_TEXT_(card, 3, "csum:%d", card->info.csum_mask);
	}
	if (cmd->data.setassparms.hdr.assist_no == IPA_OUTBOUND_CHECKSUM &&
	    cmd->data.setassparms.hdr.command_code == IPA_CMD_ASS_START) {
		card->info.tx_csum_mask =
			cmd->data.setassparms.data.flags_32bit;
		QETH_CARD_TEXT_(card, 3, "tcsu:%d", card->info.tx_csum_mask);
	}

	return 0;
}

static struct qeth_cmd_buffer *qeth_l3_get_setassparms_cmd(
	struct qeth_card *card, enum qeth_ipa_funcs ipa_func, __u16 cmd_code,
	__u16 len, enum qeth_prot_versions prot)
{
	struct qeth_cmd_buffer *iob;
	struct qeth_ipa_cmd *cmd;

	QETH_CARD_TEXT(card, 4, "getasscm");
	iob = qeth_get_ipacmd_buffer(card, IPA_CMD_SETASSPARMS, prot);

	cmd = (struct qeth_ipa_cmd *)(iob->data+IPA_PDU_HEADER_SIZE);
	cmd->data.setassparms.hdr.assist_no = ipa_func;
	cmd->data.setassparms.hdr.length = 8 + len;
	cmd->data.setassparms.hdr.command_code = cmd_code;
	cmd->data.setassparms.hdr.return_code = 0;
	cmd->data.setassparms.hdr.seq_no = 0;

	return iob;
}

static int qeth_l3_send_setassparms(struct qeth_card *card,
	struct qeth_cmd_buffer *iob, __u16 len, long data,
	int (*reply_cb)(struct qeth_card *, struct qeth_reply *,
		unsigned long),
	void *reply_param)
{
	int rc;
	struct qeth_ipa_cmd *cmd;

	QETH_CARD_TEXT(card, 4, "sendassp");

	cmd = (struct qeth_ipa_cmd *)(iob->data+IPA_PDU_HEADER_SIZE);
	if (len <= sizeof(__u32))
		cmd->data.setassparms.data.flags_32bit = (__u32) data;
	else   /* (len > sizeof(__u32)) */
		memcpy(&cmd->data.setassparms.data, (void *) data, len);

	rc = qeth_send_ipa_cmd(card, iob, reply_cb, reply_param);
	return rc;
}

#ifdef CONFIG_QETH_IPV6
static int qeth_l3_send_simple_setassparms_ipv6(struct qeth_card *card,
		enum qeth_ipa_funcs ipa_func, __u16 cmd_code)
{
	int rc;
	struct qeth_cmd_buffer *iob;

	QETH_CARD_TEXT(card, 4, "simassp6");
	iob = qeth_l3_get_setassparms_cmd(card, ipa_func, cmd_code,
				       0, QETH_PROT_IPV6);
	rc = qeth_l3_send_setassparms(card, iob, 0, 0,
				   qeth_l3_default_setassparms_cb, NULL);
	return rc;
}
#endif

static int qeth_l3_send_simple_setassparms(struct qeth_card *card,
		enum qeth_ipa_funcs ipa_func, __u16 cmd_code, long data)
{
	int rc;
	int length = 0;
	struct qeth_cmd_buffer *iob;

	QETH_CARD_TEXT(card, 4, "simassp4");
	if (data)
		length = sizeof(__u32);
	iob = qeth_l3_get_setassparms_cmd(card, ipa_func, cmd_code,
				       length, QETH_PROT_IPV4);
	rc = qeth_l3_send_setassparms(card, iob, length, data,
				   qeth_l3_default_setassparms_cb, NULL);
	return rc;
}

static int qeth_l3_start_ipa_arp_processing(struct qeth_card *card)
{
	int rc;

	QETH_CARD_TEXT(card, 3, "ipaarp");

	if (!qeth_is_supported(card, IPA_ARP_PROCESSING)) {
		dev_info(&card->gdev->dev,
			"ARP processing not supported on %s!\n",
			QETH_CARD_IFNAME(card));
		return 0;
	}
	rc = qeth_l3_send_simple_setassparms(card, IPA_ARP_PROCESSING,
					IPA_CMD_ASS_START, 0);
	if (rc) {
		dev_warn(&card->gdev->dev,
			"Starting ARP processing support for %s failed\n",
			QETH_CARD_IFNAME(card));
	}
	return rc;
}

static int qeth_l3_start_ipa_ip_fragmentation(struct qeth_card *card)
{
	int rc;

	QETH_CARD_TEXT(card, 3, "ipaipfrg");

	if (!qeth_is_supported(card, IPA_IP_FRAGMENTATION)) {
		dev_info(&card->gdev->dev,
			"Hardware IP fragmentation not supported on %s\n",
			QETH_CARD_IFNAME(card));
		return  -EOPNOTSUPP;
	}

	rc = qeth_l3_send_simple_setassparms(card, IPA_IP_FRAGMENTATION,
					  IPA_CMD_ASS_START, 0);
	if (rc) {
		dev_warn(&card->gdev->dev,
			"Starting IP fragmentation support for %s failed\n",
			QETH_CARD_IFNAME(card));
	} else
		dev_info(&card->gdev->dev,
			"Hardware IP fragmentation enabled \n");
	return rc;
}

static int qeth_l3_start_ipa_source_mac(struct qeth_card *card)
{
	int rc;

	QETH_CARD_TEXT(card, 3, "stsrcmac");

	if (!qeth_is_supported(card, IPA_SOURCE_MAC)) {
		dev_info(&card->gdev->dev,
			"Inbound source MAC-address not supported on %s\n",
			QETH_CARD_IFNAME(card));
		return -EOPNOTSUPP;
	}

	rc = qeth_l3_send_simple_setassparms(card, IPA_SOURCE_MAC,
					  IPA_CMD_ASS_START, 0);
	if (rc)
		dev_warn(&card->gdev->dev,
			"Starting source MAC-address support for %s failed\n",
			QETH_CARD_IFNAME(card));
	return rc;
}

static int qeth_l3_start_ipa_vlan(struct qeth_card *card)
{
	int rc = 0;

	QETH_CARD_TEXT(card, 3, "strtvlan");

	if (!qeth_is_supported(card, IPA_FULL_VLAN)) {
		dev_info(&card->gdev->dev,
			"VLAN not supported on %s\n", QETH_CARD_IFNAME(card));
		return -EOPNOTSUPP;
	}

	rc = qeth_l3_send_simple_setassparms(card, IPA_VLAN_PRIO,
					  IPA_CMD_ASS_START, 0);
	if (rc) {
		dev_warn(&card->gdev->dev,
			"Starting VLAN support for %s failed\n",
			QETH_CARD_IFNAME(card));
	} else {
		dev_info(&card->gdev->dev, "VLAN enabled\n");
	}
	return rc;
}

static int qeth_l3_start_ipa_multicast(struct qeth_card *card)
{
	int rc;

	QETH_CARD_TEXT(card, 3, "stmcast");

	if (!qeth_is_supported(card, IPA_MULTICASTING)) {
		dev_info(&card->gdev->dev,
			"Multicast not supported on %s\n",
			QETH_CARD_IFNAME(card));
		return -EOPNOTSUPP;
	}

	rc = qeth_l3_send_simple_setassparms(card, IPA_MULTICASTING,
					  IPA_CMD_ASS_START, 0);
	if (rc) {
		dev_warn(&card->gdev->dev,
			"Starting multicast support for %s failed\n",
			QETH_CARD_IFNAME(card));
	} else {
		dev_info(&card->gdev->dev, "Multicast enabled\n");
		card->dev->flags |= IFF_MULTICAST;
	}
	return rc;
}

static int qeth_l3_query_ipassists_cb(struct qeth_card *card,
		struct qeth_reply *reply, unsigned long data)
{
	struct qeth_ipa_cmd *cmd;

	QETH_DBF_TEXT(SETUP, 2, "qipasscb");

	cmd = (struct qeth_ipa_cmd *) data;
	if (cmd->hdr.prot_version == QETH_PROT_IPV4) {
		card->options.ipa4.supported_funcs = cmd->hdr.ipa_supported;
		card->options.ipa4.enabled_funcs = cmd->hdr.ipa_enabled;
	} else {
		card->options.ipa6.supported_funcs = cmd->hdr.ipa_supported;
		card->options.ipa6.enabled_funcs = cmd->hdr.ipa_enabled;
	}
	QETH_DBF_TEXT(SETUP, 2, "suppenbl");
	QETH_DBF_TEXT_(SETUP, 2, "%x", cmd->hdr.ipa_supported);
	QETH_DBF_TEXT_(SETUP, 2, "%x", cmd->hdr.ipa_enabled);
	return 0;
}

static int qeth_l3_query_ipassists(struct qeth_card *card,
				enum qeth_prot_versions prot)
{
	int rc;
	struct qeth_cmd_buffer *iob;

	QETH_DBF_TEXT_(SETUP, 2, "qipassi%i", prot);
	iob = qeth_get_ipacmd_buffer(card, IPA_CMD_QIPASSIST, prot);
	rc = qeth_send_ipa_cmd(card, iob, qeth_l3_query_ipassists_cb, NULL);
	return rc;
}

#ifdef CONFIG_QETH_IPV6
static int qeth_l3_softsetup_ipv6(struct qeth_card *card)
{
	int rc;

	QETH_CARD_TEXT(card, 3, "softipv6");

	if (card->info.type == QETH_CARD_TYPE_IQD)
		goto out;

	rc = qeth_l3_query_ipassists(card, QETH_PROT_IPV6);
	if (rc) {
		dev_err(&card->gdev->dev,
			"Activating IPv6 support for %s failed\n",
			QETH_CARD_IFNAME(card));
		return rc;
	}
	rc = qeth_l3_send_simple_setassparms(card, IPA_IPV6,
					  IPA_CMD_ASS_START, 3);
	if (rc) {
		dev_err(&card->gdev->dev,
			"Activating IPv6 support for %s failed\n",
			QETH_CARD_IFNAME(card));
		return rc;
	}
	rc = qeth_l3_send_simple_setassparms_ipv6(card, IPA_IPV6,
					       IPA_CMD_ASS_START);
	if (rc) {
		dev_err(&card->gdev->dev,
			"Activating IPv6 support for %s failed\n",
			 QETH_CARD_IFNAME(card));
		return rc;
	}
	rc = qeth_l3_send_simple_setassparms_ipv6(card, IPA_PASSTHRU,
					       IPA_CMD_ASS_START);
	if (rc) {
		dev_warn(&card->gdev->dev,
			"Enabling the passthrough mode for %s failed\n",
			QETH_CARD_IFNAME(card));
		return rc;
	}
out:
	dev_info(&card->gdev->dev, "IPV6 enabled\n");
	return 0;
}
#endif

static int qeth_l3_start_ipa_ipv6(struct qeth_card *card)
{
	int rc = 0;

	QETH_CARD_TEXT(card, 3, "strtipv6");

	if (!qeth_is_supported(card, IPA_IPV6)) {
		dev_info(&card->gdev->dev,
			"IPv6 not supported on %s\n", QETH_CARD_IFNAME(card));
		return 0;
	}
#ifdef CONFIG_QETH_IPV6
	rc = qeth_l3_softsetup_ipv6(card);
#endif
	return rc ;
}

static int qeth_l3_start_ipa_broadcast(struct qeth_card *card)
{
	int rc;

	QETH_CARD_TEXT(card, 3, "stbrdcst");
	card->info.broadcast_capable = 0;
	if (!qeth_is_supported(card, IPA_FILTERING)) {
		dev_info(&card->gdev->dev,
			"Broadcast not supported on %s\n",
			QETH_CARD_IFNAME(card));
		rc = -EOPNOTSUPP;
		goto out;
	}
	rc = qeth_l3_send_simple_setassparms(card, IPA_FILTERING,
					  IPA_CMD_ASS_START, 0);
	if (rc) {
		dev_warn(&card->gdev->dev, "Enabling broadcast filtering for "
			"%s failed\n", QETH_CARD_IFNAME(card));
		goto out;
	}

	rc = qeth_l3_send_simple_setassparms(card, IPA_FILTERING,
					  IPA_CMD_ASS_CONFIGURE, 1);
	if (rc) {
		dev_warn(&card->gdev->dev,
			"Setting up broadcast filtering for %s failed\n",
			QETH_CARD_IFNAME(card));
		goto out;
	}
	card->info.broadcast_capable = QETH_BROADCAST_WITH_ECHO;
	dev_info(&card->gdev->dev, "Broadcast enabled\n");
	rc = qeth_l3_send_simple_setassparms(card, IPA_FILTERING,
					  IPA_CMD_ASS_ENABLE, 1);
	if (rc) {
		dev_warn(&card->gdev->dev, "Setting up broadcast echo "
			"filtering for %s failed\n", QETH_CARD_IFNAME(card));
		goto out;
	}
	card->info.broadcast_capable = QETH_BROADCAST_WITHOUT_ECHO;
out:
	if (card->info.broadcast_capable)
		card->dev->flags |= IFF_BROADCAST;
	else
		card->dev->flags &= ~IFF_BROADCAST;
	return rc;
}

static int qeth_l3_send_checksum_command(struct qeth_card *card)
{
	int rc;

	rc = qeth_l3_send_simple_setassparms(card, IPA_INBOUND_CHECKSUM,
					  IPA_CMD_ASS_START, 0);
	if (rc) {
		dev_warn(&card->gdev->dev, "Starting HW checksumming for %s "
			"failed, using SW checksumming\n",
			QETH_CARD_IFNAME(card));
		return rc;
	}
	rc = qeth_l3_send_simple_setassparms(card, IPA_INBOUND_CHECKSUM,
					  IPA_CMD_ASS_ENABLE,
					  card->info.csum_mask);
	if (rc) {
		dev_warn(&card->gdev->dev, "Enabling HW checksumming for %s "
			"failed, using SW checksumming\n",
			QETH_CARD_IFNAME(card));
		return rc;
	}
	return 0;
}

int qeth_l3_set_rx_csum(struct qeth_card *card,
	enum qeth_checksum_types csum_type)
{
	int rc = 0;

	if (card->options.checksum_type == HW_CHECKSUMMING) {
		if ((csum_type != HW_CHECKSUMMING) &&
			(card->state != CARD_STATE_DOWN)) {
			rc = qeth_l3_send_simple_setassparms(card,
				IPA_INBOUND_CHECKSUM, IPA_CMD_ASS_STOP, 0);
			if (rc)
				return -EIO;
		}
	} else {
		if (csum_type == HW_CHECKSUMMING) {
			if (card->state != CARD_STATE_DOWN) {
				if (!qeth_is_supported(card,
				    IPA_INBOUND_CHECKSUM))
					return -EPERM;
				rc = qeth_l3_send_checksum_command(card);
				if (rc)
					return -EIO;
			}
		}
	}
	card->options.checksum_type = csum_type;
	return rc;
}

static int qeth_l3_start_ipa_checksum(struct qeth_card *card)
{
	int rc = 0;

	QETH_CARD_TEXT(card, 3, "strtcsum");

	if (card->options.checksum_type == NO_CHECKSUMMING) {
		dev_info(&card->gdev->dev,
			"Using no checksumming on %s.\n",
			QETH_CARD_IFNAME(card));
		return 0;
	}
	if (card->options.checksum_type == SW_CHECKSUMMING) {
		dev_info(&card->gdev->dev,
			"Using SW checksumming on %s.\n",
			QETH_CARD_IFNAME(card));
		return 0;
	}
	if (!qeth_is_supported(card, IPA_INBOUND_CHECKSUM)) {
		dev_info(&card->gdev->dev,
			"Inbound HW Checksumming not "
			"supported on %s,\ncontinuing "
			"using Inbound SW Checksumming\n",
			QETH_CARD_IFNAME(card));
		card->options.checksum_type = SW_CHECKSUMMING;
		return 0;
	}
	rc = qeth_l3_send_checksum_command(card);
	if (!rc)
		dev_info(&card->gdev->dev,
			"HW Checksumming (inbound) enabled\n");

	return rc;
}

static int qeth_l3_start_ipa_tx_checksum(struct qeth_card *card)
{
	int rc = 0;

	if (!qeth_is_supported(card, IPA_OUTBOUND_CHECKSUM))
		return rc;
	rc = qeth_l3_send_simple_setassparms(card, IPA_OUTBOUND_CHECKSUM,
			  IPA_CMD_ASS_START, 0);
	if (rc)
		goto err_out;
	rc = qeth_l3_send_simple_setassparms(card, IPA_OUTBOUND_CHECKSUM,
			  IPA_CMD_ASS_ENABLE, card->info.tx_csum_mask);
	if (rc)
		goto err_out;
	dev_info(&card->gdev->dev, "HW TX Checksumming enabled\n");
	return rc;
err_out:
	dev_warn(&card->gdev->dev, "Enabling HW TX checksumming for %s "
		"failed, using SW TX checksumming\n", QETH_CARD_IFNAME(card));
	return rc;
}

static int qeth_l3_start_ipa_tso(struct qeth_card *card)
{
	int rc;

	QETH_CARD_TEXT(card, 3, "sttso");

	if (!qeth_is_supported(card, IPA_OUTBOUND_TSO)) {
		dev_info(&card->gdev->dev,
			"Outbound TSO not supported on %s\n",
			QETH_CARD_IFNAME(card));
		rc = -EOPNOTSUPP;
	} else {
		rc = qeth_l3_send_simple_setassparms(card, IPA_OUTBOUND_TSO,
						IPA_CMD_ASS_START, 0);
		if (rc)
			dev_warn(&card->gdev->dev, "Starting outbound TCP "
				"segmentation offload for %s failed\n",
				QETH_CARD_IFNAME(card));
		else
			dev_info(&card->gdev->dev,
				"Outbound TSO enabled\n");
	}
	if (rc && (card->options.large_send == QETH_LARGE_SEND_TSO)) {
		card->options.large_send = QETH_LARGE_SEND_NO;
		card->dev->features &= ~(NETIF_F_TSO | NETIF_F_SG);
	}
	return rc;
}

static int qeth_l3_start_ipassists(struct qeth_card *card)
{
	QETH_CARD_TEXT(card, 3, "strtipas");

	qeth_set_access_ctrl_online(card);	/* go on*/
	qeth_l3_start_ipa_arp_processing(card);	/* go on*/
	qeth_l3_start_ipa_ip_fragmentation(card);	/* go on*/
	qeth_l3_start_ipa_source_mac(card);	/* go on*/
	qeth_l3_start_ipa_vlan(card);		/* go on*/
	qeth_l3_start_ipa_multicast(card);		/* go on*/
	qeth_l3_start_ipa_ipv6(card);		/* go on*/
	qeth_l3_start_ipa_broadcast(card);		/* go on*/
	qeth_l3_start_ipa_checksum(card);		/* go on*/
	qeth_l3_start_ipa_tx_checksum(card);
	qeth_l3_start_ipa_tso(card);		/* go on*/
	return 0;
}

static int qeth_l3_iqd_read_initial_mac_cb(struct qeth_card *card,
		struct qeth_reply *reply, unsigned long data)
{
	struct qeth_ipa_cmd *cmd;

	cmd = (struct qeth_ipa_cmd *) data;
	if (cmd->hdr.return_code == 0)
		memcpy(card->dev->dev_addr,
			cmd->data.create_destroy_addr.unique_id, ETH_ALEN);
	else
		random_ether_addr(card->dev->dev_addr);

	return 0;
}

static int qeth_l3_iqd_read_initial_mac(struct qeth_card *card)
{
	int rc = 0;
	struct qeth_cmd_buffer *iob;
	struct qeth_ipa_cmd *cmd;

	QETH_DBF_TEXT(SETUP, 2, "hsrmac");

	iob = qeth_get_ipacmd_buffer(card, IPA_CMD_CREATE_ADDR,
				     QETH_PROT_IPV6);
	cmd = (struct qeth_ipa_cmd *)(iob->data+IPA_PDU_HEADER_SIZE);
	*((__u16 *) &cmd->data.create_destroy_addr.unique_id[6]) =
			card->info.unique_id;

	rc = qeth_send_ipa_cmd(card, iob, qeth_l3_iqd_read_initial_mac_cb,
				NULL);
	return rc;
}

static int qeth_l3_get_unique_id_cb(struct qeth_card *card,
		struct qeth_reply *reply, unsigned long data)
{
	struct qeth_ipa_cmd *cmd;

	cmd = (struct qeth_ipa_cmd *) data;
	if (cmd->hdr.return_code == 0)
		card->info.unique_id = *((__u16 *)
				&cmd->data.create_destroy_addr.unique_id[6]);
	else {
		card->info.unique_id =  UNIQUE_ID_IF_CREATE_ADDR_FAILED |
					UNIQUE_ID_NOT_BY_CARD;
		dev_warn(&card->gdev->dev, "The network adapter failed to "
			"generate a unique ID\n");
	}
	return 0;
}

static int qeth_l3_get_unique_id(struct qeth_card *card)
{
	int rc = 0;
	struct qeth_cmd_buffer *iob;
	struct qeth_ipa_cmd *cmd;

	QETH_DBF_TEXT(SETUP, 2, "guniqeid");

	if (!qeth_is_supported(card, IPA_IPV6)) {
		card->info.unique_id =  UNIQUE_ID_IF_CREATE_ADDR_FAILED |
					UNIQUE_ID_NOT_BY_CARD;
		return 0;
	}

	iob = qeth_get_ipacmd_buffer(card, IPA_CMD_CREATE_ADDR,
				     QETH_PROT_IPV6);
	cmd = (struct qeth_ipa_cmd *)(iob->data+IPA_PDU_HEADER_SIZE);
	*((__u16 *) &cmd->data.create_destroy_addr.unique_id[6]) =
			card->info.unique_id;

	rc = qeth_send_ipa_cmd(card, iob, qeth_l3_get_unique_id_cb, NULL);
	return rc;
}

static int
qeth_diags_trace_cb(struct qeth_card *card, struct qeth_reply *reply,
			    unsigned long data)
{
	struct qeth_ipa_cmd	   *cmd;
	__u16 rc;

	QETH_DBF_TEXT(SETUP, 2, "diastrcb");

	cmd = (struct qeth_ipa_cmd *)data;
	rc = cmd->hdr.return_code;
	if (rc)
		QETH_CARD_TEXT_(card, 2, "dxter%x", rc);
	switch (cmd->data.diagass.action) {
	case QETH_DIAGS_CMD_TRACE_QUERY:
		break;
	case QETH_DIAGS_CMD_TRACE_DISABLE:
		switch (rc) {
		case 0:
		case IPA_RC_INVALID_SUBCMD:
			card->info.promisc_mode = SET_PROMISC_MODE_OFF;
			dev_info(&card->gdev->dev, "The HiperSockets network "
				"traffic analyzer is deactivated\n");
			break;
		default:
			break;
		}
		break;
	case QETH_DIAGS_CMD_TRACE_ENABLE:
		switch (rc) {
		case 0:
			card->info.promisc_mode = SET_PROMISC_MODE_ON;
			dev_info(&card->gdev->dev, "The HiperSockets network "
				"traffic analyzer is activated\n");
			break;
		case IPA_RC_HARDWARE_AUTH_ERROR:
			dev_warn(&card->gdev->dev, "The device is not "
				"authorized to run as a HiperSockets network "
				"traffic analyzer\n");
			break;
		case IPA_RC_TRACE_ALREADY_ACTIVE:
			dev_warn(&card->gdev->dev, "A HiperSockets "
				"network traffic analyzer is already "
				"active in the HiperSockets LAN\n");
			break;
		default:
			break;
		}
		break;
	default:
		QETH_DBF_MESSAGE(2, "Unknown sniffer action (0x%04x) on %s\n",
			cmd->data.diagass.action, QETH_CARD_IFNAME(card));
	}

	return 0;
}

static int
qeth_diags_trace(struct qeth_card *card, enum qeth_diags_trace_cmds diags_cmd)
{
	struct qeth_cmd_buffer *iob;
	struct qeth_ipa_cmd    *cmd;

	QETH_DBF_TEXT(SETUP, 2, "diagtrac");

	iob = qeth_get_ipacmd_buffer(card, IPA_CMD_SET_DIAG_ASS, 0);
	cmd = (struct qeth_ipa_cmd *)(iob->data+IPA_PDU_HEADER_SIZE);
	cmd->data.diagass.subcmd_len = 16;
	cmd->data.diagass.subcmd = QETH_DIAGS_CMD_TRACE;
	cmd->data.diagass.type = QETH_DIAGS_TYPE_HIPERSOCKET;
	cmd->data.diagass.action = diags_cmd;
	return qeth_send_ipa_cmd(card, iob, qeth_diags_trace_cb, NULL);
}

static void qeth_l3_get_mac_for_ipm(__u32 ipm, char *mac,
				struct net_device *dev)
{
	if (dev->type == ARPHRD_IEEE802_TR)
		ip_tr_mc_map(ipm, mac);
	else
		ip_eth_mc_map(ipm, mac);
}

static void qeth_l3_add_mc(struct qeth_card *card, struct in_device *in4_dev)
{
	struct qeth_ipaddr *ipm;
	struct ip_mc_list *im4;
	char buf[MAX_ADDR_LEN];

	QETH_CARD_TEXT(card, 4, "addmc");
	for (im4 = rcu_dereference(in4_dev->mc_list); im4 != NULL;
	     im4 = rcu_dereference(im4->next_rcu)) {
		qeth_l3_get_mac_for_ipm(im4->multiaddr, buf, in4_dev->dev);
		ipm = qeth_l3_get_addr_buffer(QETH_PROT_IPV4);
		if (!ipm)
			continue;
		ipm->u.a4.addr = im4->multiaddr;
		memcpy(ipm->mac, buf, OSA_ADDR_LEN);
		ipm->is_multicast = 1;
		if (!qeth_l3_add_ip(card, ipm))
			kfree(ipm);
	}
}

static void qeth_l3_add_vlan_mc(struct qeth_card *card)
{
	struct in_device *in_dev;
	struct vlan_group *vg;
	int i;

	QETH_CARD_TEXT(card, 4, "addmcvl");
	if (!qeth_is_supported(card, IPA_FULL_VLAN) || (card->vlangrp == NULL))
		return;

	vg = card->vlangrp;
	for (i = 0; i < VLAN_N_VID; i++) {
		struct net_device *netdev = vlan_group_get_device(vg, i);
		if (netdev == NULL ||
		    !(netdev->flags & IFF_UP))
			continue;
		in_dev = in_dev_get(netdev);
		if (!in_dev)
			continue;
		rcu_read_lock();
		qeth_l3_add_mc(card, in_dev);
		rcu_read_unlock();
		in_dev_put(in_dev);
	}
}

static void qeth_l3_add_multicast_ipv4(struct qeth_card *card)
{
	struct in_device *in4_dev;

	QETH_CARD_TEXT(card, 4, "chkmcv4");
	in4_dev = in_dev_get(card->dev);
	if (in4_dev == NULL)
		return;
	rcu_read_lock();
	qeth_l3_add_mc(card, in4_dev);
	qeth_l3_add_vlan_mc(card);
	rcu_read_unlock();
	in_dev_put(in4_dev);
}

#ifdef CONFIG_QETH_IPV6
static void qeth_l3_add_mc6(struct qeth_card *card, struct inet6_dev *in6_dev)
{
	struct qeth_ipaddr *ipm;
	struct ifmcaddr6 *im6;
	char buf[MAX_ADDR_LEN];

	QETH_CARD_TEXT(card, 4, "addmc6");
	for (im6 = in6_dev->mc_list; im6 != NULL; im6 = im6->next) {
		ndisc_mc_map(&im6->mca_addr, buf, in6_dev->dev, 0);
		ipm = qeth_l3_get_addr_buffer(QETH_PROT_IPV6);
		if (!ipm)
			continue;
		ipm->is_multicast = 1;
		memcpy(ipm->mac, buf, OSA_ADDR_LEN);
		memcpy(&ipm->u.a6.addr, &im6->mca_addr.s6_addr,
		       sizeof(struct in6_addr));
		if (!qeth_l3_add_ip(card, ipm))
			kfree(ipm);
	}
}

static void qeth_l3_add_vlan_mc6(struct qeth_card *card)
{
	struct inet6_dev *in_dev;
	struct vlan_group *vg;
	int i;

	QETH_CARD_TEXT(card, 4, "admc6vl");
	if (!qeth_is_supported(card, IPA_FULL_VLAN) || (card->vlangrp == NULL))
		return;

	vg = card->vlangrp;
	for (i = 0; i < VLAN_N_VID; i++) {
		struct net_device *netdev = vlan_group_get_device(vg, i);
		if (netdev == NULL ||
		    !(netdev->flags & IFF_UP))
			continue;
		in_dev = in6_dev_get(netdev);
		if (!in_dev)
			continue;
		read_lock_bh(&in_dev->lock);
		qeth_l3_add_mc6(card, in_dev);
		read_unlock_bh(&in_dev->lock);
		in6_dev_put(in_dev);
	}
}

static void qeth_l3_add_multicast_ipv6(struct qeth_card *card)
{
	struct inet6_dev *in6_dev;

	QETH_CARD_TEXT(card, 4, "chkmcv6");
	if (!qeth_is_supported(card, IPA_IPV6))
		return ;
	in6_dev = in6_dev_get(card->dev);
	if (in6_dev == NULL)
		return;
	read_lock_bh(&in6_dev->lock);
	qeth_l3_add_mc6(card, in6_dev);
	qeth_l3_add_vlan_mc6(card);
	read_unlock_bh(&in6_dev->lock);
	in6_dev_put(in6_dev);
}
#endif /* CONFIG_QETH_IPV6 */

static void qeth_l3_free_vlan_addresses4(struct qeth_card *card,
			unsigned short vid)
{
	struct in_device *in_dev;
	struct in_ifaddr *ifa;
	struct qeth_ipaddr *addr;

	QETH_CARD_TEXT(card, 4, "frvaddr4");

	in_dev = in_dev_get(vlan_group_get_device(card->vlangrp, vid));
	if (!in_dev)
		return;
	for (ifa = in_dev->ifa_list; ifa; ifa = ifa->ifa_next) {
		addr = qeth_l3_get_addr_buffer(QETH_PROT_IPV4);
		if (addr) {
			addr->u.a4.addr = ifa->ifa_address;
			addr->u.a4.mask = ifa->ifa_mask;
			addr->type = QETH_IP_TYPE_NORMAL;
			if (!qeth_l3_delete_ip(card, addr))
				kfree(addr);
		}
	}
	in_dev_put(in_dev);
}

static void qeth_l3_free_vlan_addresses6(struct qeth_card *card,
			unsigned short vid)
{
#ifdef CONFIG_QETH_IPV6
	struct inet6_dev *in6_dev;
	struct inet6_ifaddr *ifa;
	struct qeth_ipaddr *addr;

	QETH_CARD_TEXT(card, 4, "frvaddr6");

	in6_dev = in6_dev_get(vlan_group_get_device(card->vlangrp, vid));
	if (!in6_dev)
		return;
	list_for_each_entry(ifa, &in6_dev->addr_list, if_list) {
		addr = qeth_l3_get_addr_buffer(QETH_PROT_IPV6);
		if (addr) {
			memcpy(&addr->u.a6.addr, &ifa->addr,
			       sizeof(struct in6_addr));
			addr->u.a6.pfxlen = ifa->prefix_len;
			addr->type = QETH_IP_TYPE_NORMAL;
			if (!qeth_l3_delete_ip(card, addr))
				kfree(addr);
		}
	}
	in6_dev_put(in6_dev);
#endif /* CONFIG_QETH_IPV6 */
}

static void qeth_l3_free_vlan_addresses(struct qeth_card *card,
			unsigned short vid)
{
	if (!card->vlangrp)
		return;
	qeth_l3_free_vlan_addresses4(card, vid);
	qeth_l3_free_vlan_addresses6(card, vid);
}

static void qeth_l3_vlan_rx_register(struct net_device *dev,
			struct vlan_group *grp)
{
	struct qeth_card *card = dev->ml_priv;
	unsigned long flags;

	QETH_CARD_TEXT(card, 4, "vlanreg");
	spin_lock_irqsave(&card->vlanlock, flags);
	card->vlangrp = grp;
	spin_unlock_irqrestore(&card->vlanlock, flags);
}

static void qeth_l3_vlan_rx_add_vid(struct net_device *dev, unsigned short vid)
{
	return;
}

static void qeth_l3_vlan_rx_kill_vid(struct net_device *dev, unsigned short vid)
{
	struct qeth_card *card = dev->ml_priv;
	unsigned long flags;

	QETH_CARD_TEXT_(card, 4, "kid:%d", vid);
	if (qeth_wait_for_threads(card, QETH_RECOVER_THREAD)) {
		QETH_CARD_TEXT(card, 3, "kidREC");
		return;
	}
	spin_lock_irqsave(&card->vlanlock, flags);
	/* unregister IP addresses of vlan device */
	qeth_l3_free_vlan_addresses(card, vid);
	vlan_group_set_device(card->vlangrp, vid, NULL);
	spin_unlock_irqrestore(&card->vlanlock, flags);
	qeth_l3_set_multicast_list(card->dev);
}

static inline int qeth_l3_rebuild_skb(struct qeth_card *card,
			struct sk_buff *skb, struct qeth_hdr *hdr,
			unsigned short *vlan_id)
{
	__be16 prot;
	struct iphdr *ip_hdr;
	unsigned char tg_addr[MAX_ADDR_LEN];
	int is_vlan = 0;

	if (!(hdr->hdr.l3.flags & QETH_HDR_PASSTHRU)) {
		prot = htons((hdr->hdr.l3.flags & QETH_HDR_IPV6)? ETH_P_IPV6 :
			      ETH_P_IP);
		switch (hdr->hdr.l3.flags & QETH_HDR_CAST_MASK) {
		case QETH_CAST_MULTICAST:
			switch (prot) {
#ifdef CONFIG_QETH_IPV6
			case __constant_htons(ETH_P_IPV6):
				ndisc_mc_map((struct in6_addr *)
				     skb->data + 24,
				     tg_addr, card->dev, 0);
				break;
#endif
			case __constant_htons(ETH_P_IP):
				ip_hdr = (struct iphdr *)skb->data;
				(card->dev->type == ARPHRD_IEEE802_TR) ?
				ip_tr_mc_map(ip_hdr->daddr, tg_addr):
				ip_eth_mc_map(ip_hdr->daddr, tg_addr);
				break;
			default:
				memcpy(tg_addr, card->dev->broadcast,
					card->dev->addr_len);
			}
			card->stats.multicast++;
			skb->pkt_type = PACKET_MULTICAST;
			break;
		case QETH_CAST_BROADCAST:
			memcpy(tg_addr, card->dev->broadcast,
				card->dev->addr_len);
			card->stats.multicast++;
			skb->pkt_type = PACKET_BROADCAST;
			break;
		case QETH_CAST_UNICAST:
		case QETH_CAST_ANYCAST:
		case QETH_CAST_NOCAST:
		default:
			if (card->options.sniffer)
				skb->pkt_type = PACKET_OTHERHOST;
			else
				skb->pkt_type = PACKET_HOST;
			memcpy(tg_addr, card->dev->dev_addr,
				card->dev->addr_len);
		}
		if (hdr->hdr.l3.ext_flags & QETH_HDR_EXT_SRC_MAC_ADDR)
			card->dev->header_ops->create(skb, card->dev, prot,
				tg_addr, &hdr->hdr.l3.dest_addr[2],
				card->dev->addr_len);
		else
			card->dev->header_ops->create(skb, card->dev, prot,
				tg_addr, "FAKELL", card->dev->addr_len);
	}

#ifdef CONFIG_TR
	if (card->dev->type == ARPHRD_IEEE802_TR)
		skb->protocol = tr_type_trans(skb, card->dev);
	else
#endif
		skb->protocol = eth_type_trans(skb, card->dev);

	if (hdr->hdr.l3.ext_flags &
	    (QETH_HDR_EXT_VLAN_FRAME | QETH_HDR_EXT_INCLUDE_VLAN_TAG)) {
		*vlan_id = (hdr->hdr.l3.ext_flags & QETH_HDR_EXT_VLAN_FRAME) ?
		 hdr->hdr.l3.vlan_id : *((u16 *)&hdr->hdr.l3.dest_addr[12]);
		is_vlan = 1;
	}

	switch (card->options.checksum_type) {
	case SW_CHECKSUMMING:
		skb->ip_summed = CHECKSUM_NONE;
		break;
	case NO_CHECKSUMMING:
		skb->ip_summed = CHECKSUM_UNNECESSARY;
		break;
	case HW_CHECKSUMMING:
		if ((hdr->hdr.l3.ext_flags &
		    (QETH_HDR_EXT_CSUM_HDR_REQ |
		     QETH_HDR_EXT_CSUM_TRANSP_REQ)) ==
		    (QETH_HDR_EXT_CSUM_HDR_REQ |
		     QETH_HDR_EXT_CSUM_TRANSP_REQ))
			skb->ip_summed = CHECKSUM_UNNECESSARY;
		else
			skb->ip_summed = CHECKSUM_NONE;
	}

	return is_vlan;
}

static int qeth_l3_process_inbound_buffer(struct qeth_card *card,
				int budget, int *done)
{
	int work_done = 0;
	struct sk_buff *skb;
	struct qeth_hdr *hdr;
	__u16 vlan_tag = 0;
	int is_vlan;
	unsigned int len;

	*done = 0;
	BUG_ON(!budget);
	while (budget) {
		skb = qeth_core_get_next_skb(card,
			card->qdio.in_q->bufs[card->rx.b_index].buffer,
			&card->rx.b_element, &card->rx.e_offset, &hdr);
		if (!skb) {
			*done = 1;
			break;
		}
		skb->dev = card->dev;
		switch (hdr->hdr.l3.id) {
		case QETH_HEADER_TYPE_LAYER3:
			is_vlan = qeth_l3_rebuild_skb(card, skb, hdr,
						      &vlan_tag);
			len = skb->len;
			if (is_vlan && !card->options.sniffer)
				vlan_gro_receive(&card->napi, card->vlangrp,
					vlan_tag, skb);
			else
				napi_gro_receive(&card->napi, skb);
			break;
		case QETH_HEADER_TYPE_LAYER2: /* for HiperSockets sniffer */
			skb->pkt_type = PACKET_HOST;
			skb->protocol = eth_type_trans(skb, skb->dev);
			len = skb->len;
			netif_receive_skb(skb);
			break;
		default:
			dev_kfree_skb_any(skb);
			QETH_CARD_TEXT(card, 3, "inbunkno");
			QETH_DBF_HEX(CTRL, 3, hdr, QETH_DBF_CTRL_LEN);
			continue;
		}
		work_done++;
		budget--;
		card->stats.rx_packets++;
		card->stats.rx_bytes += len;
	}
	return work_done;
}

static int qeth_l3_poll(struct napi_struct *napi, int budget)
{
	struct qeth_card *card = container_of(napi, struct qeth_card, napi);
	int work_done = 0;
	struct qeth_qdio_buffer *buffer;
	int done;
	int new_budget = budget;

	if (card->options.performance_stats) {
		card->perf_stats.inbound_cnt++;
		card->perf_stats.inbound_start_time = qeth_get_micros();
	}

	while (1) {
		if (!card->rx.b_count) {
			card->rx.qdio_err = 0;
			card->rx.b_count = qdio_get_next_buffers(
				card->data.ccwdev, 0, &card->rx.b_index,
				&card->rx.qdio_err);
			if (card->rx.b_count <= 0) {
				card->rx.b_count = 0;
				break;
			}
			card->rx.b_element =
				&card->qdio.in_q->bufs[card->rx.b_index]
				.buffer->element[0];
			card->rx.e_offset = 0;
		}

		while (card->rx.b_count) {
			buffer = &card->qdio.in_q->bufs[card->rx.b_index];
			if (!(card->rx.qdio_err &&
			    qeth_check_qdio_errors(card, buffer->buffer,
			    card->rx.qdio_err, "qinerr")))
				work_done += qeth_l3_process_inbound_buffer(
					card, new_budget, &done);
			else
				done = 1;

			if (done) {
				if (card->options.performance_stats)
					card->perf_stats.bufs_rec++;
				qeth_put_buffer_pool_entry(card,
					buffer->pool_entry);
				qeth_queue_input_buffer(card, card->rx.b_index);
				card->rx.b_count--;
				if (card->rx.b_count) {
					card->rx.b_index =
						(card->rx.b_index + 1) %
						QDIO_MAX_BUFFERS_PER_Q;
					card->rx.b_element =
						&card->qdio.in_q
						->bufs[card->rx.b_index]
						.buffer->element[0];
					card->rx.e_offset = 0;
				}
			}

			if (work_done >= budget)
				goto out;
			else
				new_budget = budget - work_done;
		}
	}

	napi_complete(napi);
	if (qdio_start_irq(card->data.ccwdev, 0))
		napi_schedule(&card->napi);
out:
	if (card->options.performance_stats)
		card->perf_stats.inbound_time += qeth_get_micros() -
			card->perf_stats.inbound_start_time;
	return work_done;
}

static int qeth_l3_verify_vlan_dev(struct net_device *dev,
			struct qeth_card *card)
{
	int rc = 0;
	struct vlan_group *vg;
	int i;

	vg = card->vlangrp;
	if (!vg)
		return rc;

	for (i = 0; i < VLAN_N_VID; i++) {
		if (vlan_group_get_device(vg, i) == dev) {
			rc = QETH_VLAN_CARD;
			break;
		}
	}

	if (rc && !(vlan_dev_real_dev(dev)->ml_priv == (void *)card))
		return 0;

	return rc;
}

static int qeth_l3_verify_dev(struct net_device *dev)
{
	struct qeth_card *card;
	unsigned long flags;
	int rc = 0;

	read_lock_irqsave(&qeth_core_card_list.rwlock, flags);
	list_for_each_entry(card, &qeth_core_card_list.list, list) {
		if (card->dev == dev) {
			rc = QETH_REAL_CARD;
			break;
		}
		rc = qeth_l3_verify_vlan_dev(dev, card);
		if (rc)
			break;
	}
	read_unlock_irqrestore(&qeth_core_card_list.rwlock, flags);

	return rc;
}

static struct qeth_card *qeth_l3_get_card_from_dev(struct net_device *dev)
{
	struct qeth_card *card = NULL;
	int rc;

	rc = qeth_l3_verify_dev(dev);
	if (rc == QETH_REAL_CARD)
		card = dev->ml_priv;
	else if (rc == QETH_VLAN_CARD)
		card = vlan_dev_real_dev(dev)->ml_priv;
	if (card && card->options.layer2)
		card = NULL;
	if (card)
		QETH_CARD_TEXT_(card, 4, "%d", rc);
	return card ;
}

static int qeth_l3_stop_card(struct qeth_card *card, int recovery_mode)
{
	int rc = 0;

	QETH_DBF_TEXT(SETUP, 2, "stopcard");
	QETH_DBF_HEX(SETUP, 2, &card, sizeof(void *));

	qeth_set_allowed_threads(card, 0, 1);
	if (card->options.sniffer &&
	    (card->info.promisc_mode == SET_PROMISC_MODE_ON))
		qeth_diags_trace(card, QETH_DIAGS_CMD_TRACE_DISABLE);
	if (card->read.state == CH_STATE_UP &&
	    card->write.state == CH_STATE_UP &&
	    (card->state == CARD_STATE_UP)) {
		if (recovery_mode)
			qeth_l3_stop(card->dev);
		else {
			rtnl_lock();
			dev_close(card->dev);
			rtnl_unlock();
		}
		card->state = CARD_STATE_SOFTSETUP;
	}
	if (card->state == CARD_STATE_SOFTSETUP) {
		qeth_l3_clear_ip_list(card, 1);
		qeth_clear_ipacmd_list(card);
		card->state = CARD_STATE_HARDSETUP;
	}
	if (card->state == CARD_STATE_HARDSETUP) {
		qeth_qdio_clear_card(card, 0);
		qeth_clear_qdio_buffers(card);
		qeth_clear_working_pool_list(card);
		card->state = CARD_STATE_DOWN;
	}
	if (card->state == CARD_STATE_DOWN) {
		qeth_clear_cmd_buffers(&card->read);
		qeth_clear_cmd_buffers(&card->write);
	}
	return rc;
}

/*
 * test for and Switch promiscuous mode (on or off)
 *  either for guestlan or HiperSocket Sniffer
 */
static void
qeth_l3_handle_promisc_mode(struct qeth_card *card)
{
	struct net_device *dev = card->dev;

	if (((dev->flags & IFF_PROMISC) &&
	     (card->info.promisc_mode == SET_PROMISC_MODE_ON)) ||
	    (!(dev->flags & IFF_PROMISC) &&
	     (card->info.promisc_mode == SET_PROMISC_MODE_OFF)))
		return;

	if (card->info.guestlan) {		/* Guestlan trace */
		if (qeth_adp_supported(card, IPA_SETADP_SET_PROMISC_MODE))
			qeth_setadp_promisc_mode(card);
	} else if (card->options.sniffer &&	/* HiperSockets trace */
		   qeth_adp_supported(card, IPA_SETADP_SET_DIAG_ASSIST)) {
		if (dev->flags & IFF_PROMISC) {
			QETH_CARD_TEXT(card, 3, "+promisc");
			qeth_diags_trace(card, QETH_DIAGS_CMD_TRACE_ENABLE);
		} else {
			QETH_CARD_TEXT(card, 3, "-promisc");
			qeth_diags_trace(card, QETH_DIAGS_CMD_TRACE_DISABLE);
		}
	}
}

static void qeth_l3_set_multicast_list(struct net_device *dev)
{
	struct qeth_card *card = dev->ml_priv;

	QETH_CARD_TEXT(card, 3, "setmulti");
	if (qeth_threads_running(card, QETH_RECOVER_THREAD) &&
	    (card->state != CARD_STATE_UP))
		return;
	if (!card->options.sniffer) {
		qeth_l3_delete_mc_addresses(card);
		qeth_l3_add_multicast_ipv4(card);
#ifdef CONFIG_QETH_IPV6
		qeth_l3_add_multicast_ipv6(card);
#endif
		qeth_l3_set_ip_addr_list(card);
		if (!qeth_adp_supported(card, IPA_SETADP_SET_PROMISC_MODE))
			return;
	}
	qeth_l3_handle_promisc_mode(card);
}

static const char *qeth_l3_arp_get_error_cause(int *rc)
{
	switch (*rc) {
	case QETH_IPA_ARP_RC_FAILED:
		*rc = -EIO;
		return "operation failed";
	case QETH_IPA_ARP_RC_NOTSUPP:
		*rc = -EOPNOTSUPP;
		return "operation not supported";
	case QETH_IPA_ARP_RC_OUT_OF_RANGE:
		*rc = -EINVAL;
		return "argument out of range";
	case QETH_IPA_ARP_RC_Q_NOTSUPP:
		*rc = -EOPNOTSUPP;
		return "query operation not supported";
	case QETH_IPA_ARP_RC_Q_NO_DATA:
		*rc = -ENOENT;
		return "no query data available";
	default:
		return "unknown error";
	}
}

static int qeth_l3_arp_set_no_entries(struct qeth_card *card, int no_entries)
{
	int tmp;
	int rc;

	QETH_CARD_TEXT(card, 3, "arpstnoe");

	/*
	 * currently GuestLAN only supports the ARP assist function
	 * IPA_CMD_ASS_ARP_QUERY_INFO, but not IPA_CMD_ASS_ARP_SET_NO_ENTRIES;
	 * thus we say EOPNOTSUPP for this ARP function
	 */
	if (card->info.guestlan)
		return -EOPNOTSUPP;
	if (!qeth_is_supported(card, IPA_ARP_PROCESSING)) {
		return -EOPNOTSUPP;
	}
	rc = qeth_l3_send_simple_setassparms(card, IPA_ARP_PROCESSING,
					  IPA_CMD_ASS_ARP_SET_NO_ENTRIES,
					  no_entries);
	if (rc) {
		tmp = rc;
		QETH_DBF_MESSAGE(2, "Could not set number of ARP entries on "
			"%s: %s (0x%x/%d)\n", QETH_CARD_IFNAME(card),
			qeth_l3_arp_get_error_cause(&rc), tmp, tmp);
	}
	return rc;
}

static __u32 get_arp_entry_size(struct qeth_card *card,
			struct qeth_arp_query_data *qdata,
			struct qeth_arp_entrytype *type, __u8 strip_entries)
{
	__u32 rc;
	__u8 is_hsi;

	is_hsi = qdata->reply_bits == 5;
	if (type->ip == QETHARP_IP_ADDR_V4) {
		QETH_CARD_TEXT(card, 4, "arpev4");
		if (strip_entries) {
			rc = is_hsi ? sizeof(struct qeth_arp_qi_entry5_short) :
				sizeof(struct qeth_arp_qi_entry7_short);
		} else {
			rc = is_hsi ? sizeof(struct qeth_arp_qi_entry5) :
				sizeof(struct qeth_arp_qi_entry7);
		}
	} else if (type->ip == QETHARP_IP_ADDR_V6) {
		QETH_CARD_TEXT(card, 4, "arpev6");
		if (strip_entries) {
			rc = is_hsi ?
				sizeof(struct qeth_arp_qi_entry5_short_ipv6) :
				sizeof(struct qeth_arp_qi_entry7_short_ipv6);
		} else {
			rc = is_hsi ?
				sizeof(struct qeth_arp_qi_entry5_ipv6) :
				sizeof(struct qeth_arp_qi_entry7_ipv6);
		}
	} else {
		QETH_CARD_TEXT(card, 4, "arpinv");
		rc = 0;
	}

	return rc;
}

static int arpentry_matches_prot(struct qeth_arp_entrytype *type, __u16 prot)
{
	return (type->ip == QETHARP_IP_ADDR_V4 && prot == QETH_PROT_IPV4) ||
		(type->ip == QETHARP_IP_ADDR_V6 && prot == QETH_PROT_IPV6);
}

static int qeth_l3_arp_query_cb(struct qeth_card *card,
		struct qeth_reply *reply, unsigned long data)
{
	struct qeth_ipa_cmd *cmd;
	struct qeth_arp_query_data *qdata;
	struct qeth_arp_query_info *qinfo;
	int i;
	int e;
	int entrybytes_done;
	int stripped_bytes;
	__u8 do_strip_entries;

	QETH_CARD_TEXT(card, 3, "arpquecb");

	qinfo = (struct qeth_arp_query_info *) reply->param;
	cmd = (struct qeth_ipa_cmd *) data;
	QETH_CARD_TEXT_(card, 4, "%i", cmd->hdr.prot_version);
	if (cmd->hdr.return_code) {
		QETH_CARD_TEXT(card, 4, "arpcberr");
		QETH_CARD_TEXT_(card, 4, "%i", cmd->hdr.return_code);
		return 0;
	}
	if (cmd->data.setassparms.hdr.return_code) {
		cmd->hdr.return_code = cmd->data.setassparms.hdr.return_code;
		QETH_CARD_TEXT(card, 4, "setaperr");
		QETH_CARD_TEXT_(card, 4, "%i", cmd->hdr.return_code);
		return 0;
	}
	qdata = &cmd->data.setassparms.data.query_arp;
	QETH_CARD_TEXT_(card, 4, "anoen%i", qdata->no_entries);

	do_strip_entries = (qinfo->mask_bits & QETH_QARP_STRIP_ENTRIES) > 0;
	stripped_bytes = do_strip_entries ? QETH_QARP_MEDIASPECIFIC_BYTES : 0;
	entrybytes_done = 0;
	for (e = 0; e < qdata->no_entries; ++e) {
		char *cur_entry;
		__u32 esize;
		struct qeth_arp_entrytype *etype;

		cur_entry = &qdata->data + entrybytes_done;
		etype = &((struct qeth_arp_qi_entry5 *) cur_entry)->type;
		if (!arpentry_matches_prot(etype, cmd->hdr.prot_version)) {
			QETH_CARD_TEXT(card, 4, "pmis");
			QETH_CARD_TEXT_(card, 4, "%i", etype->ip);
			break;
		}
		esize = get_arp_entry_size(card, qdata, etype,
			do_strip_entries);
		QETH_CARD_TEXT_(card, 5, "esz%i", esize);
		if (!esize)
			break;
<<<<<<< HEAD

		if ((qinfo->udata_len - qinfo->udata_offset) < esize) {
			QETH_CARD_TEXT_(card, 4, "qaer3%i", -ENOMEM);
			cmd->hdr.return_code = -ENOMEM;
			goto out_error;
		}

=======

		if ((qinfo->udata_len - qinfo->udata_offset) < esize) {
			QETH_CARD_TEXT_(card, 4, "qaer3%i", -ENOMEM);
			cmd->hdr.return_code = -ENOMEM;
			goto out_error;
		}

>>>>>>> 105e53f8
		memcpy(qinfo->udata + qinfo->udata_offset,
			&qdata->data + entrybytes_done + stripped_bytes,
			esize);
		entrybytes_done += esize + stripped_bytes;
		qinfo->udata_offset += esize;
		++qinfo->no_entries;
	}
	/* check if all replies received ... */
	if (cmd->data.setassparms.hdr.seq_no <
	    cmd->data.setassparms.hdr.number_of_replies)
		return 1;
	QETH_CARD_TEXT_(card, 4, "nove%i", qinfo->no_entries);
	memcpy(qinfo->udata, &qinfo->no_entries, 4);
	/* keep STRIP_ENTRIES flag so the user program can distinguish
	 * stripped entries from normal ones */
	if (qinfo->mask_bits & QETH_QARP_STRIP_ENTRIES)
		qdata->reply_bits |= QETH_QARP_STRIP_ENTRIES;
	memcpy(qinfo->udata + QETH_QARP_MASK_OFFSET, &qdata->reply_bits, 2);
	QETH_CARD_TEXT_(card, 4, "rc%i", 0);
	return 0;
out_error:
	i = 0;
	memcpy(qinfo->udata, &i, 4);
	return 0;
}

static int qeth_l3_send_ipa_arp_cmd(struct qeth_card *card,
		struct qeth_cmd_buffer *iob, int len,
		int (*reply_cb)(struct qeth_card *, struct qeth_reply *,
			unsigned long),
		void *reply_param)
{
	QETH_CARD_TEXT(card, 4, "sendarp");

	memcpy(iob->data, IPA_PDU_HEADER, IPA_PDU_HEADER_SIZE);
	memcpy(QETH_IPA_CMD_DEST_ADDR(iob->data),
	       &card->token.ulp_connection_r, QETH_MPC_TOKEN_LENGTH);
	return qeth_send_control_data(card, IPA_PDU_HEADER_SIZE + len, iob,
				      reply_cb, reply_param);
}

static int qeth_l3_query_arp_cache_info(struct qeth_card *card,
	enum qeth_prot_versions prot,
	struct qeth_arp_query_info *qinfo)
{
	struct qeth_cmd_buffer *iob;
	struct qeth_ipa_cmd *cmd;
	int tmp;
	int rc;

	QETH_CARD_TEXT_(card, 3, "qarpipv%i", prot);

	iob = qeth_l3_get_setassparms_cmd(card, IPA_ARP_PROCESSING,
			IPA_CMD_ASS_ARP_QUERY_INFO,
			sizeof(struct qeth_arp_query_data) - sizeof(char),
			prot);
	cmd = (struct qeth_ipa_cmd *)(iob->data+IPA_PDU_HEADER_SIZE);
	cmd->data.setassparms.data.query_arp.request_bits = 0x000F;
	cmd->data.setassparms.data.query_arp.reply_bits = 0;
	cmd->data.setassparms.data.query_arp.no_entries = 0;
	rc = qeth_l3_send_ipa_arp_cmd(card, iob,
			   QETH_SETASS_BASE_LEN+QETH_ARP_CMD_LEN,
			   qeth_l3_arp_query_cb, (void *)qinfo);
	if (rc) {
		tmp = rc;
		QETH_DBF_MESSAGE(2,
			"Error while querying ARP cache on %s: %s "
			"(0x%x/%d)\n", QETH_CARD_IFNAME(card),
			qeth_l3_arp_get_error_cause(&rc), tmp, tmp);
	}

	return rc;
}

static int qeth_l3_arp_query(struct qeth_card *card, char __user *udata)
{
	struct qeth_arp_query_info qinfo = {0, };
	int rc;

	QETH_CARD_TEXT(card, 3, "arpquery");

	if (!qeth_is_supported(card,/*IPA_QUERY_ARP_ADDR_INFO*/
			       IPA_ARP_PROCESSING)) {
		QETH_CARD_TEXT(card, 3, "arpqnsup");
		rc = -EOPNOTSUPP;
		goto out;
	}
	/* get size of userspace buffer and mask_bits -> 6 bytes */
	if (copy_from_user(&qinfo, udata, 6)) {
		rc = -EFAULT;
		goto out;
	}
	qinfo.udata = kzalloc(qinfo.udata_len, GFP_KERNEL);
	if (!qinfo.udata) {
		rc = -ENOMEM;
		goto out;
	}
	qinfo.udata_offset = QETH_QARP_ENTRIES_OFFSET;
	rc = qeth_l3_query_arp_cache_info(card, QETH_PROT_IPV4, &qinfo);
	if (rc) {
		if (copy_to_user(udata, qinfo.udata, 4))
			rc = -EFAULT;
			goto free_and_out;
	} else {
#ifdef CONFIG_QETH_IPV6
		if (qinfo.mask_bits & QETH_QARP_WITH_IPV6) {
			/* fails in case of GuestLAN QDIO mode */
			qeth_l3_query_arp_cache_info(card, QETH_PROT_IPV6,
				&qinfo);
		}
#endif
		if (copy_to_user(udata, qinfo.udata, qinfo.udata_len)) {
			QETH_CARD_TEXT(card, 4, "qactf");
			rc = -EFAULT;
			goto free_and_out;
		}
		QETH_CARD_TEXT_(card, 4, "qacts");
	}
free_and_out:
	kfree(qinfo.udata);
out:
	return rc;
}

static int qeth_l3_arp_add_entry(struct qeth_card *card,
				struct qeth_arp_cache_entry *entry)
{
	struct qeth_cmd_buffer *iob;
	char buf[16];
	int tmp;
	int rc;

	QETH_CARD_TEXT(card, 3, "arpadent");

	/*
	 * currently GuestLAN only supports the ARP assist function
	 * IPA_CMD_ASS_ARP_QUERY_INFO, but not IPA_CMD_ASS_ARP_ADD_ENTRY;
	 * thus we say EOPNOTSUPP for this ARP function
	 */
	if (card->info.guestlan)
		return -EOPNOTSUPP;
	if (!qeth_is_supported(card, IPA_ARP_PROCESSING)) {
		return -EOPNOTSUPP;
	}

	iob = qeth_l3_get_setassparms_cmd(card, IPA_ARP_PROCESSING,
				       IPA_CMD_ASS_ARP_ADD_ENTRY,
				       sizeof(struct qeth_arp_cache_entry),
				       QETH_PROT_IPV4);
	rc = qeth_l3_send_setassparms(card, iob,
				   sizeof(struct qeth_arp_cache_entry),
				   (unsigned long) entry,
				   qeth_l3_default_setassparms_cb, NULL);
	if (rc) {
		tmp = rc;
		qeth_l3_ipaddr4_to_string((u8 *)entry->ipaddr, buf);
		QETH_DBF_MESSAGE(2, "Could not add ARP entry for address %s "
			"on %s: %s (0x%x/%d)\n", buf, QETH_CARD_IFNAME(card),
			qeth_l3_arp_get_error_cause(&rc), tmp, tmp);
	}
	return rc;
}

static int qeth_l3_arp_remove_entry(struct qeth_card *card,
				struct qeth_arp_cache_entry *entry)
{
	struct qeth_cmd_buffer *iob;
	char buf[16] = {0, };
	int tmp;
	int rc;

	QETH_CARD_TEXT(card, 3, "arprment");

	/*
	 * currently GuestLAN only supports the ARP assist function
	 * IPA_CMD_ASS_ARP_QUERY_INFO, but not IPA_CMD_ASS_ARP_REMOVE_ENTRY;
	 * thus we say EOPNOTSUPP for this ARP function
	 */
	if (card->info.guestlan)
		return -EOPNOTSUPP;
	if (!qeth_is_supported(card, IPA_ARP_PROCESSING)) {
		return -EOPNOTSUPP;
	}
	memcpy(buf, entry, 12);
	iob = qeth_l3_get_setassparms_cmd(card, IPA_ARP_PROCESSING,
				       IPA_CMD_ASS_ARP_REMOVE_ENTRY,
				       12,
				       QETH_PROT_IPV4);
	rc = qeth_l3_send_setassparms(card, iob,
				   12, (unsigned long)buf,
				   qeth_l3_default_setassparms_cb, NULL);
	if (rc) {
		tmp = rc;
		memset(buf, 0, 16);
		qeth_l3_ipaddr4_to_string((u8 *)entry->ipaddr, buf);
		QETH_DBF_MESSAGE(2, "Could not delete ARP entry for address %s"
			" on %s: %s (0x%x/%d)\n", buf, QETH_CARD_IFNAME(card),
			qeth_l3_arp_get_error_cause(&rc), tmp, tmp);
	}
	return rc;
}

static int qeth_l3_arp_flush_cache(struct qeth_card *card)
{
	int rc;
	int tmp;

	QETH_CARD_TEXT(card, 3, "arpflush");

	/*
	 * currently GuestLAN only supports the ARP assist function
	 * IPA_CMD_ASS_ARP_QUERY_INFO, but not IPA_CMD_ASS_ARP_FLUSH_CACHE;
	 * thus we say EOPNOTSUPP for this ARP function
	*/
	if (card->info.guestlan || (card->info.type == QETH_CARD_TYPE_IQD))
		return -EOPNOTSUPP;
	if (!qeth_is_supported(card, IPA_ARP_PROCESSING)) {
		return -EOPNOTSUPP;
	}
	rc = qeth_l3_send_simple_setassparms(card, IPA_ARP_PROCESSING,
					  IPA_CMD_ASS_ARP_FLUSH_CACHE, 0);
	if (rc) {
		tmp = rc;
		QETH_DBF_MESSAGE(2, "Could not flush ARP cache on %s: %s "
			"(0x%x/%d)\n", QETH_CARD_IFNAME(card),
			qeth_l3_arp_get_error_cause(&rc), tmp, tmp);
	}
	return rc;
}

static int qeth_l3_do_ioctl(struct net_device *dev, struct ifreq *rq, int cmd)
{
	struct qeth_card *card = dev->ml_priv;
	struct qeth_arp_cache_entry arp_entry;
	struct mii_ioctl_data *mii_data;
	int rc = 0;

	if (!card)
		return -ENODEV;

	if ((card->state != CARD_STATE_UP) &&
		(card->state != CARD_STATE_SOFTSETUP))
		return -ENODEV;

	switch (cmd) {
	case SIOC_QETH_ARP_SET_NO_ENTRIES:
		if (!capable(CAP_NET_ADMIN)) {
			rc = -EPERM;
			break;
		}
		rc = qeth_l3_arp_set_no_entries(card, rq->ifr_ifru.ifru_ivalue);
		break;
	case SIOC_QETH_ARP_QUERY_INFO:
		if (!capable(CAP_NET_ADMIN)) {
			rc = -EPERM;
			break;
		}
		rc = qeth_l3_arp_query(card, rq->ifr_ifru.ifru_data);
		break;
	case SIOC_QETH_ARP_ADD_ENTRY:
		if (!capable(CAP_NET_ADMIN)) {
			rc = -EPERM;
			break;
		}
		if (copy_from_user(&arp_entry, rq->ifr_ifru.ifru_data,
				   sizeof(struct qeth_arp_cache_entry)))
			rc = -EFAULT;
		else
			rc = qeth_l3_arp_add_entry(card, &arp_entry);
		break;
	case SIOC_QETH_ARP_REMOVE_ENTRY:
		if (!capable(CAP_NET_ADMIN)) {
			rc = -EPERM;
			break;
		}
		if (copy_from_user(&arp_entry, rq->ifr_ifru.ifru_data,
				   sizeof(struct qeth_arp_cache_entry)))
			rc = -EFAULT;
		else
			rc = qeth_l3_arp_remove_entry(card, &arp_entry);
		break;
	case SIOC_QETH_ARP_FLUSH_CACHE:
		if (!capable(CAP_NET_ADMIN)) {
			rc = -EPERM;
			break;
		}
		rc = qeth_l3_arp_flush_cache(card);
		break;
	case SIOC_QETH_ADP_SET_SNMP_CONTROL:
		rc = qeth_snmp_command(card, rq->ifr_ifru.ifru_data);
		break;
	case SIOC_QETH_GET_CARD_TYPE:
		if ((card->info.type == QETH_CARD_TYPE_OSD ||
		     card->info.type == QETH_CARD_TYPE_OSX) &&
		    !card->info.guestlan)
			return 1;
		return 0;
		break;
	case SIOCGMIIPHY:
		mii_data = if_mii(rq);
		mii_data->phy_id = 0;
		break;
	case SIOCGMIIREG:
		mii_data = if_mii(rq);
		if (mii_data->phy_id != 0)
			rc = -EINVAL;
		else
			mii_data->val_out = qeth_mdio_read(dev,
							mii_data->phy_id,
							mii_data->reg_num);
		break;
	default:
		rc = -EOPNOTSUPP;
	}
	if (rc)
		QETH_CARD_TEXT_(card, 2, "ioce%d", rc);
	return rc;
}

int inline qeth_l3_get_cast_type(struct qeth_card *card, struct sk_buff *skb)
{
	int cast_type = RTN_UNSPEC;

	if (skb_dst(skb) && skb_dst(skb)->neighbour) {
		cast_type = skb_dst(skb)->neighbour->type;
		if ((cast_type == RTN_BROADCAST) ||
		    (cast_type == RTN_MULTICAST) ||
		    (cast_type == RTN_ANYCAST))
			return cast_type;
		else
			return RTN_UNSPEC;
	}
	/* try something else */
	if (skb->protocol == ETH_P_IPV6)
		return (skb_network_header(skb)[24] == 0xff) ?
				RTN_MULTICAST : 0;
	else if (skb->protocol == ETH_P_IP)
		return ((skb_network_header(skb)[16] & 0xf0) == 0xe0) ?
				RTN_MULTICAST : 0;
	/* ... */
	if (!memcmp(skb->data, skb->dev->broadcast, 6))
		return RTN_BROADCAST;
	else {
		u16 hdr_mac;

		hdr_mac = *((u16 *)skb->data);
		/* tr multicast? */
		switch (card->info.link_type) {
		case QETH_LINK_TYPE_HSTR:
		case QETH_LINK_TYPE_LANE_TR:
			if ((hdr_mac == QETH_TR_MAC_NC) ||
			    (hdr_mac == QETH_TR_MAC_C))
				return RTN_MULTICAST;
			break;
		/* eth or so multicast? */
		default:
		if ((hdr_mac == QETH_ETH_MAC_V4) ||
			    (hdr_mac == QETH_ETH_MAC_V6))
				return RTN_MULTICAST;
		}
	}
	return cast_type;
}

static void qeth_l3_fill_header(struct qeth_card *card, struct qeth_hdr *hdr,
		struct sk_buff *skb, int ipv, int cast_type)
{
	memset(hdr, 0, sizeof(struct qeth_hdr));
	hdr->hdr.l3.id = QETH_HEADER_TYPE_LAYER3;
	hdr->hdr.l3.ext_flags = 0;

	/*
	 * before we're going to overwrite this location with next hop ip.
	 * v6 uses passthrough, v4 sets the tag in the QDIO header.
	 */
	if (card->vlangrp && vlan_tx_tag_present(skb)) {
		if ((ipv == 4) || (card->info.type == QETH_CARD_TYPE_IQD))
			hdr->hdr.l3.ext_flags = QETH_HDR_EXT_VLAN_FRAME;
		else
			hdr->hdr.l3.ext_flags = QETH_HDR_EXT_INCLUDE_VLAN_TAG;
		hdr->hdr.l3.vlan_id = vlan_tx_tag_get(skb);
	}

	hdr->hdr.l3.length = skb->len - sizeof(struct qeth_hdr);
	if (ipv == 4) {
		/* IPv4 */
		hdr->hdr.l3.flags = qeth_l3_get_qeth_hdr_flags4(cast_type);
		memset(hdr->hdr.l3.dest_addr, 0, 12);
		if ((skb_dst(skb)) && (skb_dst(skb)->neighbour)) {
			*((u32 *) (&hdr->hdr.l3.dest_addr[12])) =
			    *((u32 *) skb_dst(skb)->neighbour->primary_key);
		} else {
			/* fill in destination address used in ip header */
			*((u32 *) (&hdr->hdr.l3.dest_addr[12])) =
							ip_hdr(skb)->daddr;
		}
	} else if (ipv == 6) {
		/* IPv6 */
		hdr->hdr.l3.flags = qeth_l3_get_qeth_hdr_flags6(cast_type);
		if (card->info.type == QETH_CARD_TYPE_IQD)
			hdr->hdr.l3.flags &= ~QETH_HDR_PASSTHRU;
		if ((skb_dst(skb)) && (skb_dst(skb)->neighbour)) {
			memcpy(hdr->hdr.l3.dest_addr,
			       skb_dst(skb)->neighbour->primary_key, 16);
		} else {
			/* fill in destination address used in ip header */
			memcpy(hdr->hdr.l3.dest_addr,
			       &ipv6_hdr(skb)->daddr, 16);
		}
	} else {
		/* passthrough */
		if ((skb->dev->type == ARPHRD_IEEE802_TR) &&
			!memcmp(skb->data + sizeof(struct qeth_hdr) +
			sizeof(__u16), skb->dev->broadcast, 6)) {
			hdr->hdr.l3.flags = QETH_CAST_BROADCAST |
						QETH_HDR_PASSTHRU;
		} else if (!memcmp(skb->data + sizeof(struct qeth_hdr),
			    skb->dev->broadcast, 6)) {
			/* broadcast? */
			hdr->hdr.l3.flags = QETH_CAST_BROADCAST |
						QETH_HDR_PASSTHRU;
		} else {
			hdr->hdr.l3.flags = (cast_type == RTN_MULTICAST) ?
				QETH_CAST_MULTICAST | QETH_HDR_PASSTHRU :
				QETH_CAST_UNICAST | QETH_HDR_PASSTHRU;
		}
	}
}

static inline void qeth_l3_hdr_csum(struct qeth_card *card,
		struct qeth_hdr *hdr, struct sk_buff *skb)
{
	struct iphdr *iph = ip_hdr(skb);

	/* tcph->check contains already the pseudo hdr checksum
	 * so just set the header flags
	 */
	if (iph->protocol == IPPROTO_UDP)
		hdr->hdr.l3.ext_flags |= QETH_HDR_EXT_UDP;
	hdr->hdr.l3.ext_flags |= QETH_HDR_EXT_CSUM_TRANSP_REQ |
		QETH_HDR_EXT_CSUM_HDR_REQ;
	iph->check = 0;
	if (card->options.performance_stats)
		card->perf_stats.tx_csum++;
}

static void qeth_tso_fill_header(struct qeth_card *card,
		struct qeth_hdr *qhdr, struct sk_buff *skb)
{
	struct qeth_hdr_tso *hdr = (struct qeth_hdr_tso *)qhdr;
	struct tcphdr *tcph = tcp_hdr(skb);
	struct iphdr *iph = ip_hdr(skb);
	struct ipv6hdr *ip6h = ipv6_hdr(skb);

	/*fix header to TSO values ...*/
	hdr->hdr.hdr.l3.id = QETH_HEADER_TYPE_TSO;
	hdr->hdr.hdr.l3.length = skb->len - sizeof(struct qeth_hdr_tso);
	/*set values which are fix for the first approach ...*/
	hdr->ext.hdr_tot_len = (__u16) sizeof(struct qeth_hdr_ext_tso);
	hdr->ext.imb_hdr_no  = 1;
	hdr->ext.hdr_type    = 1;
	hdr->ext.hdr_version = 1;
	hdr->ext.hdr_len     = 28;
	/*insert non-fix values */
	hdr->ext.mss = skb_shinfo(skb)->gso_size;
	hdr->ext.dg_hdr_len = (__u16)(iph->ihl*4 + tcph->doff*4);
	hdr->ext.payload_len = (__u16)(skb->len - hdr->ext.dg_hdr_len -
				       sizeof(struct qeth_hdr_tso));
	tcph->check = 0;
	if (skb->protocol == ETH_P_IPV6) {
		ip6h->payload_len = 0;
		tcph->check = ~csum_ipv6_magic(&ip6h->saddr, &ip6h->daddr,
					       0, IPPROTO_TCP, 0);
	} else {
		/*OSA want us to set these values ...*/
		tcph->check = ~csum_tcpudp_magic(iph->saddr, iph->daddr,
					 0, IPPROTO_TCP, 0);
		iph->tot_len = 0;
		iph->check = 0;
	}
}

static inline int qeth_l3_tso_elements(struct sk_buff *skb)
{
	unsigned long tcpd = (unsigned long)tcp_hdr(skb) +
		tcp_hdr(skb)->doff * 4;
	int tcpd_len = skb->len - (tcpd - (unsigned long)skb->data);
	int elements = PFN_UP(tcpd + tcpd_len - 1) - PFN_DOWN(tcpd);
	elements += skb_shinfo(skb)->nr_frags;
	return elements;
}

static int qeth_l3_hard_start_xmit(struct sk_buff *skb, struct net_device *dev)
{
	int rc;
	u16 *tag;
	struct qeth_hdr *hdr = NULL;
	int elements_needed = 0;
	int elems;
	struct qeth_card *card = dev->ml_priv;
	struct sk_buff *new_skb = NULL;
	int ipv = qeth_get_ip_version(skb);
	int cast_type = qeth_l3_get_cast_type(card, skb);
	struct qeth_qdio_out_q *queue = card->qdio.out_qs
		[qeth_get_priority_queue(card, skb, ipv, cast_type)];
	int tx_bytes = skb->len;
	enum qeth_large_send_types large_send = QETH_LARGE_SEND_NO;
	int data_offset = -1;
	int nr_frags;

	if (((card->info.type == QETH_CARD_TYPE_IQD) && (!ipv)) ||
	     card->options.sniffer)
			goto tx_drop;

	if ((card->state != CARD_STATE_UP) || !card->lan_online) {
		card->stats.tx_carrier_errors++;
		goto tx_drop;
	}

	if ((cast_type == RTN_BROADCAST) &&
	    (card->info.broadcast_capable == 0))
		goto tx_drop;

	if (card->options.performance_stats) {
		card->perf_stats.outbound_cnt++;
		card->perf_stats.outbound_start_time = qeth_get_micros();
	}

	if (skb_is_gso(skb))
		large_send = card->options.large_send;

	if ((card->info.type == QETH_CARD_TYPE_IQD) && (!large_send) &&
	    (skb_shinfo(skb)->nr_frags == 0)) {
		new_skb = skb;
		data_offset = ETH_HLEN;
		hdr = kmem_cache_alloc(qeth_core_header_cache, GFP_ATOMIC);
		if (!hdr)
			goto tx_drop;
		elements_needed++;
	} else {
		/* create a clone with writeable headroom */
		new_skb = skb_realloc_headroom(skb, sizeof(struct qeth_hdr_tso)
					+ VLAN_HLEN);
		if (!new_skb)
			goto tx_drop;
	}

	if (card->info.type == QETH_CARD_TYPE_IQD) {
		if (data_offset < 0)
			skb_pull(new_skb, ETH_HLEN);
	} else {
		if (ipv == 4) {
			if (card->dev->type == ARPHRD_IEEE802_TR)
				skb_pull(new_skb, TR_HLEN);
			else
				skb_pull(new_skb, ETH_HLEN);
		}

		if (ipv != 4 && card->vlangrp &&
				vlan_tx_tag_present(new_skb)) {
			skb_push(new_skb, VLAN_HLEN);
			skb_copy_to_linear_data(new_skb, new_skb->data + 4, 4);
			skb_copy_to_linear_data_offset(new_skb, 4,
				new_skb->data + 8, 4);
			skb_copy_to_linear_data_offset(new_skb, 8,
				new_skb->data + 12, 4);
			tag = (u16 *)(new_skb->data + 12);
			*tag = __constant_htons(ETH_P_8021Q);
			*(tag + 1) = htons(vlan_tx_tag_get(new_skb));
			new_skb->vlan_tci = 0;
		}
	}

	netif_stop_queue(dev);

	/* fix hardware limitation: as long as we do not have sbal
	 * chaining we can not send long frag lists
	 */
	if (large_send == QETH_LARGE_SEND_TSO) {
		if (qeth_l3_tso_elements(new_skb) + 1 > 16) {
			if (skb_linearize(new_skb))
				goto tx_drop;
			if (card->options.performance_stats)
				card->perf_stats.tx_lin++;
		}
	}

	if ((large_send == QETH_LARGE_SEND_TSO) &&
	    (cast_type == RTN_UNSPEC)) {
		hdr = (struct qeth_hdr *)skb_push(new_skb,
						sizeof(struct qeth_hdr_tso));
		memset(hdr, 0, sizeof(struct qeth_hdr_tso));
		qeth_l3_fill_header(card, hdr, new_skb, ipv, cast_type);
		qeth_tso_fill_header(card, hdr, new_skb);
		elements_needed++;
	} else {
		if (data_offset < 0) {
			hdr = (struct qeth_hdr *)skb_push(new_skb,
						sizeof(struct qeth_hdr));
			qeth_l3_fill_header(card, hdr, new_skb, ipv,
						cast_type);
		} else {
			qeth_l3_fill_header(card, hdr, new_skb, ipv,
						cast_type);
			hdr->hdr.l3.length = new_skb->len - data_offset;
		}

		if (skb->ip_summed == CHECKSUM_PARTIAL)
			qeth_l3_hdr_csum(card, hdr, new_skb);
	}

	elems = qeth_get_elements_no(card, (void *)hdr, new_skb,
						 elements_needed);
	if (!elems) {
		if (data_offset >= 0)
			kmem_cache_free(qeth_core_header_cache, hdr);
		goto tx_drop;
	}
	elements_needed += elems;
	nr_frags = skb_shinfo(new_skb)->nr_frags;

	if (card->info.type != QETH_CARD_TYPE_IQD) {
		int len;
		if (large_send == QETH_LARGE_SEND_TSO)
			len = ((unsigned long)tcp_hdr(new_skb) +
				tcp_hdr(new_skb)->doff * 4) -
				(unsigned long)new_skb->data;
		else
			len = sizeof(struct qeth_hdr_layer3);

		if (qeth_hdr_chk_and_bounce(new_skb, len))
			goto tx_drop;
		rc = qeth_do_send_packet(card, queue, new_skb, hdr,
					 elements_needed);
	} else
		rc = qeth_do_send_packet_fast(card, queue, new_skb, hdr,
					elements_needed, data_offset, 0);

	if (!rc) {
		card->stats.tx_packets++;
		card->stats.tx_bytes += tx_bytes;
		if (new_skb != skb)
			dev_kfree_skb_any(skb);
		if (card->options.performance_stats) {
			if (large_send != QETH_LARGE_SEND_NO) {
				card->perf_stats.large_send_bytes += tx_bytes;
				card->perf_stats.large_send_cnt++;
			}
			if (nr_frags) {
				card->perf_stats.sg_skbs_sent++;
				/* nr_frags + skb->data */
				card->perf_stats.sg_frags_sent += nr_frags + 1;
			}
		}
		rc = NETDEV_TX_OK;
	} else {
		if (data_offset >= 0)
			kmem_cache_free(qeth_core_header_cache, hdr);

		if (rc == -EBUSY) {
			if (new_skb != skb)
				dev_kfree_skb_any(new_skb);
			return NETDEV_TX_BUSY;
		} else
			goto tx_drop;
	}

	netif_wake_queue(dev);
	if (card->options.performance_stats)
		card->perf_stats.outbound_time += qeth_get_micros() -
			card->perf_stats.outbound_start_time;
	return rc;

tx_drop:
	card->stats.tx_dropped++;
	card->stats.tx_errors++;
	if ((new_skb != skb) && new_skb)
		dev_kfree_skb_any(new_skb);
	dev_kfree_skb_any(skb);
	netif_wake_queue(dev);
	return NETDEV_TX_OK;
}

static int __qeth_l3_open(struct net_device *dev)
{
	struct qeth_card *card = dev->ml_priv;
	int rc = 0;

	QETH_CARD_TEXT(card, 4, "qethopen");
	if (card->state == CARD_STATE_UP)
		return rc;
	if (card->state != CARD_STATE_SOFTSETUP)
		return -ENODEV;
	card->data.state = CH_STATE_UP;
	card->state = CARD_STATE_UP;
	netif_start_queue(dev);

	if (qdio_stop_irq(card->data.ccwdev, 0) >= 0) {
		napi_enable(&card->napi);
		napi_schedule(&card->napi);
	} else
		rc = -EIO;
	return rc;
}

static int qeth_l3_open(struct net_device *dev)
{
	struct qeth_card *card = dev->ml_priv;

	QETH_CARD_TEXT(card, 5, "qethope_");
	if (qeth_wait_for_threads(card, QETH_RECOVER_THREAD)) {
		QETH_CARD_TEXT(card, 3, "openREC");
		return -ERESTARTSYS;
	}
	return __qeth_l3_open(dev);
}

static int qeth_l3_stop(struct net_device *dev)
{
	struct qeth_card *card = dev->ml_priv;

	QETH_CARD_TEXT(card, 4, "qethstop");
	netif_tx_disable(dev);
	if (card->state == CARD_STATE_UP) {
		card->state = CARD_STATE_SOFTSETUP;
		napi_disable(&card->napi);
	}
	return 0;
}

static u32 qeth_l3_ethtool_get_rx_csum(struct net_device *dev)
{
	struct qeth_card *card = dev->ml_priv;

	return (card->options.checksum_type == HW_CHECKSUMMING);
}

static int qeth_l3_ethtool_set_rx_csum(struct net_device *dev, u32 data)
{
	struct qeth_card *card = dev->ml_priv;
	enum qeth_checksum_types csum_type;

	if (data)
		csum_type = HW_CHECKSUMMING;
	else
		csum_type = SW_CHECKSUMMING;

	return qeth_l3_set_rx_csum(card, csum_type);
}

static int qeth_l3_ethtool_set_tso(struct net_device *dev, u32 data)
{
	struct qeth_card *card = dev->ml_priv;
	int rc = 0;

	if (data) {
		rc = qeth_l3_set_large_send(card, QETH_LARGE_SEND_TSO);
	} else {
		dev->features &= ~NETIF_F_TSO;
		card->options.large_send = QETH_LARGE_SEND_NO;
	}
	return rc;
}

static int qeth_l3_ethtool_set_tx_csum(struct net_device *dev, u32 data)
{
	struct qeth_card *card = dev->ml_priv;

	if (data) {
		if (qeth_is_supported(card, IPA_OUTBOUND_CHECKSUM))
			dev->features |= NETIF_F_IP_CSUM;
		else
			return -EPERM;
	} else
		dev->features &= ~NETIF_F_IP_CSUM;

	return 0;
}

static const struct ethtool_ops qeth_l3_ethtool_ops = {
	.get_link = ethtool_op_get_link,
	.get_tx_csum = ethtool_op_get_tx_csum,
	.set_tx_csum = qeth_l3_ethtool_set_tx_csum,
	.get_rx_csum = qeth_l3_ethtool_get_rx_csum,
	.set_rx_csum = qeth_l3_ethtool_set_rx_csum,
	.get_sg      = ethtool_op_get_sg,
	.set_sg      = ethtool_op_set_sg,
	.get_tso     = ethtool_op_get_tso,
	.set_tso     = qeth_l3_ethtool_set_tso,
	.get_strings = qeth_core_get_strings,
	.get_ethtool_stats = qeth_core_get_ethtool_stats,
	.get_sset_count = qeth_core_get_sset_count,
	.get_drvinfo = qeth_core_get_drvinfo,
	.get_settings = qeth_core_ethtool_get_settings,
};

/*
 * we need NOARP for IPv4 but we want neighbor solicitation for IPv6. Setting
 * NOARP on the netdevice is no option because it also turns off neighbor
 * solicitation. For IPv4 we install a neighbor_setup function. We don't want
 * arp resolution but we want the hard header (packet socket will work
 * e.g. tcpdump)
 */
static int qeth_l3_neigh_setup_noarp(struct neighbour *n)
{
	n->nud_state = NUD_NOARP;
	memcpy(n->ha, "FAKELL", 6);
	n->output = n->ops->connected_output;
	return 0;
}

static int
qeth_l3_neigh_setup(struct net_device *dev, struct neigh_parms *np)
{
	if (np->tbl->family == AF_INET)
		np->neigh_setup = qeth_l3_neigh_setup_noarp;

	return 0;
}

static const struct net_device_ops qeth_l3_netdev_ops = {
	.ndo_open		= qeth_l3_open,
	.ndo_stop		= qeth_l3_stop,
	.ndo_get_stats		= qeth_get_stats,
	.ndo_start_xmit		= qeth_l3_hard_start_xmit,
	.ndo_validate_addr	= eth_validate_addr,
	.ndo_set_multicast_list = qeth_l3_set_multicast_list,
	.ndo_do_ioctl	   	= qeth_l3_do_ioctl,
	.ndo_change_mtu	   	= qeth_change_mtu,
	.ndo_vlan_rx_register	= qeth_l3_vlan_rx_register,
	.ndo_vlan_rx_add_vid	= qeth_l3_vlan_rx_add_vid,
	.ndo_vlan_rx_kill_vid   = qeth_l3_vlan_rx_kill_vid,
	.ndo_tx_timeout	   	= qeth_tx_timeout,
};

static const struct net_device_ops qeth_l3_osa_netdev_ops = {
	.ndo_open		= qeth_l3_open,
	.ndo_stop		= qeth_l3_stop,
	.ndo_get_stats		= qeth_get_stats,
	.ndo_start_xmit		= qeth_l3_hard_start_xmit,
	.ndo_validate_addr	= eth_validate_addr,
	.ndo_set_multicast_list = qeth_l3_set_multicast_list,
	.ndo_do_ioctl	   	= qeth_l3_do_ioctl,
	.ndo_change_mtu	   	= qeth_change_mtu,
	.ndo_vlan_rx_register	= qeth_l3_vlan_rx_register,
	.ndo_vlan_rx_add_vid	= qeth_l3_vlan_rx_add_vid,
	.ndo_vlan_rx_kill_vid   = qeth_l3_vlan_rx_kill_vid,
	.ndo_tx_timeout	   	= qeth_tx_timeout,
	.ndo_neigh_setup	= qeth_l3_neigh_setup,
};

static int qeth_l3_setup_netdev(struct qeth_card *card)
{
	if (card->info.type == QETH_CARD_TYPE_OSD ||
	    card->info.type == QETH_CARD_TYPE_OSX) {
		if ((card->info.link_type == QETH_LINK_TYPE_LANE_TR) ||
		    (card->info.link_type == QETH_LINK_TYPE_HSTR)) {
#ifdef CONFIG_TR
			card->dev = alloc_trdev(0);
#endif
			if (!card->dev)
				return -ENODEV;
			card->dev->netdev_ops = &qeth_l3_netdev_ops;
		} else {
			card->dev = alloc_etherdev(0);
			if (!card->dev)
				return -ENODEV;
			card->dev->netdev_ops = &qeth_l3_osa_netdev_ops;

			/*IPv6 address autoconfiguration stuff*/
			qeth_l3_get_unique_id(card);
			if (!(card->info.unique_id & UNIQUE_ID_NOT_BY_CARD))
				card->dev->dev_id = card->info.unique_id &
							 0xffff;
			if (!card->info.guestlan)
				card->dev->features |= NETIF_F_GRO;
		}
	} else if (card->info.type == QETH_CARD_TYPE_IQD) {
		card->dev = alloc_netdev(0, "hsi%d", ether_setup);
		if (!card->dev)
			return -ENODEV;
		card->dev->flags |= IFF_NOARP;
		card->dev->netdev_ops = &qeth_l3_netdev_ops;
		qeth_l3_iqd_read_initial_mac(card);
	} else
		return -ENODEV;

	card->dev->ml_priv = card;
	card->dev->watchdog_timeo = QETH_TX_TIMEOUT;
	card->dev->mtu = card->info.initial_mtu;
	SET_ETHTOOL_OPS(card->dev, &qeth_l3_ethtool_ops);
	card->dev->features |=	NETIF_F_HW_VLAN_TX |
				NETIF_F_HW_VLAN_RX |
				NETIF_F_HW_VLAN_FILTER;
	card->dev->priv_flags &= ~IFF_XMIT_DST_RELEASE;
	card->dev->gso_max_size = 15 * PAGE_SIZE;

	SET_NETDEV_DEV(card->dev, &card->gdev->dev);
	netif_napi_add(card->dev, &card->napi, qeth_l3_poll, QETH_NAPI_WEIGHT);
	return register_netdev(card->dev);
}

static int qeth_l3_probe_device(struct ccwgroup_device *gdev)
{
	struct qeth_card *card = dev_get_drvdata(&gdev->dev);

	qeth_l3_create_device_attributes(&gdev->dev);
	card->options.layer2 = 0;
	card->discipline.start_poll = qeth_qdio_start_poll;
	card->discipline.input_handler = (qdio_handler_t *)
		qeth_qdio_input_handler;
	card->discipline.output_handler = (qdio_handler_t *)
		qeth_qdio_output_handler;
	card->discipline.recover = qeth_l3_recover;
	if ((card->info.type == QETH_CARD_TYPE_OSD) ||
	    (card->info.type == QETH_CARD_TYPE_OSX))
		card->options.checksum_type = HW_CHECKSUMMING;
	return 0;
}

static void qeth_l3_remove_device(struct ccwgroup_device *cgdev)
{
	struct qeth_card *card = dev_get_drvdata(&cgdev->dev);

	qeth_l3_remove_device_attributes(&cgdev->dev);

	qeth_set_allowed_threads(card, 0, 1);
	wait_event(card->wait_q, qeth_threads_running(card, 0xffffffff) == 0);

	if (cgdev->state == CCWGROUP_ONLINE)
		qeth_l3_set_offline(cgdev);

	if (card->dev) {
		unregister_netdev(card->dev);
		card->dev = NULL;
	}

	qeth_l3_clear_ip_list(card, 0);
	qeth_l3_clear_ipato_list(card);
	return;
}

static int __qeth_l3_set_online(struct ccwgroup_device *gdev, int recovery_mode)
{
	struct qeth_card *card = dev_get_drvdata(&gdev->dev);
	int rc = 0;
	enum qeth_card_states recover_flag;

	BUG_ON(!card);
	mutex_lock(&card->discipline_mutex);
	mutex_lock(&card->conf_mutex);
	QETH_DBF_TEXT(SETUP, 2, "setonlin");
	QETH_DBF_HEX(SETUP, 2, &card, sizeof(void *));

	recover_flag = card->state;
	rc = qeth_core_hardsetup_card(card);
	if (rc) {
		QETH_DBF_TEXT_(SETUP, 2, "2err%d", rc);
		rc = -ENODEV;
		goto out_remove;
	}

	qeth_l3_query_ipassists(card, QETH_PROT_IPV4);

	if (!card->dev && qeth_l3_setup_netdev(card)) {
		rc = -ENODEV;
		goto out_remove;
	}

	card->state = CARD_STATE_HARDSETUP;
	memset(&card->rx, 0, sizeof(struct qeth_rx));
	qeth_print_status_message(card);

	/* softsetup */
	QETH_DBF_TEXT(SETUP, 2, "softsetp");

	rc = qeth_send_startlan(card);
	if (rc) {
		QETH_DBF_TEXT_(SETUP, 2, "1err%d", rc);
		if (rc == 0xe080) {
			dev_warn(&card->gdev->dev,
				"The LAN is offline\n");
			card->lan_online = 0;
			goto contin;
		}
		rc = -ENODEV;
		goto out_remove;
	} else
		card->lan_online = 1;

contin:
	rc = qeth_l3_setadapter_parms(card);
	if (rc)
		QETH_DBF_TEXT_(SETUP, 2, "2err%d", rc);
	if (!card->options.sniffer) {
		rc = qeth_l3_start_ipassists(card);
		if (rc)
			QETH_DBF_TEXT_(SETUP, 2, "3err%d", rc);
		qeth_l3_set_large_send(card, card->options.large_send);
		rc = qeth_l3_setrouting_v4(card);
		if (rc)
			QETH_DBF_TEXT_(SETUP, 2, "4err%d", rc);
		rc = qeth_l3_setrouting_v6(card);
		if (rc)
			QETH_DBF_TEXT_(SETUP, 2, "5err%d", rc);
	}
	netif_tx_disable(card->dev);

	rc = qeth_init_qdio_queues(card);
	if (rc) {
		QETH_DBF_TEXT_(SETUP, 2, "6err%d", rc);
		rc = -ENODEV;
		goto out_remove;
	}
	card->state = CARD_STATE_SOFTSETUP;

	qeth_set_allowed_threads(card, 0xffffffff, 0);
	qeth_l3_set_ip_addr_list(card);
	if (card->lan_online)
		netif_carrier_on(card->dev);
	else
		netif_carrier_off(card->dev);
	if (recover_flag == CARD_STATE_RECOVER) {
		if (recovery_mode)
			__qeth_l3_open(card->dev);
		else {
			rtnl_lock();
			dev_open(card->dev);
			rtnl_unlock();
		}
		qeth_l3_set_multicast_list(card->dev);
	}
	/* let user_space know that device is online */
	kobject_uevent(&gdev->dev.kobj, KOBJ_CHANGE);
	mutex_unlock(&card->conf_mutex);
	mutex_unlock(&card->discipline_mutex);
	return 0;
out_remove:
	qeth_l3_stop_card(card, 0);
	ccw_device_set_offline(CARD_DDEV(card));
	ccw_device_set_offline(CARD_WDEV(card));
	ccw_device_set_offline(CARD_RDEV(card));
	if (recover_flag == CARD_STATE_RECOVER)
		card->state = CARD_STATE_RECOVER;
	else
		card->state = CARD_STATE_DOWN;
	mutex_unlock(&card->conf_mutex);
	mutex_unlock(&card->discipline_mutex);
	return rc;
}

static int qeth_l3_set_online(struct ccwgroup_device *gdev)
{
	return __qeth_l3_set_online(gdev, 0);
}

static int __qeth_l3_set_offline(struct ccwgroup_device *cgdev,
			int recovery_mode)
{
	struct qeth_card *card = dev_get_drvdata(&cgdev->dev);
	int rc = 0, rc2 = 0, rc3 = 0;
	enum qeth_card_states recover_flag;

	mutex_lock(&card->discipline_mutex);
	mutex_lock(&card->conf_mutex);
	QETH_DBF_TEXT(SETUP, 3, "setoffl");
	QETH_DBF_HEX(SETUP, 3, &card, sizeof(void *));

	if (card->dev && netif_carrier_ok(card->dev))
		netif_carrier_off(card->dev);
	recover_flag = card->state;
	qeth_l3_stop_card(card, recovery_mode);
	rc  = ccw_device_set_offline(CARD_DDEV(card));
	rc2 = ccw_device_set_offline(CARD_WDEV(card));
	rc3 = ccw_device_set_offline(CARD_RDEV(card));
	if (!rc)
		rc = (rc2) ? rc2 : rc3;
	if (rc)
		QETH_DBF_TEXT_(SETUP, 2, "1err%d", rc);
	if (recover_flag == CARD_STATE_UP)
		card->state = CARD_STATE_RECOVER;
	/* let user_space know that device is offline */
	kobject_uevent(&cgdev->dev.kobj, KOBJ_CHANGE);
	mutex_unlock(&card->conf_mutex);
	mutex_unlock(&card->discipline_mutex);
	return 0;
}

static int qeth_l3_set_offline(struct ccwgroup_device *cgdev)
{
	return __qeth_l3_set_offline(cgdev, 0);
}

static int qeth_l3_recover(void *ptr)
{
	struct qeth_card *card;
	int rc = 0;

	card = (struct qeth_card *) ptr;
	QETH_CARD_TEXT(card, 2, "recover1");
	QETH_CARD_HEX(card, 2, &card, sizeof(void *));
	if (!qeth_do_run_thread(card, QETH_RECOVER_THREAD))
		return 0;
	QETH_CARD_TEXT(card, 2, "recover2");
	dev_warn(&card->gdev->dev,
		"A recovery process has been started for the device\n");
	__qeth_l3_set_offline(card->gdev, 1);
	rc = __qeth_l3_set_online(card->gdev, 1);
	if (!rc)
		dev_info(&card->gdev->dev,
			"Device successfully recovered!\n");
	else {
		rtnl_lock();
		dev_close(card->dev);
		rtnl_unlock();
		dev_warn(&card->gdev->dev, "The qeth device driver "
			"failed to recover an error on the device\n");
	}
	qeth_clear_thread_start_bit(card, QETH_RECOVER_THREAD);
	qeth_clear_thread_running_bit(card, QETH_RECOVER_THREAD);
	return 0;
}

static void qeth_l3_shutdown(struct ccwgroup_device *gdev)
{
	struct qeth_card *card = dev_get_drvdata(&gdev->dev);
	qeth_qdio_clear_card(card, 0);
	qeth_clear_qdio_buffers(card);
}

static int qeth_l3_pm_suspend(struct ccwgroup_device *gdev)
{
	struct qeth_card *card = dev_get_drvdata(&gdev->dev);

	if (card->dev)
		netif_device_detach(card->dev);
	qeth_set_allowed_threads(card, 0, 1);
	wait_event(card->wait_q, qeth_threads_running(card, 0xffffffff) == 0);
	if (gdev->state == CCWGROUP_OFFLINE)
		return 0;
	if (card->state == CARD_STATE_UP) {
		__qeth_l3_set_offline(card->gdev, 1);
	} else
		__qeth_l3_set_offline(card->gdev, 0);
	return 0;
}

static int qeth_l3_pm_resume(struct ccwgroup_device *gdev)
{
	struct qeth_card *card = dev_get_drvdata(&gdev->dev);
	int rc = 0;

	if (gdev->state == CCWGROUP_OFFLINE)
		goto out;

	if (card->state == CARD_STATE_RECOVER) {
		rc = __qeth_l3_set_online(card->gdev, 1);
		if (rc) {
			rtnl_lock();
			dev_close(card->dev);
			rtnl_unlock();
		}
	} else
		rc = __qeth_l3_set_online(card->gdev, 0);
out:
	qeth_set_allowed_threads(card, 0xffffffff, 0);
	if (card->dev)
		netif_device_attach(card->dev);
	if (rc)
		dev_warn(&card->gdev->dev, "The qeth device driver "
			"failed to recover an error on the device\n");
	return rc;
}

struct ccwgroup_driver qeth_l3_ccwgroup_driver = {
	.probe = qeth_l3_probe_device,
	.remove = qeth_l3_remove_device,
	.set_online = qeth_l3_set_online,
	.set_offline = qeth_l3_set_offline,
	.shutdown = qeth_l3_shutdown,
	.freeze = qeth_l3_pm_suspend,
	.thaw = qeth_l3_pm_resume,
	.restore = qeth_l3_pm_resume,
};
EXPORT_SYMBOL_GPL(qeth_l3_ccwgroup_driver);

static int qeth_l3_ip_event(struct notifier_block *this,
			    unsigned long event, void *ptr)
{
	struct in_ifaddr *ifa = (struct in_ifaddr *)ptr;
	struct net_device *dev = (struct net_device *)ifa->ifa_dev->dev;
	struct qeth_ipaddr *addr;
	struct qeth_card *card;

	if (dev_net(dev) != &init_net)
		return NOTIFY_DONE;

	card = qeth_l3_get_card_from_dev(dev);
	QETH_CARD_TEXT(card, 3, "ipevent");
	if (!card)
		return NOTIFY_DONE;

	addr = qeth_l3_get_addr_buffer(QETH_PROT_IPV4);
	if (addr != NULL) {
		addr->u.a4.addr = ifa->ifa_address;
		addr->u.a4.mask = ifa->ifa_mask;
		addr->type = QETH_IP_TYPE_NORMAL;
	} else
		goto out;

	switch (event) {
	case NETDEV_UP:
		if (!qeth_l3_add_ip(card, addr))
			kfree(addr);
		break;
	case NETDEV_DOWN:
		if (!qeth_l3_delete_ip(card, addr))
			kfree(addr);
		break;
	default:
		break;
	}
	qeth_l3_set_ip_addr_list(card);
out:
	return NOTIFY_DONE;
}

static struct notifier_block qeth_l3_ip_notifier = {
	qeth_l3_ip_event,
	NULL,
};

#ifdef CONFIG_QETH_IPV6
/**
 * IPv6 event handler
 */
static int qeth_l3_ip6_event(struct notifier_block *this,
			     unsigned long event, void *ptr)
{
	struct inet6_ifaddr *ifa = (struct inet6_ifaddr *)ptr;
	struct net_device *dev = (struct net_device *)ifa->idev->dev;
	struct qeth_ipaddr *addr;
	struct qeth_card *card;


	card = qeth_l3_get_card_from_dev(dev);
	if (!card)
		return NOTIFY_DONE;
	QETH_CARD_TEXT(card, 3, "ip6event");
	if (!qeth_is_supported(card, IPA_IPV6))
		return NOTIFY_DONE;

	addr = qeth_l3_get_addr_buffer(QETH_PROT_IPV6);
	if (addr != NULL) {
		memcpy(&addr->u.a6.addr, &ifa->addr, sizeof(struct in6_addr));
		addr->u.a6.pfxlen = ifa->prefix_len;
		addr->type = QETH_IP_TYPE_NORMAL;
	} else
		goto out;

	switch (event) {
	case NETDEV_UP:
		if (!qeth_l3_add_ip(card, addr))
			kfree(addr);
		break;
	case NETDEV_DOWN:
		if (!qeth_l3_delete_ip(card, addr))
			kfree(addr);
		break;
	default:
		break;
	}
	qeth_l3_set_ip_addr_list(card);
out:
	return NOTIFY_DONE;
}

static struct notifier_block qeth_l3_ip6_notifier = {
	qeth_l3_ip6_event,
	NULL,
};
#endif

static int qeth_l3_register_notifiers(void)
{
	int rc;

	QETH_DBF_TEXT(SETUP, 5, "regnotif");
	rc = register_inetaddr_notifier(&qeth_l3_ip_notifier);
	if (rc)
		return rc;
#ifdef CONFIG_QETH_IPV6
	rc = register_inet6addr_notifier(&qeth_l3_ip6_notifier);
	if (rc) {
		unregister_inetaddr_notifier(&qeth_l3_ip_notifier);
		return rc;
	}
#else
	pr_warning("There is no IPv6 support for the layer 3 discipline\n");
#endif
	return 0;
}

static void qeth_l3_unregister_notifiers(void)
{

	QETH_DBF_TEXT(SETUP, 5, "unregnot");
	BUG_ON(unregister_inetaddr_notifier(&qeth_l3_ip_notifier));
#ifdef CONFIG_QETH_IPV6
	BUG_ON(unregister_inet6addr_notifier(&qeth_l3_ip6_notifier));
#endif /* QETH_IPV6 */
}

static int __init qeth_l3_init(void)
{
	int rc = 0;

	pr_info("register layer 3 discipline\n");
	rc = qeth_l3_register_notifiers();
	return rc;
}

static void __exit qeth_l3_exit(void)
{
	qeth_l3_unregister_notifiers();
	pr_info("unregister layer 3 discipline\n");
}

module_init(qeth_l3_init);
module_exit(qeth_l3_exit);
MODULE_AUTHOR("Frank Blaschka <frank.blaschka@de.ibm.com>");
MODULE_DESCRIPTION("qeth layer 3 discipline");
MODULE_LICENSE("GPL");<|MERGE_RESOLUTION|>--- conflicted
+++ resolved
@@ -2511,7 +2511,6 @@
 		QETH_CARD_TEXT_(card, 5, "esz%i", esize);
 		if (!esize)
 			break;
-<<<<<<< HEAD
 
 		if ((qinfo->udata_len - qinfo->udata_offset) < esize) {
 			QETH_CARD_TEXT_(card, 4, "qaer3%i", -ENOMEM);
@@ -2519,15 +2518,6 @@
 			goto out_error;
 		}
 
-=======
-
-		if ((qinfo->udata_len - qinfo->udata_offset) < esize) {
-			QETH_CARD_TEXT_(card, 4, "qaer3%i", -ENOMEM);
-			cmd->hdr.return_code = -ENOMEM;
-			goto out_error;
-		}
-
->>>>>>> 105e53f8
 		memcpy(qinfo->udata + qinfo->udata_offset,
 			&qdata->data + entrybytes_done + stripped_bytes,
 			esize);
