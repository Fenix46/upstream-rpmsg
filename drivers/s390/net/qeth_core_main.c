/*
 *  drivers/s390/net/qeth_core_main.c
 *
 *    Copyright IBM Corp. 2007, 2009
 *    Author(s): Utz Bacher <utz.bacher@de.ibm.com>,
 *		 Frank Pavlic <fpavlic@de.ibm.com>,
 *		 Thomas Spatzier <tspat@de.ibm.com>,
 *		 Frank Blaschka <frank.blaschka@de.ibm.com>
 */

#define KMSG_COMPONENT "qeth"
#define pr_fmt(fmt) KMSG_COMPONENT ": " fmt

#include <linux/module.h>
#include <linux/moduleparam.h>
#include <linux/string.h>
#include <linux/errno.h>
#include <linux/kernel.h>
#include <linux/ip.h>
#include <linux/tcp.h>
#include <linux/mii.h>
#include <linux/kthread.h>
#include <linux/slab.h>

#include <asm/ebcdic.h>
#include <asm/io.h>

#include "qeth_core.h"

struct qeth_dbf_info qeth_dbf[QETH_DBF_INFOS] = {
	/* define dbf - Name, Pages, Areas, Maxlen, Level, View, Handle */
	/*                   N  P  A    M  L  V                      H  */
	[QETH_DBF_SETUP] = {"qeth_setup",
				8, 1,   8, 5, &debug_hex_ascii_view, NULL},
	[QETH_DBF_MSG]   = {"qeth_msg",
				8, 1, 128, 3, &debug_sprintf_view,   NULL},
	[QETH_DBF_CTRL]  = {"qeth_control",
		8, 1, QETH_DBF_CTRL_LEN, 5, &debug_hex_ascii_view, NULL},
};
EXPORT_SYMBOL_GPL(qeth_dbf);

struct qeth_card_list_struct qeth_core_card_list;
EXPORT_SYMBOL_GPL(qeth_core_card_list);
struct kmem_cache *qeth_core_header_cache;
EXPORT_SYMBOL_GPL(qeth_core_header_cache);

static struct device *qeth_core_root_dev;
static unsigned int known_devices[][6] = QETH_MODELLIST_ARRAY;
static struct lock_class_key qdio_out_skb_queue_key;

static void qeth_send_control_data_cb(struct qeth_channel *,
			struct qeth_cmd_buffer *);
static int qeth_issue_next_read(struct qeth_card *);
static struct qeth_cmd_buffer *qeth_get_buffer(struct qeth_channel *);
static void qeth_setup_ccw(struct qeth_channel *, unsigned char *, __u32);
static void qeth_free_buffer_pool(struct qeth_card *);
static int qeth_qdio_establish(struct qeth_card *);


static inline const char *qeth_get_cardname(struct qeth_card *card)
{
	if (card->info.guestlan) {
		switch (card->info.type) {
		case QETH_CARD_TYPE_OSD:
			return " Guest LAN QDIO";
		case QETH_CARD_TYPE_IQD:
			return " Guest LAN Hiper";
		case QETH_CARD_TYPE_OSM:
			return " Guest LAN QDIO - OSM";
		case QETH_CARD_TYPE_OSX:
			return " Guest LAN QDIO - OSX";
		default:
			return " unknown";
		}
	} else {
		switch (card->info.type) {
		case QETH_CARD_TYPE_OSD:
			return " OSD Express";
		case QETH_CARD_TYPE_IQD:
			return " HiperSockets";
		case QETH_CARD_TYPE_OSN:
			return " OSN QDIO";
		case QETH_CARD_TYPE_OSM:
			return " OSM QDIO";
		case QETH_CARD_TYPE_OSX:
			return " OSX QDIO";
		default:
			return " unknown";
		}
	}
	return " n/a";
}

/* max length to be returned: 14 */
const char *qeth_get_cardname_short(struct qeth_card *card)
{
	if (card->info.guestlan) {
		switch (card->info.type) {
		case QETH_CARD_TYPE_OSD:
			return "GuestLAN QDIO";
		case QETH_CARD_TYPE_IQD:
			return "GuestLAN Hiper";
		case QETH_CARD_TYPE_OSM:
			return "GuestLAN OSM";
		case QETH_CARD_TYPE_OSX:
			return "GuestLAN OSX";
		default:
			return "unknown";
		}
	} else {
		switch (card->info.type) {
		case QETH_CARD_TYPE_OSD:
			switch (card->info.link_type) {
			case QETH_LINK_TYPE_FAST_ETH:
				return "OSD_100";
			case QETH_LINK_TYPE_HSTR:
				return "HSTR";
			case QETH_LINK_TYPE_GBIT_ETH:
				return "OSD_1000";
			case QETH_LINK_TYPE_10GBIT_ETH:
				return "OSD_10GIG";
			case QETH_LINK_TYPE_LANE_ETH100:
				return "OSD_FE_LANE";
			case QETH_LINK_TYPE_LANE_TR:
				return "OSD_TR_LANE";
			case QETH_LINK_TYPE_LANE_ETH1000:
				return "OSD_GbE_LANE";
			case QETH_LINK_TYPE_LANE:
				return "OSD_ATM_LANE";
			default:
				return "OSD_Express";
			}
		case QETH_CARD_TYPE_IQD:
			return "HiperSockets";
		case QETH_CARD_TYPE_OSN:
			return "OSN";
		case QETH_CARD_TYPE_OSM:
			return "OSM_1000";
		case QETH_CARD_TYPE_OSX:
			return "OSX_10GIG";
		default:
			return "unknown";
		}
	}
	return "n/a";
}

void qeth_set_allowed_threads(struct qeth_card *card, unsigned long threads,
			 int clear_start_mask)
{
	unsigned long flags;

	spin_lock_irqsave(&card->thread_mask_lock, flags);
	card->thread_allowed_mask = threads;
	if (clear_start_mask)
		card->thread_start_mask &= threads;
	spin_unlock_irqrestore(&card->thread_mask_lock, flags);
	wake_up(&card->wait_q);
}
EXPORT_SYMBOL_GPL(qeth_set_allowed_threads);

int qeth_threads_running(struct qeth_card *card, unsigned long threads)
{
	unsigned long flags;
	int rc = 0;

	spin_lock_irqsave(&card->thread_mask_lock, flags);
	rc = (card->thread_running_mask & threads);
	spin_unlock_irqrestore(&card->thread_mask_lock, flags);
	return rc;
}
EXPORT_SYMBOL_GPL(qeth_threads_running);

int qeth_wait_for_threads(struct qeth_card *card, unsigned long threads)
{
	return wait_event_interruptible(card->wait_q,
			qeth_threads_running(card, threads) == 0);
}
EXPORT_SYMBOL_GPL(qeth_wait_for_threads);

void qeth_clear_working_pool_list(struct qeth_card *card)
{
	struct qeth_buffer_pool_entry *pool_entry, *tmp;

	QETH_CARD_TEXT(card, 5, "clwrklst");
	list_for_each_entry_safe(pool_entry, tmp,
			    &card->qdio.in_buf_pool.entry_list, list){
			list_del(&pool_entry->list);
	}
}
EXPORT_SYMBOL_GPL(qeth_clear_working_pool_list);

static int qeth_alloc_buffer_pool(struct qeth_card *card)
{
	struct qeth_buffer_pool_entry *pool_entry;
	void *ptr;
	int i, j;

	QETH_CARD_TEXT(card, 5, "alocpool");
	for (i = 0; i < card->qdio.init_pool.buf_count; ++i) {
		pool_entry = kmalloc(sizeof(*pool_entry), GFP_KERNEL);
		if (!pool_entry) {
			qeth_free_buffer_pool(card);
			return -ENOMEM;
		}
		for (j = 0; j < QETH_MAX_BUFFER_ELEMENTS(card); ++j) {
			ptr = (void *) __get_free_page(GFP_KERNEL);
			if (!ptr) {
				while (j > 0)
					free_page((unsigned long)
						  pool_entry->elements[--j]);
				kfree(pool_entry);
				qeth_free_buffer_pool(card);
				return -ENOMEM;
			}
			pool_entry->elements[j] = ptr;
		}
		list_add(&pool_entry->init_list,
			 &card->qdio.init_pool.entry_list);
	}
	return 0;
}

int qeth_realloc_buffer_pool(struct qeth_card *card, int bufcnt)
{
	QETH_CARD_TEXT(card, 2, "realcbp");

	if ((card->state != CARD_STATE_DOWN) &&
	    (card->state != CARD_STATE_RECOVER))
		return -EPERM;

	/* TODO: steel/add buffers from/to a running card's buffer pool (?) */
	qeth_clear_working_pool_list(card);
	qeth_free_buffer_pool(card);
	card->qdio.in_buf_pool.buf_count = bufcnt;
	card->qdio.init_pool.buf_count = bufcnt;
	return qeth_alloc_buffer_pool(card);
}
EXPORT_SYMBOL_GPL(qeth_realloc_buffer_pool);

static int qeth_issue_next_read(struct qeth_card *card)
{
	int rc;
	struct qeth_cmd_buffer *iob;

	QETH_CARD_TEXT(card, 5, "issnxrd");
	if (card->read.state != CH_STATE_UP)
		return -EIO;
	iob = qeth_get_buffer(&card->read);
	if (!iob) {
		dev_warn(&card->gdev->dev, "The qeth device driver "
			"failed to recover an error on the device\n");
		QETH_DBF_MESSAGE(2, "%s issue_next_read failed: no iob "
			"available\n", dev_name(&card->gdev->dev));
		return -ENOMEM;
	}
	qeth_setup_ccw(&card->read, iob->data, QETH_BUFSIZE);
	QETH_CARD_TEXT(card, 6, "noirqpnd");
	rc = ccw_device_start(card->read.ccwdev, &card->read.ccw,
			      (addr_t) iob, 0, 0);
	if (rc) {
		QETH_DBF_MESSAGE(2, "%s error in starting next read ccw! "
			"rc=%i\n", dev_name(&card->gdev->dev), rc);
		atomic_set(&card->read.irq_pending, 0);
		card->read_or_write_problem = 1;
		qeth_schedule_recovery(card);
		wake_up(&card->wait_q);
	}
	return rc;
}

static struct qeth_reply *qeth_alloc_reply(struct qeth_card *card)
{
	struct qeth_reply *reply;

	reply = kzalloc(sizeof(struct qeth_reply), GFP_ATOMIC);
	if (reply) {
		atomic_set(&reply->refcnt, 1);
		atomic_set(&reply->received, 0);
		reply->card = card;
	};
	return reply;
}

static void qeth_get_reply(struct qeth_reply *reply)
{
	WARN_ON(atomic_read(&reply->refcnt) <= 0);
	atomic_inc(&reply->refcnt);
}

static void qeth_put_reply(struct qeth_reply *reply)
{
	WARN_ON(atomic_read(&reply->refcnt) <= 0);
	if (atomic_dec_and_test(&reply->refcnt))
		kfree(reply);
}

static void qeth_issue_ipa_msg(struct qeth_ipa_cmd *cmd, int rc,
		struct qeth_card *card)
{
	char *ipa_name;
	int com = cmd->hdr.command;
	ipa_name = qeth_get_ipa_cmd_name(com);
	if (rc)
		QETH_DBF_MESSAGE(2, "IPA: %s(x%X) for %s returned x%X \"%s\"\n",
				ipa_name, com, QETH_CARD_IFNAME(card),
					rc, qeth_get_ipa_msg(rc));
	else
		QETH_DBF_MESSAGE(5, "IPA: %s(x%X) for %s succeeded\n",
				ipa_name, com, QETH_CARD_IFNAME(card));
}

static struct qeth_ipa_cmd *qeth_check_ipa_data(struct qeth_card *card,
		struct qeth_cmd_buffer *iob)
{
	struct qeth_ipa_cmd *cmd = NULL;

	QETH_CARD_TEXT(card, 5, "chkipad");
	if (IS_IPA(iob->data)) {
		cmd = (struct qeth_ipa_cmd *) PDU_ENCAPSULATION(iob->data);
		if (IS_IPA_REPLY(cmd)) {
			if (cmd->hdr.command != IPA_CMD_SETCCID &&
			    cmd->hdr.command != IPA_CMD_DELCCID &&
			    cmd->hdr.command != IPA_CMD_MODCCID &&
			    cmd->hdr.command != IPA_CMD_SET_DIAG_ASS)
				qeth_issue_ipa_msg(cmd,
						cmd->hdr.return_code, card);
			return cmd;
		} else {
			switch (cmd->hdr.command) {
			case IPA_CMD_STOPLAN:
				dev_warn(&card->gdev->dev,
					   "The link for interface %s on CHPID"
					   " 0x%X failed\n",
					   QETH_CARD_IFNAME(card),
					   card->info.chpid);
				card->lan_online = 0;
				if (card->dev && netif_carrier_ok(card->dev))
					netif_carrier_off(card->dev);
				return NULL;
			case IPA_CMD_STARTLAN:
				dev_info(&card->gdev->dev,
					   "The link for %s on CHPID 0x%X has"
					   " been restored\n",
					   QETH_CARD_IFNAME(card),
					   card->info.chpid);
				netif_carrier_on(card->dev);
				card->lan_online = 1;
				qeth_schedule_recovery(card);
				return NULL;
			case IPA_CMD_MODCCID:
				return cmd;
			case IPA_CMD_REGISTER_LOCAL_ADDR:
				QETH_CARD_TEXT(card, 3, "irla");
				break;
			case IPA_CMD_UNREGISTER_LOCAL_ADDR:
				QETH_CARD_TEXT(card, 3, "urla");
				break;
			default:
				QETH_DBF_MESSAGE(2, "Received data is IPA "
					   "but not a reply!\n");
				break;
			}
		}
	}
	return cmd;
}

void qeth_clear_ipacmd_list(struct qeth_card *card)
{
	struct qeth_reply *reply, *r;
	unsigned long flags;

	QETH_CARD_TEXT(card, 4, "clipalst");

	spin_lock_irqsave(&card->lock, flags);
	list_for_each_entry_safe(reply, r, &card->cmd_waiter_list, list) {
		qeth_get_reply(reply);
		reply->rc = -EIO;
		atomic_inc(&reply->received);
		list_del_init(&reply->list);
		wake_up(&reply->wait_q);
		qeth_put_reply(reply);
	}
	spin_unlock_irqrestore(&card->lock, flags);
	atomic_set(&card->write.irq_pending, 0);
}
EXPORT_SYMBOL_GPL(qeth_clear_ipacmd_list);

static int qeth_check_idx_response(struct qeth_card *card,
	unsigned char *buffer)
{
	if (!buffer)
		return 0;

	QETH_DBF_HEX(CTRL, 2, buffer, QETH_DBF_CTRL_LEN);
	if ((buffer[2] & 0xc0) == 0xc0) {
		QETH_DBF_MESSAGE(2, "received an IDX TERMINATE "
			   "with cause code 0x%02x%s\n",
			   buffer[4],
			   ((buffer[4] == 0x22) ?
			    " -- try another portname" : ""));
		QETH_CARD_TEXT(card, 2, "ckidxres");
		QETH_CARD_TEXT(card, 2, " idxterm");
		QETH_CARD_TEXT_(card, 2, "  rc%d", -EIO);
		if (buffer[4] == 0xf6) {
			dev_err(&card->gdev->dev,
			"The qeth device is not configured "
			"for the OSI layer required by z/VM\n");
			return -EPERM;
		}
		return -EIO;
	}
	return 0;
}

static void qeth_setup_ccw(struct qeth_channel *channel, unsigned char *iob,
		__u32 len)
{
	struct qeth_card *card;

	card = CARD_FROM_CDEV(channel->ccwdev);
	QETH_CARD_TEXT(card, 4, "setupccw");
	if (channel == &card->read)
		memcpy(&channel->ccw, READ_CCW, sizeof(struct ccw1));
	else
		memcpy(&channel->ccw, WRITE_CCW, sizeof(struct ccw1));
	channel->ccw.count = len;
	channel->ccw.cda = (__u32) __pa(iob);
}

static struct qeth_cmd_buffer *__qeth_get_buffer(struct qeth_channel *channel)
{
	__u8 index;

	QETH_CARD_TEXT(CARD_FROM_CDEV(channel->ccwdev), 6, "getbuff");
	index = channel->io_buf_no;
	do {
		if (channel->iob[index].state == BUF_STATE_FREE) {
			channel->iob[index].state = BUF_STATE_LOCKED;
			channel->io_buf_no = (channel->io_buf_no + 1) %
				QETH_CMD_BUFFER_NO;
			memset(channel->iob[index].data, 0, QETH_BUFSIZE);
			return channel->iob + index;
		}
		index = (index + 1) % QETH_CMD_BUFFER_NO;
	} while (index != channel->io_buf_no);

	return NULL;
}

void qeth_release_buffer(struct qeth_channel *channel,
		struct qeth_cmd_buffer *iob)
{
	unsigned long flags;

	QETH_CARD_TEXT(CARD_FROM_CDEV(channel->ccwdev), 6, "relbuff");
	spin_lock_irqsave(&channel->iob_lock, flags);
	memset(iob->data, 0, QETH_BUFSIZE);
	iob->state = BUF_STATE_FREE;
	iob->callback = qeth_send_control_data_cb;
	iob->rc = 0;
	spin_unlock_irqrestore(&channel->iob_lock, flags);
}
EXPORT_SYMBOL_GPL(qeth_release_buffer);

static struct qeth_cmd_buffer *qeth_get_buffer(struct qeth_channel *channel)
{
	struct qeth_cmd_buffer *buffer = NULL;
	unsigned long flags;

	spin_lock_irqsave(&channel->iob_lock, flags);
	buffer = __qeth_get_buffer(channel);
	spin_unlock_irqrestore(&channel->iob_lock, flags);
	return buffer;
}

struct qeth_cmd_buffer *qeth_wait_for_buffer(struct qeth_channel *channel)
{
	struct qeth_cmd_buffer *buffer;
	wait_event(channel->wait_q,
		   ((buffer = qeth_get_buffer(channel)) != NULL));
	return buffer;
}
EXPORT_SYMBOL_GPL(qeth_wait_for_buffer);

void qeth_clear_cmd_buffers(struct qeth_channel *channel)
{
	int cnt;

	for (cnt = 0; cnt < QETH_CMD_BUFFER_NO; cnt++)
		qeth_release_buffer(channel, &channel->iob[cnt]);
	channel->buf_no = 0;
	channel->io_buf_no = 0;
}
EXPORT_SYMBOL_GPL(qeth_clear_cmd_buffers);

static void qeth_send_control_data_cb(struct qeth_channel *channel,
		  struct qeth_cmd_buffer *iob)
{
	struct qeth_card *card;
	struct qeth_reply *reply, *r;
	struct qeth_ipa_cmd *cmd;
	unsigned long flags;
	int keep_reply;
	int rc = 0;

	card = CARD_FROM_CDEV(channel->ccwdev);
	QETH_CARD_TEXT(card, 4, "sndctlcb");
	rc = qeth_check_idx_response(card, iob->data);
	switch (rc) {
	case 0:
		break;
	case -EIO:
		qeth_clear_ipacmd_list(card);
		qeth_schedule_recovery(card);
		/* fall through */
	default:
		goto out;
	}

	cmd = qeth_check_ipa_data(card, iob);
	if ((cmd == NULL) && (card->state != CARD_STATE_DOWN))
		goto out;
	/*in case of OSN : check if cmd is set */
	if (card->info.type == QETH_CARD_TYPE_OSN &&
	    cmd &&
	    cmd->hdr.command != IPA_CMD_STARTLAN &&
	    card->osn_info.assist_cb != NULL) {
		card->osn_info.assist_cb(card->dev, cmd);
		goto out;
	}

	spin_lock_irqsave(&card->lock, flags);
	list_for_each_entry_safe(reply, r, &card->cmd_waiter_list, list) {
		if ((reply->seqno == QETH_IDX_COMMAND_SEQNO) ||
		    ((cmd) && (reply->seqno == cmd->hdr.seqno))) {
			qeth_get_reply(reply);
			list_del_init(&reply->list);
			spin_unlock_irqrestore(&card->lock, flags);
			keep_reply = 0;
			if (reply->callback != NULL) {
				if (cmd) {
					reply->offset = (__u16)((char *)cmd -
							(char *)iob->data);
					keep_reply = reply->callback(card,
							reply,
							(unsigned long)cmd);
				} else
					keep_reply = reply->callback(card,
							reply,
							(unsigned long)iob);
			}
			if (cmd)
				reply->rc = (u16) cmd->hdr.return_code;
			else if (iob->rc)
				reply->rc = iob->rc;
			if (keep_reply) {
				spin_lock_irqsave(&card->lock, flags);
				list_add_tail(&reply->list,
					      &card->cmd_waiter_list);
				spin_unlock_irqrestore(&card->lock, flags);
			} else {
				atomic_inc(&reply->received);
				wake_up(&reply->wait_q);
			}
			qeth_put_reply(reply);
			goto out;
		}
	}
	spin_unlock_irqrestore(&card->lock, flags);
out:
	memcpy(&card->seqno.pdu_hdr_ack,
		QETH_PDU_HEADER_SEQ_NO(iob->data),
		QETH_SEQ_NO_LENGTH);
	qeth_release_buffer(channel, iob);
}

static int qeth_setup_channel(struct qeth_channel *channel)
{
	int cnt;

	QETH_DBF_TEXT(SETUP, 2, "setupch");
	for (cnt = 0; cnt < QETH_CMD_BUFFER_NO; cnt++) {
		channel->iob[cnt].data =
			kmalloc(QETH_BUFSIZE, GFP_DMA|GFP_KERNEL);
		if (channel->iob[cnt].data == NULL)
			break;
		channel->iob[cnt].state = BUF_STATE_FREE;
		channel->iob[cnt].channel = channel;
		channel->iob[cnt].callback = qeth_send_control_data_cb;
		channel->iob[cnt].rc = 0;
	}
	if (cnt < QETH_CMD_BUFFER_NO) {
		while (cnt-- > 0)
			kfree(channel->iob[cnt].data);
		return -ENOMEM;
	}
	channel->buf_no = 0;
	channel->io_buf_no = 0;
	atomic_set(&channel->irq_pending, 0);
	spin_lock_init(&channel->iob_lock);

	init_waitqueue_head(&channel->wait_q);
	return 0;
}

static int qeth_set_thread_start_bit(struct qeth_card *card,
		unsigned long thread)
{
	unsigned long flags;

	spin_lock_irqsave(&card->thread_mask_lock, flags);
	if (!(card->thread_allowed_mask & thread) ||
	      (card->thread_start_mask & thread)) {
		spin_unlock_irqrestore(&card->thread_mask_lock, flags);
		return -EPERM;
	}
	card->thread_start_mask |= thread;
	spin_unlock_irqrestore(&card->thread_mask_lock, flags);
	return 0;
}

void qeth_clear_thread_start_bit(struct qeth_card *card, unsigned long thread)
{
	unsigned long flags;

	spin_lock_irqsave(&card->thread_mask_lock, flags);
	card->thread_start_mask &= ~thread;
	spin_unlock_irqrestore(&card->thread_mask_lock, flags);
	wake_up(&card->wait_q);
}
EXPORT_SYMBOL_GPL(qeth_clear_thread_start_bit);

void qeth_clear_thread_running_bit(struct qeth_card *card, unsigned long thread)
{
	unsigned long flags;

	spin_lock_irqsave(&card->thread_mask_lock, flags);
	card->thread_running_mask &= ~thread;
	spin_unlock_irqrestore(&card->thread_mask_lock, flags);
	wake_up(&card->wait_q);
}
EXPORT_SYMBOL_GPL(qeth_clear_thread_running_bit);

static int __qeth_do_run_thread(struct qeth_card *card, unsigned long thread)
{
	unsigned long flags;
	int rc = 0;

	spin_lock_irqsave(&card->thread_mask_lock, flags);
	if (card->thread_start_mask & thread) {
		if ((card->thread_allowed_mask & thread) &&
		    !(card->thread_running_mask & thread)) {
			rc = 1;
			card->thread_start_mask &= ~thread;
			card->thread_running_mask |= thread;
		} else
			rc = -EPERM;
	}
	spin_unlock_irqrestore(&card->thread_mask_lock, flags);
	return rc;
}

int qeth_do_run_thread(struct qeth_card *card, unsigned long thread)
{
	int rc = 0;

	wait_event(card->wait_q,
		   (rc = __qeth_do_run_thread(card, thread)) >= 0);
	return rc;
}
EXPORT_SYMBOL_GPL(qeth_do_run_thread);

void qeth_schedule_recovery(struct qeth_card *card)
{
	QETH_CARD_TEXT(card, 2, "startrec");
	if (qeth_set_thread_start_bit(card, QETH_RECOVER_THREAD) == 0)
		schedule_work(&card->kernel_thread_starter);
}
EXPORT_SYMBOL_GPL(qeth_schedule_recovery);

static int qeth_get_problem(struct ccw_device *cdev, struct irb *irb)
{
	int dstat, cstat;
	char *sense;
	struct qeth_card *card;

	sense = (char *) irb->ecw;
	cstat = irb->scsw.cmd.cstat;
	dstat = irb->scsw.cmd.dstat;
	card = CARD_FROM_CDEV(cdev);

	if (cstat & (SCHN_STAT_CHN_CTRL_CHK | SCHN_STAT_INTF_CTRL_CHK |
		     SCHN_STAT_CHN_DATA_CHK | SCHN_STAT_CHAIN_CHECK |
		     SCHN_STAT_PROT_CHECK | SCHN_STAT_PROG_CHECK)) {
		QETH_CARD_TEXT(card, 2, "CGENCHK");
		dev_warn(&cdev->dev, "The qeth device driver "
			"failed to recover an error on the device\n");
		QETH_DBF_MESSAGE(2, "%s check on device dstat=x%x, cstat=x%x\n",
			dev_name(&cdev->dev), dstat, cstat);
		print_hex_dump(KERN_WARNING, "qeth: irb ", DUMP_PREFIX_OFFSET,
				16, 1, irb, 64, 1);
		return 1;
	}

	if (dstat & DEV_STAT_UNIT_CHECK) {
		if (sense[SENSE_RESETTING_EVENT_BYTE] &
		    SENSE_RESETTING_EVENT_FLAG) {
			QETH_CARD_TEXT(card, 2, "REVIND");
			return 1;
		}
		if (sense[SENSE_COMMAND_REJECT_BYTE] &
		    SENSE_COMMAND_REJECT_FLAG) {
			QETH_CARD_TEXT(card, 2, "CMDREJi");
			return 1;
		}
		if ((sense[2] == 0xaf) && (sense[3] == 0xfe)) {
			QETH_CARD_TEXT(card, 2, "AFFE");
			return 1;
		}
		if ((!sense[0]) && (!sense[1]) && (!sense[2]) && (!sense[3])) {
			QETH_CARD_TEXT(card, 2, "ZEROSEN");
			return 0;
		}
		QETH_CARD_TEXT(card, 2, "DGENCHK");
			return 1;
	}
	return 0;
}

static long __qeth_check_irb_error(struct ccw_device *cdev,
		unsigned long intparm, struct irb *irb)
{
	struct qeth_card *card;

	card = CARD_FROM_CDEV(cdev);

	if (!IS_ERR(irb))
		return 0;

	switch (PTR_ERR(irb)) {
	case -EIO:
		QETH_DBF_MESSAGE(2, "%s i/o-error on device\n",
			dev_name(&cdev->dev));
		QETH_CARD_TEXT(card, 2, "ckirberr");
		QETH_CARD_TEXT_(card, 2, "  rc%d", -EIO);
		break;
	case -ETIMEDOUT:
		dev_warn(&cdev->dev, "A hardware operation timed out"
			" on the device\n");
		QETH_CARD_TEXT(card, 2, "ckirberr");
		QETH_CARD_TEXT_(card, 2, "  rc%d", -ETIMEDOUT);
		if (intparm == QETH_RCD_PARM) {
			if (card && (card->data.ccwdev == cdev)) {
				card->data.state = CH_STATE_DOWN;
				wake_up(&card->wait_q);
			}
		}
		break;
	default:
		QETH_DBF_MESSAGE(2, "%s unknown error %ld on device\n",
			dev_name(&cdev->dev), PTR_ERR(irb));
		QETH_CARD_TEXT(card, 2, "ckirberr");
		QETH_CARD_TEXT(card, 2, "  rc???");
	}
	return PTR_ERR(irb);
}

static void qeth_irq(struct ccw_device *cdev, unsigned long intparm,
		struct irb *irb)
{
	int rc;
	int cstat, dstat;
	struct qeth_cmd_buffer *buffer;
	struct qeth_channel *channel;
	struct qeth_card *card;
	struct qeth_cmd_buffer *iob;
	__u8 index;

	if (__qeth_check_irb_error(cdev, intparm, irb))
		return;
	cstat = irb->scsw.cmd.cstat;
	dstat = irb->scsw.cmd.dstat;

	card = CARD_FROM_CDEV(cdev);
	if (!card)
		return;

	QETH_CARD_TEXT(card, 5, "irq");

	if (card->read.ccwdev == cdev) {
		channel = &card->read;
		QETH_CARD_TEXT(card, 5, "read");
	} else if (card->write.ccwdev == cdev) {
		channel = &card->write;
		QETH_CARD_TEXT(card, 5, "write");
	} else {
		channel = &card->data;
		QETH_CARD_TEXT(card, 5, "data");
	}
	atomic_set(&channel->irq_pending, 0);

	if (irb->scsw.cmd.fctl & (SCSW_FCTL_CLEAR_FUNC))
		channel->state = CH_STATE_STOPPED;

	if (irb->scsw.cmd.fctl & (SCSW_FCTL_HALT_FUNC))
		channel->state = CH_STATE_HALTED;

	/*let's wake up immediately on data channel*/
	if ((channel == &card->data) && (intparm != 0) &&
	    (intparm != QETH_RCD_PARM))
		goto out;

	if (intparm == QETH_CLEAR_CHANNEL_PARM) {
		QETH_CARD_TEXT(card, 6, "clrchpar");
		/* we don't have to handle this further */
		intparm = 0;
	}
	if (intparm == QETH_HALT_CHANNEL_PARM) {
		QETH_CARD_TEXT(card, 6, "hltchpar");
		/* we don't have to handle this further */
		intparm = 0;
	}
	if ((dstat & DEV_STAT_UNIT_EXCEP) ||
	    (dstat & DEV_STAT_UNIT_CHECK) ||
	    (cstat)) {
		if (irb->esw.esw0.erw.cons) {
			dev_warn(&channel->ccwdev->dev,
				"The qeth device driver failed to recover "
				"an error on the device\n");
			QETH_DBF_MESSAGE(2, "%s sense data available. cstat "
				"0x%X dstat 0x%X\n",
				dev_name(&channel->ccwdev->dev), cstat, dstat);
			print_hex_dump(KERN_WARNING, "qeth: irb ",
				DUMP_PREFIX_OFFSET, 16, 1, irb, 32, 1);
			print_hex_dump(KERN_WARNING, "qeth: sense data ",
				DUMP_PREFIX_OFFSET, 16, 1, irb->ecw, 32, 1);
		}
		if (intparm == QETH_RCD_PARM) {
			channel->state = CH_STATE_DOWN;
			goto out;
		}
		rc = qeth_get_problem(cdev, irb);
		if (rc) {
			qeth_clear_ipacmd_list(card);
			qeth_schedule_recovery(card);
			goto out;
		}
	}

	if (intparm == QETH_RCD_PARM) {
		channel->state = CH_STATE_RCD_DONE;
		goto out;
	}
	if (intparm) {
		buffer = (struct qeth_cmd_buffer *) __va((addr_t)intparm);
		buffer->state = BUF_STATE_PROCESSED;
	}
	if (channel == &card->data)
		return;
	if (channel == &card->read &&
	    channel->state == CH_STATE_UP)
		qeth_issue_next_read(card);

	iob = channel->iob;
	index = channel->buf_no;
	while (iob[index].state == BUF_STATE_PROCESSED) {
		if (iob[index].callback != NULL)
			iob[index].callback(channel, iob + index);

		index = (index + 1) % QETH_CMD_BUFFER_NO;
	}
	channel->buf_no = index;
out:
	wake_up(&card->wait_q);
	return;
}

static void qeth_clear_output_buffer(struct qeth_qdio_out_q *queue,
		struct qeth_qdio_out_buffer *buf)
{
	int i;
	struct sk_buff *skb;

	/* is PCI flag set on buffer? */
	if (buf->buffer->element[0].flags & 0x40)
		atomic_dec(&queue->set_pci_flags_count);

	skb = skb_dequeue(&buf->skb_list);
	while (skb) {
		atomic_dec(&skb->users);
		dev_kfree_skb_any(skb);
		skb = skb_dequeue(&buf->skb_list);
	}
	for (i = 0; i < QETH_MAX_BUFFER_ELEMENTS(queue->card); ++i) {
		if (buf->buffer->element[i].addr && buf->is_header[i])
			kmem_cache_free(qeth_core_header_cache,
				buf->buffer->element[i].addr);
		buf->is_header[i] = 0;
		buf->buffer->element[i].length = 0;
		buf->buffer->element[i].addr = NULL;
		buf->buffer->element[i].flags = 0;
	}
	buf->buffer->element[15].flags = 0;
	buf->next_element_to_fill = 0;
	atomic_set(&buf->state, QETH_QDIO_BUF_EMPTY);
}

void qeth_clear_qdio_buffers(struct qeth_card *card)
{
	int i, j;

	QETH_CARD_TEXT(card, 2, "clearqdbf");
	/* clear outbound buffers to free skbs */
	for (i = 0; i < card->qdio.no_out_queues; ++i)
		if (card->qdio.out_qs[i]) {
			for (j = 0; j < QDIO_MAX_BUFFERS_PER_Q; ++j)
				qeth_clear_output_buffer(card->qdio.out_qs[i],
						&card->qdio.out_qs[i]->bufs[j]);
		}
}
EXPORT_SYMBOL_GPL(qeth_clear_qdio_buffers);

static void qeth_free_buffer_pool(struct qeth_card *card)
{
	struct qeth_buffer_pool_entry *pool_entry, *tmp;
	int i = 0;
	list_for_each_entry_safe(pool_entry, tmp,
				 &card->qdio.init_pool.entry_list, init_list){
		for (i = 0; i < QETH_MAX_BUFFER_ELEMENTS(card); ++i)
			free_page((unsigned long)pool_entry->elements[i]);
		list_del(&pool_entry->init_list);
		kfree(pool_entry);
	}
}

static void qeth_free_qdio_buffers(struct qeth_card *card)
{
	int i, j;

	if (atomic_xchg(&card->qdio.state, QETH_QDIO_UNINITIALIZED) ==
		QETH_QDIO_UNINITIALIZED)
		return;
	kfree(card->qdio.in_q);
	card->qdio.in_q = NULL;
	/* inbound buffer pool */
	qeth_free_buffer_pool(card);
	/* free outbound qdio_qs */
	if (card->qdio.out_qs) {
		for (i = 0; i < card->qdio.no_out_queues; ++i) {
			for (j = 0; j < QDIO_MAX_BUFFERS_PER_Q; ++j)
				qeth_clear_output_buffer(card->qdio.out_qs[i],
						&card->qdio.out_qs[i]->bufs[j]);
			kfree(card->qdio.out_qs[i]);
		}
		kfree(card->qdio.out_qs);
		card->qdio.out_qs = NULL;
	}
}

static void qeth_clean_channel(struct qeth_channel *channel)
{
	int cnt;

	QETH_DBF_TEXT(SETUP, 2, "freech");
	for (cnt = 0; cnt < QETH_CMD_BUFFER_NO; cnt++)
		kfree(channel->iob[cnt].data);
}

static void qeth_get_channel_path_desc(struct qeth_card *card)
{
	struct ccw_device *ccwdev;
	struct channelPath_dsc {
		u8 flags;
		u8 lsn;
		u8 desc;
		u8 chpid;
		u8 swla;
		u8 zeroes;
		u8 chla;
		u8 chpp;
	} *chp_dsc;

	QETH_DBF_TEXT(SETUP, 2, "chp_desc");

	ccwdev = card->data.ccwdev;
	chp_dsc = (struct channelPath_dsc *)ccw_device_get_chp_desc(ccwdev, 0);
	if (chp_dsc != NULL) {
		/* CHPP field bit 6 == 1 -> single queue */
		if ((chp_dsc->chpp & 0x02) == 0x02)
			card->qdio.no_out_queues = 1;
		card->info.func_level = 0x4100 + chp_dsc->desc;
		kfree(chp_dsc);
	}
	if (card->qdio.no_out_queues == 1) {
		card->qdio.default_out_queue = 0;
		dev_info(&card->gdev->dev,
			"Priority Queueing not supported\n");
	}
	QETH_DBF_TEXT_(SETUP, 2, "nr:%x", card->qdio.no_out_queues);
	QETH_DBF_TEXT_(SETUP, 2, "lvl:%02x", card->info.func_level);
	return;
}

static void qeth_init_qdio_info(struct qeth_card *card)
{
	QETH_DBF_TEXT(SETUP, 4, "intqdinf");
	atomic_set(&card->qdio.state, QETH_QDIO_UNINITIALIZED);
	/* inbound */
	card->qdio.in_buf_size = QETH_IN_BUF_SIZE_DEFAULT;
	card->qdio.init_pool.buf_count = QETH_IN_BUF_COUNT_DEFAULT;
	card->qdio.in_buf_pool.buf_count = card->qdio.init_pool.buf_count;
	INIT_LIST_HEAD(&card->qdio.in_buf_pool.entry_list);
	INIT_LIST_HEAD(&card->qdio.init_pool.entry_list);
}

static void qeth_set_intial_options(struct qeth_card *card)
{
	card->options.route4.type = NO_ROUTER;
	card->options.route6.type = NO_ROUTER;
	card->options.checksum_type = QETH_CHECKSUM_DEFAULT;
	card->options.broadcast_mode = QETH_TR_BROADCAST_ALLRINGS;
	card->options.macaddr_mode = QETH_TR_MACADDR_NONCANONICAL;
	card->options.fake_broadcast = 0;
	card->options.add_hhlen = DEFAULT_ADD_HHLEN;
	card->options.performance_stats = 0;
	card->options.rx_sg_cb = QETH_RX_SG_CB;
	card->options.isolation = ISOLATION_MODE_NONE;
}

static int qeth_do_start_thread(struct qeth_card *card, unsigned long thread)
{
	unsigned long flags;
	int rc = 0;

	spin_lock_irqsave(&card->thread_mask_lock, flags);
	QETH_CARD_TEXT_(card, 4, "  %02x%02x%02x",
			(u8) card->thread_start_mask,
			(u8) card->thread_allowed_mask,
			(u8) card->thread_running_mask);
	rc = (card->thread_start_mask & thread);
	spin_unlock_irqrestore(&card->thread_mask_lock, flags);
	return rc;
}

static void qeth_start_kernel_thread(struct work_struct *work)
{
	struct qeth_card *card = container_of(work, struct qeth_card,
					kernel_thread_starter);
	QETH_CARD_TEXT(card , 2, "strthrd");

	if (card->read.state != CH_STATE_UP &&
	    card->write.state != CH_STATE_UP)
		return;
	if (qeth_do_start_thread(card, QETH_RECOVER_THREAD))
		kthread_run(card->discipline.recover, (void *) card,
				"qeth_recover");
}

static int qeth_setup_card(struct qeth_card *card)
{

	QETH_DBF_TEXT(SETUP, 2, "setupcrd");
	QETH_DBF_HEX(SETUP, 2, &card, sizeof(void *));

	card->read.state  = CH_STATE_DOWN;
	card->write.state = CH_STATE_DOWN;
	card->data.state  = CH_STATE_DOWN;
	card->state = CARD_STATE_DOWN;
	card->lan_online = 0;
	card->use_hard_stop = 0;
	card->read_or_write_problem = 0;
	card->dev = NULL;
	spin_lock_init(&card->vlanlock);
	spin_lock_init(&card->mclock);
	card->vlangrp = NULL;
	spin_lock_init(&card->lock);
	spin_lock_init(&card->ip_lock);
	spin_lock_init(&card->thread_mask_lock);
	mutex_init(&card->conf_mutex);
	mutex_init(&card->discipline_mutex);
	card->thread_start_mask = 0;
	card->thread_allowed_mask = 0;
	card->thread_running_mask = 0;
	INIT_WORK(&card->kernel_thread_starter, qeth_start_kernel_thread);
	INIT_LIST_HEAD(&card->ip_list);
	INIT_LIST_HEAD(card->ip_tbd_list);
	INIT_LIST_HEAD(&card->cmd_waiter_list);
	init_waitqueue_head(&card->wait_q);
	/* intial options */
	qeth_set_intial_options(card);
	/* IP address takeover */
	INIT_LIST_HEAD(&card->ipato.entries);
	card->ipato.enabled = 0;
	card->ipato.invert4 = 0;
	card->ipato.invert6 = 0;
	/* init QDIO stuff */
	qeth_init_qdio_info(card);
	return 0;
}

static void qeth_core_sl_print(struct seq_file *m, struct service_level *slr)
{
	struct qeth_card *card = container_of(slr, struct qeth_card,
					qeth_service_level);
	if (card->info.mcl_level[0])
		seq_printf(m, "qeth: %s firmware level %s\n",
			CARD_BUS_ID(card), card->info.mcl_level);
}

static struct qeth_card *qeth_alloc_card(void)
{
	struct qeth_card *card;

	QETH_DBF_TEXT(SETUP, 2, "alloccrd");
	card = kzalloc(sizeof(struct qeth_card), GFP_DMA|GFP_KERNEL);
	if (!card)
		goto out;
	QETH_DBF_HEX(SETUP, 2, &card, sizeof(void *));
	card->ip_tbd_list = kmalloc(sizeof(struct list_head), GFP_KERNEL);
	if (!card->ip_tbd_list) {
		QETH_DBF_TEXT(SETUP, 0, "iptbdnom");
		goto out_card;
	}
	if (qeth_setup_channel(&card->read))
		goto out_ip;
	if (qeth_setup_channel(&card->write))
		goto out_channel;
	card->options.layer2 = -1;
	card->qeth_service_level.seq_print = qeth_core_sl_print;
	register_service_level(&card->qeth_service_level);
	return card;

out_channel:
	qeth_clean_channel(&card->read);
out_ip:
	kfree(card->ip_tbd_list);
out_card:
	kfree(card);
out:
	return NULL;
}

static int qeth_determine_card_type(struct qeth_card *card)
{
	int i = 0;

	QETH_DBF_TEXT(SETUP, 2, "detcdtyp");

	card->qdio.do_prio_queueing = QETH_PRIOQ_DEFAULT;
	card->qdio.default_out_queue = QETH_DEFAULT_QUEUE;
	while (known_devices[i][QETH_DEV_MODEL_IND]) {
		if ((CARD_RDEV(card)->id.dev_type ==
				known_devices[i][QETH_DEV_TYPE_IND]) &&
		    (CARD_RDEV(card)->id.dev_model ==
				known_devices[i][QETH_DEV_MODEL_IND])) {
			card->info.type = known_devices[i][QETH_DEV_MODEL_IND];
			card->qdio.no_out_queues =
				known_devices[i][QETH_QUEUE_NO_IND];
			card->info.is_multicast_different =
				known_devices[i][QETH_MULTICAST_IND];
			qeth_get_channel_path_desc(card);
			return 0;
		}
		i++;
	}
	card->info.type = QETH_CARD_TYPE_UNKNOWN;
	dev_err(&card->gdev->dev, "The adapter hardware is of an "
		"unknown type\n");
	return -ENOENT;
}

static int qeth_clear_channel(struct qeth_channel *channel)
{
	unsigned long flags;
	struct qeth_card *card;
	int rc;

	card = CARD_FROM_CDEV(channel->ccwdev);
	QETH_CARD_TEXT(card, 3, "clearch");
	spin_lock_irqsave(get_ccwdev_lock(channel->ccwdev), flags);
	rc = ccw_device_clear(channel->ccwdev, QETH_CLEAR_CHANNEL_PARM);
	spin_unlock_irqrestore(get_ccwdev_lock(channel->ccwdev), flags);

	if (rc)
		return rc;
	rc = wait_event_interruptible_timeout(card->wait_q,
			channel->state == CH_STATE_STOPPED, QETH_TIMEOUT);
	if (rc == -ERESTARTSYS)
		return rc;
	if (channel->state != CH_STATE_STOPPED)
		return -ETIME;
	channel->state = CH_STATE_DOWN;
	return 0;
}

static int qeth_halt_channel(struct qeth_channel *channel)
{
	unsigned long flags;
	struct qeth_card *card;
	int rc;

	card = CARD_FROM_CDEV(channel->ccwdev);
	QETH_CARD_TEXT(card, 3, "haltch");
	spin_lock_irqsave(get_ccwdev_lock(channel->ccwdev), flags);
	rc = ccw_device_halt(channel->ccwdev, QETH_HALT_CHANNEL_PARM);
	spin_unlock_irqrestore(get_ccwdev_lock(channel->ccwdev), flags);

	if (rc)
		return rc;
	rc = wait_event_interruptible_timeout(card->wait_q,
			channel->state == CH_STATE_HALTED, QETH_TIMEOUT);
	if (rc == -ERESTARTSYS)
		return rc;
	if (channel->state != CH_STATE_HALTED)
		return -ETIME;
	return 0;
}

static int qeth_halt_channels(struct qeth_card *card)
{
	int rc1 = 0, rc2 = 0, rc3 = 0;

	QETH_CARD_TEXT(card, 3, "haltchs");
	rc1 = qeth_halt_channel(&card->read);
	rc2 = qeth_halt_channel(&card->write);
	rc3 = qeth_halt_channel(&card->data);
	if (rc1)
		return rc1;
	if (rc2)
		return rc2;
	return rc3;
}

static int qeth_clear_channels(struct qeth_card *card)
{
	int rc1 = 0, rc2 = 0, rc3 = 0;

	QETH_CARD_TEXT(card, 3, "clearchs");
	rc1 = qeth_clear_channel(&card->read);
	rc2 = qeth_clear_channel(&card->write);
	rc3 = qeth_clear_channel(&card->data);
	if (rc1)
		return rc1;
	if (rc2)
		return rc2;
	return rc3;
}

static int qeth_clear_halt_card(struct qeth_card *card, int halt)
{
	int rc = 0;

	QETH_CARD_TEXT(card, 3, "clhacrd");

	if (halt)
		rc = qeth_halt_channels(card);
	if (rc)
		return rc;
	return qeth_clear_channels(card);
}

int qeth_qdio_clear_card(struct qeth_card *card, int use_halt)
{
	int rc = 0;

	QETH_CARD_TEXT(card, 3, "qdioclr");
	switch (atomic_cmpxchg(&card->qdio.state, QETH_QDIO_ESTABLISHED,
		QETH_QDIO_CLEANING)) {
	case QETH_QDIO_ESTABLISHED:
		if (card->info.type == QETH_CARD_TYPE_IQD)
			rc = qdio_shutdown(CARD_DDEV(card),
				QDIO_FLAG_CLEANUP_USING_HALT);
		else
			rc = qdio_shutdown(CARD_DDEV(card),
				QDIO_FLAG_CLEANUP_USING_CLEAR);
		if (rc)
			QETH_CARD_TEXT_(card, 3, "1err%d", rc);
		qdio_free(CARD_DDEV(card));
		atomic_set(&card->qdio.state, QETH_QDIO_ALLOCATED);
		break;
	case QETH_QDIO_CLEANING:
		return rc;
	default:
		break;
	}
	rc = qeth_clear_halt_card(card, use_halt);
	if (rc)
		QETH_CARD_TEXT_(card, 3, "2err%d", rc);
	card->state = CARD_STATE_DOWN;
	return rc;
}
EXPORT_SYMBOL_GPL(qeth_qdio_clear_card);

static int qeth_read_conf_data(struct qeth_card *card, void **buffer,
			       int *length)
{
	struct ciw *ciw;
	char *rcd_buf;
	int ret;
	struct qeth_channel *channel = &card->data;
	unsigned long flags;

	/*
	 * scan for RCD command in extended SenseID data
	 */
	ciw = ccw_device_get_ciw(channel->ccwdev, CIW_TYPE_RCD);
	if (!ciw || ciw->cmd == 0)
		return -EOPNOTSUPP;
	rcd_buf = kzalloc(ciw->count, GFP_KERNEL | GFP_DMA);
	if (!rcd_buf)
		return -ENOMEM;

	channel->ccw.cmd_code = ciw->cmd;
	channel->ccw.cda = (__u32) __pa(rcd_buf);
	channel->ccw.count = ciw->count;
	channel->ccw.flags = CCW_FLAG_SLI;
	channel->state = CH_STATE_RCD;
	spin_lock_irqsave(get_ccwdev_lock(channel->ccwdev), flags);
	ret = ccw_device_start_timeout(channel->ccwdev, &channel->ccw,
				       QETH_RCD_PARM, LPM_ANYPATH, 0,
				       QETH_RCD_TIMEOUT);
	spin_unlock_irqrestore(get_ccwdev_lock(channel->ccwdev), flags);
	if (!ret)
		wait_event(card->wait_q,
			   (channel->state == CH_STATE_RCD_DONE ||
			    channel->state == CH_STATE_DOWN));
	if (channel->state == CH_STATE_DOWN)
		ret = -EIO;
	else
		channel->state = CH_STATE_DOWN;
	if (ret) {
		kfree(rcd_buf);
		*buffer = NULL;
		*length = 0;
	} else {
		*length = ciw->count;
		*buffer = rcd_buf;
	}
	return ret;
}

static void qeth_configure_unitaddr(struct qeth_card *card, char *prcd)
{
	QETH_DBF_TEXT(SETUP, 2, "cfgunit");
	card->info.chpid = prcd[30];
	card->info.unit_addr2 = prcd[31];
	card->info.cula = prcd[63];
	card->info.guestlan = ((prcd[0x10] == _ascebc['V']) &&
			       (prcd[0x11] == _ascebc['M']));
}

static void qeth_configure_blkt_default(struct qeth_card *card, char *prcd)
{
	QETH_DBF_TEXT(SETUP, 2, "cfgblkt");

	if (prcd[74] == 0xF0 && prcd[75] == 0xF0 && prcd[76] == 0xF5) {
		card->info.blkt.time_total = 250;
		card->info.blkt.inter_packet = 5;
		card->info.blkt.inter_packet_jumbo = 15;
	} else {
		card->info.blkt.time_total = 0;
		card->info.blkt.inter_packet = 0;
		card->info.blkt.inter_packet_jumbo = 0;
	}
}

static void qeth_init_tokens(struct qeth_card *card)
{
	card->token.issuer_rm_w = 0x00010103UL;
	card->token.cm_filter_w = 0x00010108UL;
	card->token.cm_connection_w = 0x0001010aUL;
	card->token.ulp_filter_w = 0x0001010bUL;
	card->token.ulp_connection_w = 0x0001010dUL;
}

static void qeth_init_func_level(struct qeth_card *card)
{
	switch (card->info.type) {
	case QETH_CARD_TYPE_IQD:
		card->info.func_level =	QETH_IDX_FUNC_LEVEL_IQD;
		break;
	case QETH_CARD_TYPE_OSD:
	case QETH_CARD_TYPE_OSN:
		card->info.func_level = QETH_IDX_FUNC_LEVEL_OSD;
		break;
	default:
		break;
	}
}

static int qeth_idx_activate_get_answer(struct qeth_channel *channel,
		void (*idx_reply_cb)(struct qeth_channel *,
			struct qeth_cmd_buffer *))
{
	struct qeth_cmd_buffer *iob;
	unsigned long flags;
	int rc;
	struct qeth_card *card;

	QETH_DBF_TEXT(SETUP, 2, "idxanswr");
	card = CARD_FROM_CDEV(channel->ccwdev);
	iob = qeth_get_buffer(channel);
	iob->callback = idx_reply_cb;
	memcpy(&channel->ccw, READ_CCW, sizeof(struct ccw1));
	channel->ccw.count = QETH_BUFSIZE;
	channel->ccw.cda = (__u32) __pa(iob->data);

	wait_event(card->wait_q,
		   atomic_cmpxchg(&channel->irq_pending, 0, 1) == 0);
	QETH_DBF_TEXT(SETUP, 6, "noirqpnd");
	spin_lock_irqsave(get_ccwdev_lock(channel->ccwdev), flags);
	rc = ccw_device_start(channel->ccwdev,
			      &channel->ccw, (addr_t) iob, 0, 0);
	spin_unlock_irqrestore(get_ccwdev_lock(channel->ccwdev), flags);

	if (rc) {
		QETH_DBF_MESSAGE(2, "Error2 in activating channel rc=%d\n", rc);
		QETH_DBF_TEXT_(SETUP, 2, "2err%d", rc);
		atomic_set(&channel->irq_pending, 0);
		wake_up(&card->wait_q);
		return rc;
	}
	rc = wait_event_interruptible_timeout(card->wait_q,
			 channel->state == CH_STATE_UP, QETH_TIMEOUT);
	if (rc == -ERESTARTSYS)
		return rc;
	if (channel->state != CH_STATE_UP) {
		rc = -ETIME;
		QETH_DBF_TEXT_(SETUP, 2, "3err%d", rc);
		qeth_clear_cmd_buffers(channel);
	} else
		rc = 0;
	return rc;
}

static int qeth_idx_activate_channel(struct qeth_channel *channel,
		void (*idx_reply_cb)(struct qeth_channel *,
			struct qeth_cmd_buffer *))
{
	struct qeth_card *card;
	struct qeth_cmd_buffer *iob;
	unsigned long flags;
	__u16 temp;
	__u8 tmp;
	int rc;
	struct ccw_dev_id temp_devid;

	card = CARD_FROM_CDEV(channel->ccwdev);

	QETH_DBF_TEXT(SETUP, 2, "idxactch");

	iob = qeth_get_buffer(channel);
	iob->callback = idx_reply_cb;
	memcpy(&channel->ccw, WRITE_CCW, sizeof(struct ccw1));
	channel->ccw.count = IDX_ACTIVATE_SIZE;
	channel->ccw.cda = (__u32) __pa(iob->data);
	if (channel == &card->write) {
		memcpy(iob->data, IDX_ACTIVATE_WRITE, IDX_ACTIVATE_SIZE);
		memcpy(QETH_TRANSPORT_HEADER_SEQ_NO(iob->data),
		       &card->seqno.trans_hdr, QETH_SEQ_NO_LENGTH);
		card->seqno.trans_hdr++;
	} else {
		memcpy(iob->data, IDX_ACTIVATE_READ, IDX_ACTIVATE_SIZE);
		memcpy(QETH_TRANSPORT_HEADER_SEQ_NO(iob->data),
		       &card->seqno.trans_hdr, QETH_SEQ_NO_LENGTH);
	}
	tmp = ((__u8)card->info.portno) | 0x80;
	memcpy(QETH_IDX_ACT_PNO(iob->data), &tmp, 1);
	memcpy(QETH_IDX_ACT_ISSUER_RM_TOKEN(iob->data),
	       &card->token.issuer_rm_w, QETH_MPC_TOKEN_LENGTH);
	memcpy(QETH_IDX_ACT_FUNC_LEVEL(iob->data),
	       &card->info.func_level, sizeof(__u16));
	ccw_device_get_id(CARD_DDEV(card), &temp_devid);
	memcpy(QETH_IDX_ACT_QDIO_DEV_CUA(iob->data), &temp_devid.devno, 2);
	temp = (card->info.cula << 8) + card->info.unit_addr2;
	memcpy(QETH_IDX_ACT_QDIO_DEV_REALADDR(iob->data), &temp, 2);

	wait_event(card->wait_q,
		   atomic_cmpxchg(&channel->irq_pending, 0, 1) == 0);
	QETH_DBF_TEXT(SETUP, 6, "noirqpnd");
	spin_lock_irqsave(get_ccwdev_lock(channel->ccwdev), flags);
	rc = ccw_device_start(channel->ccwdev,
			      &channel->ccw, (addr_t) iob, 0, 0);
	spin_unlock_irqrestore(get_ccwdev_lock(channel->ccwdev), flags);

	if (rc) {
		QETH_DBF_MESSAGE(2, "Error1 in activating channel. rc=%d\n",
			rc);
		QETH_DBF_TEXT_(SETUP, 2, "1err%d", rc);
		atomic_set(&channel->irq_pending, 0);
		wake_up(&card->wait_q);
		return rc;
	}
	rc = wait_event_interruptible_timeout(card->wait_q,
			channel->state == CH_STATE_ACTIVATING, QETH_TIMEOUT);
	if (rc == -ERESTARTSYS)
		return rc;
	if (channel->state != CH_STATE_ACTIVATING) {
		dev_warn(&channel->ccwdev->dev, "The qeth device driver"
			" failed to recover an error on the device\n");
		QETH_DBF_MESSAGE(2, "%s IDX activate timed out\n",
			dev_name(&channel->ccwdev->dev));
		QETH_DBF_TEXT_(SETUP, 2, "2err%d", -ETIME);
		qeth_clear_cmd_buffers(channel);
		return -ETIME;
	}
	return qeth_idx_activate_get_answer(channel, idx_reply_cb);
}

static int qeth_peer_func_level(int level)
{
	if ((level & 0xff) == 8)
		return (level & 0xff) + 0x400;
	if (((level >> 8) & 3) == 1)
		return (level & 0xff) + 0x200;
	return level;
}

static void qeth_idx_write_cb(struct qeth_channel *channel,
		struct qeth_cmd_buffer *iob)
{
	struct qeth_card *card;
	__u16 temp;

	QETH_DBF_TEXT(SETUP , 2, "idxwrcb");

	if (channel->state == CH_STATE_DOWN) {
		channel->state = CH_STATE_ACTIVATING;
		goto out;
	}
	card = CARD_FROM_CDEV(channel->ccwdev);

	if (!(QETH_IS_IDX_ACT_POS_REPLY(iob->data))) {
		if (QETH_IDX_ACT_CAUSE_CODE(iob->data) == QETH_IDX_ACT_ERR_EXCL)
			dev_err(&card->write.ccwdev->dev,
				"The adapter is used exclusively by another "
				"host\n");
		else
			QETH_DBF_MESSAGE(2, "%s IDX_ACTIVATE on write channel:"
				" negative reply\n",
				dev_name(&card->write.ccwdev->dev));
		goto out;
	}
	memcpy(&temp, QETH_IDX_ACT_FUNC_LEVEL(iob->data), 2);
	if ((temp & ~0x0100) != qeth_peer_func_level(card->info.func_level)) {
		QETH_DBF_MESSAGE(2, "%s IDX_ACTIVATE on write channel: "
			"function level mismatch (sent: 0x%x, received: "
			"0x%x)\n", dev_name(&card->write.ccwdev->dev),
			card->info.func_level, temp);
		goto out;
	}
	channel->state = CH_STATE_UP;
out:
	qeth_release_buffer(channel, iob);
}

static void qeth_idx_read_cb(struct qeth_channel *channel,
		struct qeth_cmd_buffer *iob)
{
	struct qeth_card *card;
	__u16 temp;

	QETH_DBF_TEXT(SETUP , 2, "idxrdcb");
	if (channel->state == CH_STATE_DOWN) {
		channel->state = CH_STATE_ACTIVATING;
		goto out;
	}

	card = CARD_FROM_CDEV(channel->ccwdev);
	if (qeth_check_idx_response(card, iob->data))
			goto out;

	if (!(QETH_IS_IDX_ACT_POS_REPLY(iob->data))) {
		switch (QETH_IDX_ACT_CAUSE_CODE(iob->data)) {
		case QETH_IDX_ACT_ERR_EXCL:
			dev_err(&card->write.ccwdev->dev,
				"The adapter is used exclusively by another "
				"host\n");
			break;
		case QETH_IDX_ACT_ERR_AUTH:
		case QETH_IDX_ACT_ERR_AUTH_USER:
			dev_err(&card->read.ccwdev->dev,
				"Setting the device online failed because of "
				"insufficient authorization\n");
			break;
		default:
			QETH_DBF_MESSAGE(2, "%s IDX_ACTIVATE on read channel:"
				" negative reply\n",
				dev_name(&card->read.ccwdev->dev));
		}
		QETH_CARD_TEXT_(card, 2, "idxread%c",
			QETH_IDX_ACT_CAUSE_CODE(iob->data));
		goto out;
	}

/**
 *  * temporary fix for microcode bug
 *   * to revert it,replace OR by AND
 *    */
	if ((!QETH_IDX_NO_PORTNAME_REQUIRED(iob->data)) ||
	     (card->info.type == QETH_CARD_TYPE_OSD))
		card->info.portname_required = 1;

	memcpy(&temp, QETH_IDX_ACT_FUNC_LEVEL(iob->data), 2);
	if (temp != qeth_peer_func_level(card->info.func_level)) {
		QETH_DBF_MESSAGE(2, "%s IDX_ACTIVATE on read channel: function "
			"level mismatch (sent: 0x%x, received: 0x%x)\n",
			dev_name(&card->read.ccwdev->dev),
			card->info.func_level, temp);
		goto out;
	}
	memcpy(&card->token.issuer_rm_r,
	       QETH_IDX_ACT_ISSUER_RM_TOKEN(iob->data),
	       QETH_MPC_TOKEN_LENGTH);
	memcpy(&card->info.mcl_level[0],
	       QETH_IDX_REPLY_LEVEL(iob->data), QETH_MCL_LENGTH);
	channel->state = CH_STATE_UP;
out:
	qeth_release_buffer(channel, iob);
}

void qeth_prepare_control_data(struct qeth_card *card, int len,
		struct qeth_cmd_buffer *iob)
{
	qeth_setup_ccw(&card->write, iob->data, len);
	iob->callback = qeth_release_buffer;

	memcpy(QETH_TRANSPORT_HEADER_SEQ_NO(iob->data),
	       &card->seqno.trans_hdr, QETH_SEQ_NO_LENGTH);
	card->seqno.trans_hdr++;
	memcpy(QETH_PDU_HEADER_SEQ_NO(iob->data),
	       &card->seqno.pdu_hdr, QETH_SEQ_NO_LENGTH);
	card->seqno.pdu_hdr++;
	memcpy(QETH_PDU_HEADER_ACK_SEQ_NO(iob->data),
	       &card->seqno.pdu_hdr_ack, QETH_SEQ_NO_LENGTH);
	QETH_DBF_HEX(CTRL, 2, iob->data, QETH_DBF_CTRL_LEN);
}
EXPORT_SYMBOL_GPL(qeth_prepare_control_data);

int qeth_send_control_data(struct qeth_card *card, int len,
		struct qeth_cmd_buffer *iob,
		int (*reply_cb)(struct qeth_card *, struct qeth_reply *,
			unsigned long),
		void *reply_param)
{
	int rc;
	unsigned long flags;
	struct qeth_reply *reply = NULL;
	unsigned long timeout, event_timeout;
	struct qeth_ipa_cmd *cmd;

	QETH_CARD_TEXT(card, 2, "sendctl");

	if (card->read_or_write_problem) {
		qeth_release_buffer(iob->channel, iob);
		return -EIO;
	}
	reply = qeth_alloc_reply(card);
	if (!reply) {
		return -ENOMEM;
	}
	reply->callback = reply_cb;
	reply->param = reply_param;
	if (card->state == CARD_STATE_DOWN)
		reply->seqno = QETH_IDX_COMMAND_SEQNO;
	else
		reply->seqno = card->seqno.ipa++;
	init_waitqueue_head(&reply->wait_q);
	spin_lock_irqsave(&card->lock, flags);
	list_add_tail(&reply->list, &card->cmd_waiter_list);
	spin_unlock_irqrestore(&card->lock, flags);
	QETH_DBF_HEX(CTRL, 2, iob->data, QETH_DBF_CTRL_LEN);

	while (atomic_cmpxchg(&card->write.irq_pending, 0, 1)) ;
	qeth_prepare_control_data(card, len, iob);

	if (IS_IPA(iob->data))
		event_timeout = QETH_IPA_TIMEOUT;
	else
		event_timeout = QETH_TIMEOUT;
	timeout = jiffies + event_timeout;

	QETH_CARD_TEXT(card, 6, "noirqpnd");
	spin_lock_irqsave(get_ccwdev_lock(card->write.ccwdev), flags);
	rc = ccw_device_start(card->write.ccwdev, &card->write.ccw,
			      (addr_t) iob, 0, 0);
	spin_unlock_irqrestore(get_ccwdev_lock(card->write.ccwdev), flags);
	if (rc) {
		QETH_DBF_MESSAGE(2, "%s qeth_send_control_data: "
			"ccw_device_start rc = %i\n",
			dev_name(&card->write.ccwdev->dev), rc);
		QETH_CARD_TEXT_(card, 2, " err%d", rc);
		spin_lock_irqsave(&card->lock, flags);
		list_del_init(&reply->list);
		qeth_put_reply(reply);
		spin_unlock_irqrestore(&card->lock, flags);
		qeth_release_buffer(iob->channel, iob);
		atomic_set(&card->write.irq_pending, 0);
		wake_up(&card->wait_q);
		return rc;
	}

	/* we have only one long running ipassist, since we can ensure
	   process context of this command we can sleep */
	cmd = (struct qeth_ipa_cmd *)(iob->data+IPA_PDU_HEADER_SIZE);
	if ((cmd->hdr.command == IPA_CMD_SETIP) &&
	    (cmd->hdr.prot_version == QETH_PROT_IPV4)) {
		if (!wait_event_timeout(reply->wait_q,
		    atomic_read(&reply->received), event_timeout))
			goto time_err;
	} else {
		while (!atomic_read(&reply->received)) {
			if (time_after(jiffies, timeout))
				goto time_err;
			cpu_relax();
		};
	}

	rc = reply->rc;
	qeth_put_reply(reply);
	return rc;

time_err:
	spin_lock_irqsave(&reply->card->lock, flags);
	list_del_init(&reply->list);
	spin_unlock_irqrestore(&reply->card->lock, flags);
	reply->rc = -ETIME;
	atomic_inc(&reply->received);
	atomic_set(&card->write.irq_pending, 0);
	qeth_release_buffer(iob->channel, iob);
	card->write.buf_no = (card->write.buf_no + 1) % QETH_CMD_BUFFER_NO;
	wake_up(&reply->wait_q);
	rc = reply->rc;
	qeth_put_reply(reply);
	return rc;
}
EXPORT_SYMBOL_GPL(qeth_send_control_data);

static int qeth_cm_enable_cb(struct qeth_card *card, struct qeth_reply *reply,
		unsigned long data)
{
	struct qeth_cmd_buffer *iob;

	QETH_DBF_TEXT(SETUP, 2, "cmenblcb");

	iob = (struct qeth_cmd_buffer *) data;
	memcpy(&card->token.cm_filter_r,
	       QETH_CM_ENABLE_RESP_FILTER_TOKEN(iob->data),
	       QETH_MPC_TOKEN_LENGTH);
	QETH_DBF_TEXT_(SETUP, 2, "  rc%d", iob->rc);
	return 0;
}

static int qeth_cm_enable(struct qeth_card *card)
{
	int rc;
	struct qeth_cmd_buffer *iob;

	QETH_DBF_TEXT(SETUP, 2, "cmenable");

	iob = qeth_wait_for_buffer(&card->write);
	memcpy(iob->data, CM_ENABLE, CM_ENABLE_SIZE);
	memcpy(QETH_CM_ENABLE_ISSUER_RM_TOKEN(iob->data),
	       &card->token.issuer_rm_r, QETH_MPC_TOKEN_LENGTH);
	memcpy(QETH_CM_ENABLE_FILTER_TOKEN(iob->data),
	       &card->token.cm_filter_w, QETH_MPC_TOKEN_LENGTH);

	rc = qeth_send_control_data(card, CM_ENABLE_SIZE, iob,
				    qeth_cm_enable_cb, NULL);
	return rc;
}

static int qeth_cm_setup_cb(struct qeth_card *card, struct qeth_reply *reply,
		unsigned long data)
{

	struct qeth_cmd_buffer *iob;

	QETH_DBF_TEXT(SETUP, 2, "cmsetpcb");

	iob = (struct qeth_cmd_buffer *) data;
	memcpy(&card->token.cm_connection_r,
	       QETH_CM_SETUP_RESP_DEST_ADDR(iob->data),
	       QETH_MPC_TOKEN_LENGTH);
	QETH_DBF_TEXT_(SETUP, 2, "  rc%d", iob->rc);
	return 0;
}

static int qeth_cm_setup(struct qeth_card *card)
{
	int rc;
	struct qeth_cmd_buffer *iob;

	QETH_DBF_TEXT(SETUP, 2, "cmsetup");

	iob = qeth_wait_for_buffer(&card->write);
	memcpy(iob->data, CM_SETUP, CM_SETUP_SIZE);
	memcpy(QETH_CM_SETUP_DEST_ADDR(iob->data),
	       &card->token.issuer_rm_r, QETH_MPC_TOKEN_LENGTH);
	memcpy(QETH_CM_SETUP_CONNECTION_TOKEN(iob->data),
	       &card->token.cm_connection_w, QETH_MPC_TOKEN_LENGTH);
	memcpy(QETH_CM_SETUP_FILTER_TOKEN(iob->data),
	       &card->token.cm_filter_r, QETH_MPC_TOKEN_LENGTH);
	rc = qeth_send_control_data(card, CM_SETUP_SIZE, iob,
				    qeth_cm_setup_cb, NULL);
	return rc;

}

static inline int qeth_get_initial_mtu_for_card(struct qeth_card *card)
{
	switch (card->info.type) {
	case QETH_CARD_TYPE_UNKNOWN:
		return 1500;
	case QETH_CARD_TYPE_IQD:
		return card->info.max_mtu;
	case QETH_CARD_TYPE_OSD:
		switch (card->info.link_type) {
		case QETH_LINK_TYPE_HSTR:
		case QETH_LINK_TYPE_LANE_TR:
			return 2000;
		default:
			return 1492;
		}
	case QETH_CARD_TYPE_OSM:
	case QETH_CARD_TYPE_OSX:
		return 1492;
	default:
		return 1500;
	}
}

static inline int qeth_get_max_mtu_for_card(int cardtype)
{
	switch (cardtype) {

	case QETH_CARD_TYPE_UNKNOWN:
	case QETH_CARD_TYPE_OSD:
	case QETH_CARD_TYPE_OSN:
	case QETH_CARD_TYPE_OSM:
	case QETH_CARD_TYPE_OSX:
		return 61440;
	case QETH_CARD_TYPE_IQD:
		return 57344;
	default:
		return 1500;
	}
}

static inline int qeth_get_mtu_out_of_mpc(int cardtype)
{
	switch (cardtype) {
	case QETH_CARD_TYPE_IQD:
		return 1;
	default:
		return 0;
	}
}

static inline int qeth_get_mtu_outof_framesize(int framesize)
{
	switch (framesize) {
	case 0x4000:
		return 8192;
	case 0x6000:
		return 16384;
	case 0xa000:
		return 32768;
	case 0xffff:
		return 57344;
	default:
		return 0;
	}
}

static inline int qeth_mtu_is_valid(struct qeth_card *card, int mtu)
{
	switch (card->info.type) {
	case QETH_CARD_TYPE_OSD:
	case QETH_CARD_TYPE_OSM:
	case QETH_CARD_TYPE_OSX:
		return ((mtu >= 576) && (mtu <= 61440));
	case QETH_CARD_TYPE_IQD:
		return ((mtu >= 576) &&
			(mtu <= card->info.max_mtu + 4096 - 32));
	case QETH_CARD_TYPE_OSN:
	case QETH_CARD_TYPE_UNKNOWN:
	default:
		return 1;
	}
}

static int qeth_ulp_enable_cb(struct qeth_card *card, struct qeth_reply *reply,
		unsigned long data)
{

	__u16 mtu, framesize;
	__u16 len;
	__u8 link_type;
	struct qeth_cmd_buffer *iob;

	QETH_DBF_TEXT(SETUP, 2, "ulpenacb");

	iob = (struct qeth_cmd_buffer *) data;
	memcpy(&card->token.ulp_filter_r,
	       QETH_ULP_ENABLE_RESP_FILTER_TOKEN(iob->data),
	       QETH_MPC_TOKEN_LENGTH);
	if (qeth_get_mtu_out_of_mpc(card->info.type)) {
		memcpy(&framesize, QETH_ULP_ENABLE_RESP_MAX_MTU(iob->data), 2);
		mtu = qeth_get_mtu_outof_framesize(framesize);
		if (!mtu) {
			iob->rc = -EINVAL;
			QETH_DBF_TEXT_(SETUP, 2, "  rc%d", iob->rc);
			return 0;
		}
		card->info.max_mtu = mtu;
		card->info.initial_mtu = mtu;
		card->qdio.in_buf_size = mtu + 2 * PAGE_SIZE;
	} else {
		card->info.initial_mtu = qeth_get_initial_mtu_for_card(card);
		card->info.max_mtu = qeth_get_max_mtu_for_card(card->info.type);
		card->qdio.in_buf_size = QETH_IN_BUF_SIZE_DEFAULT;
	}

	memcpy(&len, QETH_ULP_ENABLE_RESP_DIFINFO_LEN(iob->data), 2);
	if (len >= QETH_MPC_DIFINFO_LEN_INDICATES_LINK_TYPE) {
		memcpy(&link_type,
		       QETH_ULP_ENABLE_RESP_LINK_TYPE(iob->data), 1);
		card->info.link_type = link_type;
	} else
		card->info.link_type = 0;
	QETH_DBF_TEXT_(SETUP, 2, "link%d", card->info.link_type);
	QETH_DBF_TEXT_(SETUP, 2, "  rc%d", iob->rc);
	return 0;
}

static int qeth_ulp_enable(struct qeth_card *card)
{
	int rc;
	char prot_type;
	struct qeth_cmd_buffer *iob;

	/*FIXME: trace view callbacks*/
	QETH_DBF_TEXT(SETUP, 2, "ulpenabl");

	iob = qeth_wait_for_buffer(&card->write);
	memcpy(iob->data, ULP_ENABLE, ULP_ENABLE_SIZE);

	*(QETH_ULP_ENABLE_LINKNUM(iob->data)) =
		(__u8) card->info.portno;
	if (card->options.layer2)
		if (card->info.type == QETH_CARD_TYPE_OSN)
			prot_type = QETH_PROT_OSN2;
		else
			prot_type = QETH_PROT_LAYER2;
	else
		prot_type = QETH_PROT_TCPIP;

	memcpy(QETH_ULP_ENABLE_PROT_TYPE(iob->data), &prot_type, 1);
	memcpy(QETH_ULP_ENABLE_DEST_ADDR(iob->data),
	       &card->token.cm_connection_r, QETH_MPC_TOKEN_LENGTH);
	memcpy(QETH_ULP_ENABLE_FILTER_TOKEN(iob->data),
	       &card->token.ulp_filter_w, QETH_MPC_TOKEN_LENGTH);
	memcpy(QETH_ULP_ENABLE_PORTNAME_AND_LL(iob->data),
	       card->info.portname, 9);
	rc = qeth_send_control_data(card, ULP_ENABLE_SIZE, iob,
				    qeth_ulp_enable_cb, NULL);
	return rc;

}

static int qeth_ulp_setup_cb(struct qeth_card *card, struct qeth_reply *reply,
		unsigned long data)
{
	struct qeth_cmd_buffer *iob;
	int rc = 0;

	QETH_DBF_TEXT(SETUP, 2, "ulpstpcb");

	iob = (struct qeth_cmd_buffer *) data;
	memcpy(&card->token.ulp_connection_r,
	       QETH_ULP_SETUP_RESP_CONNECTION_TOKEN(iob->data),
	       QETH_MPC_TOKEN_LENGTH);
	if (!strncmp("00S", QETH_ULP_SETUP_RESP_CONNECTION_TOKEN(iob->data),
		     3)) {
		QETH_DBF_TEXT(SETUP, 2, "olmlimit");
		dev_err(&card->gdev->dev, "A connection could not be "
			"established because of an OLM limit\n");
		iob->rc = -EMLINK;
	}
	QETH_DBF_TEXT_(SETUP, 2, "  rc%d", iob->rc);
	return rc;
}

static int qeth_ulp_setup(struct qeth_card *card)
{
	int rc;
	__u16 temp;
	struct qeth_cmd_buffer *iob;
	struct ccw_dev_id dev_id;

	QETH_DBF_TEXT(SETUP, 2, "ulpsetup");

	iob = qeth_wait_for_buffer(&card->write);
	memcpy(iob->data, ULP_SETUP, ULP_SETUP_SIZE);

	memcpy(QETH_ULP_SETUP_DEST_ADDR(iob->data),
	       &card->token.cm_connection_r, QETH_MPC_TOKEN_LENGTH);
	memcpy(QETH_ULP_SETUP_CONNECTION_TOKEN(iob->data),
	       &card->token.ulp_connection_w, QETH_MPC_TOKEN_LENGTH);
	memcpy(QETH_ULP_SETUP_FILTER_TOKEN(iob->data),
	       &card->token.ulp_filter_r, QETH_MPC_TOKEN_LENGTH);

	ccw_device_get_id(CARD_DDEV(card), &dev_id);
	memcpy(QETH_ULP_SETUP_CUA(iob->data), &dev_id.devno, 2);
	temp = (card->info.cula << 8) + card->info.unit_addr2;
	memcpy(QETH_ULP_SETUP_REAL_DEVADDR(iob->data), &temp, 2);
	rc = qeth_send_control_data(card, ULP_SETUP_SIZE, iob,
				    qeth_ulp_setup_cb, NULL);
	return rc;
}

static int qeth_alloc_qdio_buffers(struct qeth_card *card)
{
	int i, j;

	QETH_DBF_TEXT(SETUP, 2, "allcqdbf");

	if (atomic_cmpxchg(&card->qdio.state, QETH_QDIO_UNINITIALIZED,
		QETH_QDIO_ALLOCATED) != QETH_QDIO_UNINITIALIZED)
		return 0;

	card->qdio.in_q = kmalloc(sizeof(struct qeth_qdio_q),
				  GFP_KERNEL);
	if (!card->qdio.in_q)
		goto out_nomem;
	QETH_DBF_TEXT(SETUP, 2, "inq");
	QETH_DBF_HEX(SETUP, 2, &card->qdio.in_q, sizeof(void *));
	memset(card->qdio.in_q, 0, sizeof(struct qeth_qdio_q));
	/* give inbound qeth_qdio_buffers their qdio_buffers */
	for (i = 0; i < QDIO_MAX_BUFFERS_PER_Q; ++i)
		card->qdio.in_q->bufs[i].buffer =
			&card->qdio.in_q->qdio_bufs[i];
	/* inbound buffer pool */
	if (qeth_alloc_buffer_pool(card))
		goto out_freeinq;
	/* outbound */
	card->qdio.out_qs =
		kmalloc(card->qdio.no_out_queues *
			sizeof(struct qeth_qdio_out_q *), GFP_KERNEL);
	if (!card->qdio.out_qs)
		goto out_freepool;
	for (i = 0; i < card->qdio.no_out_queues; ++i) {
		card->qdio.out_qs[i] = kmalloc(sizeof(struct qeth_qdio_out_q),
					       GFP_KERNEL);
		if (!card->qdio.out_qs[i])
			goto out_freeoutq;
		QETH_DBF_TEXT_(SETUP, 2, "outq %i", i);
		QETH_DBF_HEX(SETUP, 2, &card->qdio.out_qs[i], sizeof(void *));
		memset(card->qdio.out_qs[i], 0, sizeof(struct qeth_qdio_out_q));
		card->qdio.out_qs[i]->queue_no = i;
		/* give outbound qeth_qdio_buffers their qdio_buffers */
		for (j = 0; j < QDIO_MAX_BUFFERS_PER_Q; ++j) {
			card->qdio.out_qs[i]->bufs[j].buffer =
				&card->qdio.out_qs[i]->qdio_bufs[j];
			skb_queue_head_init(&card->qdio.out_qs[i]->bufs[j].
					    skb_list);
			lockdep_set_class(
				&card->qdio.out_qs[i]->bufs[j].skb_list.lock,
				&qdio_out_skb_queue_key);
			INIT_LIST_HEAD(&card->qdio.out_qs[i]->bufs[j].ctx_list);
		}
	}
	return 0;

out_freeoutq:
	while (i > 0)
		kfree(card->qdio.out_qs[--i]);
	kfree(card->qdio.out_qs);
	card->qdio.out_qs = NULL;
out_freepool:
	qeth_free_buffer_pool(card);
out_freeinq:
	kfree(card->qdio.in_q);
	card->qdio.in_q = NULL;
out_nomem:
	atomic_set(&card->qdio.state, QETH_QDIO_UNINITIALIZED);
	return -ENOMEM;
}

static void qeth_create_qib_param_field(struct qeth_card *card,
		char *param_field)
{

	param_field[0] = _ascebc['P'];
	param_field[1] = _ascebc['C'];
	param_field[2] = _ascebc['I'];
	param_field[3] = _ascebc['T'];
	*((unsigned int *) (&param_field[4])) = QETH_PCI_THRESHOLD_A(card);
	*((unsigned int *) (&param_field[8])) = QETH_PCI_THRESHOLD_B(card);
	*((unsigned int *) (&param_field[12])) = QETH_PCI_TIMER_VALUE(card);
}

static void qeth_create_qib_param_field_blkt(struct qeth_card *card,
		char *param_field)
{
	param_field[16] = _ascebc['B'];
	param_field[17] = _ascebc['L'];
	param_field[18] = _ascebc['K'];
	param_field[19] = _ascebc['T'];
	*((unsigned int *) (&param_field[20])) = card->info.blkt.time_total;
	*((unsigned int *) (&param_field[24])) = card->info.blkt.inter_packet;
	*((unsigned int *) (&param_field[28])) =
		card->info.blkt.inter_packet_jumbo;
}

static int qeth_qdio_activate(struct qeth_card *card)
{
	QETH_DBF_TEXT(SETUP, 3, "qdioact");
	return qdio_activate(CARD_DDEV(card));
}

static int qeth_dm_act(struct qeth_card *card)
{
	int rc;
	struct qeth_cmd_buffer *iob;

	QETH_DBF_TEXT(SETUP, 2, "dmact");

	iob = qeth_wait_for_buffer(&card->write);
	memcpy(iob->data, DM_ACT, DM_ACT_SIZE);

	memcpy(QETH_DM_ACT_DEST_ADDR(iob->data),
	       &card->token.cm_connection_r, QETH_MPC_TOKEN_LENGTH);
	memcpy(QETH_DM_ACT_CONNECTION_TOKEN(iob->data),
	       &card->token.ulp_connection_r, QETH_MPC_TOKEN_LENGTH);
	rc = qeth_send_control_data(card, DM_ACT_SIZE, iob, NULL, NULL);
	return rc;
}

static int qeth_mpc_initialize(struct qeth_card *card)
{
	int rc;

	QETH_DBF_TEXT(SETUP, 2, "mpcinit");

	rc = qeth_issue_next_read(card);
	if (rc) {
		QETH_DBF_TEXT_(SETUP, 2, "1err%d", rc);
		return rc;
	}
	rc = qeth_cm_enable(card);
	if (rc) {
		QETH_DBF_TEXT_(SETUP, 2, "2err%d", rc);
		goto out_qdio;
	}
	rc = qeth_cm_setup(card);
	if (rc) {
		QETH_DBF_TEXT_(SETUP, 2, "3err%d", rc);
		goto out_qdio;
	}
	rc = qeth_ulp_enable(card);
	if (rc) {
		QETH_DBF_TEXT_(SETUP, 2, "4err%d", rc);
		goto out_qdio;
	}
	rc = qeth_ulp_setup(card);
	if (rc) {
		QETH_DBF_TEXT_(SETUP, 2, "5err%d", rc);
		goto out_qdio;
	}
	rc = qeth_alloc_qdio_buffers(card);
	if (rc) {
		QETH_DBF_TEXT_(SETUP, 2, "5err%d", rc);
		goto out_qdio;
	}
	rc = qeth_qdio_establish(card);
	if (rc) {
		QETH_DBF_TEXT_(SETUP, 2, "6err%d", rc);
		qeth_free_qdio_buffers(card);
		goto out_qdio;
	}
	rc = qeth_qdio_activate(card);
	if (rc) {
		QETH_DBF_TEXT_(SETUP, 2, "7err%d", rc);
		goto out_qdio;
	}
	rc = qeth_dm_act(card);
	if (rc) {
		QETH_DBF_TEXT_(SETUP, 2, "8err%d", rc);
		goto out_qdio;
	}

	return 0;
out_qdio:
	qeth_qdio_clear_card(card, card->info.type != QETH_CARD_TYPE_IQD);
	return rc;
}

static void qeth_print_status_with_portname(struct qeth_card *card)
{
	char dbf_text[15];
	int i;

	sprintf(dbf_text, "%s", card->info.portname + 1);
	for (i = 0; i < 8; i++)
		dbf_text[i] =
			(char) _ebcasc[(__u8) dbf_text[i]];
	dbf_text[8] = 0;
	dev_info(&card->gdev->dev, "Device is a%s card%s%s%s\n"
	       "with link type %s (portname: %s)\n",
	       qeth_get_cardname(card),
	       (card->info.mcl_level[0]) ? " (level: " : "",
	       (card->info.mcl_level[0]) ? card->info.mcl_level : "",
	       (card->info.mcl_level[0]) ? ")" : "",
	       qeth_get_cardname_short(card),
	       dbf_text);

}

static void qeth_print_status_no_portname(struct qeth_card *card)
{
	if (card->info.portname[0])
		dev_info(&card->gdev->dev, "Device is a%s "
		       "card%s%s%s\nwith link type %s "
		       "(no portname needed by interface).\n",
		       qeth_get_cardname(card),
		       (card->info.mcl_level[0]) ? " (level: " : "",
		       (card->info.mcl_level[0]) ? card->info.mcl_level : "",
		       (card->info.mcl_level[0]) ? ")" : "",
		       qeth_get_cardname_short(card));
	else
		dev_info(&card->gdev->dev, "Device is a%s "
		       "card%s%s%s\nwith link type %s.\n",
		       qeth_get_cardname(card),
		       (card->info.mcl_level[0]) ? " (level: " : "",
		       (card->info.mcl_level[0]) ? card->info.mcl_level : "",
		       (card->info.mcl_level[0]) ? ")" : "",
		       qeth_get_cardname_short(card));
}

void qeth_print_status_message(struct qeth_card *card)
{
	switch (card->info.type) {
	case QETH_CARD_TYPE_OSD:
	case QETH_CARD_TYPE_OSM:
	case QETH_CARD_TYPE_OSX:
		/* VM will use a non-zero first character
		 * to indicate a HiperSockets like reporting
		 * of the level OSA sets the first character to zero
		 * */
		if (!card->info.mcl_level[0]) {
			sprintf(card->info.mcl_level, "%02x%02x",
				card->info.mcl_level[2],
				card->info.mcl_level[3]);

			card->info.mcl_level[QETH_MCL_LENGTH] = 0;
			break;
		}
		/* fallthrough */
	case QETH_CARD_TYPE_IQD:
		if ((card->info.guestlan) ||
		    (card->info.mcl_level[0] & 0x80)) {
			card->info.mcl_level[0] = (char) _ebcasc[(__u8)
				card->info.mcl_level[0]];
			card->info.mcl_level[1] = (char) _ebcasc[(__u8)
				card->info.mcl_level[1]];
			card->info.mcl_level[2] = (char) _ebcasc[(__u8)
				card->info.mcl_level[2]];
			card->info.mcl_level[3] = (char) _ebcasc[(__u8)
				card->info.mcl_level[3]];
			card->info.mcl_level[QETH_MCL_LENGTH] = 0;
		}
		break;
	default:
		memset(&card->info.mcl_level[0], 0, QETH_MCL_LENGTH + 1);
	}
	if (card->info.portname_required)
		qeth_print_status_with_portname(card);
	else
		qeth_print_status_no_portname(card);
}
EXPORT_SYMBOL_GPL(qeth_print_status_message);

static void qeth_initialize_working_pool_list(struct qeth_card *card)
{
	struct qeth_buffer_pool_entry *entry;

	QETH_CARD_TEXT(card, 5, "inwrklst");

	list_for_each_entry(entry,
			    &card->qdio.init_pool.entry_list, init_list) {
		qeth_put_buffer_pool_entry(card, entry);
	}
}

static inline struct qeth_buffer_pool_entry *qeth_find_free_buffer_pool_entry(
		struct qeth_card *card)
{
	struct list_head *plh;
	struct qeth_buffer_pool_entry *entry;
	int i, free;
	struct page *page;

	if (list_empty(&card->qdio.in_buf_pool.entry_list))
		return NULL;

	list_for_each(plh, &card->qdio.in_buf_pool.entry_list) {
		entry = list_entry(plh, struct qeth_buffer_pool_entry, list);
		free = 1;
		for (i = 0; i < QETH_MAX_BUFFER_ELEMENTS(card); ++i) {
			if (page_count(virt_to_page(entry->elements[i])) > 1) {
				free = 0;
				break;
			}
		}
		if (free) {
			list_del_init(&entry->list);
			return entry;
		}
	}

	/* no free buffer in pool so take first one and swap pages */
	entry = list_entry(card->qdio.in_buf_pool.entry_list.next,
			struct qeth_buffer_pool_entry, list);
	for (i = 0; i < QETH_MAX_BUFFER_ELEMENTS(card); ++i) {
		if (page_count(virt_to_page(entry->elements[i])) > 1) {
			page = alloc_page(GFP_ATOMIC);
			if (!page) {
				return NULL;
			} else {
				free_page((unsigned long)entry->elements[i]);
				entry->elements[i] = page_address(page);
				if (card->options.performance_stats)
					card->perf_stats.sg_alloc_page_rx++;
			}
		}
	}
	list_del_init(&entry->list);
	return entry;
}

static int qeth_init_input_buffer(struct qeth_card *card,
		struct qeth_qdio_buffer *buf)
{
	struct qeth_buffer_pool_entry *pool_entry;
	int i;

	pool_entry = qeth_find_free_buffer_pool_entry(card);
	if (!pool_entry)
		return 1;

	/*
	 * since the buffer is accessed only from the input_tasklet
	 * there shouldn't be a need to synchronize; also, since we use
	 * the QETH_IN_BUF_REQUEUE_THRESHOLD we should never run  out off
	 * buffers
	 */

	buf->pool_entry = pool_entry;
	for (i = 0; i < QETH_MAX_BUFFER_ELEMENTS(card); ++i) {
		buf->buffer->element[i].length = PAGE_SIZE;
		buf->buffer->element[i].addr =  pool_entry->elements[i];
		if (i == QETH_MAX_BUFFER_ELEMENTS(card) - 1)
			buf->buffer->element[i].flags = SBAL_FLAGS_LAST_ENTRY;
		else
			buf->buffer->element[i].flags = 0;
	}
	return 0;
}

int qeth_init_qdio_queues(struct qeth_card *card)
{
	int i, j;
	int rc;

	QETH_DBF_TEXT(SETUP, 2, "initqdqs");

	/* inbound queue */
	memset(card->qdio.in_q->qdio_bufs, 0,
	       QDIO_MAX_BUFFERS_PER_Q * sizeof(struct qdio_buffer));
	qeth_initialize_working_pool_list(card);
	/*give only as many buffers to hardware as we have buffer pool entries*/
	for (i = 0; i < card->qdio.in_buf_pool.buf_count - 1; ++i)
		qeth_init_input_buffer(card, &card->qdio.in_q->bufs[i]);
	card->qdio.in_q->next_buf_to_init =
		card->qdio.in_buf_pool.buf_count - 1;
	rc = do_QDIO(CARD_DDEV(card), QDIO_FLAG_SYNC_INPUT, 0, 0,
		     card->qdio.in_buf_pool.buf_count - 1);
	if (rc) {
		QETH_DBF_TEXT_(SETUP, 2, "1err%d", rc);
		return rc;
	}
	/* outbound queue */
	for (i = 0; i < card->qdio.no_out_queues; ++i) {
		memset(card->qdio.out_qs[i]->qdio_bufs, 0,
		       QDIO_MAX_BUFFERS_PER_Q * sizeof(struct qdio_buffer));
		for (j = 0; j < QDIO_MAX_BUFFERS_PER_Q; ++j) {
			qeth_clear_output_buffer(card->qdio.out_qs[i],
					&card->qdio.out_qs[i]->bufs[j]);
		}
		card->qdio.out_qs[i]->card = card;
		card->qdio.out_qs[i]->next_buf_to_fill = 0;
		card->qdio.out_qs[i]->do_pack = 0;
		atomic_set(&card->qdio.out_qs[i]->used_buffers, 0);
		atomic_set(&card->qdio.out_qs[i]->set_pci_flags_count, 0);
		atomic_set(&card->qdio.out_qs[i]->state,
			   QETH_OUT_Q_UNLOCKED);
	}
	return 0;
}
EXPORT_SYMBOL_GPL(qeth_init_qdio_queues);

static inline __u8 qeth_get_ipa_adp_type(enum qeth_link_types link_type)
{
	switch (link_type) {
	case QETH_LINK_TYPE_HSTR:
		return 2;
	default:
		return 1;
	}
}

static void qeth_fill_ipacmd_header(struct qeth_card *card,
		struct qeth_ipa_cmd *cmd, __u8 command,
		enum qeth_prot_versions prot)
{
	memset(cmd, 0, sizeof(struct qeth_ipa_cmd));
	cmd->hdr.command = command;
	cmd->hdr.initiator = IPA_CMD_INITIATOR_HOST;
	cmd->hdr.seqno = card->seqno.ipa;
	cmd->hdr.adapter_type = qeth_get_ipa_adp_type(card->info.link_type);
	cmd->hdr.rel_adapter_no = (__u8) card->info.portno;
	if (card->options.layer2)
		cmd->hdr.prim_version_no = 2;
	else
		cmd->hdr.prim_version_no = 1;
	cmd->hdr.param_count = 1;
	cmd->hdr.prot_version = prot;
	cmd->hdr.ipa_supported = 0;
	cmd->hdr.ipa_enabled = 0;
}

struct qeth_cmd_buffer *qeth_get_ipacmd_buffer(struct qeth_card *card,
		enum qeth_ipa_cmds ipacmd, enum qeth_prot_versions prot)
{
	struct qeth_cmd_buffer *iob;
	struct qeth_ipa_cmd *cmd;

	iob = qeth_wait_for_buffer(&card->write);
	cmd = (struct qeth_ipa_cmd *)(iob->data+IPA_PDU_HEADER_SIZE);
	qeth_fill_ipacmd_header(card, cmd, ipacmd, prot);

	return iob;
}
EXPORT_SYMBOL_GPL(qeth_get_ipacmd_buffer);

void qeth_prepare_ipa_cmd(struct qeth_card *card, struct qeth_cmd_buffer *iob,
		char prot_type)
{
	memcpy(iob->data, IPA_PDU_HEADER, IPA_PDU_HEADER_SIZE);
	memcpy(QETH_IPA_CMD_PROT_TYPE(iob->data), &prot_type, 1);
	memcpy(QETH_IPA_CMD_DEST_ADDR(iob->data),
	       &card->token.ulp_connection_r, QETH_MPC_TOKEN_LENGTH);
}
EXPORT_SYMBOL_GPL(qeth_prepare_ipa_cmd);

int qeth_send_ipa_cmd(struct qeth_card *card, struct qeth_cmd_buffer *iob,
		int (*reply_cb)(struct qeth_card *, struct qeth_reply*,
			unsigned long),
		void *reply_param)
{
	int rc;
	char prot_type;

	QETH_CARD_TEXT(card, 4, "sendipa");

	if (card->options.layer2)
		if (card->info.type == QETH_CARD_TYPE_OSN)
			prot_type = QETH_PROT_OSN2;
		else
			prot_type = QETH_PROT_LAYER2;
	else
		prot_type = QETH_PROT_TCPIP;
	qeth_prepare_ipa_cmd(card, iob, prot_type);
	rc = qeth_send_control_data(card, IPA_CMD_LENGTH,
						iob, reply_cb, reply_param);
	if (rc == -ETIME) {
		qeth_clear_ipacmd_list(card);
		qeth_schedule_recovery(card);
	}
	return rc;
}
EXPORT_SYMBOL_GPL(qeth_send_ipa_cmd);

static int qeth_send_startstoplan(struct qeth_card *card,
		enum qeth_ipa_cmds ipacmd, enum qeth_prot_versions prot)
{
	int rc;
	struct qeth_cmd_buffer *iob;

	iob = qeth_get_ipacmd_buffer(card, ipacmd, prot);
	rc = qeth_send_ipa_cmd(card, iob, NULL, NULL);

	return rc;
}

int qeth_send_startlan(struct qeth_card *card)
{
	int rc;

	QETH_DBF_TEXT(SETUP, 2, "strtlan");

	rc = qeth_send_startstoplan(card, IPA_CMD_STARTLAN, 0);
	return rc;
}
EXPORT_SYMBOL_GPL(qeth_send_startlan);

int qeth_send_stoplan(struct qeth_card *card)
{
	int rc = 0;

	/*
	 * TODO: according to the IPA format document page 14,
	 * TCP/IP (we!) never issue a STOPLAN
	 * is this right ?!?
	 */
	QETH_DBF_TEXT(SETUP, 2, "stoplan");

	rc = qeth_send_startstoplan(card, IPA_CMD_STOPLAN, 0);
	return rc;
}
EXPORT_SYMBOL_GPL(qeth_send_stoplan);

int qeth_default_setadapterparms_cb(struct qeth_card *card,
		struct qeth_reply *reply, unsigned long data)
{
	struct qeth_ipa_cmd *cmd;

	QETH_CARD_TEXT(card, 4, "defadpcb");

	cmd = (struct qeth_ipa_cmd *) data;
	if (cmd->hdr.return_code == 0)
		cmd->hdr.return_code =
			cmd->data.setadapterparms.hdr.return_code;
	return 0;
}
EXPORT_SYMBOL_GPL(qeth_default_setadapterparms_cb);

static int qeth_query_setadapterparms_cb(struct qeth_card *card,
		struct qeth_reply *reply, unsigned long data)
{
	struct qeth_ipa_cmd *cmd;

	QETH_CARD_TEXT(card, 3, "quyadpcb");

	cmd = (struct qeth_ipa_cmd *) data;
	if (cmd->data.setadapterparms.data.query_cmds_supp.lan_type & 0x7f) {
		card->info.link_type =
		      cmd->data.setadapterparms.data.query_cmds_supp.lan_type;
		QETH_DBF_TEXT_(SETUP, 2, "lnk %d", card->info.link_type);
	}
	card->options.adp.supported_funcs =
		cmd->data.setadapterparms.data.query_cmds_supp.supported_cmds;
	return qeth_default_setadapterparms_cb(card, reply, (unsigned long)cmd);
}

struct qeth_cmd_buffer *qeth_get_adapter_cmd(struct qeth_card *card,
		__u32 command, __u32 cmdlen)
{
	struct qeth_cmd_buffer *iob;
	struct qeth_ipa_cmd *cmd;

	iob = qeth_get_ipacmd_buffer(card, IPA_CMD_SETADAPTERPARMS,
				     QETH_PROT_IPV4);
	cmd = (struct qeth_ipa_cmd *)(iob->data+IPA_PDU_HEADER_SIZE);
	cmd->data.setadapterparms.hdr.cmdlength = cmdlen;
	cmd->data.setadapterparms.hdr.command_code = command;
	cmd->data.setadapterparms.hdr.used_total = 1;
	cmd->data.setadapterparms.hdr.seq_no = 1;

	return iob;
}
EXPORT_SYMBOL_GPL(qeth_get_adapter_cmd);

int qeth_query_setadapterparms(struct qeth_card *card)
{
	int rc;
	struct qeth_cmd_buffer *iob;

	QETH_CARD_TEXT(card, 3, "queryadp");
	iob = qeth_get_adapter_cmd(card, IPA_SETADP_QUERY_COMMANDS_SUPPORTED,
				   sizeof(struct qeth_ipacmd_setadpparms));
	rc = qeth_send_ipa_cmd(card, iob, qeth_query_setadapterparms_cb, NULL);
	return rc;
}
EXPORT_SYMBOL_GPL(qeth_query_setadapterparms);

int qeth_check_qdio_errors(struct qeth_card *card, struct qdio_buffer *buf,
		unsigned int qdio_error, const char *dbftext)
{
	if (qdio_error) {
		QETH_CARD_TEXT(card, 2, dbftext);
		QETH_CARD_TEXT_(card, 2, " F15=%02X",
			       buf->element[15].flags & 0xff);
		QETH_CARD_TEXT_(card, 2, " F14=%02X",
			       buf->element[14].flags & 0xff);
		QETH_CARD_TEXT_(card, 2, " qerr=%X", qdio_error);
		if ((buf->element[15].flags & 0xff) == 0x12) {
			card->stats.rx_dropped++;
			return 0;
		} else
			return 1;
	}
	return 0;
}
EXPORT_SYMBOL_GPL(qeth_check_qdio_errors);

void qeth_queue_input_buffer(struct qeth_card *card, int index)
{
	struct qeth_qdio_q *queue = card->qdio.in_q;
	int count;
	int i;
	int rc;
	int newcount = 0;

	count = (index < queue->next_buf_to_init)?
		card->qdio.in_buf_pool.buf_count -
		(queue->next_buf_to_init - index) :
		card->qdio.in_buf_pool.buf_count -
		(queue->next_buf_to_init + QDIO_MAX_BUFFERS_PER_Q - index);
	/* only requeue at a certain threshold to avoid SIGAs */
	if (count >= QETH_IN_BUF_REQUEUE_THRESHOLD(card)) {
		for (i = queue->next_buf_to_init;
		     i < queue->next_buf_to_init + count; ++i) {
			if (qeth_init_input_buffer(card,
				&queue->bufs[i % QDIO_MAX_BUFFERS_PER_Q])) {
				break;
			} else {
				newcount++;
			}
		}

		if (newcount < count) {
			/* we are in memory shortage so we switch back to
			   traditional skb allocation and drop packages */
			atomic_set(&card->force_alloc_skb, 3);
			count = newcount;
		} else {
			atomic_add_unless(&card->force_alloc_skb, -1, 0);
		}

		/*
		 * according to old code it should be avoided to requeue all
		 * 128 buffers in order to benefit from PCI avoidance.
		 * this function keeps at least one buffer (the buffer at
		 * 'index') un-requeued -> this buffer is the first buffer that
		 * will be requeued the next time
		 */
		if (card->options.performance_stats) {
			card->perf_stats.inbound_do_qdio_cnt++;
			card->perf_stats.inbound_do_qdio_start_time =
				qeth_get_micros();
		}
		rc = do_QDIO(CARD_DDEV(card), QDIO_FLAG_SYNC_INPUT, 0,
			     queue->next_buf_to_init, count);
		if (card->options.performance_stats)
			card->perf_stats.inbound_do_qdio_time +=
				qeth_get_micros() -
				card->perf_stats.inbound_do_qdio_start_time;
		if (rc) {
			dev_warn(&card->gdev->dev,
				"QDIO reported an error, rc=%i\n", rc);
			QETH_CARD_TEXT(card, 2, "qinberr");
		}
		queue->next_buf_to_init = (queue->next_buf_to_init + count) %
					  QDIO_MAX_BUFFERS_PER_Q;
	}
}
EXPORT_SYMBOL_GPL(qeth_queue_input_buffer);

static int qeth_handle_send_error(struct qeth_card *card,
		struct qeth_qdio_out_buffer *buffer, unsigned int qdio_err)
{
	int sbalf15 = buffer->buffer->element[15].flags & 0xff;

	QETH_CARD_TEXT(card, 6, "hdsnderr");
	if (card->info.type == QETH_CARD_TYPE_IQD) {
		if (sbalf15 == 0) {
			qdio_err = 0;
		} else {
			qdio_err = 1;
		}
	}
	qeth_check_qdio_errors(card, buffer->buffer, qdio_err, "qouterr");

	if (!qdio_err)
		return QETH_SEND_ERROR_NONE;

	if ((sbalf15 >= 15) && (sbalf15 <= 31))
		return QETH_SEND_ERROR_RETRY;

	QETH_CARD_TEXT(card, 1, "lnkfail");
	QETH_CARD_TEXT_(card, 1, "%04x %02x",
		       (u16)qdio_err, (u8)sbalf15);
	return QETH_SEND_ERROR_LINK_FAILURE;
}

/*
 * Switched to packing state if the number of used buffers on a queue
 * reaches a certain limit.
 */
static void qeth_switch_to_packing_if_needed(struct qeth_qdio_out_q *queue)
{
	if (!queue->do_pack) {
		if (atomic_read(&queue->used_buffers)
		    >= QETH_HIGH_WATERMARK_PACK){
			/* switch non-PACKING -> PACKING */
			QETH_CARD_TEXT(queue->card, 6, "np->pack");
			if (queue->card->options.performance_stats)
				queue->card->perf_stats.sc_dp_p++;
			queue->do_pack = 1;
		}
	}
}

/*
 * Switches from packing to non-packing mode. If there is a packing
 * buffer on the queue this buffer will be prepared to be flushed.
 * In that case 1 is returned to inform the caller. If no buffer
 * has to be flushed, zero is returned.
 */
static int qeth_switch_to_nonpacking_if_needed(struct qeth_qdio_out_q *queue)
{
	struct qeth_qdio_out_buffer *buffer;
	int flush_count = 0;

	if (queue->do_pack) {
		if (atomic_read(&queue->used_buffers)
		    <= QETH_LOW_WATERMARK_PACK) {
			/* switch PACKING -> non-PACKING */
			QETH_CARD_TEXT(queue->card, 6, "pack->np");
			if (queue->card->options.performance_stats)
				queue->card->perf_stats.sc_p_dp++;
			queue->do_pack = 0;
			/* flush packing buffers */
			buffer = &queue->bufs[queue->next_buf_to_fill];
			if ((atomic_read(&buffer->state) ==
						QETH_QDIO_BUF_EMPTY) &&
			    (buffer->next_element_to_fill > 0)) {
				atomic_set(&buffer->state,
						QETH_QDIO_BUF_PRIMED);
				flush_count++;
				queue->next_buf_to_fill =
					(queue->next_buf_to_fill + 1) %
					QDIO_MAX_BUFFERS_PER_Q;
			}
		}
	}
	return flush_count;
}

/*
 * Called to flush a packing buffer if no more pci flags are on the queue.
 * Checks if there is a packing buffer and prepares it to be flushed.
 * In that case returns 1, otherwise zero.
 */
static int qeth_flush_buffers_on_no_pci(struct qeth_qdio_out_q *queue)
{
	struct qeth_qdio_out_buffer *buffer;

	buffer = &queue->bufs[queue->next_buf_to_fill];
	if ((atomic_read(&buffer->state) == QETH_QDIO_BUF_EMPTY) &&
	   (buffer->next_element_to_fill > 0)) {
		/* it's a packing buffer */
		atomic_set(&buffer->state, QETH_QDIO_BUF_PRIMED);
		queue->next_buf_to_fill =
			(queue->next_buf_to_fill + 1) % QDIO_MAX_BUFFERS_PER_Q;
		return 1;
	}
	return 0;
}

static void qeth_flush_buffers(struct qeth_qdio_out_q *queue, int index,
			       int count)
{
	struct qeth_qdio_out_buffer *buf;
	int rc;
	int i;
	unsigned int qdio_flags;

	for (i = index; i < index + count; ++i) {
		buf = &queue->bufs[i % QDIO_MAX_BUFFERS_PER_Q];
		buf->buffer->element[buf->next_element_to_fill - 1].flags |=
				SBAL_FLAGS_LAST_ENTRY;

		if (queue->card->info.type == QETH_CARD_TYPE_IQD)
			continue;

		if (!queue->do_pack) {
			if ((atomic_read(&queue->used_buffers) >=
				(QETH_HIGH_WATERMARK_PACK -
				 QETH_WATERMARK_PACK_FUZZ)) &&
			    !atomic_read(&queue->set_pci_flags_count)) {
				/* it's likely that we'll go to packing
				 * mode soon */
				atomic_inc(&queue->set_pci_flags_count);
				buf->buffer->element[0].flags |= 0x40;
			}
		} else {
			if (!atomic_read(&queue->set_pci_flags_count)) {
				/*
				 * there's no outstanding PCI any more, so we
				 * have to request a PCI to be sure the the PCI
				 * will wake at some time in the future then we
				 * can flush packed buffers that might still be
				 * hanging around, which can happen if no
				 * further send was requested by the stack
				 */
				atomic_inc(&queue->set_pci_flags_count);
				buf->buffer->element[0].flags |= 0x40;
			}
		}
	}

	queue->card->dev->trans_start = jiffies;
	if (queue->card->options.performance_stats) {
		queue->card->perf_stats.outbound_do_qdio_cnt++;
		queue->card->perf_stats.outbound_do_qdio_start_time =
			qeth_get_micros();
	}
	qdio_flags = QDIO_FLAG_SYNC_OUTPUT;
	if (atomic_read(&queue->set_pci_flags_count))
		qdio_flags |= QDIO_FLAG_PCI_OUT;
	rc = do_QDIO(CARD_DDEV(queue->card), qdio_flags,
		     queue->queue_no, index, count);
	if (queue->card->options.performance_stats)
		queue->card->perf_stats.outbound_do_qdio_time +=
			qeth_get_micros() -
			queue->card->perf_stats.outbound_do_qdio_start_time;
<<<<<<< HEAD
=======
	atomic_add(count, &queue->used_buffers);
>>>>>>> 3cbea436
	if (rc) {
		queue->card->stats.tx_errors += count;
		/* ignore temporary SIGA errors without busy condition */
		if (rc == QDIO_ERROR_SIGA_TARGET)
			return;
		QETH_CARD_TEXT(queue->card, 2, "flushbuf");
		QETH_CARD_TEXT_(queue->card, 2, " err%d", rc);

		/* this must not happen under normal circumstances. if it
		 * happens something is really wrong -> recover */
		qeth_schedule_recovery(queue->card);
		return;
	}
	if (queue->card->options.performance_stats)
		queue->card->perf_stats.bufs_sent += count;
}

static void qeth_check_outbound_queue(struct qeth_qdio_out_q *queue)
{
	int index;
	int flush_cnt = 0;
	int q_was_packing = 0;

	/*
	 * check if weed have to switch to non-packing mode or if
	 * we have to get a pci flag out on the queue
	 */
	if ((atomic_read(&queue->used_buffers) <= QETH_LOW_WATERMARK_PACK) ||
	    !atomic_read(&queue->set_pci_flags_count)) {
		if (atomic_xchg(&queue->state, QETH_OUT_Q_LOCKED_FLUSH) ==
				QETH_OUT_Q_UNLOCKED) {
			/*
			 * If we get in here, there was no action in
			 * do_send_packet. So, we check if there is a
			 * packing buffer to be flushed here.
			 */
			netif_stop_queue(queue->card->dev);
			index = queue->next_buf_to_fill;
			q_was_packing = queue->do_pack;
			/* queue->do_pack may change */
			barrier();
			flush_cnt += qeth_switch_to_nonpacking_if_needed(queue);
			if (!flush_cnt &&
			    !atomic_read(&queue->set_pci_flags_count))
				flush_cnt +=
					qeth_flush_buffers_on_no_pci(queue);
			if (queue->card->options.performance_stats &&
			    q_was_packing)
				queue->card->perf_stats.bufs_sent_pack +=
					flush_cnt;
			if (flush_cnt)
				qeth_flush_buffers(queue, index, flush_cnt);
			atomic_set(&queue->state, QETH_OUT_Q_UNLOCKED);
		}
	}
}

void qeth_qdio_start_poll(struct ccw_device *ccwdev, int queue,
		unsigned long card_ptr)
{
	struct qeth_card *card = (struct qeth_card *)card_ptr;

	if (card->dev && (card->dev->flags & IFF_UP))
		napi_schedule(&card->napi);
}
EXPORT_SYMBOL_GPL(qeth_qdio_start_poll);

void qeth_qdio_input_handler(struct ccw_device *ccwdev, unsigned int qdio_err,
		unsigned int queue, int first_element, int count,
		unsigned long card_ptr)
{
	struct qeth_card *card = (struct qeth_card *)card_ptr;

	if (qdio_err)
		qeth_schedule_recovery(card);
}
EXPORT_SYMBOL_GPL(qeth_qdio_input_handler);

void qeth_qdio_output_handler(struct ccw_device *ccwdev,
		unsigned int qdio_error, int __queue, int first_element,
		int count, unsigned long card_ptr)
{
	struct qeth_card *card        = (struct qeth_card *) card_ptr;
	struct qeth_qdio_out_q *queue = card->qdio.out_qs[__queue];
	struct qeth_qdio_out_buffer *buffer;
	int i;

	QETH_CARD_TEXT(card, 6, "qdouhdl");
	if (qdio_error & QDIO_ERROR_ACTIVATE_CHECK_CONDITION) {
		QETH_CARD_TEXT(card, 2, "achkcond");
		netif_stop_queue(card->dev);
		qeth_schedule_recovery(card);
		return;
	}
	if (card->options.performance_stats) {
		card->perf_stats.outbound_handler_cnt++;
		card->perf_stats.outbound_handler_start_time =
			qeth_get_micros();
	}
	for (i = first_element; i < (first_element + count); ++i) {
		buffer = &queue->bufs[i % QDIO_MAX_BUFFERS_PER_Q];
		qeth_handle_send_error(card, buffer, qdio_error);
		qeth_clear_output_buffer(queue, buffer);
	}
	atomic_sub(count, &queue->used_buffers);
	/* check if we need to do something on this outbound queue */
	if (card->info.type != QETH_CARD_TYPE_IQD)
		qeth_check_outbound_queue(queue);

	netif_wake_queue(queue->card->dev);
	if (card->options.performance_stats)
		card->perf_stats.outbound_handler_time += qeth_get_micros() -
			card->perf_stats.outbound_handler_start_time;
}
EXPORT_SYMBOL_GPL(qeth_qdio_output_handler);

int qeth_get_priority_queue(struct qeth_card *card, struct sk_buff *skb,
			int ipv, int cast_type)
{
	if (!ipv && (card->info.type == QETH_CARD_TYPE_OSD ||
		     card->info.type == QETH_CARD_TYPE_OSX))
		return card->qdio.default_out_queue;
	switch (card->qdio.no_out_queues) {
	case 4:
		if (cast_type && card->info.is_multicast_different)
			return card->info.is_multicast_different &
				(card->qdio.no_out_queues - 1);
		if (card->qdio.do_prio_queueing && (ipv == 4)) {
			const u8 tos = ip_hdr(skb)->tos;

			if (card->qdio.do_prio_queueing ==
				QETH_PRIO_Q_ING_TOS) {
				if (tos & IP_TOS_NOTIMPORTANT)
					return 3;
				if (tos & IP_TOS_HIGHRELIABILITY)
					return 2;
				if (tos & IP_TOS_HIGHTHROUGHPUT)
					return 1;
				if (tos & IP_TOS_LOWDELAY)
					return 0;
			}
			if (card->qdio.do_prio_queueing ==
				QETH_PRIO_Q_ING_PREC)
				return 3 - (tos >> 6);
		} else if (card->qdio.do_prio_queueing && (ipv == 6)) {
			/* TODO: IPv6!!! */
		}
		return card->qdio.default_out_queue;
	case 1: /* fallthrough for single-out-queue 1920-device */
	default:
		return card->qdio.default_out_queue;
	}
}
EXPORT_SYMBOL_GPL(qeth_get_priority_queue);

int qeth_get_elements_no(struct qeth_card *card, void *hdr,
		     struct sk_buff *skb, int elems)
{
	int dlen = skb->len - skb->data_len;
	int elements_needed = PFN_UP((unsigned long)skb->data + dlen - 1) -
		PFN_DOWN((unsigned long)skb->data);

	elements_needed += skb_shinfo(skb)->nr_frags;
	if ((elements_needed + elems) > QETH_MAX_BUFFER_ELEMENTS(card)) {
		QETH_DBF_MESSAGE(2, "Invalid size of IP packet "
			"(Number=%d / Length=%d). Discarded.\n",
			(elements_needed+elems), skb->len);
		return 0;
	}
	return elements_needed;
}
EXPORT_SYMBOL_GPL(qeth_get_elements_no);

int qeth_hdr_chk_and_bounce(struct sk_buff *skb, int len)
{
	int hroom, inpage, rest;

	if (((unsigned long)skb->data & PAGE_MASK) !=
	    (((unsigned long)skb->data + len - 1) & PAGE_MASK)) {
		hroom = skb_headroom(skb);
		inpage = PAGE_SIZE - ((unsigned long) skb->data % PAGE_SIZE);
		rest = len - inpage;
		if (rest > hroom)
			return 1;
		memmove(skb->data - rest, skb->data, skb->len - skb->data_len);
		skb->data -= rest;
		QETH_DBF_MESSAGE(2, "skb bounce len: %d rest: %d\n", len, rest);
	}
	return 0;
}
EXPORT_SYMBOL_GPL(qeth_hdr_chk_and_bounce);

static inline void __qeth_fill_buffer(struct sk_buff *skb,
	struct qdio_buffer *buffer, int is_tso, int *next_element_to_fill,
	int offset)
{
	int length = skb->len - skb->data_len;
	int length_here;
	int element;
	char *data;
	int first_lap, cnt;
	struct skb_frag_struct *frag;

	element = *next_element_to_fill;
	data = skb->data;
	first_lap = (is_tso == 0 ? 1 : 0);

	if (offset >= 0) {
		data = skb->data + offset;
		length -= offset;
		first_lap = 0;
	}

	while (length > 0) {
		/* length_here is the remaining amount of data in this page */
		length_here = PAGE_SIZE - ((unsigned long) data % PAGE_SIZE);
		if (length < length_here)
			length_here = length;

		buffer->element[element].addr = data;
		buffer->element[element].length = length_here;
		length -= length_here;
		if (!length) {
			if (first_lap)
				if (skb_shinfo(skb)->nr_frags)
					buffer->element[element].flags =
						SBAL_FLAGS_FIRST_FRAG;
				else
					buffer->element[element].flags = 0;
			else
				buffer->element[element].flags =
				    SBAL_FLAGS_MIDDLE_FRAG;
		} else {
			if (first_lap)
				buffer->element[element].flags =
				    SBAL_FLAGS_FIRST_FRAG;
			else
				buffer->element[element].flags =
				    SBAL_FLAGS_MIDDLE_FRAG;
		}
		data += length_here;
		element++;
		first_lap = 0;
	}

	for (cnt = 0; cnt < skb_shinfo(skb)->nr_frags; cnt++) {
		frag = &skb_shinfo(skb)->frags[cnt];
		buffer->element[element].addr = (char *)page_to_phys(frag->page)
			+ frag->page_offset;
		buffer->element[element].length = frag->size;
		buffer->element[element].flags = SBAL_FLAGS_MIDDLE_FRAG;
		element++;
	}

	if (buffer->element[element - 1].flags)
		buffer->element[element - 1].flags = SBAL_FLAGS_LAST_FRAG;
	*next_element_to_fill = element;
}

static inline int qeth_fill_buffer(struct qeth_qdio_out_q *queue,
		struct qeth_qdio_out_buffer *buf, struct sk_buff *skb,
		struct qeth_hdr *hdr, int offset, int hd_len)
{
	struct qdio_buffer *buffer;
	int flush_cnt = 0, hdr_len, large_send = 0;

	buffer = buf->buffer;
	atomic_inc(&skb->users);
	skb_queue_tail(&buf->skb_list, skb);

	/*check first on TSO ....*/
	if (hdr->hdr.l3.id == QETH_HEADER_TYPE_TSO) {
		int element = buf->next_element_to_fill;

		hdr_len = sizeof(struct qeth_hdr_tso) +
			((struct qeth_hdr_tso *)hdr)->ext.dg_hdr_len;
		/*fill first buffer entry only with header information */
		buffer->element[element].addr = skb->data;
		buffer->element[element].length = hdr_len;
		buffer->element[element].flags = SBAL_FLAGS_FIRST_FRAG;
		buf->next_element_to_fill++;
		skb->data += hdr_len;
		skb->len  -= hdr_len;
		large_send = 1;
	}

	if (offset >= 0) {
		int element = buf->next_element_to_fill;
		buffer->element[element].addr = hdr;
		buffer->element[element].length = sizeof(struct qeth_hdr) +
							hd_len;
		buffer->element[element].flags = SBAL_FLAGS_FIRST_FRAG;
		buf->is_header[element] = 1;
		buf->next_element_to_fill++;
	}

	__qeth_fill_buffer(skb, buffer, large_send,
		(int *)&buf->next_element_to_fill, offset);

	if (!queue->do_pack) {
		QETH_CARD_TEXT(queue->card, 6, "fillbfnp");
		/* set state to PRIMED -> will be flushed */
		atomic_set(&buf->state, QETH_QDIO_BUF_PRIMED);
		flush_cnt = 1;
	} else {
		QETH_CARD_TEXT(queue->card, 6, "fillbfpa");
		if (queue->card->options.performance_stats)
			queue->card->perf_stats.skbs_sent_pack++;
		if (buf->next_element_to_fill >=
				QETH_MAX_BUFFER_ELEMENTS(queue->card)) {
			/*
			 * packed buffer if full -> set state PRIMED
			 * -> will be flushed
			 */
			atomic_set(&buf->state, QETH_QDIO_BUF_PRIMED);
			flush_cnt = 1;
		}
	}
	return flush_cnt;
}

int qeth_do_send_packet_fast(struct qeth_card *card,
		struct qeth_qdio_out_q *queue, struct sk_buff *skb,
		struct qeth_hdr *hdr, int elements_needed,
		int offset, int hd_len)
{
	struct qeth_qdio_out_buffer *buffer;
	int index;

	/* spin until we get the queue ... */
	while (atomic_cmpxchg(&queue->state, QETH_OUT_Q_UNLOCKED,
			      QETH_OUT_Q_LOCKED) != QETH_OUT_Q_UNLOCKED);
	/* ... now we've got the queue */
	index = queue->next_buf_to_fill;
	buffer = &queue->bufs[queue->next_buf_to_fill];
	/*
	 * check if buffer is empty to make sure that we do not 'overtake'
	 * ourselves and try to fill a buffer that is already primed
	 */
	if (atomic_read(&buffer->state) != QETH_QDIO_BUF_EMPTY)
		goto out;
	queue->next_buf_to_fill = (queue->next_buf_to_fill + 1) %
					  QDIO_MAX_BUFFERS_PER_Q;
	atomic_set(&queue->state, QETH_OUT_Q_UNLOCKED);
	qeth_fill_buffer(queue, buffer, skb, hdr, offset, hd_len);
	qeth_flush_buffers(queue, index, 1);
	return 0;
out:
	atomic_set(&queue->state, QETH_OUT_Q_UNLOCKED);
	return -EBUSY;
}
EXPORT_SYMBOL_GPL(qeth_do_send_packet_fast);

int qeth_do_send_packet(struct qeth_card *card, struct qeth_qdio_out_q *queue,
		struct sk_buff *skb, struct qeth_hdr *hdr,
		int elements_needed)
{
	struct qeth_qdio_out_buffer *buffer;
	int start_index;
	int flush_count = 0;
	int do_pack = 0;
	int tmp;
	int rc = 0;

	/* spin until we get the queue ... */
	while (atomic_cmpxchg(&queue->state, QETH_OUT_Q_UNLOCKED,
			      QETH_OUT_Q_LOCKED) != QETH_OUT_Q_UNLOCKED);
	start_index = queue->next_buf_to_fill;
	buffer = &queue->bufs[queue->next_buf_to_fill];
	/*
	 * check if buffer is empty to make sure that we do not 'overtake'
	 * ourselves and try to fill a buffer that is already primed
	 */
	if (atomic_read(&buffer->state) != QETH_QDIO_BUF_EMPTY) {
		atomic_set(&queue->state, QETH_OUT_Q_UNLOCKED);
		return -EBUSY;
	}
	/* check if we need to switch packing state of this queue */
	qeth_switch_to_packing_if_needed(queue);
	if (queue->do_pack) {
		do_pack = 1;
		/* does packet fit in current buffer? */
		if ((QETH_MAX_BUFFER_ELEMENTS(card) -
		    buffer->next_element_to_fill) < elements_needed) {
			/* ... no -> set state PRIMED */
			atomic_set(&buffer->state, QETH_QDIO_BUF_PRIMED);
			flush_count++;
			queue->next_buf_to_fill =
				(queue->next_buf_to_fill + 1) %
				QDIO_MAX_BUFFERS_PER_Q;
			buffer = &queue->bufs[queue->next_buf_to_fill];
			/* we did a step forward, so check buffer state
			 * again */
			if (atomic_read(&buffer->state) !=
			    QETH_QDIO_BUF_EMPTY) {
				qeth_flush_buffers(queue, start_index,
							   flush_count);
				atomic_set(&queue->state,
						QETH_OUT_Q_UNLOCKED);
				return -EBUSY;
			}
		}
	}
	tmp = qeth_fill_buffer(queue, buffer, skb, hdr, -1, 0);
	queue->next_buf_to_fill = (queue->next_buf_to_fill + tmp) %
				  QDIO_MAX_BUFFERS_PER_Q;
	flush_count += tmp;
	if (flush_count)
		qeth_flush_buffers(queue, start_index, flush_count);
	else if (!atomic_read(&queue->set_pci_flags_count))
		atomic_xchg(&queue->state, QETH_OUT_Q_LOCKED_FLUSH);
	/*
	 * queue->state will go from LOCKED -> UNLOCKED or from
	 * LOCKED_FLUSH -> LOCKED if output_handler wanted to 'notify' us
	 * (switch packing state or flush buffer to get another pci flag out).
	 * In that case we will enter this loop
	 */
	while (atomic_dec_return(&queue->state)) {
		flush_count = 0;
		start_index = queue->next_buf_to_fill;
		/* check if we can go back to non-packing state */
		flush_count += qeth_switch_to_nonpacking_if_needed(queue);
		/*
		 * check if we need to flush a packing buffer to get a pci
		 * flag out on the queue
		 */
		if (!flush_count && !atomic_read(&queue->set_pci_flags_count))
			flush_count += qeth_flush_buffers_on_no_pci(queue);
		if (flush_count)
			qeth_flush_buffers(queue, start_index, flush_count);
	}
	/* at this point the queue is UNLOCKED again */
	if (queue->card->options.performance_stats && do_pack)
		queue->card->perf_stats.bufs_sent_pack += flush_count;

	return rc;
}
EXPORT_SYMBOL_GPL(qeth_do_send_packet);

static int qeth_setadp_promisc_mode_cb(struct qeth_card *card,
		struct qeth_reply *reply, unsigned long data)
{
	struct qeth_ipa_cmd *cmd;
	struct qeth_ipacmd_setadpparms *setparms;

	QETH_CARD_TEXT(card, 4, "prmadpcb");

	cmd = (struct qeth_ipa_cmd *) data;
	setparms = &(cmd->data.setadapterparms);

	qeth_default_setadapterparms_cb(card, reply, (unsigned long)cmd);
	if (cmd->hdr.return_code) {
		QETH_CARD_TEXT_(card, 4, "prmrc%2.2x", cmd->hdr.return_code);
		setparms->data.mode = SET_PROMISC_MODE_OFF;
	}
	card->info.promisc_mode = setparms->data.mode;
	return 0;
}

void qeth_setadp_promisc_mode(struct qeth_card *card)
{
	enum qeth_ipa_promisc_modes mode;
	struct net_device *dev = card->dev;
	struct qeth_cmd_buffer *iob;
	struct qeth_ipa_cmd *cmd;

	QETH_CARD_TEXT(card, 4, "setprom");

	if (((dev->flags & IFF_PROMISC) &&
	     (card->info.promisc_mode == SET_PROMISC_MODE_ON)) ||
	    (!(dev->flags & IFF_PROMISC) &&
	     (card->info.promisc_mode == SET_PROMISC_MODE_OFF)))
		return;
	mode = SET_PROMISC_MODE_OFF;
	if (dev->flags & IFF_PROMISC)
		mode = SET_PROMISC_MODE_ON;
	QETH_CARD_TEXT_(card, 4, "mode:%x", mode);

	iob = qeth_get_adapter_cmd(card, IPA_SETADP_SET_PROMISC_MODE,
			sizeof(struct qeth_ipacmd_setadpparms));
	cmd = (struct qeth_ipa_cmd *)(iob->data + IPA_PDU_HEADER_SIZE);
	cmd->data.setadapterparms.data.mode = mode;
	qeth_send_ipa_cmd(card, iob, qeth_setadp_promisc_mode_cb, NULL);
}
EXPORT_SYMBOL_GPL(qeth_setadp_promisc_mode);

int qeth_change_mtu(struct net_device *dev, int new_mtu)
{
	struct qeth_card *card;
	char dbf_text[15];

	card = dev->ml_priv;

	QETH_CARD_TEXT(card, 4, "chgmtu");
	sprintf(dbf_text, "%8x", new_mtu);
	QETH_CARD_TEXT(card, 4, dbf_text);

	if (new_mtu < 64)
		return -EINVAL;
	if (new_mtu > 65535)
		return -EINVAL;
	if ((!qeth_is_supported(card, IPA_IP_FRAGMENTATION)) &&
	    (!qeth_mtu_is_valid(card, new_mtu)))
		return -EINVAL;
	dev->mtu = new_mtu;
	return 0;
}
EXPORT_SYMBOL_GPL(qeth_change_mtu);

struct net_device_stats *qeth_get_stats(struct net_device *dev)
{
	struct qeth_card *card;

	card = dev->ml_priv;

	QETH_CARD_TEXT(card, 5, "getstat");

	return &card->stats;
}
EXPORT_SYMBOL_GPL(qeth_get_stats);

static int qeth_setadpparms_change_macaddr_cb(struct qeth_card *card,
		struct qeth_reply *reply, unsigned long data)
{
	struct qeth_ipa_cmd *cmd;

	QETH_CARD_TEXT(card, 4, "chgmaccb");

	cmd = (struct qeth_ipa_cmd *) data;
	if (!card->options.layer2 ||
	    !(card->info.mac_bits & QETH_LAYER2_MAC_READ)) {
		memcpy(card->dev->dev_addr,
		       &cmd->data.setadapterparms.data.change_addr.addr,
		       OSA_ADDR_LEN);
		card->info.mac_bits |= QETH_LAYER2_MAC_READ;
	}
	qeth_default_setadapterparms_cb(card, reply, (unsigned long) cmd);
	return 0;
}

int qeth_setadpparms_change_macaddr(struct qeth_card *card)
{
	int rc;
	struct qeth_cmd_buffer *iob;
	struct qeth_ipa_cmd *cmd;

	QETH_CARD_TEXT(card, 4, "chgmac");

	iob = qeth_get_adapter_cmd(card, IPA_SETADP_ALTER_MAC_ADDRESS,
				   sizeof(struct qeth_ipacmd_setadpparms));
	cmd = (struct qeth_ipa_cmd *)(iob->data+IPA_PDU_HEADER_SIZE);
	cmd->data.setadapterparms.data.change_addr.cmd = CHANGE_ADDR_READ_MAC;
	cmd->data.setadapterparms.data.change_addr.addr_size = OSA_ADDR_LEN;
	memcpy(&cmd->data.setadapterparms.data.change_addr.addr,
	       card->dev->dev_addr, OSA_ADDR_LEN);
	rc = qeth_send_ipa_cmd(card, iob, qeth_setadpparms_change_macaddr_cb,
			       NULL);
	return rc;
}
EXPORT_SYMBOL_GPL(qeth_setadpparms_change_macaddr);

static int qeth_setadpparms_set_access_ctrl_cb(struct qeth_card *card,
		struct qeth_reply *reply, unsigned long data)
{
	struct qeth_ipa_cmd *cmd;
	struct qeth_set_access_ctrl *access_ctrl_req;

	QETH_CARD_TEXT(card, 4, "setaccb");

	cmd = (struct qeth_ipa_cmd *) data;
	access_ctrl_req = &cmd->data.setadapterparms.data.set_access_ctrl;
	QETH_DBF_TEXT_(SETUP, 2, "setaccb");
	QETH_DBF_TEXT_(SETUP, 2, "%s", card->gdev->dev.kobj.name);
	QETH_DBF_TEXT_(SETUP, 2, "rc=%d",
		cmd->data.setadapterparms.hdr.return_code);
	switch (cmd->data.setadapterparms.hdr.return_code) {
	case SET_ACCESS_CTRL_RC_SUCCESS:
	case SET_ACCESS_CTRL_RC_ALREADY_NOT_ISOLATED:
	case SET_ACCESS_CTRL_RC_ALREADY_ISOLATED:
	{
		card->options.isolation = access_ctrl_req->subcmd_code;
		if (card->options.isolation == ISOLATION_MODE_NONE) {
			dev_info(&card->gdev->dev,
			    "QDIO data connection isolation is deactivated\n");
		} else {
			dev_info(&card->gdev->dev,
			    "QDIO data connection isolation is activated\n");
		}
		QETH_DBF_MESSAGE(3, "OK:SET_ACCESS_CTRL(%s, %d)==%d\n",
			card->gdev->dev.kobj.name,
			access_ctrl_req->subcmd_code,
			cmd->data.setadapterparms.hdr.return_code);
		break;
	}
	case SET_ACCESS_CTRL_RC_NOT_SUPPORTED:
	{
		QETH_DBF_MESSAGE(3, "ERR:SET_ACCESS_CTRL(%s,%d)==%d\n",
			card->gdev->dev.kobj.name,
			access_ctrl_req->subcmd_code,
			cmd->data.setadapterparms.hdr.return_code);
		dev_err(&card->gdev->dev, "Adapter does not "
			"support QDIO data connection isolation\n");

		/* ensure isolation mode is "none" */
		card->options.isolation = ISOLATION_MODE_NONE;
		break;
	}
	case SET_ACCESS_CTRL_RC_NONE_SHARED_ADAPTER:
	{
		QETH_DBF_MESSAGE(3, "ERR:SET_ACCESS_MODE(%s,%d)==%d\n",
			card->gdev->dev.kobj.name,
			access_ctrl_req->subcmd_code,
			cmd->data.setadapterparms.hdr.return_code);
		dev_err(&card->gdev->dev,
			"Adapter is dedicated. "
			"QDIO data connection isolation not supported\n");

		/* ensure isolation mode is "none" */
		card->options.isolation = ISOLATION_MODE_NONE;
		break;
	}
	case SET_ACCESS_CTRL_RC_ACTIVE_CHECKSUM_OFF:
	{
		QETH_DBF_MESSAGE(3, "ERR:SET_ACCESS_MODE(%s,%d)==%d\n",
			card->gdev->dev.kobj.name,
			access_ctrl_req->subcmd_code,
			cmd->data.setadapterparms.hdr.return_code);
		dev_err(&card->gdev->dev,
			"TSO does not permit QDIO data connection isolation\n");

		/* ensure isolation mode is "none" */
		card->options.isolation = ISOLATION_MODE_NONE;
		break;
	}
	default:
	{
		/* this should never happen */
		QETH_DBF_MESSAGE(3, "ERR:SET_ACCESS_MODE(%s,%d)==%d"
			"==UNKNOWN\n",
			card->gdev->dev.kobj.name,
			access_ctrl_req->subcmd_code,
			cmd->data.setadapterparms.hdr.return_code);

		/* ensure isolation mode is "none" */
		card->options.isolation = ISOLATION_MODE_NONE;
		break;
	}
	}
	qeth_default_setadapterparms_cb(card, reply, (unsigned long) cmd);
	return 0;
}

static int qeth_setadpparms_set_access_ctrl(struct qeth_card *card,
		enum qeth_ipa_isolation_modes isolation)
{
	int rc;
	struct qeth_cmd_buffer *iob;
	struct qeth_ipa_cmd *cmd;
	struct qeth_set_access_ctrl *access_ctrl_req;

	QETH_CARD_TEXT(card, 4, "setacctl");

	QETH_DBF_TEXT_(SETUP, 2, "setacctl");
	QETH_DBF_TEXT_(SETUP, 2, "%s", card->gdev->dev.kobj.name);

	iob = qeth_get_adapter_cmd(card, IPA_SETADP_SET_ACCESS_CONTROL,
				   sizeof(struct qeth_ipacmd_setadpparms_hdr) +
				   sizeof(struct qeth_set_access_ctrl));
	cmd = (struct qeth_ipa_cmd *)(iob->data+IPA_PDU_HEADER_SIZE);
	access_ctrl_req = &cmd->data.setadapterparms.data.set_access_ctrl;
	access_ctrl_req->subcmd_code = isolation;

	rc = qeth_send_ipa_cmd(card, iob, qeth_setadpparms_set_access_ctrl_cb,
			       NULL);
	QETH_DBF_TEXT_(SETUP, 2, "rc=%d", rc);
	return rc;
}

int qeth_set_access_ctrl_online(struct qeth_card *card)
{
	int rc = 0;

	QETH_CARD_TEXT(card, 4, "setactlo");

	if ((card->info.type == QETH_CARD_TYPE_OSD ||
	     card->info.type == QETH_CARD_TYPE_OSX) &&
	     qeth_adp_supported(card, IPA_SETADP_SET_ACCESS_CONTROL)) {
		rc = qeth_setadpparms_set_access_ctrl(card,
			card->options.isolation);
		if (rc) {
			QETH_DBF_MESSAGE(3,
				"IPA(SET_ACCESS_CTRL,%s,%d) sent failed\n",
				card->gdev->dev.kobj.name,
				rc);
		}
	} else if (card->options.isolation != ISOLATION_MODE_NONE) {
		card->options.isolation = ISOLATION_MODE_NONE;

		dev_err(&card->gdev->dev, "Adapter does not "
			"support QDIO data connection isolation\n");
		rc = -EOPNOTSUPP;
	}
	return rc;
}
EXPORT_SYMBOL_GPL(qeth_set_access_ctrl_online);

void qeth_tx_timeout(struct net_device *dev)
{
	struct qeth_card *card;

	card = dev->ml_priv;
	QETH_CARD_TEXT(card, 4, "txtimeo");
	card->stats.tx_errors++;
	qeth_schedule_recovery(card);
}
EXPORT_SYMBOL_GPL(qeth_tx_timeout);

int qeth_mdio_read(struct net_device *dev, int phy_id, int regnum)
{
	struct qeth_card *card = dev->ml_priv;
	int rc = 0;

	switch (regnum) {
	case MII_BMCR: /* Basic mode control register */
		rc = BMCR_FULLDPLX;
		if ((card->info.link_type != QETH_LINK_TYPE_GBIT_ETH) &&
		    (card->info.link_type != QETH_LINK_TYPE_OSN) &&
		    (card->info.link_type != QETH_LINK_TYPE_10GBIT_ETH))
			rc |= BMCR_SPEED100;
		break;
	case MII_BMSR: /* Basic mode status register */
		rc = BMSR_ERCAP | BMSR_ANEGCOMPLETE | BMSR_LSTATUS |
		     BMSR_10HALF | BMSR_10FULL | BMSR_100HALF | BMSR_100FULL |
		     BMSR_100BASE4;
		break;
	case MII_PHYSID1: /* PHYS ID 1 */
		rc = (dev->dev_addr[0] << 16) | (dev->dev_addr[1] << 8) |
		     dev->dev_addr[2];
		rc = (rc >> 5) & 0xFFFF;
		break;
	case MII_PHYSID2: /* PHYS ID 2 */
		rc = (dev->dev_addr[2] << 10) & 0xFFFF;
		break;
	case MII_ADVERTISE: /* Advertisement control reg */
		rc = ADVERTISE_ALL;
		break;
	case MII_LPA: /* Link partner ability reg */
		rc = LPA_10HALF | LPA_10FULL | LPA_100HALF | LPA_100FULL |
		     LPA_100BASE4 | LPA_LPACK;
		break;
	case MII_EXPANSION: /* Expansion register */
		break;
	case MII_DCOUNTER: /* disconnect counter */
		break;
	case MII_FCSCOUNTER: /* false carrier counter */
		break;
	case MII_NWAYTEST: /* N-way auto-neg test register */
		break;
	case MII_RERRCOUNTER: /* rx error counter */
		rc = card->stats.rx_errors;
		break;
	case MII_SREVISION: /* silicon revision */
		break;
	case MII_RESV1: /* reserved 1 */
		break;
	case MII_LBRERROR: /* loopback, rx, bypass error */
		break;
	case MII_PHYADDR: /* physical address */
		break;
	case MII_RESV2: /* reserved 2 */
		break;
	case MII_TPISTATUS: /* TPI status for 10mbps */
		break;
	case MII_NCONFIG: /* network interface config */
		break;
	default:
		break;
	}
	return rc;
}
EXPORT_SYMBOL_GPL(qeth_mdio_read);

static int qeth_send_ipa_snmp_cmd(struct qeth_card *card,
		struct qeth_cmd_buffer *iob, int len,
		int (*reply_cb)(struct qeth_card *, struct qeth_reply *,
			unsigned long),
		void *reply_param)
{
	u16 s1, s2;

	QETH_CARD_TEXT(card, 4, "sendsnmp");

	memcpy(iob->data, IPA_PDU_HEADER, IPA_PDU_HEADER_SIZE);
	memcpy(QETH_IPA_CMD_DEST_ADDR(iob->data),
	       &card->token.ulp_connection_r, QETH_MPC_TOKEN_LENGTH);
	/* adjust PDU length fields in IPA_PDU_HEADER */
	s1 = (u32) IPA_PDU_HEADER_SIZE + len;
	s2 = (u32) len;
	memcpy(QETH_IPA_PDU_LEN_TOTAL(iob->data), &s1, 2);
	memcpy(QETH_IPA_PDU_LEN_PDU1(iob->data), &s2, 2);
	memcpy(QETH_IPA_PDU_LEN_PDU2(iob->data), &s2, 2);
	memcpy(QETH_IPA_PDU_LEN_PDU3(iob->data), &s2, 2);
	return qeth_send_control_data(card, IPA_PDU_HEADER_SIZE + len, iob,
				      reply_cb, reply_param);
}

static int qeth_snmp_command_cb(struct qeth_card *card,
		struct qeth_reply *reply, unsigned long sdata)
{
	struct qeth_ipa_cmd *cmd;
	struct qeth_arp_query_info *qinfo;
	struct qeth_snmp_cmd *snmp;
	unsigned char *data;
	__u16 data_len;

	QETH_CARD_TEXT(card, 3, "snpcmdcb");

	cmd = (struct qeth_ipa_cmd *) sdata;
	data = (unsigned char *)((char *)cmd - reply->offset);
	qinfo = (struct qeth_arp_query_info *) reply->param;
	snmp = &cmd->data.setadapterparms.data.snmp;

	if (cmd->hdr.return_code) {
		QETH_CARD_TEXT_(card, 4, "scer1%i", cmd->hdr.return_code);
		return 0;
	}
	if (cmd->data.setadapterparms.hdr.return_code) {
		cmd->hdr.return_code =
			cmd->data.setadapterparms.hdr.return_code;
		QETH_CARD_TEXT_(card, 4, "scer2%i", cmd->hdr.return_code);
		return 0;
	}
	data_len = *((__u16 *)QETH_IPA_PDU_LEN_PDU1(data));
	if (cmd->data.setadapterparms.hdr.seq_no == 1)
		data_len -= (__u16)((char *)&snmp->data - (char *)cmd);
	else
		data_len -= (__u16)((char *)&snmp->request - (char *)cmd);

	/* check if there is enough room in userspace */
	if ((qinfo->udata_len - qinfo->udata_offset) < data_len) {
		QETH_CARD_TEXT_(card, 4, "scer3%i", -ENOMEM);
		cmd->hdr.return_code = -ENOMEM;
		return 0;
	}
	QETH_CARD_TEXT_(card, 4, "snore%i",
		       cmd->data.setadapterparms.hdr.used_total);
	QETH_CARD_TEXT_(card, 4, "sseqn%i",
		cmd->data.setadapterparms.hdr.seq_no);
	/*copy entries to user buffer*/
	if (cmd->data.setadapterparms.hdr.seq_no == 1) {
		memcpy(qinfo->udata + qinfo->udata_offset,
		       (char *)snmp,
		       data_len + offsetof(struct qeth_snmp_cmd, data));
		qinfo->udata_offset += offsetof(struct qeth_snmp_cmd, data);
	} else {
		memcpy(qinfo->udata + qinfo->udata_offset,
		       (char *)&snmp->request, data_len);
	}
	qinfo->udata_offset += data_len;
	/* check if all replies received ... */
		QETH_CARD_TEXT_(card, 4, "srtot%i",
			       cmd->data.setadapterparms.hdr.used_total);
		QETH_CARD_TEXT_(card, 4, "srseq%i",
			       cmd->data.setadapterparms.hdr.seq_no);
	if (cmd->data.setadapterparms.hdr.seq_no <
	    cmd->data.setadapterparms.hdr.used_total)
		return 1;
	return 0;
}

int qeth_snmp_command(struct qeth_card *card, char __user *udata)
{
	struct qeth_cmd_buffer *iob;
	struct qeth_ipa_cmd *cmd;
	struct qeth_snmp_ureq *ureq;
	int req_len;
	struct qeth_arp_query_info qinfo = {0, };
	int rc = 0;

	QETH_CARD_TEXT(card, 3, "snmpcmd");

	if (card->info.guestlan)
		return -EOPNOTSUPP;

	if ((!qeth_adp_supported(card, IPA_SETADP_SET_SNMP_CONTROL)) &&
	    (!card->options.layer2)) {
		return -EOPNOTSUPP;
	}
	/* skip 4 bytes (data_len struct member) to get req_len */
	if (copy_from_user(&req_len, udata + sizeof(int), sizeof(int)))
		return -EFAULT;
	ureq = memdup_user(udata, req_len + sizeof(struct qeth_snmp_ureq_hdr));
	if (IS_ERR(ureq)) {
		QETH_CARD_TEXT(card, 2, "snmpnome");
		return PTR_ERR(ureq);
	}
	qinfo.udata_len = ureq->hdr.data_len;
	qinfo.udata = kzalloc(qinfo.udata_len, GFP_KERNEL);
	if (!qinfo.udata) {
		kfree(ureq);
		return -ENOMEM;
	}
	qinfo.udata_offset = sizeof(struct qeth_snmp_ureq_hdr);

	iob = qeth_get_adapter_cmd(card, IPA_SETADP_SET_SNMP_CONTROL,
				   QETH_SNMP_SETADP_CMDLENGTH + req_len);
	cmd = (struct qeth_ipa_cmd *)(iob->data+IPA_PDU_HEADER_SIZE);
	memcpy(&cmd->data.setadapterparms.data.snmp, &ureq->cmd, req_len);
	rc = qeth_send_ipa_snmp_cmd(card, iob, QETH_SETADP_BASE_LEN + req_len,
				    qeth_snmp_command_cb, (void *)&qinfo);
	if (rc)
		QETH_DBF_MESSAGE(2, "SNMP command failed on %s: (0x%x)\n",
			   QETH_CARD_IFNAME(card), rc);
	else {
		if (copy_to_user(udata, qinfo.udata, qinfo.udata_len))
			rc = -EFAULT;
	}

	kfree(ureq);
	kfree(qinfo.udata);
	return rc;
}
EXPORT_SYMBOL_GPL(qeth_snmp_command);

static inline int qeth_get_qdio_q_format(struct qeth_card *card)
{
	switch (card->info.type) {
	case QETH_CARD_TYPE_IQD:
		return 2;
	default:
		return 0;
	}
}

static int qeth_qdio_establish(struct qeth_card *card)
{
	struct qdio_initialize init_data;
	char *qib_param_field;
	struct qdio_buffer **in_sbal_ptrs;
	struct qdio_buffer **out_sbal_ptrs;
	int i, j, k;
	int rc = 0;

	QETH_DBF_TEXT(SETUP, 2, "qdioest");

	qib_param_field = kzalloc(QDIO_MAX_BUFFERS_PER_Q * sizeof(char),
			      GFP_KERNEL);
	if (!qib_param_field)
		return -ENOMEM;

	qeth_create_qib_param_field(card, qib_param_field);
	qeth_create_qib_param_field_blkt(card, qib_param_field);

	in_sbal_ptrs = kmalloc(QDIO_MAX_BUFFERS_PER_Q * sizeof(void *),
			       GFP_KERNEL);
	if (!in_sbal_ptrs) {
		kfree(qib_param_field);
		return -ENOMEM;
	}
	for (i = 0; i < QDIO_MAX_BUFFERS_PER_Q; ++i)
		in_sbal_ptrs[i] = (struct qdio_buffer *)
			virt_to_phys(card->qdio.in_q->bufs[i].buffer);

	out_sbal_ptrs =
		kmalloc(card->qdio.no_out_queues * QDIO_MAX_BUFFERS_PER_Q *
			sizeof(void *), GFP_KERNEL);
	if (!out_sbal_ptrs) {
		kfree(in_sbal_ptrs);
		kfree(qib_param_field);
		return -ENOMEM;
	}
	for (i = 0, k = 0; i < card->qdio.no_out_queues; ++i)
		for (j = 0; j < QDIO_MAX_BUFFERS_PER_Q; ++j, ++k) {
			out_sbal_ptrs[k] = (struct qdio_buffer *)virt_to_phys(
				card->qdio.out_qs[i]->bufs[j].buffer);
		}

	memset(&init_data, 0, sizeof(struct qdio_initialize));
	init_data.cdev                   = CARD_DDEV(card);
	init_data.q_format               = qeth_get_qdio_q_format(card);
	init_data.qib_param_field_format = 0;
	init_data.qib_param_field        = qib_param_field;
	init_data.no_input_qs            = 1;
	init_data.no_output_qs           = card->qdio.no_out_queues;
	init_data.input_handler          = card->discipline.input_handler;
	init_data.output_handler         = card->discipline.output_handler;
	init_data.queue_start_poll	 = card->discipline.start_poll;
	init_data.int_parm               = (unsigned long) card;
	init_data.input_sbal_addr_array  = (void **) in_sbal_ptrs;
	init_data.output_sbal_addr_array = (void **) out_sbal_ptrs;
	init_data.scan_threshold =
		(card->info.type == QETH_CARD_TYPE_IQD) ? 8 : 32;

	if (atomic_cmpxchg(&card->qdio.state, QETH_QDIO_ALLOCATED,
		QETH_QDIO_ESTABLISHED) == QETH_QDIO_ALLOCATED) {
		rc = qdio_allocate(&init_data);
		if (rc) {
			atomic_set(&card->qdio.state, QETH_QDIO_ALLOCATED);
			goto out;
		}
		rc = qdio_establish(&init_data);
		if (rc) {
			atomic_set(&card->qdio.state, QETH_QDIO_ALLOCATED);
			qdio_free(CARD_DDEV(card));
		}
	}
out:
	kfree(out_sbal_ptrs);
	kfree(in_sbal_ptrs);
	kfree(qib_param_field);
	return rc;
}

static void qeth_core_free_card(struct qeth_card *card)
{

	QETH_DBF_TEXT(SETUP, 2, "freecrd");
	QETH_DBF_HEX(SETUP, 2, &card, sizeof(void *));
	qeth_clean_channel(&card->read);
	qeth_clean_channel(&card->write);
	if (card->dev)
		free_netdev(card->dev);
	kfree(card->ip_tbd_list);
	qeth_free_qdio_buffers(card);
	unregister_service_level(&card->qeth_service_level);
	kfree(card);
}

static struct ccw_device_id qeth_ids[] = {
	{CCW_DEVICE_DEVTYPE(0x1731, 0x01, 0x1732, 0x01),
					.driver_info = QETH_CARD_TYPE_OSD},
	{CCW_DEVICE_DEVTYPE(0x1731, 0x05, 0x1732, 0x05),
					.driver_info = QETH_CARD_TYPE_IQD},
	{CCW_DEVICE_DEVTYPE(0x1731, 0x06, 0x1732, 0x06),
					.driver_info = QETH_CARD_TYPE_OSN},
	{CCW_DEVICE_DEVTYPE(0x1731, 0x02, 0x1732, 0x03),
					.driver_info = QETH_CARD_TYPE_OSM},
	{CCW_DEVICE_DEVTYPE(0x1731, 0x02, 0x1732, 0x02),
					.driver_info = QETH_CARD_TYPE_OSX},
	{},
};
MODULE_DEVICE_TABLE(ccw, qeth_ids);

static struct ccw_driver qeth_ccw_driver = {
	.name = "qeth",
	.ids = qeth_ids,
	.probe = ccwgroup_probe_ccwdev,
	.remove = ccwgroup_remove_ccwdev,
};

static int qeth_core_driver_group(const char *buf, struct device *root_dev,
				unsigned long driver_id)
{
	return ccwgroup_create_from_string(root_dev, driver_id,
					   &qeth_ccw_driver, 3, buf);
}

int qeth_core_hardsetup_card(struct qeth_card *card)
{
	int retries = 0;
	int rc;

	QETH_DBF_TEXT(SETUP, 2, "hrdsetup");
	atomic_set(&card->force_alloc_skb, 0);
retry:
	if (retries)
		QETH_DBF_MESSAGE(2, "%s Retrying to do IDX activates.\n",
			dev_name(&card->gdev->dev));
	ccw_device_set_offline(CARD_DDEV(card));
	ccw_device_set_offline(CARD_WDEV(card));
	ccw_device_set_offline(CARD_RDEV(card));
	rc = ccw_device_set_online(CARD_RDEV(card));
	if (rc)
		goto retriable;
	rc = ccw_device_set_online(CARD_WDEV(card));
	if (rc)
		goto retriable;
	rc = ccw_device_set_online(CARD_DDEV(card));
	if (rc)
		goto retriable;
	rc = qeth_qdio_clear_card(card, card->info.type != QETH_CARD_TYPE_IQD);
retriable:
	if (rc == -ERESTARTSYS) {
		QETH_DBF_TEXT(SETUP, 2, "break1");
		return rc;
	} else if (rc) {
		QETH_DBF_TEXT_(SETUP, 2, "1err%d", rc);
		if (++retries > 3)
			goto out;
		else
			goto retry;
	}
	qeth_init_tokens(card);
	qeth_init_func_level(card);
	rc = qeth_idx_activate_channel(&card->read, qeth_idx_read_cb);
	if (rc == -ERESTARTSYS) {
		QETH_DBF_TEXT(SETUP, 2, "break2");
		return rc;
	} else if (rc) {
		QETH_DBF_TEXT_(SETUP, 2, "3err%d", rc);
		if (--retries < 0)
			goto out;
		else
			goto retry;
	}
	rc = qeth_idx_activate_channel(&card->write, qeth_idx_write_cb);
	if (rc == -ERESTARTSYS) {
		QETH_DBF_TEXT(SETUP, 2, "break3");
		return rc;
	} else if (rc) {
		QETH_DBF_TEXT_(SETUP, 2, "4err%d", rc);
		if (--retries < 0)
			goto out;
		else
			goto retry;
	}
	card->read_or_write_problem = 0;
	rc = qeth_mpc_initialize(card);
	if (rc) {
		QETH_DBF_TEXT_(SETUP, 2, "5err%d", rc);
		goto out;
	}
	return 0;
out:
	dev_warn(&card->gdev->dev, "The qeth device driver failed to recover "
		"an error on the device\n");
	QETH_DBF_MESSAGE(2, "%s Initialization in hardsetup failed! rc=%d\n",
		dev_name(&card->gdev->dev), rc);
	return rc;
}
EXPORT_SYMBOL_GPL(qeth_core_hardsetup_card);

static inline int qeth_create_skb_frag(struct qdio_buffer_element *element,
		struct sk_buff **pskb, int offset, int *pfrag, int data_len)
{
	struct page *page = virt_to_page(element->addr);
	if (*pskb == NULL) {
		/* the upper protocol layers assume that there is data in the
		 * skb itself. Copy a small amount (64 bytes) to make them
		 * happy. */
		*pskb = dev_alloc_skb(64 + ETH_HLEN);
		if (!(*pskb))
			return -ENOMEM;
		skb_reserve(*pskb, ETH_HLEN);
		if (data_len <= 64) {
			memcpy(skb_put(*pskb, data_len), element->addr + offset,
				data_len);
		} else {
			get_page(page);
			memcpy(skb_put(*pskb, 64), element->addr + offset, 64);
			skb_fill_page_desc(*pskb, *pfrag, page, offset + 64,
				data_len - 64);
			(*pskb)->data_len += data_len - 64;
			(*pskb)->len      += data_len - 64;
			(*pskb)->truesize += data_len - 64;
			(*pfrag)++;
		}
	} else {
		get_page(page);
		skb_fill_page_desc(*pskb, *pfrag, page, offset, data_len);
		(*pskb)->data_len += data_len;
		(*pskb)->len      += data_len;
		(*pskb)->truesize += data_len;
		(*pfrag)++;
	}
	return 0;
}

struct sk_buff *qeth_core_get_next_skb(struct qeth_card *card,
		struct qdio_buffer *buffer,
		struct qdio_buffer_element **__element, int *__offset,
		struct qeth_hdr **hdr)
{
	struct qdio_buffer_element *element = *__element;
	int offset = *__offset;
	struct sk_buff *skb = NULL;
	int skb_len = 0;
	void *data_ptr;
	int data_len;
	int headroom = 0;
	int use_rx_sg = 0;
	int frag = 0;

	/* qeth_hdr must not cross element boundaries */
	if (element->length < offset + sizeof(struct qeth_hdr)) {
		if (qeth_is_last_sbale(element))
			return NULL;
		element++;
		offset = 0;
		if (element->length < sizeof(struct qeth_hdr))
			return NULL;
	}
	*hdr = element->addr + offset;

	offset += sizeof(struct qeth_hdr);
	switch ((*hdr)->hdr.l2.id) {
	case QETH_HEADER_TYPE_LAYER2:
		skb_len = (*hdr)->hdr.l2.pkt_length;
		break;
	case QETH_HEADER_TYPE_LAYER3:
		skb_len = (*hdr)->hdr.l3.length;
		if ((card->info.link_type == QETH_LINK_TYPE_LANE_TR) ||
		    (card->info.link_type == QETH_LINK_TYPE_HSTR))
			headroom = TR_HLEN;
		else
			headroom = ETH_HLEN;
		break;
	case QETH_HEADER_TYPE_OSN:
		skb_len = (*hdr)->hdr.osn.pdu_length;
		headroom = sizeof(struct qeth_hdr);
		break;
	default:
		break;
	}

	if (!skb_len)
		return NULL;

	if ((skb_len >= card->options.rx_sg_cb) &&
	    (!(card->info.type == QETH_CARD_TYPE_OSN)) &&
	    (!atomic_read(&card->force_alloc_skb))) {
		use_rx_sg = 1;
	} else {
		skb = dev_alloc_skb(skb_len + headroom);
		if (!skb)
			goto no_mem;
		if (headroom)
			skb_reserve(skb, headroom);
	}

	data_ptr = element->addr + offset;
	while (skb_len) {
		data_len = min(skb_len, (int)(element->length - offset));
		if (data_len) {
			if (use_rx_sg) {
				if (qeth_create_skb_frag(element, &skb, offset,
				    &frag, data_len))
					goto no_mem;
			} else {
				memcpy(skb_put(skb, data_len), data_ptr,
					data_len);
			}
		}
		skb_len -= data_len;
		if (skb_len) {
			if (qeth_is_last_sbale(element)) {
				QETH_CARD_TEXT(card, 4, "unexeob");
				QETH_CARD_HEX(card, 2, buffer, sizeof(void *));
				dev_kfree_skb_any(skb);
				card->stats.rx_errors++;
				return NULL;
			}
			element++;
			offset = 0;
			data_ptr = element->addr;
		} else {
			offset += data_len;
		}
	}
	*__element = element;
	*__offset = offset;
	if (use_rx_sg && card->options.performance_stats) {
		card->perf_stats.sg_skbs_rx++;
		card->perf_stats.sg_frags_rx += skb_shinfo(skb)->nr_frags;
	}
	return skb;
no_mem:
	if (net_ratelimit()) {
		QETH_CARD_TEXT(card, 2, "noskbmem");
	}
	card->stats.rx_dropped++;
	return NULL;
}
EXPORT_SYMBOL_GPL(qeth_core_get_next_skb);

static void qeth_unregister_dbf_views(void)
{
	int x;
	for (x = 0; x < QETH_DBF_INFOS; x++) {
		debug_unregister(qeth_dbf[x].id);
		qeth_dbf[x].id = NULL;
	}
}

void qeth_dbf_longtext(debug_info_t *id, int level, char *fmt, ...)
{
	char dbf_txt_buf[32];
	va_list args;

	if (level > id->level)
		return;
	va_start(args, fmt);
	vsnprintf(dbf_txt_buf, sizeof(dbf_txt_buf), fmt, args);
	va_end(args);
	debug_text_event(id, level, dbf_txt_buf);
}
EXPORT_SYMBOL_GPL(qeth_dbf_longtext);

static int qeth_register_dbf_views(void)
{
	int ret;
	int x;

	for (x = 0; x < QETH_DBF_INFOS; x++) {
		/* register the areas */
		qeth_dbf[x].id = debug_register(qeth_dbf[x].name,
						qeth_dbf[x].pages,
						qeth_dbf[x].areas,
						qeth_dbf[x].len);
		if (qeth_dbf[x].id == NULL) {
			qeth_unregister_dbf_views();
			return -ENOMEM;
		}

		/* register a view */
		ret = debug_register_view(qeth_dbf[x].id, qeth_dbf[x].view);
		if (ret) {
			qeth_unregister_dbf_views();
			return ret;
		}

		/* set a passing level */
		debug_set_level(qeth_dbf[x].id, qeth_dbf[x].level);
	}

	return 0;
}

int qeth_core_load_discipline(struct qeth_card *card,
		enum qeth_discipline_id discipline)
{
	int rc = 0;
	switch (discipline) {
	case QETH_DISCIPLINE_LAYER3:
		card->discipline.ccwgdriver = try_then_request_module(
			symbol_get(qeth_l3_ccwgroup_driver),
			"qeth_l3");
		break;
	case QETH_DISCIPLINE_LAYER2:
		card->discipline.ccwgdriver = try_then_request_module(
			symbol_get(qeth_l2_ccwgroup_driver),
			"qeth_l2");
		break;
	}
	if (!card->discipline.ccwgdriver) {
		dev_err(&card->gdev->dev, "There is no kernel module to "
			"support discipline %d\n", discipline);
		rc = -EINVAL;
	}
	return rc;
}

void qeth_core_free_discipline(struct qeth_card *card)
{
	if (card->options.layer2)
		symbol_put(qeth_l2_ccwgroup_driver);
	else
		symbol_put(qeth_l3_ccwgroup_driver);
	card->discipline.ccwgdriver = NULL;
}

static void qeth_determine_capabilities(struct qeth_card *card)
{
	int rc;
	int length;
	char *prcd;

	QETH_DBF_TEXT(SETUP, 2, "detcapab");
	rc = ccw_device_set_online(CARD_DDEV(card));
	if (rc) {
		QETH_DBF_TEXT_(SETUP, 2, "3err%d", rc);
		goto out;
	}


	rc = qeth_read_conf_data(card, (void **) &prcd, &length);
	if (rc) {
		QETH_DBF_MESSAGE(2, "%s qeth_read_conf_data returned %i\n",
			dev_name(&card->gdev->dev), rc);
		QETH_DBF_TEXT_(SETUP, 2, "5err%d", rc);
		goto out_offline;
	}
	qeth_configure_unitaddr(card, prcd);
	qeth_configure_blkt_default(card, prcd);
	kfree(prcd);

	rc = qdio_get_ssqd_desc(CARD_DDEV(card), &card->ssqd);
	if (rc)
		QETH_DBF_TEXT_(SETUP, 2, "6err%d", rc);

out_offline:
	ccw_device_set_offline(CARD_DDEV(card));
out:
	return;
}

static int qeth_core_probe_device(struct ccwgroup_device *gdev)
{
	struct qeth_card *card;
	struct device *dev;
	int rc;
	unsigned long flags;
	char dbf_name[20];

	QETH_DBF_TEXT(SETUP, 2, "probedev");

	dev = &gdev->dev;
	if (!get_device(dev))
		return -ENODEV;

	QETH_DBF_TEXT_(SETUP, 2, "%s", dev_name(&gdev->dev));

	card = qeth_alloc_card();
	if (!card) {
		QETH_DBF_TEXT_(SETUP, 2, "1err%d", -ENOMEM);
		rc = -ENOMEM;
		goto err_dev;
	}

	snprintf(dbf_name, sizeof(dbf_name), "qeth_card_%s",
		dev_name(&gdev->dev));
	card->debug = debug_register(dbf_name, 2, 1, 8);
	if (!card->debug) {
		QETH_DBF_TEXT_(SETUP, 2, "%s", "qcdbf");
		rc = -ENOMEM;
		goto err_card;
	}
	debug_register_view(card->debug, &debug_hex_ascii_view);

	card->read.ccwdev  = gdev->cdev[0];
	card->write.ccwdev = gdev->cdev[1];
	card->data.ccwdev  = gdev->cdev[2];
	dev_set_drvdata(&gdev->dev, card);
	card->gdev = gdev;
	gdev->cdev[0]->handler = qeth_irq;
	gdev->cdev[1]->handler = qeth_irq;
	gdev->cdev[2]->handler = qeth_irq;

	rc = qeth_determine_card_type(card);
	if (rc) {
		QETH_DBF_TEXT_(SETUP, 2, "3err%d", rc);
		goto err_dbf;
	}
	rc = qeth_setup_card(card);
	if (rc) {
		QETH_DBF_TEXT_(SETUP, 2, "2err%d", rc);
		goto err_dbf;
	}

	if (card->info.type == QETH_CARD_TYPE_OSN)
		rc = qeth_core_create_osn_attributes(dev);
	else
		rc = qeth_core_create_device_attributes(dev);
	if (rc)
		goto err_dbf;
	switch (card->info.type) {
	case QETH_CARD_TYPE_OSN:
	case QETH_CARD_TYPE_OSM:
		rc = qeth_core_load_discipline(card, QETH_DISCIPLINE_LAYER2);
		if (rc)
			goto err_attr;
		rc = card->discipline.ccwgdriver->probe(card->gdev);
		if (rc)
			goto err_disc;
	case QETH_CARD_TYPE_OSD:
	case QETH_CARD_TYPE_OSX:
	default:
		break;
	}

	write_lock_irqsave(&qeth_core_card_list.rwlock, flags);
	list_add_tail(&card->list, &qeth_core_card_list.list);
	write_unlock_irqrestore(&qeth_core_card_list.rwlock, flags);

	qeth_determine_capabilities(card);
	return 0;

err_disc:
	qeth_core_free_discipline(card);
err_attr:
	if (card->info.type == QETH_CARD_TYPE_OSN)
		qeth_core_remove_osn_attributes(dev);
	else
		qeth_core_remove_device_attributes(dev);
err_dbf:
	debug_unregister(card->debug);
err_card:
	qeth_core_free_card(card);
err_dev:
	put_device(dev);
	return rc;
}

static void qeth_core_remove_device(struct ccwgroup_device *gdev)
{
	unsigned long flags;
	struct qeth_card *card = dev_get_drvdata(&gdev->dev);

	QETH_DBF_TEXT(SETUP, 2, "removedv");

	if (card->info.type == QETH_CARD_TYPE_OSN) {
		qeth_core_remove_osn_attributes(&gdev->dev);
	} else {
		qeth_core_remove_device_attributes(&gdev->dev);
	}

	if (card->discipline.ccwgdriver) {
		card->discipline.ccwgdriver->remove(gdev);
		qeth_core_free_discipline(card);
	}

	debug_unregister(card->debug);
	write_lock_irqsave(&qeth_core_card_list.rwlock, flags);
	list_del(&card->list);
	write_unlock_irqrestore(&qeth_core_card_list.rwlock, flags);
	qeth_core_free_card(card);
	dev_set_drvdata(&gdev->dev, NULL);
	put_device(&gdev->dev);
	return;
}

static int qeth_core_set_online(struct ccwgroup_device *gdev)
{
	struct qeth_card *card = dev_get_drvdata(&gdev->dev);
	int rc = 0;
	int def_discipline;

	if (!card->discipline.ccwgdriver) {
		if (card->info.type == QETH_CARD_TYPE_IQD)
			def_discipline = QETH_DISCIPLINE_LAYER3;
		else
			def_discipline = QETH_DISCIPLINE_LAYER2;
		rc = qeth_core_load_discipline(card, def_discipline);
		if (rc)
			goto err;
		rc = card->discipline.ccwgdriver->probe(card->gdev);
		if (rc)
			goto err;
	}
	rc = card->discipline.ccwgdriver->set_online(gdev);
err:
	return rc;
}

static int qeth_core_set_offline(struct ccwgroup_device *gdev)
{
	struct qeth_card *card = dev_get_drvdata(&gdev->dev);
	return card->discipline.ccwgdriver->set_offline(gdev);
}

static void qeth_core_shutdown(struct ccwgroup_device *gdev)
{
	struct qeth_card *card = dev_get_drvdata(&gdev->dev);
	if (card->discipline.ccwgdriver &&
	    card->discipline.ccwgdriver->shutdown)
		card->discipline.ccwgdriver->shutdown(gdev);
}

static int qeth_core_prepare(struct ccwgroup_device *gdev)
{
	struct qeth_card *card = dev_get_drvdata(&gdev->dev);
	if (card->discipline.ccwgdriver &&
	    card->discipline.ccwgdriver->prepare)
		return card->discipline.ccwgdriver->prepare(gdev);
	return 0;
}

static void qeth_core_complete(struct ccwgroup_device *gdev)
{
	struct qeth_card *card = dev_get_drvdata(&gdev->dev);
	if (card->discipline.ccwgdriver &&
	    card->discipline.ccwgdriver->complete)
		card->discipline.ccwgdriver->complete(gdev);
}

static int qeth_core_freeze(struct ccwgroup_device *gdev)
{
	struct qeth_card *card = dev_get_drvdata(&gdev->dev);
	if (card->discipline.ccwgdriver &&
	    card->discipline.ccwgdriver->freeze)
		return card->discipline.ccwgdriver->freeze(gdev);
	return 0;
}

static int qeth_core_thaw(struct ccwgroup_device *gdev)
{
	struct qeth_card *card = dev_get_drvdata(&gdev->dev);
	if (card->discipline.ccwgdriver &&
	    card->discipline.ccwgdriver->thaw)
		return card->discipline.ccwgdriver->thaw(gdev);
	return 0;
}

static int qeth_core_restore(struct ccwgroup_device *gdev)
{
	struct qeth_card *card = dev_get_drvdata(&gdev->dev);
	if (card->discipline.ccwgdriver &&
	    card->discipline.ccwgdriver->restore)
		return card->discipline.ccwgdriver->restore(gdev);
	return 0;
}

static struct ccwgroup_driver qeth_core_ccwgroup_driver = {
	.owner = THIS_MODULE,
	.name = "qeth",
	.driver_id = 0xD8C5E3C8,
	.probe = qeth_core_probe_device,
	.remove = qeth_core_remove_device,
	.set_online = qeth_core_set_online,
	.set_offline = qeth_core_set_offline,
	.shutdown = qeth_core_shutdown,
	.prepare = qeth_core_prepare,
	.complete = qeth_core_complete,
	.freeze = qeth_core_freeze,
	.thaw = qeth_core_thaw,
	.restore = qeth_core_restore,
};

static ssize_t
qeth_core_driver_group_store(struct device_driver *ddrv, const char *buf,
			   size_t count)
{
	int err;
	err = qeth_core_driver_group(buf, qeth_core_root_dev,
					qeth_core_ccwgroup_driver.driver_id);
	if (err)
		return err;
	else
		return count;
}

static DRIVER_ATTR(group, 0200, NULL, qeth_core_driver_group_store);

static struct {
	const char str[ETH_GSTRING_LEN];
} qeth_ethtool_stats_keys[] = {
/*  0 */{"rx skbs"},
	{"rx buffers"},
	{"tx skbs"},
	{"tx buffers"},
	{"tx skbs no packing"},
	{"tx buffers no packing"},
	{"tx skbs packing"},
	{"tx buffers packing"},
	{"tx sg skbs"},
	{"tx sg frags"},
/* 10 */{"rx sg skbs"},
	{"rx sg frags"},
	{"rx sg page allocs"},
	{"tx large kbytes"},
	{"tx large count"},
	{"tx pk state ch n->p"},
	{"tx pk state ch p->n"},
	{"tx pk watermark low"},
	{"tx pk watermark high"},
	{"queue 0 buffer usage"},
/* 20 */{"queue 1 buffer usage"},
	{"queue 2 buffer usage"},
	{"queue 3 buffer usage"},
	{"rx poll time"},
	{"rx poll count"},
	{"rx do_QDIO time"},
	{"rx do_QDIO count"},
	{"tx handler time"},
	{"tx handler count"},
	{"tx time"},
/* 30 */{"tx count"},
	{"tx do_QDIO time"},
	{"tx do_QDIO count"},
	{"tx csum"},
	{"tx lin"},
};

int qeth_core_get_sset_count(struct net_device *dev, int stringset)
{
	switch (stringset) {
	case ETH_SS_STATS:
		return (sizeof(qeth_ethtool_stats_keys) / ETH_GSTRING_LEN);
	default:
		return -EINVAL;
	}
}
EXPORT_SYMBOL_GPL(qeth_core_get_sset_count);

void qeth_core_get_ethtool_stats(struct net_device *dev,
		struct ethtool_stats *stats, u64 *data)
{
	struct qeth_card *card = dev->ml_priv;
	data[0] = card->stats.rx_packets -
				card->perf_stats.initial_rx_packets;
	data[1] = card->perf_stats.bufs_rec;
	data[2] = card->stats.tx_packets -
				card->perf_stats.initial_tx_packets;
	data[3] = card->perf_stats.bufs_sent;
	data[4] = card->stats.tx_packets - card->perf_stats.initial_tx_packets
			- card->perf_stats.skbs_sent_pack;
	data[5] = card->perf_stats.bufs_sent - card->perf_stats.bufs_sent_pack;
	data[6] = card->perf_stats.skbs_sent_pack;
	data[7] = card->perf_stats.bufs_sent_pack;
	data[8] = card->perf_stats.sg_skbs_sent;
	data[9] = card->perf_stats.sg_frags_sent;
	data[10] = card->perf_stats.sg_skbs_rx;
	data[11] = card->perf_stats.sg_frags_rx;
	data[12] = card->perf_stats.sg_alloc_page_rx;
	data[13] = (card->perf_stats.large_send_bytes >> 10);
	data[14] = card->perf_stats.large_send_cnt;
	data[15] = card->perf_stats.sc_dp_p;
	data[16] = card->perf_stats.sc_p_dp;
	data[17] = QETH_LOW_WATERMARK_PACK;
	data[18] = QETH_HIGH_WATERMARK_PACK;
	data[19] = atomic_read(&card->qdio.out_qs[0]->used_buffers);
	data[20] = (card->qdio.no_out_queues > 1) ?
			atomic_read(&card->qdio.out_qs[1]->used_buffers) : 0;
	data[21] = (card->qdio.no_out_queues > 2) ?
			atomic_read(&card->qdio.out_qs[2]->used_buffers) : 0;
	data[22] = (card->qdio.no_out_queues > 3) ?
			atomic_read(&card->qdio.out_qs[3]->used_buffers) : 0;
	data[23] = card->perf_stats.inbound_time;
	data[24] = card->perf_stats.inbound_cnt;
	data[25] = card->perf_stats.inbound_do_qdio_time;
	data[26] = card->perf_stats.inbound_do_qdio_cnt;
	data[27] = card->perf_stats.outbound_handler_time;
	data[28] = card->perf_stats.outbound_handler_cnt;
	data[29] = card->perf_stats.outbound_time;
	data[30] = card->perf_stats.outbound_cnt;
	data[31] = card->perf_stats.outbound_do_qdio_time;
	data[32] = card->perf_stats.outbound_do_qdio_cnt;
	data[33] = card->perf_stats.tx_csum;
	data[34] = card->perf_stats.tx_lin;
}
EXPORT_SYMBOL_GPL(qeth_core_get_ethtool_stats);

void qeth_core_get_strings(struct net_device *dev, u32 stringset, u8 *data)
{
	switch (stringset) {
	case ETH_SS_STATS:
		memcpy(data, &qeth_ethtool_stats_keys,
			sizeof(qeth_ethtool_stats_keys));
		break;
	default:
		WARN_ON(1);
		break;
	}
}
EXPORT_SYMBOL_GPL(qeth_core_get_strings);

void qeth_core_get_drvinfo(struct net_device *dev,
		struct ethtool_drvinfo *info)
{
	struct qeth_card *card = dev->ml_priv;
	if (card->options.layer2)
		strcpy(info->driver, "qeth_l2");
	else
		strcpy(info->driver, "qeth_l3");

	strcpy(info->version, "1.0");
	strcpy(info->fw_version, card->info.mcl_level);
	sprintf(info->bus_info, "%s/%s/%s",
			CARD_RDEV_ID(card),
			CARD_WDEV_ID(card),
			CARD_DDEV_ID(card));
}
EXPORT_SYMBOL_GPL(qeth_core_get_drvinfo);

int qeth_core_ethtool_get_settings(struct net_device *netdev,
					struct ethtool_cmd *ecmd)
{
	struct qeth_card *card = netdev->ml_priv;
	enum qeth_link_types link_type;

	if ((card->info.type == QETH_CARD_TYPE_IQD) || (card->info.guestlan))
		link_type = QETH_LINK_TYPE_10GBIT_ETH;
	else
		link_type = card->info.link_type;

	ecmd->transceiver = XCVR_INTERNAL;
	ecmd->supported = SUPPORTED_Autoneg;
	ecmd->advertising = ADVERTISED_Autoneg;
	ecmd->duplex = DUPLEX_FULL;
	ecmd->autoneg = AUTONEG_ENABLE;

	switch (link_type) {
	case QETH_LINK_TYPE_FAST_ETH:
	case QETH_LINK_TYPE_LANE_ETH100:
		ecmd->supported |= SUPPORTED_10baseT_Half |
					SUPPORTED_10baseT_Full |
					SUPPORTED_100baseT_Half |
					SUPPORTED_100baseT_Full |
					SUPPORTED_TP;
		ecmd->advertising |= ADVERTISED_10baseT_Half |
					ADVERTISED_10baseT_Full |
					ADVERTISED_100baseT_Half |
					ADVERTISED_100baseT_Full |
					ADVERTISED_TP;
		ecmd->speed = SPEED_100;
		ecmd->port = PORT_TP;
		break;

	case QETH_LINK_TYPE_GBIT_ETH:
	case QETH_LINK_TYPE_LANE_ETH1000:
		ecmd->supported |= SUPPORTED_10baseT_Half |
					SUPPORTED_10baseT_Full |
					SUPPORTED_100baseT_Half |
					SUPPORTED_100baseT_Full |
					SUPPORTED_1000baseT_Half |
					SUPPORTED_1000baseT_Full |
					SUPPORTED_FIBRE;
		ecmd->advertising |= ADVERTISED_10baseT_Half |
					ADVERTISED_10baseT_Full |
					ADVERTISED_100baseT_Half |
					ADVERTISED_100baseT_Full |
					ADVERTISED_1000baseT_Half |
					ADVERTISED_1000baseT_Full |
					ADVERTISED_FIBRE;
		ecmd->speed = SPEED_1000;
		ecmd->port = PORT_FIBRE;
		break;

	case QETH_LINK_TYPE_10GBIT_ETH:
		ecmd->supported |= SUPPORTED_10baseT_Half |
					SUPPORTED_10baseT_Full |
					SUPPORTED_100baseT_Half |
					SUPPORTED_100baseT_Full |
					SUPPORTED_1000baseT_Half |
					SUPPORTED_1000baseT_Full |
					SUPPORTED_10000baseT_Full |
					SUPPORTED_FIBRE;
		ecmd->advertising |= ADVERTISED_10baseT_Half |
					ADVERTISED_10baseT_Full |
					ADVERTISED_100baseT_Half |
					ADVERTISED_100baseT_Full |
					ADVERTISED_1000baseT_Half |
					ADVERTISED_1000baseT_Full |
					ADVERTISED_10000baseT_Full |
					ADVERTISED_FIBRE;
		ecmd->speed = SPEED_10000;
		ecmd->port = PORT_FIBRE;
		break;

	default:
		ecmd->supported |= SUPPORTED_10baseT_Half |
					SUPPORTED_10baseT_Full |
					SUPPORTED_TP;
		ecmd->advertising |= ADVERTISED_10baseT_Half |
					ADVERTISED_10baseT_Full |
					ADVERTISED_TP;
		ecmd->speed = SPEED_10;
		ecmd->port = PORT_TP;
	}

	return 0;
}
EXPORT_SYMBOL_GPL(qeth_core_ethtool_get_settings);

static int __init qeth_core_init(void)
{
	int rc;

	pr_info("loading core functions\n");
	INIT_LIST_HEAD(&qeth_core_card_list.list);
	rwlock_init(&qeth_core_card_list.rwlock);

	rc = qeth_register_dbf_views();
	if (rc)
		goto out_err;
	rc = ccw_driver_register(&qeth_ccw_driver);
	if (rc)
		goto ccw_err;
	rc = ccwgroup_driver_register(&qeth_core_ccwgroup_driver);
	if (rc)
		goto ccwgroup_err;
	rc = driver_create_file(&qeth_core_ccwgroup_driver.driver,
				&driver_attr_group);
	if (rc)
		goto driver_err;
	qeth_core_root_dev = root_device_register("qeth");
	rc = IS_ERR(qeth_core_root_dev) ? PTR_ERR(qeth_core_root_dev) : 0;
	if (rc)
		goto register_err;

	qeth_core_header_cache = kmem_cache_create("qeth_hdr",
			sizeof(struct qeth_hdr) + ETH_HLEN, 64, 0, NULL);
	if (!qeth_core_header_cache) {
		rc = -ENOMEM;
		goto slab_err;
	}

	return 0;
slab_err:
	root_device_unregister(qeth_core_root_dev);
register_err:
	driver_remove_file(&qeth_core_ccwgroup_driver.driver,
			   &driver_attr_group);
driver_err:
	ccwgroup_driver_unregister(&qeth_core_ccwgroup_driver);
ccwgroup_err:
	ccw_driver_unregister(&qeth_ccw_driver);
ccw_err:
	QETH_DBF_MESSAGE(2, "Initialization failed with code %d\n", rc);
	qeth_unregister_dbf_views();
out_err:
	pr_err("Initializing the qeth device driver failed\n");
	return rc;
}

static void __exit qeth_core_exit(void)
{
	root_device_unregister(qeth_core_root_dev);
	driver_remove_file(&qeth_core_ccwgroup_driver.driver,
			   &driver_attr_group);
	ccwgroup_driver_unregister(&qeth_core_ccwgroup_driver);
	ccw_driver_unregister(&qeth_ccw_driver);
	kmem_cache_destroy(qeth_core_header_cache);
	qeth_unregister_dbf_views();
	pr_info("core functions removed\n");
}

module_init(qeth_core_init);
module_exit(qeth_core_exit);
MODULE_AUTHOR("Frank Blaschka <frank.blaschka@de.ibm.com>");
MODULE_DESCRIPTION("qeth core functions");
MODULE_LICENSE("GPL");<|MERGE_RESOLUTION|>--- conflicted
+++ resolved
@@ -2840,10 +2840,7 @@
 		queue->card->perf_stats.outbound_do_qdio_time +=
 			qeth_get_micros() -
 			queue->card->perf_stats.outbound_do_qdio_start_time;
-<<<<<<< HEAD
-=======
 	atomic_add(count, &queue->used_buffers);
->>>>>>> 3cbea436
 	if (rc) {
 		queue->card->stats.tx_errors += count;
 		/* ignore temporary SIGA errors without busy condition */
