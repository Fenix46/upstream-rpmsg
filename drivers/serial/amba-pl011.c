/*
 *  linux/drivers/char/amba.c
 *
 *  Driver for AMBA serial ports
 *
 *  Based on drivers/char/serial.c, by Linus Torvalds, Theodore Ts'o.
 *
 *  Copyright 1999 ARM Limited
 *  Copyright (C) 2000 Deep Blue Solutions Ltd.
 *  Copyright (C) 2010 ST-Ericsson SA
 *
 * This program is free software; you can redistribute it and/or modify
 * it under the terms of the GNU General Public License as published by
 * the Free Software Foundation; either version 2 of the License, or
 * (at your option) any later version.
 *
 * This program is distributed in the hope that it will be useful,
 * but WITHOUT ANY WARRANTY; without even the implied warranty of
 * MERCHANTABILITY or FITNESS FOR A PARTICULAR PURPOSE.  See the
 * GNU General Public License for more details.
 *
 * You should have received a copy of the GNU General Public License
 * along with this program; if not, write to the Free Software
 * Foundation, Inc., 59 Temple Place, Suite 330, Boston, MA  02111-1307  USA
 *
 * This is a generic driver for ARM AMBA-type serial ports.  They
 * have a lot of 16550-like features, but are not register compatible.
 * Note that although they do have CTS, DCD and DSR inputs, they do
 * not have an RI input, nor do they have DTR or RTS outputs.  If
 * required, these have to be supplied via some other means (eg, GPIO)
 * and hooked into this driver.
 */

#if defined(CONFIG_SERIAL_AMBA_PL011_CONSOLE) && defined(CONFIG_MAGIC_SYSRQ)
#define SUPPORT_SYSRQ
#endif

#include <linux/module.h>
#include <linux/ioport.h>
#include <linux/init.h>
#include <linux/console.h>
#include <linux/sysrq.h>
#include <linux/device.h>
#include <linux/tty.h>
#include <linux/tty_flip.h>
#include <linux/serial_core.h>
#include <linux/serial.h>
#include <linux/amba/bus.h>
#include <linux/amba/serial.h>
#include <linux/clk.h>
#include <linux/slab.h>
<<<<<<< HEAD
=======
#include <linux/dmaengine.h>
#include <linux/dma-mapping.h>
#include <linux/scatterlist.h>
>>>>>>> 3cbea436

#include <asm/io.h>
#include <asm/sizes.h>

#define UART_NR			14

#define SERIAL_AMBA_MAJOR	204
#define SERIAL_AMBA_MINOR	64
#define SERIAL_AMBA_NR		UART_NR

#define AMBA_ISR_PASS_LIMIT	256

#define UART_DR_ERROR		(UART011_DR_OE|UART011_DR_BE|UART011_DR_PE|UART011_DR_FE)
#define UART_DUMMY_DR_RX	(1 << 16)

<<<<<<< HEAD
/*
 * We wrap our port structure around the generic uart_port.
 */
struct uart_amba_port {
	struct uart_port	port;
	struct clk		*clk;
	unsigned int		im;		/* interrupt mask */
	unsigned int		old_status;
	unsigned int		ifls;		/* vendor-specific */
	unsigned int		lcrh_tx;	/* vendor-specific */
	unsigned int		lcrh_rx;	/* vendor-specific */
	bool			oversampling;   /* vendor-specific */
	bool			autorts;
};

=======
>>>>>>> 3cbea436
/* There is by now at least one vendor with differing details, so handle it */
struct vendor_data {
	unsigned int		ifls;
	unsigned int		fifosize;
	unsigned int		lcrh_tx;
	unsigned int		lcrh_rx;
	bool			oversampling;
<<<<<<< HEAD
=======
	bool			dma_threshold;
>>>>>>> 3cbea436
};

static struct vendor_data vendor_arm = {
	.ifls			= UART011_IFLS_RX4_8|UART011_IFLS_TX4_8,
	.fifosize		= 16,
	.lcrh_tx		= UART011_LCRH,
	.lcrh_rx		= UART011_LCRH,
	.oversampling		= false,
<<<<<<< HEAD
=======
	.dma_threshold		= false,
>>>>>>> 3cbea436
};

static struct vendor_data vendor_st = {
	.ifls			= UART011_IFLS_RX_HALF|UART011_IFLS_TX_HALF,
	.fifosize		= 64,
	.lcrh_tx		= ST_UART011_LCRH_TX,
	.lcrh_rx		= ST_UART011_LCRH_RX,
	.oversampling		= true,
<<<<<<< HEAD
=======
	.dma_threshold		= true,
>>>>>>> 3cbea436
};

/* Deals with DMA transactions */
struct pl011_dmatx_data {
	struct dma_chan		*chan;
	struct scatterlist	sg;
	char			*buf;
	bool			queued;
};

/*
 * We wrap our port structure around the generic uart_port.
 */
struct uart_amba_port {
	struct uart_port	port;
	struct clk		*clk;
	const struct vendor_data *vendor;
	unsigned int		dmacr;		/* dma control reg */
	unsigned int		im;		/* interrupt mask */
	unsigned int		old_status;
	unsigned int		fifosize;	/* vendor-specific */
	unsigned int		lcrh_tx;	/* vendor-specific */
	unsigned int		lcrh_rx;	/* vendor-specific */
	bool			autorts;
	char			type[12];
#ifdef CONFIG_DMA_ENGINE
	/* DMA stuff */
	bool			using_dma;
	struct pl011_dmatx_data	dmatx;
#endif
};

/*
 * All the DMA operation mode stuff goes inside this ifdef.
 * This assumes that you have a generic DMA device interface,
 * no custom DMA interfaces are supported.
 */
#ifdef CONFIG_DMA_ENGINE

#define PL011_DMA_BUFFER_SIZE PAGE_SIZE

static void pl011_dma_probe_initcall(struct uart_amba_port *uap)
{
	/* DMA is the sole user of the platform data right now */
	struct amba_pl011_data *plat = uap->port.dev->platform_data;
	struct dma_slave_config tx_conf = {
		.dst_addr = uap->port.mapbase + UART01x_DR,
		.dst_addr_width = DMA_SLAVE_BUSWIDTH_1_BYTE,
		.direction = DMA_TO_DEVICE,
		.dst_maxburst = uap->fifosize >> 1,
	};
	struct dma_chan *chan;
	dma_cap_mask_t mask;

	/* We need platform data */
	if (!plat || !plat->dma_filter) {
		dev_info(uap->port.dev, "no DMA platform data\n");
		return;
	}

	/* Try to acquire a generic DMA engine slave channel */
	dma_cap_zero(mask);
	dma_cap_set(DMA_SLAVE, mask);

	chan = dma_request_channel(mask, plat->dma_filter, plat->dma_tx_param);
	if (!chan) {
		dev_err(uap->port.dev, "no TX DMA channel!\n");
		return;
	}

	dmaengine_slave_config(chan, &tx_conf);
	uap->dmatx.chan = chan;

	dev_info(uap->port.dev, "DMA channel TX %s\n",
		 dma_chan_name(uap->dmatx.chan));
}

#ifndef MODULE
/*
 * Stack up the UARTs and let the above initcall be done at device
 * initcall time, because the serial driver is called as an arch
 * initcall, and at this time the DMA subsystem is not yet registered.
 * At this point the driver will switch over to using DMA where desired.
 */
struct dma_uap {
	struct list_head node;
	struct uart_amba_port *uap;
};

static LIST_HEAD(pl011_dma_uarts);

static int __init pl011_dma_initcall(void)
{
	struct list_head *node, *tmp;

	list_for_each_safe(node, tmp, &pl011_dma_uarts) {
		struct dma_uap *dmau = list_entry(node, struct dma_uap, node);
		pl011_dma_probe_initcall(dmau->uap);
		list_del(node);
		kfree(dmau);
	}
	return 0;
}

device_initcall(pl011_dma_initcall);

static void pl011_dma_probe(struct uart_amba_port *uap)
{
	struct dma_uap *dmau = kzalloc(sizeof(struct dma_uap), GFP_KERNEL);
	if (dmau) {
		dmau->uap = uap;
		list_add_tail(&dmau->node, &pl011_dma_uarts);
	}
}
#else
static void pl011_dma_probe(struct uart_amba_port *uap)
{
	pl011_dma_probe_initcall(uap);
}
#endif

static void pl011_dma_remove(struct uart_amba_port *uap)
{
	/* TODO: remove the initcall if it has not yet executed */
	if (uap->dmatx.chan)
		dma_release_channel(uap->dmatx.chan);
}


/* Forward declare this for the refill routine */
static int pl011_dma_tx_refill(struct uart_amba_port *uap);

/*
 * The current DMA TX buffer has been sent.
 * Try to queue up another DMA buffer.
 */
static void pl011_dma_tx_callback(void *data)
{
	struct uart_amba_port *uap = data;
	struct pl011_dmatx_data *dmatx = &uap->dmatx;
	unsigned long flags;
	u16 dmacr;

	spin_lock_irqsave(&uap->port.lock, flags);
	if (uap->dmatx.queued)
		dma_unmap_sg(dmatx->chan->device->dev, &dmatx->sg, 1,
			     DMA_TO_DEVICE);

	dmacr = uap->dmacr;
	uap->dmacr = dmacr & ~UART011_TXDMAE;
	writew(uap->dmacr, uap->port.membase + UART011_DMACR);

	/*
	 * If TX DMA was disabled, it means that we've stopped the DMA for
	 * some reason (eg, XOFF received, or we want to send an X-char.)
	 *
	 * Note: we need to be careful here of a potential race between DMA
	 * and the rest of the driver - if the driver disables TX DMA while
	 * a TX buffer completing, we must update the tx queued status to
	 * get further refills (hence we check dmacr).
	 */
	if (!(dmacr & UART011_TXDMAE) || uart_tx_stopped(&uap->port) ||
	    uart_circ_empty(&uap->port.state->xmit)) {
		uap->dmatx.queued = false;
		spin_unlock_irqrestore(&uap->port.lock, flags);
		return;
	}

	if (pl011_dma_tx_refill(uap) <= 0) {
		/*
		 * We didn't queue a DMA buffer for some reason, but we
		 * have data pending to be sent.  Re-enable the TX IRQ.
		 */
		uap->im |= UART011_TXIM;
		writew(uap->im, uap->port.membase + UART011_IMSC);
	}
	spin_unlock_irqrestore(&uap->port.lock, flags);
}

/*
 * Try to refill the TX DMA buffer.
 * Locking: called with port lock held and IRQs disabled.
 * Returns:
 *   1 if we queued up a TX DMA buffer.
 *   0 if we didn't want to handle this by DMA
 *  <0 on error
 */
static int pl011_dma_tx_refill(struct uart_amba_port *uap)
{
	struct pl011_dmatx_data *dmatx = &uap->dmatx;
	struct dma_chan *chan = dmatx->chan;
	struct dma_device *dma_dev = chan->device;
	struct dma_async_tx_descriptor *desc;
	struct circ_buf *xmit = &uap->port.state->xmit;
	unsigned int count;

	/*
	 * Try to avoid the overhead involved in using DMA if the
	 * transaction fits in the first half of the FIFO, by using
	 * the standard interrupt handling.  This ensures that we
	 * issue a uart_write_wakeup() at the appropriate time.
	 */
	count = uart_circ_chars_pending(xmit);
	if (count < (uap->fifosize >> 1)) {
		uap->dmatx.queued = false;
		return 0;
	}

	/*
	 * Bodge: don't send the last character by DMA, as this
	 * will prevent XON from notifying us to restart DMA.
	 */
	count -= 1;

	/* Else proceed to copy the TX chars to the DMA buffer and fire DMA */
	if (count > PL011_DMA_BUFFER_SIZE)
		count = PL011_DMA_BUFFER_SIZE;

	if (xmit->tail < xmit->head)
		memcpy(&dmatx->buf[0], &xmit->buf[xmit->tail], count);
	else {
		size_t first = UART_XMIT_SIZE - xmit->tail;
		size_t second = xmit->head;

		memcpy(&dmatx->buf[0], &xmit->buf[xmit->tail], first);
		if (second)
			memcpy(&dmatx->buf[first], &xmit->buf[0], second);
	}

	dmatx->sg.length = count;

	if (dma_map_sg(dma_dev->dev, &dmatx->sg, 1, DMA_TO_DEVICE) != 1) {
		uap->dmatx.queued = false;
		dev_dbg(uap->port.dev, "unable to map TX DMA\n");
		return -EBUSY;
	}

	desc = dma_dev->device_prep_slave_sg(chan, &dmatx->sg, 1, DMA_TO_DEVICE,
					     DMA_PREP_INTERRUPT | DMA_CTRL_ACK);
	if (!desc) {
		dma_unmap_sg(dma_dev->dev, &dmatx->sg, 1, DMA_TO_DEVICE);
		uap->dmatx.queued = false;
		/*
		 * If DMA cannot be used right now, we complete this
		 * transaction via IRQ and let the TTY layer retry.
		 */
		dev_dbg(uap->port.dev, "TX DMA busy\n");
		return -EBUSY;
	}

	/* Some data to go along to the callback */
	desc->callback = pl011_dma_tx_callback;
	desc->callback_param = uap;

	/* All errors should happen at prepare time */
	dmaengine_submit(desc);

	/* Fire the DMA transaction */
	dma_dev->device_issue_pending(chan);

	uap->dmacr |= UART011_TXDMAE;
	writew(uap->dmacr, uap->port.membase + UART011_DMACR);
	uap->dmatx.queued = true;

	/*
	 * Now we know that DMA will fire, so advance the ring buffer
	 * with the stuff we just dispatched.
	 */
	xmit->tail = (xmit->tail + count) & (UART_XMIT_SIZE - 1);
	uap->port.icount.tx += count;

	if (uart_circ_chars_pending(xmit) < WAKEUP_CHARS)
		uart_write_wakeup(&uap->port);

	return 1;
}

/*
 * We received a transmit interrupt without a pending X-char but with
 * pending characters.
 * Locking: called with port lock held and IRQs disabled.
 * Returns:
 *   false if we want to use PIO to transmit
 *   true if we queued a DMA buffer
 */
static bool pl011_dma_tx_irq(struct uart_amba_port *uap)
{
	if (!uap->using_dma)
		return false;

	/*
	 * If we already have a TX buffer queued, but received a
	 * TX interrupt, it will be because we've just sent an X-char.
	 * Ensure the TX DMA is enabled and the TX IRQ is disabled.
	 */
	if (uap->dmatx.queued) {
		uap->dmacr |= UART011_TXDMAE;
		writew(uap->dmacr, uap->port.membase + UART011_DMACR);
		uap->im &= ~UART011_TXIM;
		writew(uap->im, uap->port.membase + UART011_IMSC);
		return true;
	}

	/*
	 * We don't have a TX buffer queued, so try to queue one.
	 * If we succesfully queued a buffer, mask the TX IRQ.
	 */
	if (pl011_dma_tx_refill(uap) > 0) {
		uap->im &= ~UART011_TXIM;
		writew(uap->im, uap->port.membase + UART011_IMSC);
		return true;
	}
	return false;
}

/*
 * Stop the DMA transmit (eg, due to received XOFF).
 * Locking: called with port lock held and IRQs disabled.
 */
static inline void pl011_dma_tx_stop(struct uart_amba_port *uap)
{
	if (uap->dmatx.queued) {
		uap->dmacr &= ~UART011_TXDMAE;
		writew(uap->dmacr, uap->port.membase + UART011_DMACR);
	}
}

/*
 * Try to start a DMA transmit, or in the case of an XON/OFF
 * character queued for send, try to get that character out ASAP.
 * Locking: called with port lock held and IRQs disabled.
 * Returns:
 *   false if we want the TX IRQ to be enabled
 *   true if we have a buffer queued
 */
static inline bool pl011_dma_tx_start(struct uart_amba_port *uap)
{
	u16 dmacr;

	if (!uap->using_dma)
		return false;

	if (!uap->port.x_char) {
		/* no X-char, try to push chars out in DMA mode */
		bool ret = true;

		if (!uap->dmatx.queued) {
			if (pl011_dma_tx_refill(uap) > 0) {
				uap->im &= ~UART011_TXIM;
				ret = true;
			} else {
				uap->im |= UART011_TXIM;
				ret = false;
			}
			writew(uap->im, uap->port.membase + UART011_IMSC);
		} else if (!(uap->dmacr & UART011_TXDMAE)) {
			uap->dmacr |= UART011_TXDMAE;
			writew(uap->dmacr,
				       uap->port.membase + UART011_DMACR);
		}
		return ret;
	}

	/*
	 * We have an X-char to send.  Disable DMA to prevent it loading
	 * the TX fifo, and then see if we can stuff it into the FIFO.
	 */
	dmacr = uap->dmacr;
	uap->dmacr &= ~UART011_TXDMAE;
	writew(uap->dmacr, uap->port.membase + UART011_DMACR);

	if (readw(uap->port.membase + UART01x_FR) & UART01x_FR_TXFF) {
		/*
		 * No space in the FIFO, so enable the transmit interrupt
		 * so we know when there is space.  Note that once we've
		 * loaded the character, we should just re-enable DMA.
		 */
		return false;
	}

	writew(uap->port.x_char, uap->port.membase + UART01x_DR);
	uap->port.icount.tx++;
	uap->port.x_char = 0;

	/* Success - restore the DMA state */
	uap->dmacr = dmacr;
	writew(dmacr, uap->port.membase + UART011_DMACR);

	return true;
}

/*
 * Flush the transmit buffer.
 * Locking: called with port lock held and IRQs disabled.
 */
static void pl011_dma_flush_buffer(struct uart_port *port)
{
	struct uart_amba_port *uap = (struct uart_amba_port *)port;

	if (!uap->using_dma)
		return;

	/* Avoid deadlock with the DMA engine callback */
	spin_unlock(&uap->port.lock);
	dmaengine_terminate_all(uap->dmatx.chan);
	spin_lock(&uap->port.lock);
	if (uap->dmatx.queued) {
		dma_unmap_sg(uap->dmatx.chan->device->dev, &uap->dmatx.sg, 1,
			     DMA_TO_DEVICE);
		uap->dmatx.queued = false;
		uap->dmacr &= ~UART011_TXDMAE;
		writew(uap->dmacr, uap->port.membase + UART011_DMACR);
	}
}


static void pl011_dma_startup(struct uart_amba_port *uap)
{
	if (!uap->dmatx.chan)
		return;

	uap->dmatx.buf = kmalloc(PL011_DMA_BUFFER_SIZE, GFP_KERNEL);
	if (!uap->dmatx.buf) {
		dev_err(uap->port.dev, "no memory for DMA TX buffer\n");
		uap->port.fifosize = uap->fifosize;
		return;
	}

	sg_init_one(&uap->dmatx.sg, uap->dmatx.buf, PL011_DMA_BUFFER_SIZE);

	/* The DMA buffer is now the FIFO the TTY subsystem can use */
	uap->port.fifosize = PL011_DMA_BUFFER_SIZE;
	uap->using_dma = true;

	/* Turn on DMA error (RX/TX will be enabled on demand) */
	uap->dmacr |= UART011_DMAONERR;
	writew(uap->dmacr, uap->port.membase + UART011_DMACR);

	/*
	 * ST Micro variants has some specific dma burst threshold
	 * compensation. Set this to 16 bytes, so burst will only
	 * be issued above/below 16 bytes.
	 */
	if (uap->vendor->dma_threshold)
		writew(ST_UART011_DMAWM_RX_16 | ST_UART011_DMAWM_TX_16,
			       uap->port.membase + ST_UART011_DMAWM);
}

static void pl011_dma_shutdown(struct uart_amba_port *uap)
{
	if (!uap->using_dma)
		return;

	/* Disable RX and TX DMA */
	while (readw(uap->port.membase + UART01x_FR) & UART01x_FR_BUSY)
		barrier();

	spin_lock_irq(&uap->port.lock);
	uap->dmacr &= ~(UART011_DMAONERR | UART011_RXDMAE | UART011_TXDMAE);
	writew(uap->dmacr, uap->port.membase + UART011_DMACR);
	spin_unlock_irq(&uap->port.lock);

	/* In theory, this should already be done by pl011_dma_flush_buffer */
	dmaengine_terminate_all(uap->dmatx.chan);
	if (uap->dmatx.queued) {
		dma_unmap_sg(uap->dmatx.chan->device->dev, &uap->dmatx.sg, 1,
			     DMA_TO_DEVICE);
		uap->dmatx.queued = false;
	}

	kfree(uap->dmatx.buf);

	uap->using_dma = false;
}

#else
/* Blank functions if the DMA engine is not available */
static inline void pl011_dma_probe(struct uart_amba_port *uap)
{
}

static inline void pl011_dma_remove(struct uart_amba_port *uap)
{
}

static inline void pl011_dma_startup(struct uart_amba_port *uap)
{
}

static inline void pl011_dma_shutdown(struct uart_amba_port *uap)
{
}

static inline bool pl011_dma_tx_irq(struct uart_amba_port *uap)
{
	return false;
}

static inline void pl011_dma_tx_stop(struct uart_amba_port *uap)
{
}

static inline bool pl011_dma_tx_start(struct uart_amba_port *uap)
{
	return false;
}

#define pl011_dma_flush_buffer	NULL
#endif


static void pl011_stop_tx(struct uart_port *port)
{
	struct uart_amba_port *uap = (struct uart_amba_port *)port;

	uap->im &= ~UART011_TXIM;
	writew(uap->im, uap->port.membase + UART011_IMSC);
	pl011_dma_tx_stop(uap);
}

static void pl011_start_tx(struct uart_port *port)
{
	struct uart_amba_port *uap = (struct uart_amba_port *)port;

	if (!pl011_dma_tx_start(uap)) {
		uap->im |= UART011_TXIM;
		writew(uap->im, uap->port.membase + UART011_IMSC);
	}
}

static void pl011_stop_rx(struct uart_port *port)
{
	struct uart_amba_port *uap = (struct uart_amba_port *)port;

	uap->im &= ~(UART011_RXIM|UART011_RTIM|UART011_FEIM|
		     UART011_PEIM|UART011_BEIM|UART011_OEIM);
	writew(uap->im, uap->port.membase + UART011_IMSC);
}

static void pl011_enable_ms(struct uart_port *port)
{
	struct uart_amba_port *uap = (struct uart_amba_port *)port;

	uap->im |= UART011_RIMIM|UART011_CTSMIM|UART011_DCDMIM|UART011_DSRMIM;
	writew(uap->im, uap->port.membase + UART011_IMSC);
}

static void pl011_rx_chars(struct uart_amba_port *uap)
{
	struct tty_struct *tty = uap->port.state->port.tty;
	unsigned int status, ch, flag, max_count = 256;

	status = readw(uap->port.membase + UART01x_FR);
	while ((status & UART01x_FR_RXFE) == 0 && max_count--) {
		ch = readw(uap->port.membase + UART01x_DR) | UART_DUMMY_DR_RX;
		flag = TTY_NORMAL;
		uap->port.icount.rx++;

		/*
		 * Note that the error handling code is
		 * out of the main execution path
		 */
		if (unlikely(ch & UART_DR_ERROR)) {
			if (ch & UART011_DR_BE) {
				ch &= ~(UART011_DR_FE | UART011_DR_PE);
				uap->port.icount.brk++;
				if (uart_handle_break(&uap->port))
					goto ignore_char;
			} else if (ch & UART011_DR_PE)
				uap->port.icount.parity++;
			else if (ch & UART011_DR_FE)
				uap->port.icount.frame++;
			if (ch & UART011_DR_OE)
				uap->port.icount.overrun++;

			ch &= uap->port.read_status_mask;

			if (ch & UART011_DR_BE)
				flag = TTY_BREAK;
			else if (ch & UART011_DR_PE)
				flag = TTY_PARITY;
			else if (ch & UART011_DR_FE)
				flag = TTY_FRAME;
		}

		if (uart_handle_sysrq_char(&uap->port, ch & 255))
			goto ignore_char;

		uart_insert_char(&uap->port, ch, UART011_DR_OE, ch, flag);

	ignore_char:
		status = readw(uap->port.membase + UART01x_FR);
	}
	spin_unlock(&uap->port.lock);
	tty_flip_buffer_push(tty);
	spin_lock(&uap->port.lock);
}

static void pl011_tx_chars(struct uart_amba_port *uap)
{
	struct circ_buf *xmit = &uap->port.state->xmit;
	int count;

	if (uap->port.x_char) {
		writew(uap->port.x_char, uap->port.membase + UART01x_DR);
		uap->port.icount.tx++;
		uap->port.x_char = 0;
		return;
	}
	if (uart_circ_empty(xmit) || uart_tx_stopped(&uap->port)) {
		pl011_stop_tx(&uap->port);
		return;
	}

	/* If we are using DMA mode, try to send some characters. */
	if (pl011_dma_tx_irq(uap))
		return;

	count = uap->fifosize >> 1;
	do {
		writew(xmit->buf[xmit->tail], uap->port.membase + UART01x_DR);
		xmit->tail = (xmit->tail + 1) & (UART_XMIT_SIZE - 1);
		uap->port.icount.tx++;
		if (uart_circ_empty(xmit))
			break;
	} while (--count > 0);

	if (uart_circ_chars_pending(xmit) < WAKEUP_CHARS)
		uart_write_wakeup(&uap->port);

	if (uart_circ_empty(xmit))
		pl011_stop_tx(&uap->port);
}

static void pl011_modem_status(struct uart_amba_port *uap)
{
	unsigned int status, delta;

	status = readw(uap->port.membase + UART01x_FR) & UART01x_FR_MODEM_ANY;

	delta = status ^ uap->old_status;
	uap->old_status = status;

	if (!delta)
		return;

	if (delta & UART01x_FR_DCD)
		uart_handle_dcd_change(&uap->port, status & UART01x_FR_DCD);

	if (delta & UART01x_FR_DSR)
		uap->port.icount.dsr++;

	if (delta & UART01x_FR_CTS)
		uart_handle_cts_change(&uap->port, status & UART01x_FR_CTS);

	wake_up_interruptible(&uap->port.state->port.delta_msr_wait);
}

static irqreturn_t pl011_int(int irq, void *dev_id)
{
	struct uart_amba_port *uap = dev_id;
	unsigned long flags;
	unsigned int status, pass_counter = AMBA_ISR_PASS_LIMIT;
	int handled = 0;

	spin_lock_irqsave(&uap->port.lock, flags);

	status = readw(uap->port.membase + UART011_MIS);
	if (status) {
		do {
			writew(status & ~(UART011_TXIS|UART011_RTIS|
					  UART011_RXIS),
			       uap->port.membase + UART011_ICR);

			if (status & (UART011_RTIS|UART011_RXIS))
				pl011_rx_chars(uap);
			if (status & (UART011_DSRMIS|UART011_DCDMIS|
				      UART011_CTSMIS|UART011_RIMIS))
				pl011_modem_status(uap);
			if (status & UART011_TXIS)
				pl011_tx_chars(uap);

			if (pass_counter-- == 0)
				break;

			status = readw(uap->port.membase + UART011_MIS);
		} while (status != 0);
		handled = 1;
	}

	spin_unlock_irqrestore(&uap->port.lock, flags);

	return IRQ_RETVAL(handled);
}

static unsigned int pl01x_tx_empty(struct uart_port *port)
{
	struct uart_amba_port *uap = (struct uart_amba_port *)port;
	unsigned int status = readw(uap->port.membase + UART01x_FR);
	return status & (UART01x_FR_BUSY|UART01x_FR_TXFF) ? 0 : TIOCSER_TEMT;
}

static unsigned int pl01x_get_mctrl(struct uart_port *port)
{
	struct uart_amba_port *uap = (struct uart_amba_port *)port;
	unsigned int result = 0;
	unsigned int status = readw(uap->port.membase + UART01x_FR);

#define TIOCMBIT(uartbit, tiocmbit)	\
	if (status & uartbit)		\
		result |= tiocmbit

	TIOCMBIT(UART01x_FR_DCD, TIOCM_CAR);
	TIOCMBIT(UART01x_FR_DSR, TIOCM_DSR);
	TIOCMBIT(UART01x_FR_CTS, TIOCM_CTS);
	TIOCMBIT(UART011_FR_RI, TIOCM_RNG);
#undef TIOCMBIT
	return result;
}

static void pl011_set_mctrl(struct uart_port *port, unsigned int mctrl)
{
	struct uart_amba_port *uap = (struct uart_amba_port *)port;
	unsigned int cr;

	cr = readw(uap->port.membase + UART011_CR);

#define	TIOCMBIT(tiocmbit, uartbit)		\
	if (mctrl & tiocmbit)		\
		cr |= uartbit;		\
	else				\
		cr &= ~uartbit

	TIOCMBIT(TIOCM_RTS, UART011_CR_RTS);
	TIOCMBIT(TIOCM_DTR, UART011_CR_DTR);
	TIOCMBIT(TIOCM_OUT1, UART011_CR_OUT1);
	TIOCMBIT(TIOCM_OUT2, UART011_CR_OUT2);
	TIOCMBIT(TIOCM_LOOP, UART011_CR_LBE);

	if (uap->autorts) {
		/* We need to disable auto-RTS if we want to turn RTS off */
		TIOCMBIT(TIOCM_RTS, UART011_CR_RTSEN);
	}
#undef TIOCMBIT

	writew(cr, uap->port.membase + UART011_CR);
}

static void pl011_break_ctl(struct uart_port *port, int break_state)
{
	struct uart_amba_port *uap = (struct uart_amba_port *)port;
	unsigned long flags;
	unsigned int lcr_h;

	spin_lock_irqsave(&uap->port.lock, flags);
	lcr_h = readw(uap->port.membase + uap->lcrh_tx);
	if (break_state == -1)
		lcr_h |= UART01x_LCRH_BRK;
	else
		lcr_h &= ~UART01x_LCRH_BRK;
	writew(lcr_h, uap->port.membase + uap->lcrh_tx);
	spin_unlock_irqrestore(&uap->port.lock, flags);
}

#ifdef CONFIG_CONSOLE_POLL
static int pl010_get_poll_char(struct uart_port *port)
{
	struct uart_amba_port *uap = (struct uart_amba_port *)port;
	unsigned int status;

	status = readw(uap->port.membase + UART01x_FR);
	if (status & UART01x_FR_RXFE)
		return NO_POLL_CHAR;

	return readw(uap->port.membase + UART01x_DR);
}

static void pl010_put_poll_char(struct uart_port *port,
			 unsigned char ch)
{
	struct uart_amba_port *uap = (struct uart_amba_port *)port;

	while (readw(uap->port.membase + UART01x_FR) & UART01x_FR_TXFF)
		barrier();

	writew(ch, uap->port.membase + UART01x_DR);
}

#endif /* CONFIG_CONSOLE_POLL */

static int pl011_startup(struct uart_port *port)
{
	struct uart_amba_port *uap = (struct uart_amba_port *)port;
	unsigned int cr;
	int retval;

	/*
	 * Try to enable the clock producer.
	 */
	retval = clk_enable(uap->clk);
	if (retval)
		goto out;

	uap->port.uartclk = clk_get_rate(uap->clk);

	/*
	 * Allocate the IRQ
	 */
	retval = request_irq(uap->port.irq, pl011_int, 0, "uart-pl011", uap);
	if (retval)
		goto clk_dis;

	writew(uap->vendor->ifls, uap->port.membase + UART011_IFLS);

	/*
	 * Provoke TX FIFO interrupt into asserting.
	 */
	cr = UART01x_CR_UARTEN | UART011_CR_TXE | UART011_CR_LBE;
	writew(cr, uap->port.membase + UART011_CR);
	writew(0, uap->port.membase + UART011_FBRD);
	writew(1, uap->port.membase + UART011_IBRD);
	writew(0, uap->port.membase + uap->lcrh_rx);
	if (uap->lcrh_tx != uap->lcrh_rx) {
		int i;
		/*
		 * Wait 10 PCLKs before writing LCRH_TX register,
		 * to get this delay write read only register 10 times
		 */
		for (i = 0; i < 10; ++i)
			writew(0xff, uap->port.membase + UART011_MIS);
		writew(0, uap->port.membase + uap->lcrh_tx);
	}
	writew(0, uap->port.membase + UART01x_DR);
	while (readw(uap->port.membase + UART01x_FR) & UART01x_FR_BUSY)
		barrier();

	cr = UART01x_CR_UARTEN | UART011_CR_RXE | UART011_CR_TXE;
	writew(cr, uap->port.membase + UART011_CR);

	/* Clear pending error interrupts */
	writew(UART011_OEIS | UART011_BEIS | UART011_PEIS | UART011_FEIS,
	       uap->port.membase + UART011_ICR);

	/*
	 * initialise the old status of the modem signals
	 */
	uap->old_status = readw(uap->port.membase + UART01x_FR) & UART01x_FR_MODEM_ANY;

	/* Startup DMA */
	pl011_dma_startup(uap);

	/*
	 * Finally, enable interrupts
	 */
	spin_lock_irq(&uap->port.lock);
	uap->im = UART011_RXIM | UART011_RTIM;
	writew(uap->im, uap->port.membase + UART011_IMSC);
	spin_unlock_irq(&uap->port.lock);

	return 0;

 clk_dis:
	clk_disable(uap->clk);
 out:
	return retval;
}

static void pl011_shutdown_channel(struct uart_amba_port *uap,
					unsigned int lcrh)
{
      unsigned long val;

      val = readw(uap->port.membase + lcrh);
      val &= ~(UART01x_LCRH_BRK | UART01x_LCRH_FEN);
      writew(val, uap->port.membase + lcrh);
}

static void pl011_shutdown(struct uart_port *port)
{
	struct uart_amba_port *uap = (struct uart_amba_port *)port;

	/*
	 * disable all interrupts
	 */
	spin_lock_irq(&uap->port.lock);
	uap->im = 0;
	writew(uap->im, uap->port.membase + UART011_IMSC);
	writew(0xffff, uap->port.membase + UART011_ICR);
	spin_unlock_irq(&uap->port.lock);

	pl011_dma_shutdown(uap);

	/*
	 * Free the interrupt
	 */
	free_irq(uap->port.irq, uap);

	/*
	 * disable the port
	 */
	uap->autorts = false;
	writew(UART01x_CR_UARTEN | UART011_CR_TXE, uap->port.membase + UART011_CR);

	/*
	 * disable break condition and fifos
	 */
	pl011_shutdown_channel(uap, uap->lcrh_rx);
	if (uap->lcrh_rx != uap->lcrh_tx)
		pl011_shutdown_channel(uap, uap->lcrh_tx);

	/*
	 * Shut down the clock producer
	 */
	clk_disable(uap->clk);
}

static void
pl011_set_termios(struct uart_port *port, struct ktermios *termios,
		     struct ktermios *old)
{
	struct uart_amba_port *uap = (struct uart_amba_port *)port;
	unsigned int lcr_h, old_cr;
	unsigned long flags;
	unsigned int baud, quot, clkdiv;

	if (uap->vendor->oversampling)
		clkdiv = 8;
	else
		clkdiv = 16;

	/*
	 * Ask the core to calculate the divisor for us.
	 */
	baud = uart_get_baud_rate(port, termios, old, 0,
<<<<<<< HEAD
				  port->uartclk/(uap->oversampling ? 8 : 16));
=======
				  port->uartclk / clkdiv);
>>>>>>> 3cbea436

	if (baud > port->uartclk/16)
		quot = DIV_ROUND_CLOSEST(port->uartclk * 8, baud);
	else
		quot = DIV_ROUND_CLOSEST(port->uartclk * 4, baud);

	switch (termios->c_cflag & CSIZE) {
	case CS5:
		lcr_h = UART01x_LCRH_WLEN_5;
		break;
	case CS6:
		lcr_h = UART01x_LCRH_WLEN_6;
		break;
	case CS7:
		lcr_h = UART01x_LCRH_WLEN_7;
		break;
	default: // CS8
		lcr_h = UART01x_LCRH_WLEN_8;
		break;
	}
	if (termios->c_cflag & CSTOPB)
		lcr_h |= UART01x_LCRH_STP2;
	if (termios->c_cflag & PARENB) {
		lcr_h |= UART01x_LCRH_PEN;
		if (!(termios->c_cflag & PARODD))
			lcr_h |= UART01x_LCRH_EPS;
	}
	if (uap->fifosize > 1)
		lcr_h |= UART01x_LCRH_FEN;

	spin_lock_irqsave(&port->lock, flags);

	/*
	 * Update the per-port timeout.
	 */
	uart_update_timeout(port, termios->c_cflag, baud);

	port->read_status_mask = UART011_DR_OE | 255;
	if (termios->c_iflag & INPCK)
		port->read_status_mask |= UART011_DR_FE | UART011_DR_PE;
	if (termios->c_iflag & (BRKINT | PARMRK))
		port->read_status_mask |= UART011_DR_BE;

	/*
	 * Characters to ignore
	 */
	port->ignore_status_mask = 0;
	if (termios->c_iflag & IGNPAR)
		port->ignore_status_mask |= UART011_DR_FE | UART011_DR_PE;
	if (termios->c_iflag & IGNBRK) {
		port->ignore_status_mask |= UART011_DR_BE;
		/*
		 * If we're ignoring parity and break indicators,
		 * ignore overruns too (for real raw support).
		 */
		if (termios->c_iflag & IGNPAR)
			port->ignore_status_mask |= UART011_DR_OE;
	}

	/*
	 * Ignore all characters if CREAD is not set.
	 */
	if ((termios->c_cflag & CREAD) == 0)
		port->ignore_status_mask |= UART_DUMMY_DR_RX;

	if (UART_ENABLE_MS(port, termios->c_cflag))
		pl011_enable_ms(port);

	/* first, disable everything */
	old_cr = readw(port->membase + UART011_CR);
	writew(0, port->membase + UART011_CR);

	if (termios->c_cflag & CRTSCTS) {
		if (old_cr & UART011_CR_RTS)
			old_cr |= UART011_CR_RTSEN;

		old_cr |= UART011_CR_CTSEN;
		uap->autorts = true;
	} else {
		old_cr &= ~(UART011_CR_CTSEN | UART011_CR_RTSEN);
		uap->autorts = false;
	}

<<<<<<< HEAD
	if (uap->oversampling) {
		if (baud > port->uartclk/16)
=======
	if (uap->vendor->oversampling) {
		if (baud > port->uartclk / 16)
>>>>>>> 3cbea436
			old_cr |= ST_UART011_CR_OVSFACT;
		else
			old_cr &= ~ST_UART011_CR_OVSFACT;
	}

	/* Set baud rate */
	writew(quot & 0x3f, port->membase + UART011_FBRD);
	writew(quot >> 6, port->membase + UART011_IBRD);

	/*
	 * ----------v----------v----------v----------v-----
	 * NOTE: MUST BE WRITTEN AFTER UARTLCR_M & UARTLCR_L
	 * ----------^----------^----------^----------^-----
	 */
	writew(lcr_h, port->membase + uap->lcrh_rx);
	if (uap->lcrh_rx != uap->lcrh_tx) {
		int i;
		/*
		 * Wait 10 PCLKs before writing LCRH_TX register,
		 * to get this delay write read only register 10 times
		 */
		for (i = 0; i < 10; ++i)
			writew(0xff, uap->port.membase + UART011_MIS);
		writew(lcr_h, port->membase + uap->lcrh_tx);
	}
	writew(old_cr, port->membase + UART011_CR);

	spin_unlock_irqrestore(&port->lock, flags);
}

static const char *pl011_type(struct uart_port *port)
{
	struct uart_amba_port *uap = (struct uart_amba_port *)port;
	return uap->port.type == PORT_AMBA ? uap->type : NULL;
}

/*
 * Release the memory region(s) being used by 'port'
 */
static void pl010_release_port(struct uart_port *port)
{
	release_mem_region(port->mapbase, SZ_4K);
}

/*
 * Request the memory region(s) being used by 'port'
 */
static int pl010_request_port(struct uart_port *port)
{
	return request_mem_region(port->mapbase, SZ_4K, "uart-pl011")
			!= NULL ? 0 : -EBUSY;
}

/*
 * Configure/autoconfigure the port.
 */
static void pl010_config_port(struct uart_port *port, int flags)
{
	if (flags & UART_CONFIG_TYPE) {
		port->type = PORT_AMBA;
		pl010_request_port(port);
	}
}

/*
 * verify the new serial_struct (for TIOCSSERIAL).
 */
static int pl010_verify_port(struct uart_port *port, struct serial_struct *ser)
{
	int ret = 0;
	if (ser->type != PORT_UNKNOWN && ser->type != PORT_AMBA)
		ret = -EINVAL;
	if (ser->irq < 0 || ser->irq >= nr_irqs)
		ret = -EINVAL;
	if (ser->baud_base < 9600)
		ret = -EINVAL;
	return ret;
}

static struct uart_ops amba_pl011_pops = {
	.tx_empty	= pl01x_tx_empty,
	.set_mctrl	= pl011_set_mctrl,
	.get_mctrl	= pl01x_get_mctrl,
	.stop_tx	= pl011_stop_tx,
	.start_tx	= pl011_start_tx,
	.stop_rx	= pl011_stop_rx,
	.enable_ms	= pl011_enable_ms,
	.break_ctl	= pl011_break_ctl,
	.startup	= pl011_startup,
	.shutdown	= pl011_shutdown,
	.flush_buffer	= pl011_dma_flush_buffer,
	.set_termios	= pl011_set_termios,
	.type		= pl011_type,
	.release_port	= pl010_release_port,
	.request_port	= pl010_request_port,
	.config_port	= pl010_config_port,
	.verify_port	= pl010_verify_port,
#ifdef CONFIG_CONSOLE_POLL
	.poll_get_char = pl010_get_poll_char,
	.poll_put_char = pl010_put_poll_char,
#endif
};

static struct uart_amba_port *amba_ports[UART_NR];

#ifdef CONFIG_SERIAL_AMBA_PL011_CONSOLE

static void pl011_console_putchar(struct uart_port *port, int ch)
{
	struct uart_amba_port *uap = (struct uart_amba_port *)port;

	while (readw(uap->port.membase + UART01x_FR) & UART01x_FR_TXFF)
		barrier();
	writew(ch, uap->port.membase + UART01x_DR);
}

static void
pl011_console_write(struct console *co, const char *s, unsigned int count)
{
	struct uart_amba_port *uap = amba_ports[co->index];
	unsigned int status, old_cr, new_cr;

	clk_enable(uap->clk);

	/*
	 *	First save the CR then disable the interrupts
	 */
	old_cr = readw(uap->port.membase + UART011_CR);
	new_cr = old_cr & ~UART011_CR_CTSEN;
	new_cr |= UART01x_CR_UARTEN | UART011_CR_TXE;
	writew(new_cr, uap->port.membase + UART011_CR);

	uart_console_write(&uap->port, s, count, pl011_console_putchar);

	/*
	 *	Finally, wait for transmitter to become empty
	 *	and restore the TCR
	 */
	do {
		status = readw(uap->port.membase + UART01x_FR);
	} while (status & UART01x_FR_BUSY);
	writew(old_cr, uap->port.membase + UART011_CR);

	clk_disable(uap->clk);
}

static void __init
pl011_console_get_options(struct uart_amba_port *uap, int *baud,
			     int *parity, int *bits)
{
	if (readw(uap->port.membase + UART011_CR) & UART01x_CR_UARTEN) {
		unsigned int lcr_h, ibrd, fbrd;

		lcr_h = readw(uap->port.membase + uap->lcrh_tx);

		*parity = 'n';
		if (lcr_h & UART01x_LCRH_PEN) {
			if (lcr_h & UART01x_LCRH_EPS)
				*parity = 'e';
			else
				*parity = 'o';
		}

		if ((lcr_h & 0x60) == UART01x_LCRH_WLEN_7)
			*bits = 7;
		else
			*bits = 8;

		ibrd = readw(uap->port.membase + UART011_IBRD);
		fbrd = readw(uap->port.membase + UART011_FBRD);

		*baud = uap->port.uartclk * 4 / (64 * ibrd + fbrd);

<<<<<<< HEAD
		if (uap->oversampling) {
=======
		if (uap->vendor->oversampling) {
>>>>>>> 3cbea436
			if (readw(uap->port.membase + UART011_CR)
				  & ST_UART011_CR_OVSFACT)
				*baud *= 2;
		}
	}
}

static int __init pl011_console_setup(struct console *co, char *options)
{
	struct uart_amba_port *uap;
	int baud = 38400;
	int bits = 8;
	int parity = 'n';
	int flow = 'n';

	/*
	 * Check whether an invalid uart number has been specified, and
	 * if so, search for the first available port that does have
	 * console support.
	 */
	if (co->index >= UART_NR)
		co->index = 0;
	uap = amba_ports[co->index];
	if (!uap)
		return -ENODEV;

	uap->port.uartclk = clk_get_rate(uap->clk);

	if (options)
		uart_parse_options(options, &baud, &parity, &bits, &flow);
	else
		pl011_console_get_options(uap, &baud, &parity, &bits);

	return uart_set_options(&uap->port, co, baud, parity, bits, flow);
}

static struct uart_driver amba_reg;
static struct console amba_console = {
	.name		= "ttyAMA",
	.write		= pl011_console_write,
	.device		= uart_console_device,
	.setup		= pl011_console_setup,
	.flags		= CON_PRINTBUFFER,
	.index		= -1,
	.data		= &amba_reg,
};

#define AMBA_CONSOLE	(&amba_console)
#else
#define AMBA_CONSOLE	NULL
#endif

static struct uart_driver amba_reg = {
	.owner			= THIS_MODULE,
	.driver_name		= "ttyAMA",
	.dev_name		= "ttyAMA",
	.major			= SERIAL_AMBA_MAJOR,
	.minor			= SERIAL_AMBA_MINOR,
	.nr			= UART_NR,
	.cons			= AMBA_CONSOLE,
};

static int pl011_probe(struct amba_device *dev, struct amba_id *id)
{
	struct uart_amba_port *uap;
	struct vendor_data *vendor = id->data;
	void __iomem *base;
	int i, ret;

	for (i = 0; i < ARRAY_SIZE(amba_ports); i++)
		if (amba_ports[i] == NULL)
			break;

	if (i == ARRAY_SIZE(amba_ports)) {
		ret = -EBUSY;
		goto out;
	}

	uap = kzalloc(sizeof(struct uart_amba_port), GFP_KERNEL);
	if (uap == NULL) {
		ret = -ENOMEM;
		goto out;
	}

	base = ioremap(dev->res.start, resource_size(&dev->res));
	if (!base) {
		ret = -ENOMEM;
		goto free;
	}

	uap->clk = clk_get(&dev->dev, NULL);
	if (IS_ERR(uap->clk)) {
		ret = PTR_ERR(uap->clk);
		goto unmap;
	}

<<<<<<< HEAD
	uap->ifls = vendor->ifls;
	uap->lcrh_rx = vendor->lcrh_rx;
	uap->lcrh_tx = vendor->lcrh_tx;
	uap->oversampling = vendor->oversampling;
=======
	uap->vendor = vendor;
	uap->lcrh_rx = vendor->lcrh_rx;
	uap->lcrh_tx = vendor->lcrh_tx;
	uap->fifosize = vendor->fifosize;
>>>>>>> 3cbea436
	uap->port.dev = &dev->dev;
	uap->port.mapbase = dev->res.start;
	uap->port.membase = base;
	uap->port.iotype = UPIO_MEM;
	uap->port.irq = dev->irq[0];
	uap->port.fifosize = uap->fifosize;
	uap->port.ops = &amba_pl011_pops;
	uap->port.flags = UPF_BOOT_AUTOCONF;
	uap->port.line = i;
	pl011_dma_probe(uap);

	snprintf(uap->type, sizeof(uap->type), "PL011 rev%u", amba_rev(dev));

	amba_ports[i] = uap;

	amba_set_drvdata(dev, uap);
	ret = uart_add_one_port(&amba_reg, &uap->port);
	if (ret) {
		amba_set_drvdata(dev, NULL);
		amba_ports[i] = NULL;
		pl011_dma_remove(uap);
		clk_put(uap->clk);
 unmap:
		iounmap(base);
 free:
		kfree(uap);
	}
 out:
	return ret;
}

static int pl011_remove(struct amba_device *dev)
{
	struct uart_amba_port *uap = amba_get_drvdata(dev);
	int i;

	amba_set_drvdata(dev, NULL);

	uart_remove_one_port(&amba_reg, &uap->port);

	for (i = 0; i < ARRAY_SIZE(amba_ports); i++)
		if (amba_ports[i] == uap)
			amba_ports[i] = NULL;

	pl011_dma_remove(uap);
	iounmap(uap->port.membase);
	clk_put(uap->clk);
	kfree(uap);
	return 0;
}

#ifdef CONFIG_PM
static int pl011_suspend(struct amba_device *dev, pm_message_t state)
{
	struct uart_amba_port *uap = amba_get_drvdata(dev);

	if (!uap)
		return -EINVAL;

	return uart_suspend_port(&amba_reg, &uap->port);
}

static int pl011_resume(struct amba_device *dev)
{
	struct uart_amba_port *uap = amba_get_drvdata(dev);

	if (!uap)
		return -EINVAL;

	return uart_resume_port(&amba_reg, &uap->port);
}
#endif

static struct amba_id pl011_ids[] = {
	{
		.id	= 0x00041011,
		.mask	= 0x000fffff,
		.data	= &vendor_arm,
	},
	{
		.id	= 0x00380802,
		.mask	= 0x00ffffff,
		.data	= &vendor_st,
	},
	{ 0, 0 },
};

static struct amba_driver pl011_driver = {
	.drv = {
		.name	= "uart-pl011",
	},
	.id_table	= pl011_ids,
	.probe		= pl011_probe,
	.remove		= pl011_remove,
#ifdef CONFIG_PM
	.suspend	= pl011_suspend,
	.resume		= pl011_resume,
#endif
};

static int __init pl011_init(void)
{
	int ret;
	printk(KERN_INFO "Serial: AMBA PL011 UART driver\n");

	ret = uart_register_driver(&amba_reg);
	if (ret == 0) {
		ret = amba_driver_register(&pl011_driver);
		if (ret)
			uart_unregister_driver(&amba_reg);
	}
	return ret;
}

static void __exit pl011_exit(void)
{
	amba_driver_unregister(&pl011_driver);
	uart_unregister_driver(&amba_reg);
}

/*
 * While this can be a module, if builtin it's most likely the console
 * So let's leave module_exit but move module_init to an earlier place
 */
arch_initcall(pl011_init);
module_exit(pl011_exit);

MODULE_AUTHOR("ARM Ltd/Deep Blue Solutions Ltd");
MODULE_DESCRIPTION("ARM AMBA serial port driver");
MODULE_LICENSE("GPL");<|MERGE_RESOLUTION|>--- conflicted
+++ resolved
@@ -49,12 +49,9 @@
 #include <linux/amba/serial.h>
 #include <linux/clk.h>
 #include <linux/slab.h>
-<<<<<<< HEAD
-=======
 #include <linux/dmaengine.h>
 #include <linux/dma-mapping.h>
 #include <linux/scatterlist.h>
->>>>>>> 3cbea436
 
 #include <asm/io.h>
 #include <asm/sizes.h>
@@ -70,24 +67,6 @@
 #define UART_DR_ERROR		(UART011_DR_OE|UART011_DR_BE|UART011_DR_PE|UART011_DR_FE)
 #define UART_DUMMY_DR_RX	(1 << 16)
 
-<<<<<<< HEAD
-/*
- * We wrap our port structure around the generic uart_port.
- */
-struct uart_amba_port {
-	struct uart_port	port;
-	struct clk		*clk;
-	unsigned int		im;		/* interrupt mask */
-	unsigned int		old_status;
-	unsigned int		ifls;		/* vendor-specific */
-	unsigned int		lcrh_tx;	/* vendor-specific */
-	unsigned int		lcrh_rx;	/* vendor-specific */
-	bool			oversampling;   /* vendor-specific */
-	bool			autorts;
-};
-
-=======
->>>>>>> 3cbea436
 /* There is by now at least one vendor with differing details, so handle it */
 struct vendor_data {
 	unsigned int		ifls;
@@ -95,10 +74,7 @@
 	unsigned int		lcrh_tx;
 	unsigned int		lcrh_rx;
 	bool			oversampling;
-<<<<<<< HEAD
-=======
 	bool			dma_threshold;
->>>>>>> 3cbea436
 };
 
 static struct vendor_data vendor_arm = {
@@ -107,10 +83,7 @@
 	.lcrh_tx		= UART011_LCRH,
 	.lcrh_rx		= UART011_LCRH,
 	.oversampling		= false,
-<<<<<<< HEAD
-=======
 	.dma_threshold		= false,
->>>>>>> 3cbea436
 };
 
 static struct vendor_data vendor_st = {
@@ -119,10 +92,7 @@
 	.lcrh_tx		= ST_UART011_LCRH_TX,
 	.lcrh_rx		= ST_UART011_LCRH_RX,
 	.oversampling		= true,
-<<<<<<< HEAD
-=======
 	.dma_threshold		= true,
->>>>>>> 3cbea436
 };
 
 /* Deals with DMA transactions */
@@ -1057,11 +1027,7 @@
 	 * Ask the core to calculate the divisor for us.
 	 */
 	baud = uart_get_baud_rate(port, termios, old, 0,
-<<<<<<< HEAD
-				  port->uartclk/(uap->oversampling ? 8 : 16));
-=======
 				  port->uartclk / clkdiv);
->>>>>>> 3cbea436
 
 	if (baud > port->uartclk/16)
 		quot = DIV_ROUND_CLOSEST(port->uartclk * 8, baud);
@@ -1145,13 +1111,8 @@
 		uap->autorts = false;
 	}
 
-<<<<<<< HEAD
-	if (uap->oversampling) {
-		if (baud > port->uartclk/16)
-=======
 	if (uap->vendor->oversampling) {
 		if (baud > port->uartclk / 16)
->>>>>>> 3cbea436
 			old_cr |= ST_UART011_CR_OVSFACT;
 		else
 			old_cr &= ~ST_UART011_CR_OVSFACT;
@@ -1325,11 +1286,7 @@
 
 		*baud = uap->port.uartclk * 4 / (64 * ibrd + fbrd);
 
-<<<<<<< HEAD
-		if (uap->oversampling) {
-=======
 		if (uap->vendor->oversampling) {
->>>>>>> 3cbea436
 			if (readw(uap->port.membase + UART011_CR)
 				  & ST_UART011_CR_OVSFACT)
 				*baud *= 2;
@@ -1426,17 +1383,10 @@
 		goto unmap;
 	}
 
-<<<<<<< HEAD
-	uap->ifls = vendor->ifls;
-	uap->lcrh_rx = vendor->lcrh_rx;
-	uap->lcrh_tx = vendor->lcrh_tx;
-	uap->oversampling = vendor->oversampling;
-=======
 	uap->vendor = vendor;
 	uap->lcrh_rx = vendor->lcrh_rx;
 	uap->lcrh_tx = vendor->lcrh_tx;
 	uap->fifosize = vendor->fifosize;
->>>>>>> 3cbea436
 	uap->port.dev = &dev->dev;
 	uap->port.mapbase = dev->res.start;
 	uap->port.membase = base;
