--- conflicted
+++ resolved
@@ -1645,14 +1645,6 @@
 requeued:
 	BUG_ON(!irqs_disabled());
 	spin_lock(q->queue_lock);
-<<<<<<< HEAD
-
-plug_and_out:
-	if (!elv_queue_empty(q))
-		/* Some requests still remain, retry later */
-		blk_plug_device(q);
-=======
->>>>>>> 105e53f8
 
 delay_and_out:
 	blk_delay_queue(q, HZ / 10);
