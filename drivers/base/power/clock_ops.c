/*
 * drivers/base/power/clock_ops.c - Generic clock manipulation PM callbacks
 *
 * Copyright (c) 2011 Rafael J. Wysocki <rjw@sisk.pl>, Renesas Electronics Corp.
 *
 * This file is released under the GPLv2.
 */

#include <linux/init.h>
#include <linux/kernel.h>
#include <linux/io.h>
#include <linux/pm.h>
#include <linux/pm_runtime.h>
#include <linux/clk.h>
#include <linux/slab.h>
#include <linux/err.h>

#ifdef CONFIG_PM

struct pm_clk_data {
	struct list_head clock_list;
	spinlock_t lock;
};

enum pce_status {
	PCE_STATUS_NONE = 0,
	PCE_STATUS_ACQUIRED,
	PCE_STATUS_ENABLED,
	PCE_STATUS_ERROR,
};

struct pm_clock_entry {
	struct list_head node;
	char *con_id;
	struct clk *clk;
	enum pce_status status;
};

static struct pm_clk_data *__to_pcd(struct device *dev)
{
	return dev ? dev->power.subsys_data : NULL;
}

/**
 * pm_clk_acquire - Acquire a device clock.
 * @dev: Device whose clock is to be acquired.
 * @ce: PM clock entry corresponding to the clock.
 */
static void pm_clk_acquire(struct device *dev, struct pm_clock_entry *ce)
{
	ce->clk = clk_get(dev, ce->con_id);
	if (IS_ERR(ce->clk)) {
		ce->status = PCE_STATUS_ERROR;
	} else {
		ce->status = PCE_STATUS_ACQUIRED;
		dev_dbg(dev, "Clock %s managed by runtime PM.\n", ce->con_id);
	}
}

/**
 * pm_clk_add - Start using a device clock for power management.
 * @dev: Device whose clock is going to be used for power management.
 * @con_id: Connection ID of the clock.
 *
 * Add the clock represented by @con_id to the list of clocks used for
 * the power management of @dev.
 */
int pm_clk_add(struct device *dev, const char *con_id)
{
	struct pm_clk_data *pcd = __to_pcd(dev);
	struct pm_clock_entry *ce;

	if (!pcd)
		return -EINVAL;

	ce = kzalloc(sizeof(*ce), GFP_KERNEL);
	if (!ce) {
		dev_err(dev, "Not enough memory for clock entry.\n");
		return -ENOMEM;
	}

	if (con_id) {
		ce->con_id = kstrdup(con_id, GFP_KERNEL);
		if (!ce->con_id) {
			dev_err(dev,
				"Not enough memory for clock connection ID.\n");
			kfree(ce);
			return -ENOMEM;
		}
	}

<<<<<<< HEAD
=======
	pm_clk_acquire(dev, ce);

>>>>>>> 3ee72ca9
	spin_lock_irq(&pcd->lock);
	list_add_tail(&ce->node, &pcd->clock_list);
	spin_unlock_irq(&pcd->lock);
	return 0;
}

/**
 * __pm_clk_remove - Destroy PM clock entry.
 * @ce: PM clock entry to destroy.
<<<<<<< HEAD
 *
 * This routine must be called under the spinlock protecting the PM list of
 * clocks corresponding the the @ce's device.
=======
>>>>>>> 3ee72ca9
 */
static void __pm_clk_remove(struct pm_clock_entry *ce)
{
	if (!ce)
		return;

	if (ce->status < PCE_STATUS_ERROR) {
		if (ce->status == PCE_STATUS_ENABLED)
			clk_disable(ce->clk);

		if (ce->status >= PCE_STATUS_ACQUIRED)
			clk_put(ce->clk);
	}

	if (ce->con_id)
		kfree(ce->con_id);

	kfree(ce);
}

/**
 * pm_clk_remove - Stop using a device clock for power management.
 * @dev: Device whose clock should not be used for PM any more.
 * @con_id: Connection ID of the clock.
 *
 * Remove the clock represented by @con_id from the list of clocks used for
 * the power management of @dev.
 */
void pm_clk_remove(struct device *dev, const char *con_id)
{
	struct pm_clk_data *pcd = __to_pcd(dev);
	struct pm_clock_entry *ce;

	if (!pcd)
		return;

	spin_lock_irq(&pcd->lock);

	list_for_each_entry(ce, &pcd->clock_list, node) {
		if (!con_id && !ce->con_id)
			goto remove;
		else if (!con_id || !ce->con_id)
			continue;
		else if (!strcmp(con_id, ce->con_id))
			goto remove;
	}

	spin_unlock_irq(&pcd->lock);
<<<<<<< HEAD
=======
	return;

 remove:
	list_del(&ce->node);
	spin_unlock_irq(&pcd->lock);

	__pm_clk_remove(ce);
>>>>>>> 3ee72ca9
}

/**
 * pm_clk_init - Initialize a device's list of power management clocks.
 * @dev: Device to initialize the list of PM clocks for.
 *
 * Allocate a struct pm_clk_data object, initialize its lock member and
 * make the @dev's power.subsys_data field point to it.
 */
int pm_clk_init(struct device *dev)
{
	struct pm_clk_data *pcd;

	pcd = kzalloc(sizeof(*pcd), GFP_KERNEL);
	if (!pcd) {
		dev_err(dev, "Not enough memory for PM clock data.\n");
		return -ENOMEM;
	}

	INIT_LIST_HEAD(&pcd->clock_list);
	spin_lock_init(&pcd->lock);
	dev->power.subsys_data = pcd;
	return 0;
}

/**
 * pm_clk_destroy - Destroy a device's list of power management clocks.
 * @dev: Device to destroy the list of PM clocks for.
 *
 * Clear the @dev's power.subsys_data field, remove the list of clock entries
 * from the struct pm_clk_data object pointed to by it before and free
 * that object.
 */
void pm_clk_destroy(struct device *dev)
{
	struct pm_clk_data *pcd = __to_pcd(dev);
	struct pm_clock_entry *ce, *c;
	struct list_head list;

	if (!pcd)
		return;

	dev->power.subsys_data = NULL;
	INIT_LIST_HEAD(&list);

	spin_lock_irq(&pcd->lock);

	list_for_each_entry_safe_reverse(ce, c, &pcd->clock_list, node)
		list_move(&ce->node, &list);

	spin_unlock_irq(&pcd->lock);

	kfree(pcd);

	list_for_each_entry_safe_reverse(ce, c, &list, node) {
		list_del(&ce->node);
		__pm_clk_remove(ce);
	}
}

#endif /* CONFIG_PM */

#ifdef CONFIG_PM_RUNTIME

/**
 * pm_clk_suspend - Disable clocks in a device's PM clock list.
 * @dev: Device to disable the clocks for.
 */
int pm_clk_suspend(struct device *dev)
{
	struct pm_clk_data *pcd = __to_pcd(dev);
	struct pm_clock_entry *ce;
	unsigned long flags;

	dev_dbg(dev, "%s()\n", __func__);

	if (!pcd)
		return 0;

	spin_lock_irqsave(&pcd->lock, flags);

	list_for_each_entry_reverse(ce, &pcd->clock_list, node) {
		if (ce->status < PCE_STATUS_ERROR) {
			clk_disable(ce->clk);
			ce->status = PCE_STATUS_ACQUIRED;
		}
	}

	spin_unlock_irqrestore(&pcd->lock, flags);

	return 0;
}

/**
 * pm_clk_resume - Enable clocks in a device's PM clock list.
 * @dev: Device to enable the clocks for.
 */
int pm_clk_resume(struct device *dev)
{
	struct pm_clk_data *pcd = __to_pcd(dev);
	struct pm_clock_entry *ce;
	unsigned long flags;

	dev_dbg(dev, "%s()\n", __func__);

	if (!pcd)
		return 0;

	spin_lock_irqsave(&pcd->lock, flags);

	list_for_each_entry(ce, &pcd->clock_list, node) {
		if (ce->status < PCE_STATUS_ERROR) {
			clk_enable(ce->clk);
			ce->status = PCE_STATUS_ENABLED;
		}
	}

	spin_unlock_irqrestore(&pcd->lock, flags);

	return 0;
}

/**
 * pm_clk_notify - Notify routine for device addition and removal.
 * @nb: Notifier block object this function is a member of.
 * @action: Operation being carried out by the caller.
 * @data: Device the routine is being run for.
 *
 * For this function to work, @nb must be a member of an object of type
 * struct pm_clk_notifier_block containing all of the requisite data.
 * Specifically, the pm_domain member of that object is copied to the device's
 * pm_domain field and its con_ids member is used to populate the device's list
 * of PM clocks, depending on @action.
 *
 * If the device's pm_domain field is already populated with a value different
 * from the one stored in the struct pm_clk_notifier_block object, the function
 * does nothing.
 */
static int pm_clk_notify(struct notifier_block *nb,
				 unsigned long action, void *data)
{
	struct pm_clk_notifier_block *clknb;
	struct device *dev = data;
	char **con_id;
	int error;

	dev_dbg(dev, "%s() %ld\n", __func__, action);

	clknb = container_of(nb, struct pm_clk_notifier_block, nb);

	switch (action) {
	case BUS_NOTIFY_ADD_DEVICE:
		if (dev->pm_domain)
			break;

		error = pm_clk_init(dev);
		if (error)
			break;

		dev->pm_domain = clknb->pm_domain;
		if (clknb->con_ids[0]) {
			for (con_id = clknb->con_ids; *con_id; con_id++)
				pm_clk_add(dev, *con_id);
		} else {
			pm_clk_add(dev, NULL);
		}

		break;
	case BUS_NOTIFY_DEL_DEVICE:
		if (dev->pm_domain != clknb->pm_domain)
			break;

		dev->pm_domain = NULL;
		pm_clk_destroy(dev);
		break;
	}

	return 0;
}

#else /* !CONFIG_PM_RUNTIME */

#ifdef CONFIG_PM

/**
 * pm_clk_suspend - Disable clocks in a device's PM clock list.
 * @dev: Device to disable the clocks for.
 */
int pm_clk_suspend(struct device *dev)
{
	struct pm_clk_data *pcd = __to_pcd(dev);
	struct pm_clock_entry *ce;
	unsigned long flags;

	dev_dbg(dev, "%s()\n", __func__);

	/* If there is no driver, the clocks are already disabled. */
	if (!pcd || !dev->driver)
		return 0;

	spin_lock_irqsave(&pcd->lock, flags);

	list_for_each_entry_reverse(ce, &pcd->clock_list, node)
		clk_disable(ce->clk);

	spin_unlock_irqrestore(&pcd->lock, flags);

	return 0;
}

/**
 * pm_clk_resume - Enable clocks in a device's PM clock list.
 * @dev: Device to enable the clocks for.
 */
int pm_clk_resume(struct device *dev)
{
	struct pm_clk_data *pcd = __to_pcd(dev);
	struct pm_clock_entry *ce;
	unsigned long flags;

	dev_dbg(dev, "%s()\n", __func__);

	/* If there is no driver, the clocks should remain disabled. */
	if (!pcd || !dev->driver)
		return 0;

	spin_lock_irqsave(&pcd->lock, flags);

	list_for_each_entry(ce, &pcd->clock_list, node)
		clk_enable(ce->clk);

	spin_unlock_irqrestore(&pcd->lock, flags);

	return 0;
}

#endif /* CONFIG_PM */

/**
 * enable_clock - Enable a device clock.
 * @dev: Device whose clock is to be enabled.
 * @con_id: Connection ID of the clock.
 */
static void enable_clock(struct device *dev, const char *con_id)
{
	struct clk *clk;

	clk = clk_get(dev, con_id);
	if (!IS_ERR(clk)) {
		clk_enable(clk);
		clk_put(clk);
		dev_info(dev, "Runtime PM disabled, clock forced on.\n");
	}
}

/**
 * disable_clock - Disable a device clock.
 * @dev: Device whose clock is to be disabled.
 * @con_id: Connection ID of the clock.
 */
static void disable_clock(struct device *dev, const char *con_id)
{
	struct clk *clk;

	clk = clk_get(dev, con_id);
	if (!IS_ERR(clk)) {
		clk_disable(clk);
		clk_put(clk);
		dev_info(dev, "Runtime PM disabled, clock forced off.\n");
	}
}

/**
 * pm_clk_notify - Notify routine for device addition and removal.
 * @nb: Notifier block object this function is a member of.
 * @action: Operation being carried out by the caller.
 * @data: Device the routine is being run for.
 *
 * For this function to work, @nb must be a member of an object of type
 * struct pm_clk_notifier_block containing all of the requisite data.
 * Specifically, the con_ids member of that object is used to enable or disable
 * the device's clocks, depending on @action.
 */
static int pm_clk_notify(struct notifier_block *nb,
				 unsigned long action, void *data)
{
	struct pm_clk_notifier_block *clknb;
	struct device *dev = data;
	char **con_id;

	dev_dbg(dev, "%s() %ld\n", __func__, action);

	clknb = container_of(nb, struct pm_clk_notifier_block, nb);

	switch (action) {
	case BUS_NOTIFY_BIND_DRIVER:
		if (clknb->con_ids[0]) {
			for (con_id = clknb->con_ids; *con_id; con_id++)
				enable_clock(dev, *con_id);
		} else {
			enable_clock(dev, NULL);
		}
		break;
	case BUS_NOTIFY_UNBOUND_DRIVER:
		if (clknb->con_ids[0]) {
			for (con_id = clknb->con_ids; *con_id; con_id++)
				disable_clock(dev, *con_id);
		} else {
			disable_clock(dev, NULL);
		}
		break;
	}

	return 0;
}

#endif /* !CONFIG_PM_RUNTIME */

/**
 * pm_clk_add_notifier - Add bus type notifier for power management clocks.
 * @bus: Bus type to add the notifier to.
 * @clknb: Notifier to be added to the given bus type.
 *
 * The nb member of @clknb is not expected to be initialized and its
 * notifier_call member will be replaced with pm_clk_notify().  However,
 * the remaining members of @clknb should be populated prior to calling this
 * routine.
 */
void pm_clk_add_notifier(struct bus_type *bus,
				 struct pm_clk_notifier_block *clknb)
{
	if (!bus || !clknb)
		return;

	clknb->nb.notifier_call = pm_clk_notify;
	bus_register_notifier(bus, &clknb->nb);
}<|MERGE_RESOLUTION|>--- conflicted
+++ resolved
@@ -89,11 +89,8 @@
 		}
 	}
 
-<<<<<<< HEAD
-=======
 	pm_clk_acquire(dev, ce);
 
->>>>>>> 3ee72ca9
 	spin_lock_irq(&pcd->lock);
 	list_add_tail(&ce->node, &pcd->clock_list);
 	spin_unlock_irq(&pcd->lock);
@@ -103,12 +100,6 @@
 /**
  * __pm_clk_remove - Destroy PM clock entry.
  * @ce: PM clock entry to destroy.
-<<<<<<< HEAD
- *
- * This routine must be called under the spinlock protecting the PM list of
- * clocks corresponding the the @ce's device.
-=======
->>>>>>> 3ee72ca9
  */
 static void __pm_clk_remove(struct pm_clock_entry *ce)
 {
@@ -157,8 +148,6 @@
 	}
 
 	spin_unlock_irq(&pcd->lock);
-<<<<<<< HEAD
-=======
 	return;
 
  remove:
@@ -166,7 +155,6 @@
 	spin_unlock_irq(&pcd->lock);
 
 	__pm_clk_remove(ce);
->>>>>>> 3ee72ca9
 }
 
 /**
