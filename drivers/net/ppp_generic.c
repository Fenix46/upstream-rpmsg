--- conflicted
+++ resolved
@@ -1314,10 +1314,6 @@
 	hdrlen = (ppp->flags & SC_MP_XSHORTSEQ)? MPHDRLEN_SSN: MPHDRLEN;
 	i = 0;
 	list_for_each_entry(pch, &ppp->channels, clist) {
-<<<<<<< HEAD
-		navail += pch->avail = (pch->chan != NULL);
-		pch->speed = pch->chan->speed;
-=======
 		if (pch->chan) {
 			pch->avail = 1;
 			navail++;
@@ -1325,7 +1321,6 @@
 		} else {
 			pch->avail = 0;
 		}
->>>>>>> 062c1825
 		if (pch->avail) {
 			if (skb_queue_empty(&pch->file.xq) ||
 				!pch->had_frag) {
