/*******************************************************************************

  Intel 10 Gigabit PCI Express Linux driver
  Copyright(c) 1999 - 2009 Intel Corporation.

  This program is free software; you can redistribute it and/or modify it
  under the terms and conditions of the GNU General Public License,
  version 2, as published by the Free Software Foundation.

  This program is distributed in the hope it will be useful, but WITHOUT
  ANY WARRANTY; without even the implied warranty of MERCHANTABILITY or
  FITNESS FOR A PARTICULAR PURPOSE.  See the GNU General Public License for
  more details.

  You should have received a copy of the GNU General Public License along with
  this program; if not, write to the Free Software Foundation, Inc.,
  51 Franklin St - Fifth Floor, Boston, MA 02110-1301 USA.

  The full GNU General Public License is included in this distribution in
  the file called "COPYING".

  Contact Information:
  e1000-devel Mailing List <e1000-devel@lists.sourceforge.net>
  Intel Corporation, 5200 N.E. Elam Young Parkway, Hillsboro, OR 97124-6497

*******************************************************************************/

#include <linux/types.h>
#include <linux/module.h>
#include <linux/pci.h>
#include <linux/netdevice.h>
#include <linux/vmalloc.h>
#include <linux/string.h>
#include <linux/in.h>
#include <linux/ip.h>
#include <linux/tcp.h>
#include <linux/pkt_sched.h>
#include <linux/ipv6.h>
#include <net/checksum.h>
#include <net/ip6_checksum.h>
#include <linux/ethtool.h>
#include <linux/if_vlan.h>
#include <scsi/fc/fc_fcoe.h>

#include "ixgbe.h"
#include "ixgbe_common.h"

char ixgbe_driver_name[] = "ixgbe";
static const char ixgbe_driver_string[] =
                              "Intel(R) 10 Gigabit PCI Express Network Driver";

#define DRV_VERSION "2.0.37-k2"
const char ixgbe_driver_version[] = DRV_VERSION;
static char ixgbe_copyright[] = "Copyright (c) 1999-2009 Intel Corporation.";

static const struct ixgbe_info *ixgbe_info_tbl[] = {
	[board_82598] = &ixgbe_82598_info,
	[board_82599] = &ixgbe_82599_info,
};

/* ixgbe_pci_tbl - PCI Device ID Table
 *
 * Wildcard entries (PCI_ANY_ID) should come last
 * Last entry must be all 0s
 *
 * { Vendor ID, Device ID, SubVendor ID, SubDevice ID,
 *   Class, Class Mask, private data (not used) }
 */
static struct pci_device_id ixgbe_pci_tbl[] = {
	{PCI_VDEVICE(INTEL, IXGBE_DEV_ID_82598),
	 board_82598 },
	{PCI_VDEVICE(INTEL, IXGBE_DEV_ID_82598AF_DUAL_PORT),
	 board_82598 },
	{PCI_VDEVICE(INTEL, IXGBE_DEV_ID_82598AF_SINGLE_PORT),
	 board_82598 },
	{PCI_VDEVICE(INTEL, IXGBE_DEV_ID_82598AT),
	 board_82598 },
	{PCI_VDEVICE(INTEL, IXGBE_DEV_ID_82598AT2),
	 board_82598 },
	{PCI_VDEVICE(INTEL, IXGBE_DEV_ID_82598EB_CX4),
	 board_82598 },
	{PCI_VDEVICE(INTEL, IXGBE_DEV_ID_82598_CX4_DUAL_PORT),
	 board_82598 },
	{PCI_VDEVICE(INTEL, IXGBE_DEV_ID_82598_DA_DUAL_PORT),
	 board_82598 },
	{PCI_VDEVICE(INTEL, IXGBE_DEV_ID_82598_SR_DUAL_PORT_EM),
	 board_82598 },
	{PCI_VDEVICE(INTEL, IXGBE_DEV_ID_82598EB_XF_LR),
	 board_82598 },
	{PCI_VDEVICE(INTEL, IXGBE_DEV_ID_82598EB_SFP_LOM),
	 board_82598 },
	{PCI_VDEVICE(INTEL, IXGBE_DEV_ID_82598_BX),
	 board_82598 },
	{PCI_VDEVICE(INTEL, IXGBE_DEV_ID_82599_KX4),
	 board_82599 },
	{PCI_VDEVICE(INTEL, IXGBE_DEV_ID_82599_XAUI_LOM),
	 board_82599 },
	{PCI_VDEVICE(INTEL, IXGBE_DEV_ID_82599_SFP),
	 board_82599 },
	{PCI_VDEVICE(INTEL, IXGBE_DEV_ID_82599_CX4),
	 board_82599 },

	/* required last entry */
	{0, }
};
MODULE_DEVICE_TABLE(pci, ixgbe_pci_tbl);

#ifdef CONFIG_IXGBE_DCA
static int ixgbe_notify_dca(struct notifier_block *, unsigned long event,
                            void *p);
static struct notifier_block dca_notifier = {
	.notifier_call = ixgbe_notify_dca,
	.next          = NULL,
	.priority      = 0
};
#endif

MODULE_AUTHOR("Intel Corporation, <linux.nics@intel.com>");
MODULE_DESCRIPTION("Intel(R) 10 Gigabit PCI Express Network Driver");
MODULE_LICENSE("GPL");
MODULE_VERSION(DRV_VERSION);

#define DEFAULT_DEBUG_LEVEL_SHIFT 3

static void ixgbe_release_hw_control(struct ixgbe_adapter *adapter)
{
	u32 ctrl_ext;

	/* Let firmware take over control of h/w */
	ctrl_ext = IXGBE_READ_REG(&adapter->hw, IXGBE_CTRL_EXT);
	IXGBE_WRITE_REG(&adapter->hw, IXGBE_CTRL_EXT,
	                ctrl_ext & ~IXGBE_CTRL_EXT_DRV_LOAD);
}

static void ixgbe_get_hw_control(struct ixgbe_adapter *adapter)
{
	u32 ctrl_ext;

	/* Let firmware know the driver has taken over */
	ctrl_ext = IXGBE_READ_REG(&adapter->hw, IXGBE_CTRL_EXT);
	IXGBE_WRITE_REG(&adapter->hw, IXGBE_CTRL_EXT,
	                ctrl_ext | IXGBE_CTRL_EXT_DRV_LOAD);
}

/*
 * ixgbe_set_ivar - set the IVAR registers, mapping interrupt causes to vectors
 * @adapter: pointer to adapter struct
 * @direction: 0 for Rx, 1 for Tx, -1 for other causes
 * @queue: queue to map the corresponding interrupt to
 * @msix_vector: the vector to map to the corresponding queue
 *
 */
static void ixgbe_set_ivar(struct ixgbe_adapter *adapter, s8 direction,
	                   u8 queue, u8 msix_vector)
{
	u32 ivar, index;
	struct ixgbe_hw *hw = &adapter->hw;
	switch (hw->mac.type) {
	case ixgbe_mac_82598EB:
		msix_vector |= IXGBE_IVAR_ALLOC_VAL;
		if (direction == -1)
			direction = 0;
		index = (((direction * 64) + queue) >> 2) & 0x1F;
		ivar = IXGBE_READ_REG(hw, IXGBE_IVAR(index));
		ivar &= ~(0xFF << (8 * (queue & 0x3)));
		ivar |= (msix_vector << (8 * (queue & 0x3)));
		IXGBE_WRITE_REG(hw, IXGBE_IVAR(index), ivar);
		break;
	case ixgbe_mac_82599EB:
		if (direction == -1) {
			/* other causes */
			msix_vector |= IXGBE_IVAR_ALLOC_VAL;
			index = ((queue & 1) * 8);
			ivar = IXGBE_READ_REG(&adapter->hw, IXGBE_IVAR_MISC);
			ivar &= ~(0xFF << index);
			ivar |= (msix_vector << index);
			IXGBE_WRITE_REG(&adapter->hw, IXGBE_IVAR_MISC, ivar);
			break;
		} else {
			/* tx or rx causes */
			msix_vector |= IXGBE_IVAR_ALLOC_VAL;
			index = ((16 * (queue & 1)) + (8 * direction));
			ivar = IXGBE_READ_REG(hw, IXGBE_IVAR(queue >> 1));
			ivar &= ~(0xFF << index);
			ivar |= (msix_vector << index);
			IXGBE_WRITE_REG(hw, IXGBE_IVAR(queue >> 1), ivar);
			break;
		}
	default:
		break;
	}
}

static inline void ixgbe_irq_rearm_queues(struct ixgbe_adapter *adapter,
                                          u64 qmask)
{
	u32 mask;

	if (adapter->hw.mac.type == ixgbe_mac_82598EB) {
		mask = (IXGBE_EIMS_RTX_QUEUE & qmask);
		IXGBE_WRITE_REG(&adapter->hw, IXGBE_EICS, mask);
	} else {
		mask = (qmask & 0xFFFFFFFF);
		IXGBE_WRITE_REG(&adapter->hw, IXGBE_EICS_EX(0), mask);
		mask = (qmask >> 32);
		IXGBE_WRITE_REG(&adapter->hw, IXGBE_EICS_EX(1), mask);
	}
}

static void ixgbe_unmap_and_free_tx_resource(struct ixgbe_adapter *adapter,
                                             struct ixgbe_tx_buffer
                                             *tx_buffer_info)
{
	tx_buffer_info->dma = 0;
	if (tx_buffer_info->skb) {
		skb_dma_unmap(&adapter->pdev->dev, tx_buffer_info->skb,
		              DMA_TO_DEVICE);
		dev_kfree_skb_any(tx_buffer_info->skb);
		tx_buffer_info->skb = NULL;
	}
	tx_buffer_info->time_stamp = 0;
	/* tx_buffer_info must be completely set up in the transmit path */
}

static inline bool ixgbe_check_tx_hang(struct ixgbe_adapter *adapter,
                                       struct ixgbe_ring *tx_ring,
                                       unsigned int eop)
{
	struct ixgbe_hw *hw = &adapter->hw;

	/* Detect a transmit hang in hardware, this serializes the
	 * check with the clearing of time_stamp and movement of eop */
	adapter->detect_tx_hung = false;
	if (tx_ring->tx_buffer_info[eop].time_stamp &&
	    time_after(jiffies, tx_ring->tx_buffer_info[eop].time_stamp + HZ) &&
	    !(IXGBE_READ_REG(&adapter->hw, IXGBE_TFCS) & IXGBE_TFCS_TXOFF)) {
		/* detected Tx unit hang */
		union ixgbe_adv_tx_desc *tx_desc;
		tx_desc = IXGBE_TX_DESC_ADV(*tx_ring, eop);
		DPRINTK(DRV, ERR, "Detected Tx Unit Hang\n"
			"  Tx Queue             <%d>\n"
			"  TDH, TDT             <%x>, <%x>\n"
			"  next_to_use          <%x>\n"
			"  next_to_clean        <%x>\n"
			"tx_buffer_info[next_to_clean]\n"
			"  time_stamp           <%lx>\n"
			"  jiffies              <%lx>\n",
			tx_ring->queue_index,
			IXGBE_READ_REG(hw, tx_ring->head),
			IXGBE_READ_REG(hw, tx_ring->tail),
			tx_ring->next_to_use, eop,
			tx_ring->tx_buffer_info[eop].time_stamp, jiffies);
		return true;
	}

	return false;
}

#define IXGBE_MAX_TXD_PWR       14
#define IXGBE_MAX_DATA_PER_TXD  (1 << IXGBE_MAX_TXD_PWR)

/* Tx Descriptors needed, worst case */
#define TXD_USE_COUNT(S) (((S) >> IXGBE_MAX_TXD_PWR) + \
			 (((S) & (IXGBE_MAX_DATA_PER_TXD - 1)) ? 1 : 0))
#define DESC_NEEDED (TXD_USE_COUNT(IXGBE_MAX_DATA_PER_TXD) /* skb->data */ + \
	MAX_SKB_FRAGS * TXD_USE_COUNT(PAGE_SIZE) + 1) /* for context */

static void ixgbe_tx_timeout(struct net_device *netdev);

/**
 * ixgbe_clean_tx_irq - Reclaim resources after transmit completes
 * @q_vector: structure containing interrupt and ring information
 * @tx_ring: tx ring to clean
 **/
static bool ixgbe_clean_tx_irq(struct ixgbe_q_vector *q_vector,
                               struct ixgbe_ring *tx_ring)
{
	struct ixgbe_adapter *adapter = q_vector->adapter;
	struct net_device *netdev = adapter->netdev;
	union ixgbe_adv_tx_desc *tx_desc, *eop_desc;
	struct ixgbe_tx_buffer *tx_buffer_info;
	unsigned int i, eop, count = 0;
	unsigned int total_bytes = 0, total_packets = 0;

	i = tx_ring->next_to_clean;
	eop = tx_ring->tx_buffer_info[i].next_to_watch;
	eop_desc = IXGBE_TX_DESC_ADV(*tx_ring, eop);

	while ((eop_desc->wb.status & cpu_to_le32(IXGBE_TXD_STAT_DD)) &&
	       (count < tx_ring->work_limit)) {
		bool cleaned = false;
		for ( ; !cleaned; count++) {
			struct sk_buff *skb;
			tx_desc = IXGBE_TX_DESC_ADV(*tx_ring, i);
			tx_buffer_info = &tx_ring->tx_buffer_info[i];
			cleaned = (i == eop);
			skb = tx_buffer_info->skb;

			if (cleaned && skb) {
				unsigned int segs, bytecount;
				unsigned int hlen = skb_headlen(skb);

				/* gso_segs is currently only valid for tcp */
				segs = skb_shinfo(skb)->gso_segs ?: 1;
#ifdef IXGBE_FCOE
				/* adjust for FCoE Sequence Offload */
				if ((adapter->flags & IXGBE_FLAG_FCOE_ENABLED)
				    && (skb->protocol == htons(ETH_P_FCOE)) &&
				    skb_is_gso(skb)) {
					hlen = skb_transport_offset(skb) +
						sizeof(struct fc_frame_header) +
						sizeof(struct fcoe_crc_eof);
					segs = DIV_ROUND_UP(skb->len - hlen,
						skb_shinfo(skb)->gso_size);
				}
#endif /* IXGBE_FCOE */
				/* multiply data chunks by size of headers */
				bytecount = ((segs - 1) * hlen) + skb->len;
				total_packets += segs;
				total_bytes += bytecount;
			}

			ixgbe_unmap_and_free_tx_resource(adapter,
			                                 tx_buffer_info);

			tx_desc->wb.status = 0;

			i++;
			if (i == tx_ring->count)
				i = 0;
		}

		eop = tx_ring->tx_buffer_info[i].next_to_watch;
		eop_desc = IXGBE_TX_DESC_ADV(*tx_ring, eop);
	}

	tx_ring->next_to_clean = i;

#define TX_WAKE_THRESHOLD (DESC_NEEDED * 2)
	if (unlikely(count && netif_carrier_ok(netdev) &&
	             (IXGBE_DESC_UNUSED(tx_ring) >= TX_WAKE_THRESHOLD))) {
		/* Make sure that anybody stopping the queue after this
		 * sees the new next_to_clean.
		 */
		smp_mb();
		if (__netif_subqueue_stopped(netdev, tx_ring->queue_index) &&
		    !test_bit(__IXGBE_DOWN, &adapter->state)) {
			netif_wake_subqueue(netdev, tx_ring->queue_index);
			++adapter->restart_queue;
		}
	}

	if (adapter->detect_tx_hung) {
		if (ixgbe_check_tx_hang(adapter, tx_ring, i)) {
			/* schedule immediate reset if we believe we hung */
			DPRINTK(PROBE, INFO,
			        "tx hang %d detected, resetting adapter\n",
			        adapter->tx_timeout_count + 1);
			ixgbe_tx_timeout(adapter->netdev);
		}
	}

	/* re-arm the interrupt */
	if (count >= tx_ring->work_limit)
		ixgbe_irq_rearm_queues(adapter, ((u64)1 << q_vector->v_idx));

	tx_ring->total_bytes += total_bytes;
	tx_ring->total_packets += total_packets;
	tx_ring->stats.packets += total_packets;
	tx_ring->stats.bytes += total_bytes;
	adapter->net_stats.tx_bytes += total_bytes;
	adapter->net_stats.tx_packets += total_packets;
	return (count < tx_ring->work_limit);
}

#ifdef CONFIG_IXGBE_DCA
static void ixgbe_update_rx_dca(struct ixgbe_adapter *adapter,
                                struct ixgbe_ring *rx_ring)
{
	u32 rxctrl;
	int cpu = get_cpu();
	int q = rx_ring - adapter->rx_ring;

	if (rx_ring->cpu != cpu) {
		rxctrl = IXGBE_READ_REG(&adapter->hw, IXGBE_DCA_RXCTRL(q));
		if (adapter->hw.mac.type == ixgbe_mac_82598EB) {
			rxctrl &= ~IXGBE_DCA_RXCTRL_CPUID_MASK;
			rxctrl |= dca3_get_tag(&adapter->pdev->dev, cpu);
		} else if (adapter->hw.mac.type == ixgbe_mac_82599EB) {
			rxctrl &= ~IXGBE_DCA_RXCTRL_CPUID_MASK_82599;
			rxctrl |= (dca3_get_tag(&adapter->pdev->dev, cpu) <<
			           IXGBE_DCA_RXCTRL_CPUID_SHIFT_82599);
		}
		rxctrl |= IXGBE_DCA_RXCTRL_DESC_DCA_EN;
		rxctrl |= IXGBE_DCA_RXCTRL_HEAD_DCA_EN;
		rxctrl &= ~(IXGBE_DCA_RXCTRL_DESC_RRO_EN);
		rxctrl &= ~(IXGBE_DCA_RXCTRL_DESC_WRO_EN |
		            IXGBE_DCA_RXCTRL_DESC_HSRO_EN);
		IXGBE_WRITE_REG(&adapter->hw, IXGBE_DCA_RXCTRL(q), rxctrl);
		rx_ring->cpu = cpu;
	}
	put_cpu();
}

static void ixgbe_update_tx_dca(struct ixgbe_adapter *adapter,
                                struct ixgbe_ring *tx_ring)
{
	u32 txctrl;
	int cpu = get_cpu();
	int q = tx_ring - adapter->tx_ring;

	if (tx_ring->cpu != cpu) {
		txctrl = IXGBE_READ_REG(&adapter->hw, IXGBE_DCA_TXCTRL(q));
		if (adapter->hw.mac.type == ixgbe_mac_82598EB) {
			txctrl &= ~IXGBE_DCA_TXCTRL_CPUID_MASK;
			txctrl |= dca3_get_tag(&adapter->pdev->dev, cpu);
		} else if (adapter->hw.mac.type == ixgbe_mac_82599EB) {
			txctrl &= ~IXGBE_DCA_TXCTRL_CPUID_MASK_82599;
			txctrl |= (dca3_get_tag(&adapter->pdev->dev, cpu) <<
			           IXGBE_DCA_TXCTRL_CPUID_SHIFT_82599);
		}
		txctrl |= IXGBE_DCA_TXCTRL_DESC_DCA_EN;
		IXGBE_WRITE_REG(&adapter->hw, IXGBE_DCA_TXCTRL(q), txctrl);
		tx_ring->cpu = cpu;
	}
	put_cpu();
}

static void ixgbe_setup_dca(struct ixgbe_adapter *adapter)
{
	int i;

	if (!(adapter->flags & IXGBE_FLAG_DCA_ENABLED))
		return;

	/* always use CB2 mode, difference is masked in the CB driver */
	IXGBE_WRITE_REG(&adapter->hw, IXGBE_DCA_CTRL, 2);

	for (i = 0; i < adapter->num_tx_queues; i++) {
		adapter->tx_ring[i].cpu = -1;
		ixgbe_update_tx_dca(adapter, &adapter->tx_ring[i]);
	}
	for (i = 0; i < adapter->num_rx_queues; i++) {
		adapter->rx_ring[i].cpu = -1;
		ixgbe_update_rx_dca(adapter, &adapter->rx_ring[i]);
	}
}

static int __ixgbe_notify_dca(struct device *dev, void *data)
{
	struct net_device *netdev = dev_get_drvdata(dev);
	struct ixgbe_adapter *adapter = netdev_priv(netdev);
	unsigned long event = *(unsigned long *)data;

	switch (event) {
	case DCA_PROVIDER_ADD:
		/* if we're already enabled, don't do it again */
		if (adapter->flags & IXGBE_FLAG_DCA_ENABLED)
			break;
		if (dca_add_requester(dev) == 0) {
			adapter->flags |= IXGBE_FLAG_DCA_ENABLED;
			ixgbe_setup_dca(adapter);
			break;
		}
		/* Fall Through since DCA is disabled. */
	case DCA_PROVIDER_REMOVE:
		if (adapter->flags & IXGBE_FLAG_DCA_ENABLED) {
			dca_remove_requester(dev);
			adapter->flags &= ~IXGBE_FLAG_DCA_ENABLED;
			IXGBE_WRITE_REG(&adapter->hw, IXGBE_DCA_CTRL, 1);
		}
		break;
	}

	return 0;
}

#endif /* CONFIG_IXGBE_DCA */
/**
 * ixgbe_receive_skb - Send a completed packet up the stack
 * @adapter: board private structure
 * @skb: packet to send up
 * @status: hardware indication of status of receive
 * @rx_ring: rx descriptor ring (for a specific queue) to setup
 * @rx_desc: rx descriptor
 **/
static void ixgbe_receive_skb(struct ixgbe_q_vector *q_vector,
                              struct sk_buff *skb, u8 status,
                              struct ixgbe_ring *ring,
                              union ixgbe_adv_rx_desc *rx_desc)
{
	struct ixgbe_adapter *adapter = q_vector->adapter;
	struct napi_struct *napi = &q_vector->napi;
	bool is_vlan = (status & IXGBE_RXD_STAT_VP);
	u16 tag = le16_to_cpu(rx_desc->wb.upper.vlan);

	skb_record_rx_queue(skb, ring->queue_index);
	if (!(adapter->flags & IXGBE_FLAG_IN_NETPOLL)) {
		if (adapter->vlgrp && is_vlan && (tag & VLAN_VID_MASK))
			vlan_gro_receive(napi, adapter->vlgrp, tag, skb);
		else
			napi_gro_receive(napi, skb);
	} else {
		if (adapter->vlgrp && is_vlan && (tag & VLAN_VID_MASK))
			vlan_hwaccel_rx(skb, adapter->vlgrp, tag);
		else
			netif_rx(skb);
	}
}

/**
 * ixgbe_rx_checksum - indicate in skb if hw indicated a good cksum
 * @adapter: address of board private structure
 * @status_err: hardware indication of status of receive
 * @skb: skb currently being received and modified
 **/
static inline void ixgbe_rx_checksum(struct ixgbe_adapter *adapter,
				     union ixgbe_adv_rx_desc *rx_desc,
				     struct sk_buff *skb)
{
	u32 status_err = le32_to_cpu(rx_desc->wb.upper.status_error);

	skb->ip_summed = CHECKSUM_NONE;

	/* Rx csum disabled */
	if (!(adapter->flags & IXGBE_FLAG_RX_CSUM_ENABLED))
		return;

	/* if IP and error */
	if ((status_err & IXGBE_RXD_STAT_IPCS) &&
	    (status_err & IXGBE_RXDADV_ERR_IPE)) {
		adapter->hw_csum_rx_error++;
		return;
	}

	if (!(status_err & IXGBE_RXD_STAT_L4CS))
		return;

	if (status_err & IXGBE_RXDADV_ERR_TCPE) {
		u16 pkt_info = rx_desc->wb.lower.lo_dword.hs_rss.pkt_info;

		/*
		 * 82599 errata, UDP frames with a 0 checksum can be marked as
		 * checksum errors.
		 */
		if ((pkt_info & IXGBE_RXDADV_PKTTYPE_UDP) &&
		    (adapter->hw.mac.type == ixgbe_mac_82599EB))
			return;

		adapter->hw_csum_rx_error++;
		return;
	}

	/* It must be a TCP or UDP packet with a valid checksum */
	skb->ip_summed = CHECKSUM_UNNECESSARY;
	adapter->hw_csum_rx_good++;
}

static inline void ixgbe_release_rx_desc(struct ixgbe_hw *hw,
                                         struct ixgbe_ring *rx_ring, u32 val)
{
	/*
	 * Force memory writes to complete before letting h/w
	 * know there are new descriptors to fetch.  (Only
	 * applicable for weak-ordered memory model archs,
	 * such as IA-64).
	 */
	wmb();
	IXGBE_WRITE_REG(hw, IXGBE_RDT(rx_ring->reg_idx), val);
}

/**
 * ixgbe_alloc_rx_buffers - Replace used receive buffers; packet split
 * @adapter: address of board private structure
 **/
static void ixgbe_alloc_rx_buffers(struct ixgbe_adapter *adapter,
                                   struct ixgbe_ring *rx_ring,
                                   int cleaned_count)
{
	struct pci_dev *pdev = adapter->pdev;
	union ixgbe_adv_rx_desc *rx_desc;
	struct ixgbe_rx_buffer *bi;
	unsigned int i;

	i = rx_ring->next_to_use;
	bi = &rx_ring->rx_buffer_info[i];

	while (cleaned_count--) {
		rx_desc = IXGBE_RX_DESC_ADV(*rx_ring, i);

		if (!bi->page_dma &&
		    (rx_ring->flags & IXGBE_RING_RX_PS_ENABLED)) {
			if (!bi->page) {
				bi->page = alloc_page(GFP_ATOMIC);
				if (!bi->page) {
					adapter->alloc_rx_page_failed++;
					goto no_buffers;
				}
				bi->page_offset = 0;
			} else {
				/* use a half page if we're re-using */
				bi->page_offset ^= (PAGE_SIZE / 2);
			}

			bi->page_dma = pci_map_page(pdev, bi->page,
			                            bi->page_offset,
			                            (PAGE_SIZE / 2),
			                            PCI_DMA_FROMDEVICE);
		}

		if (!bi->skb) {
			struct sk_buff *skb;
			skb = netdev_alloc_skb(adapter->netdev,
			                       (rx_ring->rx_buf_len +
			                        NET_IP_ALIGN));

			if (!skb) {
				adapter->alloc_rx_buff_failed++;
				goto no_buffers;
			}

			/*
			 * Make buffer alignment 2 beyond a 16 byte boundary
			 * this will result in a 16 byte aligned IP header after
			 * the 14 byte MAC header is removed
			 */
			skb_reserve(skb, NET_IP_ALIGN);

			bi->skb = skb;
			bi->dma = pci_map_single(pdev, skb->data,
			                         rx_ring->rx_buf_len,
			                         PCI_DMA_FROMDEVICE);
		}
		/* Refresh the desc even if buffer_addrs didn't change because
		 * each write-back erases this info. */
		if (rx_ring->flags & IXGBE_RING_RX_PS_ENABLED) {
			rx_desc->read.pkt_addr = cpu_to_le64(bi->page_dma);
			rx_desc->read.hdr_addr = cpu_to_le64(bi->dma);
		} else {
			rx_desc->read.pkt_addr = cpu_to_le64(bi->dma);
		}

		i++;
		if (i == rx_ring->count)
			i = 0;
		bi = &rx_ring->rx_buffer_info[i];
	}

no_buffers:
	if (rx_ring->next_to_use != i) {
		rx_ring->next_to_use = i;
		if (i-- == 0)
			i = (rx_ring->count - 1);

		ixgbe_release_rx_desc(&adapter->hw, rx_ring, i);
	}
}

static inline u16 ixgbe_get_hdr_info(union ixgbe_adv_rx_desc *rx_desc)
{
	return rx_desc->wb.lower.lo_dword.hs_rss.hdr_info;
}

static inline u16 ixgbe_get_pkt_info(union ixgbe_adv_rx_desc *rx_desc)
{
	return rx_desc->wb.lower.lo_dword.hs_rss.pkt_info;
}

static inline u32 ixgbe_get_rsc_count(union ixgbe_adv_rx_desc *rx_desc)
{
	return (le32_to_cpu(rx_desc->wb.lower.lo_dword.data) &
	        IXGBE_RXDADV_RSCCNT_MASK) >>
	        IXGBE_RXDADV_RSCCNT_SHIFT;
}

/**
 * ixgbe_transform_rsc_queue - change rsc queue into a full packet
 * @skb: pointer to the last skb in the rsc queue
 *
 * This function changes a queue full of hw rsc buffers into a completed
 * packet.  It uses the ->prev pointers to find the first packet and then
 * turns it into the frag list owner.
 **/
static inline struct sk_buff *ixgbe_transform_rsc_queue(struct sk_buff *skb)
{
	unsigned int frag_list_size = 0;

	while (skb->prev) {
		struct sk_buff *prev = skb->prev;
		frag_list_size += skb->len;
		skb->prev = NULL;
		skb = prev;
	}

	skb_shinfo(skb)->frag_list = skb->next;
	skb->next = NULL;
	skb->len += frag_list_size;
	skb->data_len += frag_list_size;
	skb->truesize += frag_list_size;
	return skb;
}

static bool ixgbe_clean_rx_irq(struct ixgbe_q_vector *q_vector,
                               struct ixgbe_ring *rx_ring,
                               int *work_done, int work_to_do)
{
	struct ixgbe_adapter *adapter = q_vector->adapter;
	struct pci_dev *pdev = adapter->pdev;
	union ixgbe_adv_rx_desc *rx_desc, *next_rxd;
	struct ixgbe_rx_buffer *rx_buffer_info, *next_buffer;
	struct sk_buff *skb;
	unsigned int i, rsc_count = 0;
	u32 len, staterr;
	u16 hdr_info;
	bool cleaned = false;
	int cleaned_count = 0;
	unsigned int total_rx_bytes = 0, total_rx_packets = 0;
#ifdef IXGBE_FCOE
	int ddp_bytes = 0;
#endif /* IXGBE_FCOE */

	i = rx_ring->next_to_clean;
	rx_desc = IXGBE_RX_DESC_ADV(*rx_ring, i);
	staterr = le32_to_cpu(rx_desc->wb.upper.status_error);
	rx_buffer_info = &rx_ring->rx_buffer_info[i];

	while (staterr & IXGBE_RXD_STAT_DD) {
		u32 upper_len = 0;
		if (*work_done >= work_to_do)
			break;
		(*work_done)++;

		if (rx_ring->flags & IXGBE_RING_RX_PS_ENABLED) {
			hdr_info = le16_to_cpu(ixgbe_get_hdr_info(rx_desc));
			len = (hdr_info & IXGBE_RXDADV_HDRBUFLEN_MASK) >>
			       IXGBE_RXDADV_HDRBUFLEN_SHIFT;
			if (hdr_info & IXGBE_RXDADV_SPH)
				adapter->rx_hdr_split++;
			if (len > IXGBE_RX_HDR_SIZE)
				len = IXGBE_RX_HDR_SIZE;
			upper_len = le16_to_cpu(rx_desc->wb.upper.length);
		} else {
			len = le16_to_cpu(rx_desc->wb.upper.length);
		}

		cleaned = true;
		skb = rx_buffer_info->skb;
		prefetch(skb->data - NET_IP_ALIGN);
		rx_buffer_info->skb = NULL;

		if (rx_buffer_info->dma) {
			pci_unmap_single(pdev, rx_buffer_info->dma,
			                 rx_ring->rx_buf_len,
			                 PCI_DMA_FROMDEVICE);
			rx_buffer_info->dma = 0;
			skb_put(skb, len);
		}

		if (upper_len) {
			pci_unmap_page(pdev, rx_buffer_info->page_dma,
			               PAGE_SIZE / 2, PCI_DMA_FROMDEVICE);
			rx_buffer_info->page_dma = 0;
			skb_fill_page_desc(skb, skb_shinfo(skb)->nr_frags,
			                   rx_buffer_info->page,
			                   rx_buffer_info->page_offset,
			                   upper_len);

			if ((rx_ring->rx_buf_len > (PAGE_SIZE / 2)) ||
			    (page_count(rx_buffer_info->page) != 1))
				rx_buffer_info->page = NULL;
			else
				get_page(rx_buffer_info->page);

			skb->len += upper_len;
			skb->data_len += upper_len;
			skb->truesize += upper_len;
		}

		i++;
		if (i == rx_ring->count)
			i = 0;

		next_rxd = IXGBE_RX_DESC_ADV(*rx_ring, i);
		prefetch(next_rxd);
		cleaned_count++;

		if (adapter->flags2 & IXGBE_FLAG2_RSC_CAPABLE)
			rsc_count = ixgbe_get_rsc_count(rx_desc);

		if (rsc_count) {
			u32 nextp = (staterr & IXGBE_RXDADV_NEXTP_MASK) >>
				     IXGBE_RXDADV_NEXTP_SHIFT;
			next_buffer = &rx_ring->rx_buffer_info[nextp];
			rx_ring->rsc_count += (rsc_count - 1);
		} else {
			next_buffer = &rx_ring->rx_buffer_info[i];
		}

		if (staterr & IXGBE_RXD_STAT_EOP) {
			if (skb->prev)
				skb = ixgbe_transform_rsc_queue(skb);
			rx_ring->stats.packets++;
			rx_ring->stats.bytes += skb->len;
		} else {
			if (rx_ring->flags & IXGBE_RING_RX_PS_ENABLED) {
				rx_buffer_info->skb = next_buffer->skb;
				rx_buffer_info->dma = next_buffer->dma;
				next_buffer->skb = skb;
				next_buffer->dma = 0;
			} else {
				skb->next = next_buffer->skb;
				skb->next->prev = skb;
			}
			adapter->non_eop_descs++;
			goto next_desc;
		}

		if (staterr & IXGBE_RXDADV_ERR_FRAME_ERR_MASK) {
			dev_kfree_skb_irq(skb);
			goto next_desc;
		}

		ixgbe_rx_checksum(adapter, rx_desc, skb);

		/* probably a little skewed due to removing CRC */
		total_rx_bytes += skb->len;
		total_rx_packets++;

		skb->protocol = eth_type_trans(skb, adapter->netdev);
#ifdef IXGBE_FCOE
		/* if ddp, not passing to ULD unless for FCP_RSP or error */
		if (adapter->flags & IXGBE_FLAG_FCOE_ENABLED) {
			ddp_bytes = ixgbe_fcoe_ddp(adapter, rx_desc, skb);
			if (!ddp_bytes)
				goto next_desc;
		}
#endif /* IXGBE_FCOE */
		ixgbe_receive_skb(q_vector, skb, staterr, rx_ring, rx_desc);

next_desc:
		rx_desc->wb.upper.status_error = 0;

		/* return some buffers to hardware, one at a time is too slow */
		if (cleaned_count >= IXGBE_RX_BUFFER_WRITE) {
			ixgbe_alloc_rx_buffers(adapter, rx_ring, cleaned_count);
			cleaned_count = 0;
		}

		/* use prefetched values */
		rx_desc = next_rxd;
		rx_buffer_info = &rx_ring->rx_buffer_info[i];

		staterr = le32_to_cpu(rx_desc->wb.upper.status_error);
	}

	rx_ring->next_to_clean = i;
	cleaned_count = IXGBE_DESC_UNUSED(rx_ring);

	if (cleaned_count)
		ixgbe_alloc_rx_buffers(adapter, rx_ring, cleaned_count);

#ifdef IXGBE_FCOE
	/* include DDPed FCoE data */
	if (ddp_bytes > 0) {
		unsigned int mss;

		mss = adapter->netdev->mtu - sizeof(struct fcoe_hdr) -
			sizeof(struct fc_frame_header) -
			sizeof(struct fcoe_crc_eof);
		if (mss > 512)
			mss &= ~511;
		total_rx_bytes += ddp_bytes;
		total_rx_packets += DIV_ROUND_UP(ddp_bytes, mss);
	}
#endif /* IXGBE_FCOE */

	rx_ring->total_packets += total_rx_packets;
	rx_ring->total_bytes += total_rx_bytes;
	adapter->net_stats.rx_bytes += total_rx_bytes;
	adapter->net_stats.rx_packets += total_rx_packets;

	return cleaned;
}

static int ixgbe_clean_rxonly(struct napi_struct *, int);
/**
 * ixgbe_configure_msix - Configure MSI-X hardware
 * @adapter: board private structure
 *
 * ixgbe_configure_msix sets up the hardware to properly generate MSI-X
 * interrupts.
 **/
static void ixgbe_configure_msix(struct ixgbe_adapter *adapter)
{
	struct ixgbe_q_vector *q_vector;
	int i, j, q_vectors, v_idx, r_idx;
	u32 mask;

	q_vectors = adapter->num_msix_vectors - NON_Q_VECTORS;

	/*
	 * Populate the IVAR table and set the ITR values to the
	 * corresponding register.
	 */
	for (v_idx = 0; v_idx < q_vectors; v_idx++) {
		q_vector = adapter->q_vector[v_idx];
		/* XXX for_each_bit(...) */
		r_idx = find_first_bit(q_vector->rxr_idx,
		                       adapter->num_rx_queues);

		for (i = 0; i < q_vector->rxr_count; i++) {
			j = adapter->rx_ring[r_idx].reg_idx;
			ixgbe_set_ivar(adapter, 0, j, v_idx);
			r_idx = find_next_bit(q_vector->rxr_idx,
			                      adapter->num_rx_queues,
			                      r_idx + 1);
		}
		r_idx = find_first_bit(q_vector->txr_idx,
		                       adapter->num_tx_queues);

		for (i = 0; i < q_vector->txr_count; i++) {
			j = adapter->tx_ring[r_idx].reg_idx;
			ixgbe_set_ivar(adapter, 1, j, v_idx);
			r_idx = find_next_bit(q_vector->txr_idx,
			                      adapter->num_tx_queues,
			                      r_idx + 1);
		}

		if (q_vector->txr_count && !q_vector->rxr_count)
			/* tx only */
			q_vector->eitr = adapter->tx_eitr_param;
		else if (q_vector->rxr_count)
			/* rx or mixed */
			q_vector->eitr = adapter->rx_eitr_param;

		ixgbe_write_eitr(q_vector);
	}

	if (adapter->hw.mac.type == ixgbe_mac_82598EB)
		ixgbe_set_ivar(adapter, -1, IXGBE_IVAR_OTHER_CAUSES_INDEX,
		               v_idx);
	else if (adapter->hw.mac.type == ixgbe_mac_82599EB)
		ixgbe_set_ivar(adapter, -1, 1, v_idx);
	IXGBE_WRITE_REG(&adapter->hw, IXGBE_EITR(v_idx), 1950);

	/* set up to autoclear timer, and the vectors */
	mask = IXGBE_EIMS_ENABLE_MASK;
	mask &= ~(IXGBE_EIMS_OTHER | IXGBE_EIMS_LSC);
	IXGBE_WRITE_REG(&adapter->hw, IXGBE_EIAC, mask);
}

enum latency_range {
	lowest_latency = 0,
	low_latency = 1,
	bulk_latency = 2,
	latency_invalid = 255
};

/**
 * ixgbe_update_itr - update the dynamic ITR value based on statistics
 * @adapter: pointer to adapter
 * @eitr: eitr setting (ints per sec) to give last timeslice
 * @itr_setting: current throttle rate in ints/second
 * @packets: the number of packets during this measurement interval
 * @bytes: the number of bytes during this measurement interval
 *
 *      Stores a new ITR value based on packets and byte
 *      counts during the last interrupt.  The advantage of per interrupt
 *      computation is faster updates and more accurate ITR for the current
 *      traffic pattern.  Constants in this function were computed
 *      based on theoretical maximum wire speed and thresholds were set based
 *      on testing data as well as attempting to minimize response time
 *      while increasing bulk throughput.
 *      this functionality is controlled by the InterruptThrottleRate module
 *      parameter (see ixgbe_param.c)
 **/
static u8 ixgbe_update_itr(struct ixgbe_adapter *adapter,
                           u32 eitr, u8 itr_setting,
                           int packets, int bytes)
{
	unsigned int retval = itr_setting;
	u32 timepassed_us;
	u64 bytes_perint;

	if (packets == 0)
		goto update_itr_done;


	/* simple throttlerate management
	 *    0-20MB/s lowest (100000 ints/s)
	 *   20-100MB/s low   (20000 ints/s)
	 *  100-1249MB/s bulk (8000 ints/s)
	 */
	/* what was last interrupt timeslice? */
	timepassed_us = 1000000/eitr;
	bytes_perint = bytes / timepassed_us; /* bytes/usec */

	switch (itr_setting) {
	case lowest_latency:
		if (bytes_perint > adapter->eitr_low)
			retval = low_latency;
		break;
	case low_latency:
		if (bytes_perint > adapter->eitr_high)
			retval = bulk_latency;
		else if (bytes_perint <= adapter->eitr_low)
			retval = lowest_latency;
		break;
	case bulk_latency:
		if (bytes_perint <= adapter->eitr_high)
			retval = low_latency;
		break;
	}

update_itr_done:
	return retval;
}

/**
 * ixgbe_write_eitr - write EITR register in hardware specific way
 * @q_vector: structure containing interrupt and ring information
 *
 * This function is made to be called by ethtool and by the driver
 * when it needs to update EITR registers at runtime.  Hardware
 * specific quirks/differences are taken care of here.
 */
void ixgbe_write_eitr(struct ixgbe_q_vector *q_vector)
{
	struct ixgbe_adapter *adapter = q_vector->adapter;
	struct ixgbe_hw *hw = &adapter->hw;
	int v_idx = q_vector->v_idx;
	u32 itr_reg = EITR_INTS_PER_SEC_TO_REG(q_vector->eitr);

	if (adapter->hw.mac.type == ixgbe_mac_82598EB) {
		/* must write high and low 16 bits to reset counter */
		itr_reg |= (itr_reg << 16);
	} else if (adapter->hw.mac.type == ixgbe_mac_82599EB) {
		/*
		 * set the WDIS bit to not clear the timer bits and cause an
		 * immediate assertion of the interrupt
		 */
		itr_reg |= IXGBE_EITR_CNT_WDIS;
	}
	IXGBE_WRITE_REG(hw, IXGBE_EITR(v_idx), itr_reg);
}

static void ixgbe_set_itr_msix(struct ixgbe_q_vector *q_vector)
{
	struct ixgbe_adapter *adapter = q_vector->adapter;
	u32 new_itr;
	u8 current_itr, ret_itr;
	int i, r_idx;
	struct ixgbe_ring *rx_ring, *tx_ring;

	r_idx = find_first_bit(q_vector->txr_idx, adapter->num_tx_queues);
	for (i = 0; i < q_vector->txr_count; i++) {
		tx_ring = &(adapter->tx_ring[r_idx]);
		ret_itr = ixgbe_update_itr(adapter, q_vector->eitr,
		                           q_vector->tx_itr,
		                           tx_ring->total_packets,
		                           tx_ring->total_bytes);
		/* if the result for this queue would decrease interrupt
		 * rate for this vector then use that result */
		q_vector->tx_itr = ((q_vector->tx_itr > ret_itr) ?
		                    q_vector->tx_itr - 1 : ret_itr);
		r_idx = find_next_bit(q_vector->txr_idx, adapter->num_tx_queues,
		                      r_idx + 1);
	}

	r_idx = find_first_bit(q_vector->rxr_idx, adapter->num_rx_queues);
	for (i = 0; i < q_vector->rxr_count; i++) {
		rx_ring = &(adapter->rx_ring[r_idx]);
		ret_itr = ixgbe_update_itr(adapter, q_vector->eitr,
		                           q_vector->rx_itr,
		                           rx_ring->total_packets,
		                           rx_ring->total_bytes);
		/* if the result for this queue would decrease interrupt
		 * rate for this vector then use that result */
		q_vector->rx_itr = ((q_vector->rx_itr > ret_itr) ?
		                    q_vector->rx_itr - 1 : ret_itr);
		r_idx = find_next_bit(q_vector->rxr_idx, adapter->num_rx_queues,
		                      r_idx + 1);
	}

	current_itr = max(q_vector->rx_itr, q_vector->tx_itr);

	switch (current_itr) {
	/* counts and packets in update_itr are dependent on these numbers */
	case lowest_latency:
		new_itr = 100000;
		break;
	case low_latency:
		new_itr = 20000; /* aka hwitr = ~200 */
		break;
	case bulk_latency:
	default:
		new_itr = 8000;
		break;
	}

	if (new_itr != q_vector->eitr) {
		/* do an exponential smoothing */
		new_itr = ((q_vector->eitr * 90)/100) + ((new_itr * 10)/100);

		/* save the algorithm value here, not the smoothed one */
		q_vector->eitr = new_itr;

		ixgbe_write_eitr(q_vector);
	}

	return;
}

static void ixgbe_check_fan_failure(struct ixgbe_adapter *adapter, u32 eicr)
{
	struct ixgbe_hw *hw = &adapter->hw;

	if ((adapter->flags & IXGBE_FLAG_FAN_FAIL_CAPABLE) &&
	    (eicr & IXGBE_EICR_GPI_SDP1)) {
		DPRINTK(PROBE, CRIT, "Fan has stopped, replace the adapter\n");
		/* write to clear the interrupt */
		IXGBE_WRITE_REG(hw, IXGBE_EICR, IXGBE_EICR_GPI_SDP1);
	}
}

static void ixgbe_check_sfp_event(struct ixgbe_adapter *adapter, u32 eicr)
{
	struct ixgbe_hw *hw = &adapter->hw;

	if (eicr & IXGBE_EICR_GPI_SDP1) {
		/* Clear the interrupt */
		IXGBE_WRITE_REG(hw, IXGBE_EICR, IXGBE_EICR_GPI_SDP1);
		schedule_work(&adapter->multispeed_fiber_task);
	} else if (eicr & IXGBE_EICR_GPI_SDP2) {
		/* Clear the interrupt */
		IXGBE_WRITE_REG(hw, IXGBE_EICR, IXGBE_EICR_GPI_SDP2);
		schedule_work(&adapter->sfp_config_module_task);
	} else {
		/* Interrupt isn't for us... */
		return;
	}
}

static void ixgbe_check_lsc(struct ixgbe_adapter *adapter)
{
	struct ixgbe_hw *hw = &adapter->hw;

	adapter->lsc_int++;
	adapter->flags |= IXGBE_FLAG_NEED_LINK_UPDATE;
	adapter->link_check_timeout = jiffies;
	if (!test_bit(__IXGBE_DOWN, &adapter->state)) {
		IXGBE_WRITE_REG(hw, IXGBE_EIMC, IXGBE_EIMC_LSC);
		schedule_work(&adapter->watchdog_task);
	}
}

static irqreturn_t ixgbe_msix_lsc(int irq, void *data)
{
	struct net_device *netdev = data;
	struct ixgbe_adapter *adapter = netdev_priv(netdev);
	struct ixgbe_hw *hw = &adapter->hw;
	u32 eicr;

	/*
	 * Workaround for Silicon errata.  Use clear-by-write instead
	 * of clear-by-read.  Reading with EICS will return the
	 * interrupt causes without clearing, which later be done
	 * with the write to EICR.
	 */
	eicr = IXGBE_READ_REG(hw, IXGBE_EICS);
	IXGBE_WRITE_REG(hw, IXGBE_EICR, eicr);

	if (eicr & IXGBE_EICR_LSC)
		ixgbe_check_lsc(adapter);

	if (hw->mac.type == ixgbe_mac_82598EB)
		ixgbe_check_fan_failure(adapter, eicr);

	if (hw->mac.type == ixgbe_mac_82599EB) {
		ixgbe_check_sfp_event(adapter, eicr);

		/* Handle Flow Director Full threshold interrupt */
		if (eicr & IXGBE_EICR_FLOW_DIR) {
			int i;
			IXGBE_WRITE_REG(hw, IXGBE_EICR, IXGBE_EICR_FLOW_DIR);
			/* Disable transmits before FDIR Re-initialization */
			netif_tx_stop_all_queues(netdev);
			for (i = 0; i < adapter->num_tx_queues; i++) {
				struct ixgbe_ring *tx_ring =
				                           &adapter->tx_ring[i];
				if (test_and_clear_bit(__IXGBE_FDIR_INIT_DONE,
				                       &tx_ring->reinit_state))
					schedule_work(&adapter->fdir_reinit_task);
			}
		}
	}
	if (!test_bit(__IXGBE_DOWN, &adapter->state))
		IXGBE_WRITE_REG(hw, IXGBE_EIMS, IXGBE_EIMS_OTHER);

	return IRQ_HANDLED;
}

static inline void ixgbe_irq_enable_queues(struct ixgbe_adapter *adapter,
					   u64 qmask)
{
	u32 mask;

	if (adapter->hw.mac.type == ixgbe_mac_82598EB) {
		mask = (IXGBE_EIMS_RTX_QUEUE & qmask);
		IXGBE_WRITE_REG(&adapter->hw, IXGBE_EIMS, mask);
	} else {
		mask = (qmask & 0xFFFFFFFF);
		IXGBE_WRITE_REG(&adapter->hw, IXGBE_EIMS_EX(0), mask);
		mask = (qmask >> 32);
		IXGBE_WRITE_REG(&adapter->hw, IXGBE_EIMS_EX(1), mask);
	}
	/* skip the flush */
}

static inline void ixgbe_irq_disable_queues(struct ixgbe_adapter *adapter,
                                            u64 qmask)
{
	u32 mask;

	if (adapter->hw.mac.type == ixgbe_mac_82598EB) {
		mask = (IXGBE_EIMS_RTX_QUEUE & qmask);
		IXGBE_WRITE_REG(&adapter->hw, IXGBE_EIMC, mask);
	} else {
		mask = (qmask & 0xFFFFFFFF);
		IXGBE_WRITE_REG(&adapter->hw, IXGBE_EIMC_EX(0), mask);
		mask = (qmask >> 32);
		IXGBE_WRITE_REG(&adapter->hw, IXGBE_EIMC_EX(1), mask);
	}
	/* skip the flush */
}

static irqreturn_t ixgbe_msix_clean_tx(int irq, void *data)
{
	struct ixgbe_q_vector *q_vector = data;
	struct ixgbe_adapter  *adapter = q_vector->adapter;
	struct ixgbe_ring     *tx_ring;
	int i, r_idx;

	if (!q_vector->txr_count)
		return IRQ_HANDLED;

	r_idx = find_first_bit(q_vector->txr_idx, adapter->num_tx_queues);
	for (i = 0; i < q_vector->txr_count; i++) {
		tx_ring = &(adapter->tx_ring[r_idx]);
		tx_ring->total_bytes = 0;
		tx_ring->total_packets = 0;
		r_idx = find_next_bit(q_vector->txr_idx, adapter->num_tx_queues,
		                      r_idx + 1);
	}

	/* disable interrupts on this vector only */
	ixgbe_irq_disable_queues(adapter, ((u64)1 << q_vector->v_idx));
	napi_schedule(&q_vector->napi);

	return IRQ_HANDLED;
}

/**
 * ixgbe_msix_clean_rx - single unshared vector rx clean (all queues)
 * @irq: unused
 * @data: pointer to our q_vector struct for this interrupt vector
 **/
static irqreturn_t ixgbe_msix_clean_rx(int irq, void *data)
{
	struct ixgbe_q_vector *q_vector = data;
	struct ixgbe_adapter  *adapter = q_vector->adapter;
	struct ixgbe_ring  *rx_ring;
	int r_idx;
	int i;

	r_idx = find_first_bit(q_vector->rxr_idx, adapter->num_rx_queues);
	for (i = 0;  i < q_vector->rxr_count; i++) {
		rx_ring = &(adapter->rx_ring[r_idx]);
		rx_ring->total_bytes = 0;
		rx_ring->total_packets = 0;
		r_idx = find_next_bit(q_vector->rxr_idx, adapter->num_rx_queues,
		                      r_idx + 1);
	}

	if (!q_vector->rxr_count)
		return IRQ_HANDLED;

	r_idx = find_first_bit(q_vector->rxr_idx, adapter->num_rx_queues);
	rx_ring = &(adapter->rx_ring[r_idx]);
	/* disable interrupts on this vector only */
	ixgbe_irq_disable_queues(adapter, ((u64)1 << q_vector->v_idx));
	napi_schedule(&q_vector->napi);

	return IRQ_HANDLED;
}

static irqreturn_t ixgbe_msix_clean_many(int irq, void *data)
{
	struct ixgbe_q_vector *q_vector = data;
	struct ixgbe_adapter  *adapter = q_vector->adapter;
	struct ixgbe_ring  *ring;
	int r_idx;
	int i;

	if (!q_vector->txr_count && !q_vector->rxr_count)
		return IRQ_HANDLED;

	r_idx = find_first_bit(q_vector->txr_idx, adapter->num_tx_queues);
	for (i = 0; i < q_vector->txr_count; i++) {
		ring = &(adapter->tx_ring[r_idx]);
		ring->total_bytes = 0;
		ring->total_packets = 0;
		r_idx = find_next_bit(q_vector->txr_idx, adapter->num_tx_queues,
		                      r_idx + 1);
	}

	r_idx = find_first_bit(q_vector->rxr_idx, adapter->num_rx_queues);
	for (i = 0; i < q_vector->rxr_count; i++) {
		ring = &(adapter->rx_ring[r_idx]);
		ring->total_bytes = 0;
		ring->total_packets = 0;
		r_idx = find_next_bit(q_vector->rxr_idx, adapter->num_rx_queues,
		                      r_idx + 1);
	}

	/* disable interrupts on this vector only */
	ixgbe_irq_disable_queues(adapter, ((u64)1 << q_vector->v_idx));
	napi_schedule(&q_vector->napi);

	return IRQ_HANDLED;
}

/**
 * ixgbe_clean_rxonly - msix (aka one shot) rx clean routine
 * @napi: napi struct with our devices info in it
 * @budget: amount of work driver is allowed to do this pass, in packets
 *
 * This function is optimized for cleaning one queue only on a single
 * q_vector!!!
 **/
static int ixgbe_clean_rxonly(struct napi_struct *napi, int budget)
{
	struct ixgbe_q_vector *q_vector =
	                       container_of(napi, struct ixgbe_q_vector, napi);
	struct ixgbe_adapter *adapter = q_vector->adapter;
	struct ixgbe_ring *rx_ring = NULL;
	int work_done = 0;
	long r_idx;

	r_idx = find_first_bit(q_vector->rxr_idx, adapter->num_rx_queues);
	rx_ring = &(adapter->rx_ring[r_idx]);
#ifdef CONFIG_IXGBE_DCA
	if (adapter->flags & IXGBE_FLAG_DCA_ENABLED)
		ixgbe_update_rx_dca(adapter, rx_ring);
#endif

	ixgbe_clean_rx_irq(q_vector, rx_ring, &work_done, budget);

	/* If all Rx work done, exit the polling mode */
	if (work_done < budget) {
		napi_complete(napi);
		if (adapter->rx_itr_setting & 1)
			ixgbe_set_itr_msix(q_vector);
		if (!test_bit(__IXGBE_DOWN, &adapter->state))
			ixgbe_irq_enable_queues(adapter,
			                        ((u64)1 << q_vector->v_idx));
	}

	return work_done;
}

/**
 * ixgbe_clean_rxtx_many - msix (aka one shot) rx clean routine
 * @napi: napi struct with our devices info in it
 * @budget: amount of work driver is allowed to do this pass, in packets
 *
 * This function will clean more than one rx queue associated with a
 * q_vector.
 **/
static int ixgbe_clean_rxtx_many(struct napi_struct *napi, int budget)
{
	struct ixgbe_q_vector *q_vector =
	                       container_of(napi, struct ixgbe_q_vector, napi);
	struct ixgbe_adapter *adapter = q_vector->adapter;
	struct ixgbe_ring *ring = NULL;
	int work_done = 0, i;
	long r_idx;
	bool tx_clean_complete = true;

	r_idx = find_first_bit(q_vector->txr_idx, adapter->num_tx_queues);
	for (i = 0; i < q_vector->txr_count; i++) {
		ring = &(adapter->tx_ring[r_idx]);
#ifdef CONFIG_IXGBE_DCA
		if (adapter->flags & IXGBE_FLAG_DCA_ENABLED)
			ixgbe_update_tx_dca(adapter, ring);
#endif
		tx_clean_complete &= ixgbe_clean_tx_irq(q_vector, ring);
		r_idx = find_next_bit(q_vector->txr_idx, adapter->num_tx_queues,
		                      r_idx + 1);
	}

	/* attempt to distribute budget to each queue fairly, but don't allow
	 * the budget to go below 1 because we'll exit polling */
	budget /= (q_vector->rxr_count ?: 1);
	budget = max(budget, 1);
	r_idx = find_first_bit(q_vector->rxr_idx, adapter->num_rx_queues);
	for (i = 0; i < q_vector->rxr_count; i++) {
		ring = &(adapter->rx_ring[r_idx]);
#ifdef CONFIG_IXGBE_DCA
		if (adapter->flags & IXGBE_FLAG_DCA_ENABLED)
			ixgbe_update_rx_dca(adapter, ring);
#endif
		ixgbe_clean_rx_irq(q_vector, ring, &work_done, budget);
		r_idx = find_next_bit(q_vector->rxr_idx, adapter->num_rx_queues,
		                      r_idx + 1);
	}

	r_idx = find_first_bit(q_vector->rxr_idx, adapter->num_rx_queues);
	ring = &(adapter->rx_ring[r_idx]);
	/* If all Rx work done, exit the polling mode */
	if (work_done < budget) {
		napi_complete(napi);
		if (adapter->rx_itr_setting & 1)
			ixgbe_set_itr_msix(q_vector);
		if (!test_bit(__IXGBE_DOWN, &adapter->state))
			ixgbe_irq_enable_queues(adapter,
			                        ((u64)1 << q_vector->v_idx));
		return 0;
	}

	return work_done;
}

/**
 * ixgbe_clean_txonly - msix (aka one shot) tx clean routine
 * @napi: napi struct with our devices info in it
 * @budget: amount of work driver is allowed to do this pass, in packets
 *
 * This function is optimized for cleaning one queue only on a single
 * q_vector!!!
 **/
static int ixgbe_clean_txonly(struct napi_struct *napi, int budget)
{
	struct ixgbe_q_vector *q_vector =
	                       container_of(napi, struct ixgbe_q_vector, napi);
	struct ixgbe_adapter *adapter = q_vector->adapter;
	struct ixgbe_ring *tx_ring = NULL;
	int work_done = 0;
	long r_idx;

	r_idx = find_first_bit(q_vector->txr_idx, adapter->num_tx_queues);
	tx_ring = &(adapter->tx_ring[r_idx]);
#ifdef CONFIG_IXGBE_DCA
	if (adapter->flags & IXGBE_FLAG_DCA_ENABLED)
		ixgbe_update_tx_dca(adapter, tx_ring);
#endif

	if (!ixgbe_clean_tx_irq(q_vector, tx_ring))
		work_done = budget;

	/* If all Tx work done, exit the polling mode */
	if (work_done < budget) {
		napi_complete(napi);
		if (adapter->tx_itr_setting & 1)
			ixgbe_set_itr_msix(q_vector);
		if (!test_bit(__IXGBE_DOWN, &adapter->state))
			ixgbe_irq_enable_queues(adapter, ((u64)1 << q_vector->v_idx));
	}

	return work_done;
}

static inline void map_vector_to_rxq(struct ixgbe_adapter *a, int v_idx,
                                     int r_idx)
{
	struct ixgbe_q_vector *q_vector = a->q_vector[v_idx];

	set_bit(r_idx, q_vector->rxr_idx);
	q_vector->rxr_count++;
}

static inline void map_vector_to_txq(struct ixgbe_adapter *a, int v_idx,
                                     int t_idx)
{
	struct ixgbe_q_vector *q_vector = a->q_vector[v_idx];

	set_bit(t_idx, q_vector->txr_idx);
	q_vector->txr_count++;
}

/**
 * ixgbe_map_rings_to_vectors - Maps descriptor rings to vectors
 * @adapter: board private structure to initialize
 * @vectors: allotted vector count for descriptor rings
 *
 * This function maps descriptor rings to the queue-specific vectors
 * we were allotted through the MSI-X enabling code.  Ideally, we'd have
 * one vector per ring/queue, but on a constrained vector budget, we
 * group the rings as "efficiently" as possible.  You would add new
 * mapping configurations in here.
 **/
static int ixgbe_map_rings_to_vectors(struct ixgbe_adapter *adapter,
                                      int vectors)
{
	int v_start = 0;
	int rxr_idx = 0, txr_idx = 0;
	int rxr_remaining = adapter->num_rx_queues;
	int txr_remaining = adapter->num_tx_queues;
	int i, j;
	int rqpv, tqpv;
	int err = 0;

	/* No mapping required if MSI-X is disabled. */
	if (!(adapter->flags & IXGBE_FLAG_MSIX_ENABLED))
		goto out;

	/*
	 * The ideal configuration...
	 * We have enough vectors to map one per queue.
	 */
	if (vectors == adapter->num_rx_queues + adapter->num_tx_queues) {
		for (; rxr_idx < rxr_remaining; v_start++, rxr_idx++)
			map_vector_to_rxq(adapter, v_start, rxr_idx);

		for (; txr_idx < txr_remaining; v_start++, txr_idx++)
			map_vector_to_txq(adapter, v_start, txr_idx);

		goto out;
	}

	/*
	 * If we don't have enough vectors for a 1-to-1
	 * mapping, we'll have to group them so there are
	 * multiple queues per vector.
	 */
	/* Re-adjusting *qpv takes care of the remainder. */
	for (i = v_start; i < vectors; i++) {
		rqpv = DIV_ROUND_UP(rxr_remaining, vectors - i);
		for (j = 0; j < rqpv; j++) {
			map_vector_to_rxq(adapter, i, rxr_idx);
			rxr_idx++;
			rxr_remaining--;
		}
	}
	for (i = v_start; i < vectors; i++) {
		tqpv = DIV_ROUND_UP(txr_remaining, vectors - i);
		for (j = 0; j < tqpv; j++) {
			map_vector_to_txq(adapter, i, txr_idx);
			txr_idx++;
			txr_remaining--;
		}
	}

out:
	return err;
}

/**
 * ixgbe_request_msix_irqs - Initialize MSI-X interrupts
 * @adapter: board private structure
 *
 * ixgbe_request_msix_irqs allocates MSI-X vectors and requests
 * interrupts from the kernel.
 **/
static int ixgbe_request_msix_irqs(struct ixgbe_adapter *adapter)
{
	struct net_device *netdev = adapter->netdev;
	irqreturn_t (*handler)(int, void *);
	int i, vector, q_vectors, err;
	int ri=0, ti=0;

	/* Decrement for Other and TCP Timer vectors */
	q_vectors = adapter->num_msix_vectors - NON_Q_VECTORS;

	/* Map the Tx/Rx rings to the vectors we were allotted. */
	err = ixgbe_map_rings_to_vectors(adapter, q_vectors);
	if (err)
		goto out;

#define SET_HANDLER(_v) ((!(_v)->rxr_count) ? &ixgbe_msix_clean_tx : \
                         (!(_v)->txr_count) ? &ixgbe_msix_clean_rx : \
                         &ixgbe_msix_clean_many)
	for (vector = 0; vector < q_vectors; vector++) {
		handler = SET_HANDLER(adapter->q_vector[vector]);

		if(handler == &ixgbe_msix_clean_rx) {
			sprintf(adapter->name[vector], "%s-%s-%d",
				netdev->name, "rx", ri++);
		}
		else if(handler == &ixgbe_msix_clean_tx) {
			sprintf(adapter->name[vector], "%s-%s-%d",
				netdev->name, "tx", ti++);
		}
		else
			sprintf(adapter->name[vector], "%s-%s-%d",
				netdev->name, "TxRx", vector);

		err = request_irq(adapter->msix_entries[vector].vector,
		                  handler, 0, adapter->name[vector],
		                  adapter->q_vector[vector]);
		if (err) {
			DPRINTK(PROBE, ERR,
			        "request_irq failed for MSIX interrupt "
			        "Error: %d\n", err);
			goto free_queue_irqs;
		}
	}

	sprintf(adapter->name[vector], "%s:lsc", netdev->name);
	err = request_irq(adapter->msix_entries[vector].vector,
	                  &ixgbe_msix_lsc, 0, adapter->name[vector], netdev);
	if (err) {
		DPRINTK(PROBE, ERR,
			"request_irq for msix_lsc failed: %d\n", err);
		goto free_queue_irqs;
	}

	return 0;

free_queue_irqs:
	for (i = vector - 1; i >= 0; i--)
		free_irq(adapter->msix_entries[--vector].vector,
		         adapter->q_vector[i]);
	adapter->flags &= ~IXGBE_FLAG_MSIX_ENABLED;
	pci_disable_msix(adapter->pdev);
	kfree(adapter->msix_entries);
	adapter->msix_entries = NULL;
out:
	return err;
}

static void ixgbe_set_itr(struct ixgbe_adapter *adapter)
{
	struct ixgbe_q_vector *q_vector = adapter->q_vector[0];
	u8 current_itr;
	u32 new_itr = q_vector->eitr;
	struct ixgbe_ring *rx_ring = &adapter->rx_ring[0];
	struct ixgbe_ring *tx_ring = &adapter->tx_ring[0];

	q_vector->tx_itr = ixgbe_update_itr(adapter, new_itr,
	                                    q_vector->tx_itr,
	                                    tx_ring->total_packets,
	                                    tx_ring->total_bytes);
	q_vector->rx_itr = ixgbe_update_itr(adapter, new_itr,
	                                    q_vector->rx_itr,
	                                    rx_ring->total_packets,
	                                    rx_ring->total_bytes);

	current_itr = max(q_vector->rx_itr, q_vector->tx_itr);

	switch (current_itr) {
	/* counts and packets in update_itr are dependent on these numbers */
	case lowest_latency:
		new_itr = 100000;
		break;
	case low_latency:
		new_itr = 20000; /* aka hwitr = ~200 */
		break;
	case bulk_latency:
		new_itr = 8000;
		break;
	default:
		break;
	}

	if (new_itr != q_vector->eitr) {
		/* do an exponential smoothing */
		new_itr = ((q_vector->eitr * 90)/100) + ((new_itr * 10)/100);

		/* save the algorithm value here, not the smoothed one */
		q_vector->eitr = new_itr;

		ixgbe_write_eitr(q_vector);
	}

	return;
}

/**
 * ixgbe_irq_enable - Enable default interrupt generation settings
 * @adapter: board private structure
 **/
static inline void ixgbe_irq_enable(struct ixgbe_adapter *adapter)
{
	u32 mask;

	mask = (IXGBE_EIMS_ENABLE_MASK & ~IXGBE_EIMS_RTX_QUEUE);
	if (adapter->flags & IXGBE_FLAG_FAN_FAIL_CAPABLE)
		mask |= IXGBE_EIMS_GPI_SDP1;
	if (adapter->hw.mac.type == ixgbe_mac_82599EB) {
		mask |= IXGBE_EIMS_ECC;
		mask |= IXGBE_EIMS_GPI_SDP1;
		mask |= IXGBE_EIMS_GPI_SDP2;
	}
	if (adapter->flags & IXGBE_FLAG_FDIR_HASH_CAPABLE ||
	    adapter->flags & IXGBE_FLAG_FDIR_PERFECT_CAPABLE)
		mask |= IXGBE_EIMS_FLOW_DIR;

	IXGBE_WRITE_REG(&adapter->hw, IXGBE_EIMS, mask);
	ixgbe_irq_enable_queues(adapter, ~0);
	IXGBE_WRITE_FLUSH(&adapter->hw);
}

/**
 * ixgbe_intr - legacy mode Interrupt Handler
 * @irq: interrupt number
 * @data: pointer to a network interface device structure
 **/
static irqreturn_t ixgbe_intr(int irq, void *data)
{
	struct net_device *netdev = data;
	struct ixgbe_adapter *adapter = netdev_priv(netdev);
	struct ixgbe_hw *hw = &adapter->hw;
	struct ixgbe_q_vector *q_vector = adapter->q_vector[0];
	u32 eicr;

	/*
	 * Workaround for silicon errata.  Mask the interrupts
	 * before the read of EICR.
	 */
	IXGBE_WRITE_REG(hw, IXGBE_EIMC, IXGBE_IRQ_CLEAR_MASK);

	/* for NAPI, using EIAM to auto-mask tx/rx interrupt bits on read
	 * therefore no explict interrupt disable is necessary */
	eicr = IXGBE_READ_REG(hw, IXGBE_EICR);
	if (!eicr) {
		/* shared interrupt alert!
		 * make sure interrupts are enabled because the read will
		 * have disabled interrupts due to EIAM */
		ixgbe_irq_enable(adapter);
		return IRQ_NONE;	/* Not our interrupt */
	}

	if (eicr & IXGBE_EICR_LSC)
		ixgbe_check_lsc(adapter);

	if (hw->mac.type == ixgbe_mac_82599EB)
		ixgbe_check_sfp_event(adapter, eicr);

	ixgbe_check_fan_failure(adapter, eicr);

	if (napi_schedule_prep(&(q_vector->napi))) {
		adapter->tx_ring[0].total_packets = 0;
		adapter->tx_ring[0].total_bytes = 0;
		adapter->rx_ring[0].total_packets = 0;
		adapter->rx_ring[0].total_bytes = 0;
		/* would disable interrupts here but EIAM disabled it */
		__napi_schedule(&(q_vector->napi));
	}

	return IRQ_HANDLED;
}

static inline void ixgbe_reset_q_vectors(struct ixgbe_adapter *adapter)
{
	int i, q_vectors = adapter->num_msix_vectors - NON_Q_VECTORS;

	for (i = 0; i < q_vectors; i++) {
		struct ixgbe_q_vector *q_vector = adapter->q_vector[i];
		bitmap_zero(q_vector->rxr_idx, MAX_RX_QUEUES);
		bitmap_zero(q_vector->txr_idx, MAX_TX_QUEUES);
		q_vector->rxr_count = 0;
		q_vector->txr_count = 0;
	}
}

/**
 * ixgbe_request_irq - initialize interrupts
 * @adapter: board private structure
 *
 * Attempts to configure interrupts using the best available
 * capabilities of the hardware and kernel.
 **/
static int ixgbe_request_irq(struct ixgbe_adapter *adapter)
{
	struct net_device *netdev = adapter->netdev;
	int err;

	if (adapter->flags & IXGBE_FLAG_MSIX_ENABLED) {
		err = ixgbe_request_msix_irqs(adapter);
	} else if (adapter->flags & IXGBE_FLAG_MSI_ENABLED) {
		err = request_irq(adapter->pdev->irq, &ixgbe_intr, 0,
		                  netdev->name, netdev);
	} else {
		err = request_irq(adapter->pdev->irq, &ixgbe_intr, IRQF_SHARED,
		                  netdev->name, netdev);
	}

	if (err)
		DPRINTK(PROBE, ERR, "request_irq failed, Error %d\n", err);

	return err;
}

static void ixgbe_free_irq(struct ixgbe_adapter *adapter)
{
	struct net_device *netdev = adapter->netdev;

	if (adapter->flags & IXGBE_FLAG_MSIX_ENABLED) {
		int i, q_vectors;

		q_vectors = adapter->num_msix_vectors;

		i = q_vectors - 1;
		free_irq(adapter->msix_entries[i].vector, netdev);

		i--;
		for (; i >= 0; i--) {
			free_irq(adapter->msix_entries[i].vector,
			         adapter->q_vector[i]);
		}

		ixgbe_reset_q_vectors(adapter);
	} else {
		free_irq(adapter->pdev->irq, netdev);
	}
}

/**
 * ixgbe_irq_disable - Mask off interrupt generation on the NIC
 * @adapter: board private structure
 **/
static inline void ixgbe_irq_disable(struct ixgbe_adapter *adapter)
{
	if (adapter->hw.mac.type == ixgbe_mac_82598EB) {
		IXGBE_WRITE_REG(&adapter->hw, IXGBE_EIMC, ~0);
	} else {
		IXGBE_WRITE_REG(&adapter->hw, IXGBE_EIMC, 0xFFFF0000);
		IXGBE_WRITE_REG(&adapter->hw, IXGBE_EIMC_EX(0), ~0);
		IXGBE_WRITE_REG(&adapter->hw, IXGBE_EIMC_EX(1), ~0);
	}
	IXGBE_WRITE_FLUSH(&adapter->hw);
	if (adapter->flags & IXGBE_FLAG_MSIX_ENABLED) {
		int i;
		for (i = 0; i < adapter->num_msix_vectors; i++)
			synchronize_irq(adapter->msix_entries[i].vector);
	} else {
		synchronize_irq(adapter->pdev->irq);
	}
}

/**
 * ixgbe_configure_msi_and_legacy - Initialize PIN (INTA...) and MSI interrupts
 *
 **/
static void ixgbe_configure_msi_and_legacy(struct ixgbe_adapter *adapter)
{
	struct ixgbe_hw *hw = &adapter->hw;

	IXGBE_WRITE_REG(hw, IXGBE_EITR(0),
	                EITR_INTS_PER_SEC_TO_REG(adapter->rx_eitr_param));

	ixgbe_set_ivar(adapter, 0, 0, 0);
	ixgbe_set_ivar(adapter, 1, 0, 0);

	map_vector_to_rxq(adapter, 0, 0);
	map_vector_to_txq(adapter, 0, 0);

	DPRINTK(HW, INFO, "Legacy interrupt IVAR setup done\n");
}

/**
 * ixgbe_configure_tx - Configure 8259x Transmit Unit after Reset
 * @adapter: board private structure
 *
 * Configure the Tx unit of the MAC after a reset.
 **/
static void ixgbe_configure_tx(struct ixgbe_adapter *adapter)
{
	u64 tdba;
	struct ixgbe_hw *hw = &adapter->hw;
	u32 i, j, tdlen, txctrl;

	/* Setup the HW Tx Head and Tail descriptor pointers */
	for (i = 0; i < adapter->num_tx_queues; i++) {
		struct ixgbe_ring *ring = &adapter->tx_ring[i];
		j = ring->reg_idx;
		tdba = ring->dma;
		tdlen = ring->count * sizeof(union ixgbe_adv_tx_desc);
		IXGBE_WRITE_REG(hw, IXGBE_TDBAL(j),
		                (tdba & DMA_BIT_MASK(32)));
		IXGBE_WRITE_REG(hw, IXGBE_TDBAH(j), (tdba >> 32));
		IXGBE_WRITE_REG(hw, IXGBE_TDLEN(j), tdlen);
		IXGBE_WRITE_REG(hw, IXGBE_TDH(j), 0);
		IXGBE_WRITE_REG(hw, IXGBE_TDT(j), 0);
		adapter->tx_ring[i].head = IXGBE_TDH(j);
		adapter->tx_ring[i].tail = IXGBE_TDT(j);
		/* Disable Tx Head Writeback RO bit, since this hoses
		 * bookkeeping if things aren't delivered in order.
		 */
		txctrl = IXGBE_READ_REG(hw, IXGBE_DCA_TXCTRL(j));
		txctrl &= ~IXGBE_DCA_TXCTRL_TX_WB_RO_EN;
		IXGBE_WRITE_REG(hw, IXGBE_DCA_TXCTRL(j), txctrl);
	}
	if (hw->mac.type == ixgbe_mac_82599EB) {
		/* We enable 8 traffic classes, DCB only */
		if (adapter->flags & IXGBE_FLAG_DCB_ENABLED)
			IXGBE_WRITE_REG(hw, IXGBE_MTQC, (IXGBE_MTQC_RT_ENA |
			                IXGBE_MTQC_8TC_8TQ));
	}
}

#define IXGBE_SRRCTL_BSIZEHDRSIZE_SHIFT 2

static void ixgbe_configure_srrctl(struct ixgbe_adapter *adapter,
                                   struct ixgbe_ring *rx_ring)
{
	u32 srrctl;
	int index;
	struct ixgbe_ring_feature *feature = adapter->ring_feature;

	index = rx_ring->reg_idx;
	if (adapter->hw.mac.type == ixgbe_mac_82598EB) {
		unsigned long mask;
		mask = (unsigned long) feature[RING_F_RSS].mask;
		index = index & mask;
	}
	srrctl = IXGBE_READ_REG(&adapter->hw, IXGBE_SRRCTL(index));

	srrctl &= ~IXGBE_SRRCTL_BSIZEHDR_MASK;
	srrctl &= ~IXGBE_SRRCTL_BSIZEPKT_MASK;

	srrctl |= (IXGBE_RX_HDR_SIZE << IXGBE_SRRCTL_BSIZEHDRSIZE_SHIFT) &
		  IXGBE_SRRCTL_BSIZEHDR_MASK;

	if (rx_ring->flags & IXGBE_RING_RX_PS_ENABLED) {
#if (PAGE_SIZE / 2) > IXGBE_MAX_RXBUFFER
		srrctl |= IXGBE_MAX_RXBUFFER >> IXGBE_SRRCTL_BSIZEPKT_SHIFT;
#else
		srrctl |= (PAGE_SIZE / 2) >> IXGBE_SRRCTL_BSIZEPKT_SHIFT;
#endif
		srrctl |= IXGBE_SRRCTL_DESCTYPE_HDR_SPLIT_ALWAYS;
	} else {
		srrctl |= ALIGN(rx_ring->rx_buf_len, 1024) >>
			  IXGBE_SRRCTL_BSIZEPKT_SHIFT;
		srrctl |= IXGBE_SRRCTL_DESCTYPE_ADV_ONEBUF;
	}

	IXGBE_WRITE_REG(&adapter->hw, IXGBE_SRRCTL(index), srrctl);
}

static u32 ixgbe_setup_mrqc(struct ixgbe_adapter *adapter)
{
	u32 mrqc = 0;
	int mask;

	if (!(adapter->hw.mac.type == ixgbe_mac_82599EB))
		return mrqc;

	mask = adapter->flags & (IXGBE_FLAG_RSS_ENABLED
#ifdef CONFIG_IXGBE_DCB
				 | IXGBE_FLAG_DCB_ENABLED
#endif
				);

	switch (mask) {
	case (IXGBE_FLAG_RSS_ENABLED):
		mrqc = IXGBE_MRQC_RSSEN;
		break;
#ifdef CONFIG_IXGBE_DCB
	case (IXGBE_FLAG_DCB_ENABLED):
		mrqc = IXGBE_MRQC_RT8TCEN;
		break;
#endif /* CONFIG_IXGBE_DCB */
	default:
		break;
	}

	return mrqc;
}

/**
 * ixgbe_configure_rscctl - enable RSC for the indicated ring
 * @adapter:    address of board private structure
 * @index:      index of ring to set
 * @rx_buf_len: rx buffer length
 **/
static void ixgbe_configure_rscctl(struct ixgbe_adapter *adapter, int index,
                                   int rx_buf_len)
{
	struct ixgbe_ring *rx_ring;
	struct ixgbe_hw *hw = &adapter->hw;
	int j;
	u32 rscctrl;

	rx_ring = &adapter->rx_ring[index];
	j = rx_ring->reg_idx;
	rscctrl = IXGBE_READ_REG(hw, IXGBE_RSCCTL(j));
	rscctrl |= IXGBE_RSCCTL_RSCEN;
	/*
	 * we must limit the number of descriptors so that the
	 * total size of max desc * buf_len is not greater
	 * than 65535
	 */
	if (rx_ring->flags & IXGBE_RING_RX_PS_ENABLED) {
#if (MAX_SKB_FRAGS > 16)
		rscctrl |= IXGBE_RSCCTL_MAXDESC_16;
#elif (MAX_SKB_FRAGS > 8)
		rscctrl |= IXGBE_RSCCTL_MAXDESC_8;
#elif (MAX_SKB_FRAGS > 4)
		rscctrl |= IXGBE_RSCCTL_MAXDESC_4;
#else
		rscctrl |= IXGBE_RSCCTL_MAXDESC_1;
#endif
	} else {
		if (rx_buf_len < IXGBE_RXBUFFER_4096)
			rscctrl |= IXGBE_RSCCTL_MAXDESC_16;
		else if (rx_buf_len < IXGBE_RXBUFFER_8192)
			rscctrl |= IXGBE_RSCCTL_MAXDESC_8;
		else
			rscctrl |= IXGBE_RSCCTL_MAXDESC_4;
	}
	IXGBE_WRITE_REG(hw, IXGBE_RSCCTL(j), rscctrl);
}

/**
 * ixgbe_configure_rx - Configure 8259x Receive Unit after Reset
 * @adapter: board private structure
 *
 * Configure the Rx unit of the MAC after a reset.
 **/
static void ixgbe_configure_rx(struct ixgbe_adapter *adapter)
{
	u64 rdba;
	struct ixgbe_hw *hw = &adapter->hw;
	struct ixgbe_ring *rx_ring;
	struct net_device *netdev = adapter->netdev;
	int max_frame = netdev->mtu + ETH_HLEN + ETH_FCS_LEN;
	int i, j;
	u32 rdlen, rxctrl, rxcsum;
	static const u32 seed[10] = { 0xE291D73D, 0x1805EC6C, 0x2A94B30D,
	                  0xA54F2BEC, 0xEA49AF7C, 0xE214AD3D, 0xB855AABE,
	                  0x6A3E67EA, 0x14364D17, 0x3BED200D};
	u32 fctrl, hlreg0;
	u32 reta = 0, mrqc = 0;
	u32 rdrxctl;
	int rx_buf_len;

	/* Decide whether to use packet split mode or not */
	adapter->flags |= IXGBE_FLAG_RX_PS_ENABLED;

	/* Set the RX buffer length according to the mode */
	if (adapter->flags & IXGBE_FLAG_RX_PS_ENABLED) {
		rx_buf_len = IXGBE_RX_HDR_SIZE;
		if (hw->mac.type == ixgbe_mac_82599EB) {
			/* PSRTYPE must be initialized in 82599 */
			u32 psrtype = IXGBE_PSRTYPE_TCPHDR |
			              IXGBE_PSRTYPE_UDPHDR |
			              IXGBE_PSRTYPE_IPV4HDR |
			              IXGBE_PSRTYPE_IPV6HDR |
			              IXGBE_PSRTYPE_L2HDR;
			IXGBE_WRITE_REG(hw, IXGBE_PSRTYPE(0), psrtype);
		}
	} else {
		if (!(adapter->flags2 & IXGBE_FLAG2_RSC_ENABLED) &&
		    (netdev->mtu <= ETH_DATA_LEN))
			rx_buf_len = MAXIMUM_ETHERNET_VLAN_SIZE;
		else
			rx_buf_len = ALIGN(max_frame, 1024);
	}

	fctrl = IXGBE_READ_REG(&adapter->hw, IXGBE_FCTRL);
	fctrl |= IXGBE_FCTRL_BAM;
	fctrl |= IXGBE_FCTRL_DPF; /* discard pause frames when FC enabled */
	fctrl |= IXGBE_FCTRL_PMCF;
	IXGBE_WRITE_REG(&adapter->hw, IXGBE_FCTRL, fctrl);

	hlreg0 = IXGBE_READ_REG(hw, IXGBE_HLREG0);
	if (adapter->netdev->mtu <= ETH_DATA_LEN)
		hlreg0 &= ~IXGBE_HLREG0_JUMBOEN;
	else
		hlreg0 |= IXGBE_HLREG0_JUMBOEN;
#ifdef IXGBE_FCOE
	if (netdev->features & NETIF_F_FCOE_MTU)
		hlreg0 |= IXGBE_HLREG0_JUMBOEN;
#endif
	IXGBE_WRITE_REG(hw, IXGBE_HLREG0, hlreg0);

	rdlen = adapter->rx_ring[0].count * sizeof(union ixgbe_adv_rx_desc);
	/* disable receives while setting up the descriptors */
	rxctrl = IXGBE_READ_REG(hw, IXGBE_RXCTRL);
	IXGBE_WRITE_REG(hw, IXGBE_RXCTRL, rxctrl & ~IXGBE_RXCTRL_RXEN);

	/*
	 * Setup the HW Rx Head and Tail Descriptor Pointers and
	 * the Base and Length of the Rx Descriptor Ring
	 */
	for (i = 0; i < adapter->num_rx_queues; i++) {
		rx_ring = &adapter->rx_ring[i];
		rdba = rx_ring->dma;
		j = rx_ring->reg_idx;
		IXGBE_WRITE_REG(hw, IXGBE_RDBAL(j), (rdba & DMA_BIT_MASK(32)));
		IXGBE_WRITE_REG(hw, IXGBE_RDBAH(j), (rdba >> 32));
		IXGBE_WRITE_REG(hw, IXGBE_RDLEN(j), rdlen);
		IXGBE_WRITE_REG(hw, IXGBE_RDH(j), 0);
		IXGBE_WRITE_REG(hw, IXGBE_RDT(j), 0);
		rx_ring->head = IXGBE_RDH(j);
		rx_ring->tail = IXGBE_RDT(j);
		rx_ring->rx_buf_len = rx_buf_len;

		if (adapter->flags & IXGBE_FLAG_RX_PS_ENABLED)
			rx_ring->flags |= IXGBE_RING_RX_PS_ENABLED;
		else
			rx_ring->flags &= ~IXGBE_RING_RX_PS_ENABLED;

#ifdef IXGBE_FCOE
		if (netdev->features & NETIF_F_FCOE_MTU) {
			struct ixgbe_ring_feature *f;
			f = &adapter->ring_feature[RING_F_FCOE];
			if ((i >= f->mask) && (i < f->mask + f->indices)) {
				rx_ring->flags &= ~IXGBE_RING_RX_PS_ENABLED;
				if (rx_buf_len < IXGBE_FCOE_JUMBO_FRAME_SIZE)
					rx_ring->rx_buf_len =
					        IXGBE_FCOE_JUMBO_FRAME_SIZE;
			}
		}

#endif /* IXGBE_FCOE */
		ixgbe_configure_srrctl(adapter, rx_ring);
	}

	if (hw->mac.type == ixgbe_mac_82598EB) {
		/*
		 * For VMDq support of different descriptor types or
		 * buffer sizes through the use of multiple SRRCTL
		 * registers, RDRXCTL.MVMEN must be set to 1
		 *
		 * also, the manual doesn't mention it clearly but DCA hints
		 * will only use queue 0's tags unless this bit is set.  Side
		 * effects of setting this bit are only that SRRCTL must be
		 * fully programmed [0..15]
		 */
		rdrxctl = IXGBE_READ_REG(hw, IXGBE_RDRXCTL);
		rdrxctl |= IXGBE_RDRXCTL_MVMEN;
		IXGBE_WRITE_REG(hw, IXGBE_RDRXCTL, rdrxctl);
	}

	/* Program MRQC for the distribution of queues */
	mrqc = ixgbe_setup_mrqc(adapter);

	if (adapter->flags & IXGBE_FLAG_RSS_ENABLED) {
		/* Fill out redirection table */
		for (i = 0, j = 0; i < 128; i++, j++) {
			if (j == adapter->ring_feature[RING_F_RSS].indices)
				j = 0;
			/* reta = 4-byte sliding window of
			 * 0x00..(indices-1)(indices-1)00..etc. */
			reta = (reta << 8) | (j * 0x11);
			if ((i & 3) == 3)
				IXGBE_WRITE_REG(hw, IXGBE_RETA(i >> 2), reta);
		}

		/* Fill out hash function seeds */
		for (i = 0; i < 10; i++)
			IXGBE_WRITE_REG(hw, IXGBE_RSSRK(i), seed[i]);

		if (hw->mac.type == ixgbe_mac_82598EB)
			mrqc |= IXGBE_MRQC_RSSEN;
		    /* Perform hash on these packet types */
		mrqc |= IXGBE_MRQC_RSS_FIELD_IPV4
		      | IXGBE_MRQC_RSS_FIELD_IPV4_TCP
		      | IXGBE_MRQC_RSS_FIELD_IPV4_UDP
		      | IXGBE_MRQC_RSS_FIELD_IPV6
		      | IXGBE_MRQC_RSS_FIELD_IPV6_TCP
		      | IXGBE_MRQC_RSS_FIELD_IPV6_UDP;
	}
	IXGBE_WRITE_REG(hw, IXGBE_MRQC, mrqc);

	rxcsum = IXGBE_READ_REG(hw, IXGBE_RXCSUM);

	if (adapter->flags & IXGBE_FLAG_RSS_ENABLED ||
	    adapter->flags & IXGBE_FLAG_RX_CSUM_ENABLED) {
		/* Disable indicating checksum in descriptor, enables
		 * RSS hash */
		rxcsum |= IXGBE_RXCSUM_PCSD;
	}
	if (!(rxcsum & IXGBE_RXCSUM_PCSD)) {
		/* Enable IPv4 payload checksum for UDP fragments
		 * if PCSD is not set */
		rxcsum |= IXGBE_RXCSUM_IPPCSE;
	}

	IXGBE_WRITE_REG(hw, IXGBE_RXCSUM, rxcsum);

	if (hw->mac.type == ixgbe_mac_82599EB) {
		rdrxctl = IXGBE_READ_REG(hw, IXGBE_RDRXCTL);
		rdrxctl |= IXGBE_RDRXCTL_CRCSTRIP;
		rdrxctl &= ~IXGBE_RDRXCTL_RSCFRSTSIZE;
		IXGBE_WRITE_REG(hw, IXGBE_RDRXCTL, rdrxctl);
	}

	if (adapter->flags2 & IXGBE_FLAG2_RSC_ENABLED) {
		/* Enable 82599 HW-RSC */
<<<<<<< HEAD
		for (i = 0; i < adapter->num_rx_queues; i++) {
			rx_ring = &adapter->rx_ring[i];
			j = rx_ring->reg_idx;
			rscctrl = IXGBE_READ_REG(hw, IXGBE_RSCCTL(j));
			rscctrl |= IXGBE_RSCCTL_RSCEN;
			/*
			 * we must limit the number of descriptors so that the
			 * total size of max desc * buf_len is not greater
			 * than 65535
			 */
			if (rx_ring->flags & IXGBE_RING_RX_PS_ENABLED) {
#if (MAX_SKB_FRAGS > 16)
				rscctrl |= IXGBE_RSCCTL_MAXDESC_16;
#elif (MAX_SKB_FRAGS > 8)
				rscctrl |= IXGBE_RSCCTL_MAXDESC_8;
#elif (MAX_SKB_FRAGS > 4)
				rscctrl |= IXGBE_RSCCTL_MAXDESC_4;
#else
				rscctrl |= IXGBE_RSCCTL_MAXDESC_1;
#endif
			} else {
				if (rx_buf_len < IXGBE_RXBUFFER_4096)
					rscctrl |= IXGBE_RSCCTL_MAXDESC_16;
				else if (rx_buf_len < IXGBE_RXBUFFER_8192)
					rscctrl |= IXGBE_RSCCTL_MAXDESC_8;
				else
					rscctrl |= IXGBE_RSCCTL_MAXDESC_4;
			}
			IXGBE_WRITE_REG(hw, IXGBE_RSCCTL(j), rscctrl);
		}
=======
		for (i = 0; i < adapter->num_rx_queues; i++)
			ixgbe_configure_rscctl(adapter, i, rx_buf_len);

>>>>>>> 71623855
		/* Disable RSC for ACK packets */
		IXGBE_WRITE_REG(hw, IXGBE_RSCDBU,
		   (IXGBE_RSCDBU_RSCACKDIS | IXGBE_READ_REG(hw, IXGBE_RSCDBU)));
	}
}

static void ixgbe_vlan_rx_add_vid(struct net_device *netdev, u16 vid)
{
	struct ixgbe_adapter *adapter = netdev_priv(netdev);
	struct ixgbe_hw *hw = &adapter->hw;

	/* add VID to filter table */
	hw->mac.ops.set_vfta(&adapter->hw, vid, 0, true);
}

static void ixgbe_vlan_rx_kill_vid(struct net_device *netdev, u16 vid)
{
	struct ixgbe_adapter *adapter = netdev_priv(netdev);
	struct ixgbe_hw *hw = &adapter->hw;

	if (!test_bit(__IXGBE_DOWN, &adapter->state))
		ixgbe_irq_disable(adapter);

	vlan_group_set_device(adapter->vlgrp, vid, NULL);

	if (!test_bit(__IXGBE_DOWN, &adapter->state))
		ixgbe_irq_enable(adapter);

	/* remove VID from filter table */
	hw->mac.ops.set_vfta(&adapter->hw, vid, 0, false);
}

static void ixgbe_vlan_rx_register(struct net_device *netdev,
                                   struct vlan_group *grp)
{
	struct ixgbe_adapter *adapter = netdev_priv(netdev);
	u32 ctrl;
	int i, j;

	if (!test_bit(__IXGBE_DOWN, &adapter->state))
		ixgbe_irq_disable(adapter);
	adapter->vlgrp = grp;

	/*
	 * For a DCB driver, always enable VLAN tag stripping so we can
	 * still receive traffic from a DCB-enabled host even if we're
	 * not in DCB mode.
	 */
	ctrl = IXGBE_READ_REG(&adapter->hw, IXGBE_VLNCTRL);
	if (adapter->hw.mac.type == ixgbe_mac_82598EB) {
		ctrl |= IXGBE_VLNCTRL_VME | IXGBE_VLNCTRL_VFE;
		ctrl &= ~IXGBE_VLNCTRL_CFIEN;
		IXGBE_WRITE_REG(&adapter->hw, IXGBE_VLNCTRL, ctrl);
	} else if (adapter->hw.mac.type == ixgbe_mac_82599EB) {
		ctrl |= IXGBE_VLNCTRL_VFE;
		/* enable VLAN tag insert/strip */
		ctrl = IXGBE_READ_REG(&adapter->hw, IXGBE_VLNCTRL);
		ctrl &= ~IXGBE_VLNCTRL_CFIEN;
		IXGBE_WRITE_REG(&adapter->hw, IXGBE_VLNCTRL, ctrl);
		for (i = 0; i < adapter->num_rx_queues; i++) {
			j = adapter->rx_ring[i].reg_idx;
			ctrl = IXGBE_READ_REG(&adapter->hw, IXGBE_RXDCTL(j));
			ctrl |= IXGBE_RXDCTL_VME;
			IXGBE_WRITE_REG(&adapter->hw, IXGBE_RXDCTL(j), ctrl);
		}
	}
	ixgbe_vlan_rx_add_vid(netdev, 0);

	if (!test_bit(__IXGBE_DOWN, &adapter->state))
		ixgbe_irq_enable(adapter);
}

static void ixgbe_restore_vlan(struct ixgbe_adapter *adapter)
{
	ixgbe_vlan_rx_register(adapter->netdev, adapter->vlgrp);

	if (adapter->vlgrp) {
		u16 vid;
		for (vid = 0; vid < VLAN_GROUP_ARRAY_LEN; vid++) {
			if (!vlan_group_get_device(adapter->vlgrp, vid))
				continue;
			ixgbe_vlan_rx_add_vid(adapter->netdev, vid);
		}
	}
}

static u8 *ixgbe_addr_list_itr(struct ixgbe_hw *hw, u8 **mc_addr_ptr, u32 *vmdq)
{
	struct dev_mc_list *mc_ptr;
	u8 *addr = *mc_addr_ptr;
	*vmdq = 0;

	mc_ptr = container_of(addr, struct dev_mc_list, dmi_addr[0]);
	if (mc_ptr->next)
		*mc_addr_ptr = mc_ptr->next->dmi_addr;
	else
		*mc_addr_ptr = NULL;

	return addr;
}

/**
 * ixgbe_set_rx_mode - Unicast, Multicast and Promiscuous mode set
 * @netdev: network interface device structure
 *
 * The set_rx_method entry point is called whenever the unicast/multicast
 * address list or the network interface flags are updated.  This routine is
 * responsible for configuring the hardware for proper unicast, multicast and
 * promiscuous mode.
 **/
static void ixgbe_set_rx_mode(struct net_device *netdev)
{
	struct ixgbe_adapter *adapter = netdev_priv(netdev);
	struct ixgbe_hw *hw = &adapter->hw;
	u32 fctrl, vlnctrl;
	u8 *addr_list = NULL;
	int addr_count = 0;

	/* Check for Promiscuous and All Multicast modes */

	fctrl = IXGBE_READ_REG(hw, IXGBE_FCTRL);
	vlnctrl = IXGBE_READ_REG(hw, IXGBE_VLNCTRL);

	if (netdev->flags & IFF_PROMISC) {
		hw->addr_ctrl.user_set_promisc = 1;
		fctrl |= (IXGBE_FCTRL_UPE | IXGBE_FCTRL_MPE);
		vlnctrl &= ~IXGBE_VLNCTRL_VFE;
	} else {
		if (netdev->flags & IFF_ALLMULTI) {
			fctrl |= IXGBE_FCTRL_MPE;
			fctrl &= ~IXGBE_FCTRL_UPE;
		} else {
			fctrl &= ~(IXGBE_FCTRL_UPE | IXGBE_FCTRL_MPE);
		}
		vlnctrl |= IXGBE_VLNCTRL_VFE;
		hw->addr_ctrl.user_set_promisc = 0;
	}

	IXGBE_WRITE_REG(hw, IXGBE_FCTRL, fctrl);
	IXGBE_WRITE_REG(hw, IXGBE_VLNCTRL, vlnctrl);

	/* reprogram secondary unicast list */
	hw->mac.ops.update_uc_addr_list(hw, &netdev->uc.list);

	/* reprogram multicast list */
	addr_count = netdev->mc_count;
	if (addr_count)
		addr_list = netdev->mc_list->dmi_addr;
	hw->mac.ops.update_mc_addr_list(hw, addr_list, addr_count,
	                                ixgbe_addr_list_itr);
}

static void ixgbe_napi_enable_all(struct ixgbe_adapter *adapter)
{
	int q_idx;
	struct ixgbe_q_vector *q_vector;
	int q_vectors = adapter->num_msix_vectors - NON_Q_VECTORS;

	/* legacy and MSI only use one vector */
	if (!(adapter->flags & IXGBE_FLAG_MSIX_ENABLED))
		q_vectors = 1;

	for (q_idx = 0; q_idx < q_vectors; q_idx++) {
		struct napi_struct *napi;
		q_vector = adapter->q_vector[q_idx];
		napi = &q_vector->napi;
		if (adapter->flags & IXGBE_FLAG_MSIX_ENABLED) {
			if (!q_vector->rxr_count || !q_vector->txr_count) {
				if (q_vector->txr_count == 1)
					napi->poll = &ixgbe_clean_txonly;
				else if (q_vector->rxr_count == 1)
					napi->poll = &ixgbe_clean_rxonly;
			}
		}

		napi_enable(napi);
	}
}

static void ixgbe_napi_disable_all(struct ixgbe_adapter *adapter)
{
	int q_idx;
	struct ixgbe_q_vector *q_vector;
	int q_vectors = adapter->num_msix_vectors - NON_Q_VECTORS;

	/* legacy and MSI only use one vector */
	if (!(adapter->flags & IXGBE_FLAG_MSIX_ENABLED))
		q_vectors = 1;

	for (q_idx = 0; q_idx < q_vectors; q_idx++) {
		q_vector = adapter->q_vector[q_idx];
		napi_disable(&q_vector->napi);
	}
}

#ifdef CONFIG_IXGBE_DCB
/*
 * ixgbe_configure_dcb - Configure DCB hardware
 * @adapter: ixgbe adapter struct
 *
 * This is called by the driver on open to configure the DCB hardware.
 * This is also called by the gennetlink interface when reconfiguring
 * the DCB state.
 */
static void ixgbe_configure_dcb(struct ixgbe_adapter *adapter)
{
	struct ixgbe_hw *hw = &adapter->hw;
	u32 txdctl, vlnctrl;
	int i, j;

	ixgbe_dcb_check_config(&adapter->dcb_cfg);
	ixgbe_dcb_calculate_tc_credits(&adapter->dcb_cfg, DCB_TX_CONFIG);
	ixgbe_dcb_calculate_tc_credits(&adapter->dcb_cfg, DCB_RX_CONFIG);

	/* reconfigure the hardware */
	ixgbe_dcb_hw_config(&adapter->hw, &adapter->dcb_cfg);

	for (i = 0; i < adapter->num_tx_queues; i++) {
		j = adapter->tx_ring[i].reg_idx;
		txdctl = IXGBE_READ_REG(hw, IXGBE_TXDCTL(j));
		/* PThresh workaround for Tx hang with DFP enabled. */
		txdctl |= 32;
		IXGBE_WRITE_REG(hw, IXGBE_TXDCTL(j), txdctl);
	}
	/* Enable VLAN tag insert/strip */
	vlnctrl = IXGBE_READ_REG(hw, IXGBE_VLNCTRL);
	if (hw->mac.type == ixgbe_mac_82598EB) {
		vlnctrl |= IXGBE_VLNCTRL_VME | IXGBE_VLNCTRL_VFE;
		vlnctrl &= ~IXGBE_VLNCTRL_CFIEN;
		IXGBE_WRITE_REG(hw, IXGBE_VLNCTRL, vlnctrl);
	} else if (hw->mac.type == ixgbe_mac_82599EB) {
		vlnctrl |= IXGBE_VLNCTRL_VFE;
		vlnctrl &= ~IXGBE_VLNCTRL_CFIEN;
		IXGBE_WRITE_REG(hw, IXGBE_VLNCTRL, vlnctrl);
		for (i = 0; i < adapter->num_rx_queues; i++) {
			j = adapter->rx_ring[i].reg_idx;
			vlnctrl = IXGBE_READ_REG(hw, IXGBE_RXDCTL(j));
			vlnctrl |= IXGBE_RXDCTL_VME;
			IXGBE_WRITE_REG(hw, IXGBE_RXDCTL(j), vlnctrl);
		}
	}
	hw->mac.ops.set_vfta(&adapter->hw, 0, 0, true);
}

#endif
static void ixgbe_configure(struct ixgbe_adapter *adapter)
{
	struct net_device *netdev = adapter->netdev;
	struct ixgbe_hw *hw = &adapter->hw;
	int i;

	ixgbe_set_rx_mode(netdev);

	ixgbe_restore_vlan(adapter);
#ifdef CONFIG_IXGBE_DCB
	if (adapter->flags & IXGBE_FLAG_DCB_ENABLED) {
		netif_set_gso_max_size(netdev, 32768);
		ixgbe_configure_dcb(adapter);
	} else {
		netif_set_gso_max_size(netdev, 65536);
	}
#else
	netif_set_gso_max_size(netdev, 65536);
#endif

#ifdef IXGBE_FCOE
	if (adapter->flags & IXGBE_FLAG_FCOE_ENABLED)
		ixgbe_configure_fcoe(adapter);

#endif /* IXGBE_FCOE */
	if (adapter->flags & IXGBE_FLAG_FDIR_HASH_CAPABLE) {
		for (i = 0; i < adapter->num_tx_queues; i++)
			adapter->tx_ring[i].atr_sample_rate =
			                               adapter->atr_sample_rate;
		ixgbe_init_fdir_signature_82599(hw, adapter->fdir_pballoc);
	} else if (adapter->flags & IXGBE_FLAG_FDIR_PERFECT_CAPABLE) {
		ixgbe_init_fdir_perfect_82599(hw, adapter->fdir_pballoc);
	}

	ixgbe_configure_tx(adapter);
	ixgbe_configure_rx(adapter);
	for (i = 0; i < adapter->num_rx_queues; i++)
		ixgbe_alloc_rx_buffers(adapter, &adapter->rx_ring[i],
		                       (adapter->rx_ring[i].count - 1));
}

static inline bool ixgbe_is_sfp(struct ixgbe_hw *hw)
{
	switch (hw->phy.type) {
	case ixgbe_phy_sfp_avago:
	case ixgbe_phy_sfp_ftl:
	case ixgbe_phy_sfp_intel:
	case ixgbe_phy_sfp_unknown:
	case ixgbe_phy_tw_tyco:
	case ixgbe_phy_tw_unknown:
		return true;
	default:
		return false;
	}
}

/**
 * ixgbe_sfp_link_config - set up SFP+ link
 * @adapter: pointer to private adapter struct
 **/
static void ixgbe_sfp_link_config(struct ixgbe_adapter *adapter)
{
	struct ixgbe_hw *hw = &adapter->hw;

		if (hw->phy.multispeed_fiber) {
			/*
			 * In multispeed fiber setups, the device may not have
			 * had a physical connection when the driver loaded.
			 * If that's the case, the initial link configuration
			 * couldn't get the MAC into 10G or 1G mode, so we'll
			 * never have a link status change interrupt fire.
			 * We need to try and force an autonegotiation
			 * session, then bring up link.
			 */
			hw->mac.ops.setup_sfp(hw);
			if (!(adapter->flags & IXGBE_FLAG_IN_SFP_LINK_TASK))
				schedule_work(&adapter->multispeed_fiber_task);
		} else {
			/*
			 * Direct Attach Cu and non-multispeed fiber modules
			 * still need to be configured properly prior to
			 * attempting link.
			 */
			if (!(adapter->flags & IXGBE_FLAG_IN_SFP_MOD_TASK))
				schedule_work(&adapter->sfp_config_module_task);
		}
}

/**
 * ixgbe_non_sfp_link_config - set up non-SFP+ link
 * @hw: pointer to private hardware struct
 *
 * Returns 0 on success, negative on failure
 **/
static int ixgbe_non_sfp_link_config(struct ixgbe_hw *hw)
{
	u32 autoneg;
	bool negotiation, link_up = false;
	u32 ret = IXGBE_ERR_LINK_SETUP;

	if (hw->mac.ops.check_link)
		ret = hw->mac.ops.check_link(hw, &autoneg, &link_up, false);

	if (ret)
		goto link_cfg_out;

	if (hw->mac.ops.get_link_capabilities)
		ret = hw->mac.ops.get_link_capabilities(hw, &autoneg, &negotiation);
	if (ret)
		goto link_cfg_out;

	if (hw->mac.ops.setup_link)
		ret = hw->mac.ops.setup_link(hw, autoneg, negotiation, link_up);
link_cfg_out:
	return ret;
}

#define IXGBE_MAX_RX_DESC_POLL 10
static inline void ixgbe_rx_desc_queue_enable(struct ixgbe_adapter *adapter,
	                                      int rxr)
{
	int j = adapter->rx_ring[rxr].reg_idx;
	int k;

	for (k = 0; k < IXGBE_MAX_RX_DESC_POLL; k++) {
		if (IXGBE_READ_REG(&adapter->hw,
		                   IXGBE_RXDCTL(j)) & IXGBE_RXDCTL_ENABLE)
			break;
		else
			msleep(1);
	}
	if (k >= IXGBE_MAX_RX_DESC_POLL) {
		DPRINTK(DRV, ERR, "RXDCTL.ENABLE on Rx queue %d "
		        "not set within the polling period\n", rxr);
	}
	ixgbe_release_rx_desc(&adapter->hw, &adapter->rx_ring[rxr],
	                      (adapter->rx_ring[rxr].count - 1));
}

static int ixgbe_up_complete(struct ixgbe_adapter *adapter)
{
	struct net_device *netdev = adapter->netdev;
	struct ixgbe_hw *hw = &adapter->hw;
	int i, j = 0;
	int num_rx_rings = adapter->num_rx_queues;
	int err;
	int max_frame = netdev->mtu + ETH_HLEN + ETH_FCS_LEN;
	u32 txdctl, rxdctl, mhadd;
	u32 dmatxctl;
	u32 gpie;

	ixgbe_get_hw_control(adapter);

	if ((adapter->flags & IXGBE_FLAG_MSIX_ENABLED) ||
	    (adapter->flags & IXGBE_FLAG_MSI_ENABLED)) {
		if (adapter->flags & IXGBE_FLAG_MSIX_ENABLED) {
			gpie = (IXGBE_GPIE_MSIX_MODE | IXGBE_GPIE_EIAME |
			        IXGBE_GPIE_PBA_SUPPORT | IXGBE_GPIE_OCD);
		} else {
			/* MSI only */
			gpie = 0;
		}
		/* XXX: to interrupt immediately for EICS writes, enable this */
		/* gpie |= IXGBE_GPIE_EIMEN; */
		IXGBE_WRITE_REG(hw, IXGBE_GPIE, gpie);
	}

	if (!(adapter->flags & IXGBE_FLAG_MSIX_ENABLED)) {
		/* legacy interrupts, use EIAM to auto-mask when reading EICR,
		 * specifically only auto mask tx and rx interrupts */
		IXGBE_WRITE_REG(hw, IXGBE_EIAM, IXGBE_EICS_RTX_QUEUE);
	}

	/* Enable fan failure interrupt if media type is copper */
	if (adapter->flags & IXGBE_FLAG_FAN_FAIL_CAPABLE) {
		gpie = IXGBE_READ_REG(hw, IXGBE_GPIE);
		gpie |= IXGBE_SDP1_GPIEN;
		IXGBE_WRITE_REG(hw, IXGBE_GPIE, gpie);
	}

	if (hw->mac.type == ixgbe_mac_82599EB) {
		gpie = IXGBE_READ_REG(hw, IXGBE_GPIE);
		gpie |= IXGBE_SDP1_GPIEN;
		gpie |= IXGBE_SDP2_GPIEN;
		IXGBE_WRITE_REG(hw, IXGBE_GPIE, gpie);
	}

#ifdef IXGBE_FCOE
	/* adjust max frame to be able to do baby jumbo for FCoE */
	if ((netdev->features & NETIF_F_FCOE_MTU) &&
	    (max_frame < IXGBE_FCOE_JUMBO_FRAME_SIZE))
		max_frame = IXGBE_FCOE_JUMBO_FRAME_SIZE;

#endif /* IXGBE_FCOE */
	mhadd = IXGBE_READ_REG(hw, IXGBE_MHADD);
	if (max_frame != (mhadd >> IXGBE_MHADD_MFS_SHIFT)) {
		mhadd &= ~IXGBE_MHADD_MFS_MASK;
		mhadd |= max_frame << IXGBE_MHADD_MFS_SHIFT;

		IXGBE_WRITE_REG(hw, IXGBE_MHADD, mhadd);
	}

	for (i = 0; i < adapter->num_tx_queues; i++) {
		j = adapter->tx_ring[i].reg_idx;
		txdctl = IXGBE_READ_REG(hw, IXGBE_TXDCTL(j));
		/* enable WTHRESH=8 descriptors, to encourage burst writeback */
		txdctl |= (8 << 16);
		IXGBE_WRITE_REG(hw, IXGBE_TXDCTL(j), txdctl);
	}

	if (hw->mac.type == ixgbe_mac_82599EB) {
		/* DMATXCTL.EN must be set after all Tx queue config is done */
		dmatxctl = IXGBE_READ_REG(hw, IXGBE_DMATXCTL);
		dmatxctl |= IXGBE_DMATXCTL_TE;
		IXGBE_WRITE_REG(hw, IXGBE_DMATXCTL, dmatxctl);
	}
	for (i = 0; i < adapter->num_tx_queues; i++) {
		j = adapter->tx_ring[i].reg_idx;
		txdctl = IXGBE_READ_REG(hw, IXGBE_TXDCTL(j));
		txdctl |= IXGBE_TXDCTL_ENABLE;
		IXGBE_WRITE_REG(hw, IXGBE_TXDCTL(j), txdctl);
	}

	for (i = 0; i < num_rx_rings; i++) {
		j = adapter->rx_ring[i].reg_idx;
		rxdctl = IXGBE_READ_REG(hw, IXGBE_RXDCTL(j));
		/* enable PTHRESH=32 descriptors (half the internal cache)
		 * and HTHRESH=0 descriptors (to minimize latency on fetch),
		 * this also removes a pesky rx_no_buffer_count increment */
		rxdctl |= 0x0020;
		rxdctl |= IXGBE_RXDCTL_ENABLE;
		IXGBE_WRITE_REG(hw, IXGBE_RXDCTL(j), rxdctl);
		if (hw->mac.type == ixgbe_mac_82599EB)
			ixgbe_rx_desc_queue_enable(adapter, i);
	}
	/* enable all receives */
	rxdctl = IXGBE_READ_REG(hw, IXGBE_RXCTRL);
	if (hw->mac.type == ixgbe_mac_82598EB)
		rxdctl |= (IXGBE_RXCTRL_DMBYPS | IXGBE_RXCTRL_RXEN);
	else
		rxdctl |= IXGBE_RXCTRL_RXEN;
	hw->mac.ops.enable_rx_dma(hw, rxdctl);

	if (adapter->flags & IXGBE_FLAG_MSIX_ENABLED)
		ixgbe_configure_msix(adapter);
	else
		ixgbe_configure_msi_and_legacy(adapter);

	clear_bit(__IXGBE_DOWN, &adapter->state);
	ixgbe_napi_enable_all(adapter);

	/* clear any pending interrupts, may auto mask */
	IXGBE_READ_REG(hw, IXGBE_EICR);

	ixgbe_irq_enable(adapter);

	/*
	 * If this adapter has a fan, check to see if we had a failure
	 * before we enabled the interrupt.
	 */
	if (adapter->flags & IXGBE_FLAG_FAN_FAIL_CAPABLE) {
		u32 esdp = IXGBE_READ_REG(hw, IXGBE_ESDP);
		if (esdp & IXGBE_ESDP_SDP1)
			DPRINTK(DRV, CRIT,
				"Fan has stopped, replace the adapter\n");
	}

	/*
	 * For hot-pluggable SFP+ devices, a new SFP+ module may have
	 * arrived before interrupts were enabled but after probe.  Such
	 * devices wouldn't have their type identified yet. We need to
	 * kick off the SFP+ module setup first, then try to bring up link.
	 * If we're not hot-pluggable SFP+, we just need to configure link
	 * and bring it up.
	 */
	if (hw->phy.type == ixgbe_phy_unknown) {
		err = hw->phy.ops.identify(hw);
		if (err == IXGBE_ERR_SFP_NOT_SUPPORTED) {
			/*
			 * Take the device down and schedule the sfp tasklet
			 * which will unregister_netdev and log it.
			 */
			ixgbe_down(adapter);
			schedule_work(&adapter->sfp_config_module_task);
			return err;
		}
	}

	if (ixgbe_is_sfp(hw)) {
		ixgbe_sfp_link_config(adapter);
	} else {
		err = ixgbe_non_sfp_link_config(hw);
		if (err)
			DPRINTK(PROBE, ERR, "link_config FAILED %d\n", err);
	}

	for (i = 0; i < adapter->num_tx_queues; i++)
		set_bit(__IXGBE_FDIR_INIT_DONE,
		        &(adapter->tx_ring[i].reinit_state));

	/* enable transmits */
	netif_tx_start_all_queues(netdev);

	/* bring the link up in the watchdog, this could race with our first
	 * link up interrupt but shouldn't be a problem */
	adapter->flags |= IXGBE_FLAG_NEED_LINK_UPDATE;
	adapter->link_check_timeout = jiffies;
	mod_timer(&adapter->watchdog_timer, jiffies);
	return 0;
}

void ixgbe_reinit_locked(struct ixgbe_adapter *adapter)
{
	WARN_ON(in_interrupt());
	while (test_and_set_bit(__IXGBE_RESETTING, &adapter->state))
		msleep(1);
	ixgbe_down(adapter);
	ixgbe_up(adapter);
	clear_bit(__IXGBE_RESETTING, &adapter->state);
}

int ixgbe_up(struct ixgbe_adapter *adapter)
{
	/* hardware has been reset, we need to reload some things */
	ixgbe_configure(adapter);

	return ixgbe_up_complete(adapter);
}

void ixgbe_reset(struct ixgbe_adapter *adapter)
{
	struct ixgbe_hw *hw = &adapter->hw;
	int err;

	err = hw->mac.ops.init_hw(hw);
	switch (err) {
	case 0:
	case IXGBE_ERR_SFP_NOT_PRESENT:
		break;
	case IXGBE_ERR_MASTER_REQUESTS_PENDING:
		dev_err(&adapter->pdev->dev, "master disable timed out\n");
		break;
	case IXGBE_ERR_EEPROM_VERSION:
		/* We are running on a pre-production device, log a warning */
		dev_warn(&adapter->pdev->dev, "This device is a pre-production "
		         "adapter/LOM.  Please be aware there may be issues "
		         "associated with your hardware.  If you are "
		         "experiencing problems please contact your Intel or "
		         "hardware representative who provided you with this "
		         "hardware.\n");
		break;
	default:
		dev_err(&adapter->pdev->dev, "Hardware Error: %d\n", err);
	}

	/* reprogram the RAR[0] in case user changed it. */
	hw->mac.ops.set_rar(hw, 0, hw->mac.addr, 0, IXGBE_RAH_AV);
}

/**
 * ixgbe_clean_rx_ring - Free Rx Buffers per Queue
 * @adapter: board private structure
 * @rx_ring: ring to free buffers from
 **/
static void ixgbe_clean_rx_ring(struct ixgbe_adapter *adapter,
                                struct ixgbe_ring *rx_ring)
{
	struct pci_dev *pdev = adapter->pdev;
	unsigned long size;
	unsigned int i;

	/* Free all the Rx ring sk_buffs */

	for (i = 0; i < rx_ring->count; i++) {
		struct ixgbe_rx_buffer *rx_buffer_info;

		rx_buffer_info = &rx_ring->rx_buffer_info[i];
		if (rx_buffer_info->dma) {
			pci_unmap_single(pdev, rx_buffer_info->dma,
			                 rx_ring->rx_buf_len,
			                 PCI_DMA_FROMDEVICE);
			rx_buffer_info->dma = 0;
		}
		if (rx_buffer_info->skb) {
			struct sk_buff *skb = rx_buffer_info->skb;
			rx_buffer_info->skb = NULL;
			do {
				struct sk_buff *this = skb;
				skb = skb->prev;
				dev_kfree_skb(this);
			} while (skb);
		}
		if (!rx_buffer_info->page)
			continue;
		if (rx_buffer_info->page_dma) {
			pci_unmap_page(pdev, rx_buffer_info->page_dma,
			               PAGE_SIZE / 2, PCI_DMA_FROMDEVICE);
			rx_buffer_info->page_dma = 0;
		}
		put_page(rx_buffer_info->page);
		rx_buffer_info->page = NULL;
		rx_buffer_info->page_offset = 0;
	}

	size = sizeof(struct ixgbe_rx_buffer) * rx_ring->count;
	memset(rx_ring->rx_buffer_info, 0, size);

	/* Zero out the descriptor ring */
	memset(rx_ring->desc, 0, rx_ring->size);

	rx_ring->next_to_clean = 0;
	rx_ring->next_to_use = 0;

	if (rx_ring->head)
		writel(0, adapter->hw.hw_addr + rx_ring->head);
	if (rx_ring->tail)
		writel(0, adapter->hw.hw_addr + rx_ring->tail);
}

/**
 * ixgbe_clean_tx_ring - Free Tx Buffers
 * @adapter: board private structure
 * @tx_ring: ring to be cleaned
 **/
static void ixgbe_clean_tx_ring(struct ixgbe_adapter *adapter,
                                struct ixgbe_ring *tx_ring)
{
	struct ixgbe_tx_buffer *tx_buffer_info;
	unsigned long size;
	unsigned int i;

	/* Free all the Tx ring sk_buffs */

	for (i = 0; i < tx_ring->count; i++) {
		tx_buffer_info = &tx_ring->tx_buffer_info[i];
		ixgbe_unmap_and_free_tx_resource(adapter, tx_buffer_info);
	}

	size = sizeof(struct ixgbe_tx_buffer) * tx_ring->count;
	memset(tx_ring->tx_buffer_info, 0, size);

	/* Zero out the descriptor ring */
	memset(tx_ring->desc, 0, tx_ring->size);

	tx_ring->next_to_use = 0;
	tx_ring->next_to_clean = 0;

	if (tx_ring->head)
		writel(0, adapter->hw.hw_addr + tx_ring->head);
	if (tx_ring->tail)
		writel(0, adapter->hw.hw_addr + tx_ring->tail);
}

/**
 * ixgbe_clean_all_rx_rings - Free Rx Buffers for all queues
 * @adapter: board private structure
 **/
static void ixgbe_clean_all_rx_rings(struct ixgbe_adapter *adapter)
{
	int i;

	for (i = 0; i < adapter->num_rx_queues; i++)
		ixgbe_clean_rx_ring(adapter, &adapter->rx_ring[i]);
}

/**
 * ixgbe_clean_all_tx_rings - Free Tx Buffers for all queues
 * @adapter: board private structure
 **/
static void ixgbe_clean_all_tx_rings(struct ixgbe_adapter *adapter)
{
	int i;

	for (i = 0; i < adapter->num_tx_queues; i++)
		ixgbe_clean_tx_ring(adapter, &adapter->tx_ring[i]);
}

void ixgbe_down(struct ixgbe_adapter *adapter)
{
	struct net_device *netdev = adapter->netdev;
	struct ixgbe_hw *hw = &adapter->hw;
	u32 rxctrl;
	u32 txdctl;
	int i, j;

	/* signal that we are down to the interrupt handler */
	set_bit(__IXGBE_DOWN, &adapter->state);

	/* disable receives */
	rxctrl = IXGBE_READ_REG(hw, IXGBE_RXCTRL);
	IXGBE_WRITE_REG(hw, IXGBE_RXCTRL, rxctrl & ~IXGBE_RXCTRL_RXEN);

	netif_tx_disable(netdev);

	IXGBE_WRITE_FLUSH(hw);
	msleep(10);

	netif_tx_stop_all_queues(netdev);

	ixgbe_irq_disable(adapter);

	ixgbe_napi_disable_all(adapter);

	clear_bit(__IXGBE_SFP_MODULE_NOT_FOUND, &adapter->state);
	del_timer_sync(&adapter->sfp_timer);
	del_timer_sync(&adapter->watchdog_timer);
	cancel_work_sync(&adapter->watchdog_task);

	if (adapter->flags & IXGBE_FLAG_FDIR_HASH_CAPABLE ||
	    adapter->flags & IXGBE_FLAG_FDIR_PERFECT_CAPABLE)
		cancel_work_sync(&adapter->fdir_reinit_task);

	/* disable transmits in the hardware now that interrupts are off */
	for (i = 0; i < adapter->num_tx_queues; i++) {
		j = adapter->tx_ring[i].reg_idx;
		txdctl = IXGBE_READ_REG(hw, IXGBE_TXDCTL(j));
		IXGBE_WRITE_REG(hw, IXGBE_TXDCTL(j),
		                (txdctl & ~IXGBE_TXDCTL_ENABLE));
	}
	/* Disable the Tx DMA engine on 82599 */
	if (hw->mac.type == ixgbe_mac_82599EB)
		IXGBE_WRITE_REG(hw, IXGBE_DMATXCTL,
		                (IXGBE_READ_REG(hw, IXGBE_DMATXCTL) &
		                 ~IXGBE_DMATXCTL_TE));

	netif_carrier_off(netdev);

	if (!pci_channel_offline(adapter->pdev))
		ixgbe_reset(adapter);
	ixgbe_clean_all_tx_rings(adapter);
	ixgbe_clean_all_rx_rings(adapter);

#ifdef CONFIG_IXGBE_DCA
	/* since we reset the hardware DCA settings were cleared */
	ixgbe_setup_dca(adapter);
#endif
}

/**
 * ixgbe_poll - NAPI Rx polling callback
 * @napi: structure for representing this polling device
 * @budget: how many packets driver is allowed to clean
 *
 * This function is used for legacy and MSI, NAPI mode
 **/
static int ixgbe_poll(struct napi_struct *napi, int budget)
{
	struct ixgbe_q_vector *q_vector =
	                        container_of(napi, struct ixgbe_q_vector, napi);
	struct ixgbe_adapter *adapter = q_vector->adapter;
	int tx_clean_complete, work_done = 0;

#ifdef CONFIG_IXGBE_DCA
	if (adapter->flags & IXGBE_FLAG_DCA_ENABLED) {
		ixgbe_update_tx_dca(adapter, adapter->tx_ring);
		ixgbe_update_rx_dca(adapter, adapter->rx_ring);
	}
#endif

	tx_clean_complete = ixgbe_clean_tx_irq(q_vector, adapter->tx_ring);
	ixgbe_clean_rx_irq(q_vector, adapter->rx_ring, &work_done, budget);

	if (!tx_clean_complete)
		work_done = budget;

	/* If budget not fully consumed, exit the polling mode */
	if (work_done < budget) {
		napi_complete(napi);
		if (adapter->rx_itr_setting & 1)
			ixgbe_set_itr(adapter);
		if (!test_bit(__IXGBE_DOWN, &adapter->state))
			ixgbe_irq_enable_queues(adapter, IXGBE_EIMS_RTX_QUEUE);
	}
	return work_done;
}

/**
 * ixgbe_tx_timeout - Respond to a Tx Hang
 * @netdev: network interface device structure
 **/
static void ixgbe_tx_timeout(struct net_device *netdev)
{
	struct ixgbe_adapter *adapter = netdev_priv(netdev);

	/* Do the reset outside of interrupt context */
	schedule_work(&adapter->reset_task);
}

static void ixgbe_reset_task(struct work_struct *work)
{
	struct ixgbe_adapter *adapter;
	adapter = container_of(work, struct ixgbe_adapter, reset_task);

	/* If we're already down or resetting, just bail */
	if (test_bit(__IXGBE_DOWN, &adapter->state) ||
	    test_bit(__IXGBE_RESETTING, &adapter->state))
		return;

	adapter->tx_timeout_count++;

	ixgbe_reinit_locked(adapter);
}

#ifdef CONFIG_IXGBE_DCB
static inline bool ixgbe_set_dcb_queues(struct ixgbe_adapter *adapter)
{
	bool ret = false;
	struct ixgbe_ring_feature *f = &adapter->ring_feature[RING_F_DCB];

	if (!(adapter->flags & IXGBE_FLAG_DCB_ENABLED))
		return ret;

	f->mask = 0x7 << 3;
	adapter->num_rx_queues = f->indices;
	adapter->num_tx_queues = f->indices;
	ret = true;

	return ret;
}
#endif

/**
 * ixgbe_set_rss_queues: Allocate queues for RSS
 * @adapter: board private structure to initialize
 *
 * This is our "base" multiqueue mode.  RSS (Receive Side Scaling) will try
 * to allocate one Rx queue per CPU, and if available, one Tx queue per CPU.
 *
 **/
static inline bool ixgbe_set_rss_queues(struct ixgbe_adapter *adapter)
{
	bool ret = false;
	struct ixgbe_ring_feature *f = &adapter->ring_feature[RING_F_RSS];

	if (adapter->flags & IXGBE_FLAG_RSS_ENABLED) {
		f->mask = 0xF;
		adapter->num_rx_queues = f->indices;
		adapter->num_tx_queues = f->indices;
		ret = true;
	} else {
		ret = false;
	}

	return ret;
}

/**
 * ixgbe_set_fdir_queues: Allocate queues for Flow Director
 * @adapter: board private structure to initialize
 *
 * Flow Director is an advanced Rx filter, attempting to get Rx flows back
 * to the original CPU that initiated the Tx session.  This runs in addition
 * to RSS, so if a packet doesn't match an FDIR filter, we can still spread the
 * Rx load across CPUs using RSS.
 *
 **/
static bool inline ixgbe_set_fdir_queues(struct ixgbe_adapter *adapter)
{
	bool ret = false;
	struct ixgbe_ring_feature *f_fdir = &adapter->ring_feature[RING_F_FDIR];

	f_fdir->indices = min((int)num_online_cpus(), f_fdir->indices);
	f_fdir->mask = 0;

	/* Flow Director must have RSS enabled */
	if (adapter->flags & IXGBE_FLAG_RSS_ENABLED &&
	    ((adapter->flags & IXGBE_FLAG_FDIR_HASH_CAPABLE ||
	     (adapter->flags & IXGBE_FLAG_FDIR_PERFECT_CAPABLE)))) {
		adapter->num_tx_queues = f_fdir->indices;
		adapter->num_rx_queues = f_fdir->indices;
		ret = true;
	} else {
		adapter->flags &= ~IXGBE_FLAG_FDIR_HASH_CAPABLE;
		adapter->flags &= ~IXGBE_FLAG_FDIR_PERFECT_CAPABLE;
	}
	return ret;
}

#ifdef IXGBE_FCOE
/**
 * ixgbe_set_fcoe_queues: Allocate queues for Fiber Channel over Ethernet (FCoE)
 * @adapter: board private structure to initialize
 *
 * FCoE RX FCRETA can use up to 8 rx queues for up to 8 different exchanges.
 * The ring feature mask is not used as a mask for FCoE, as it can take any 8
 * rx queues out of the max number of rx queues, instead, it is used as the
 * index of the first rx queue used by FCoE.
 *
 **/
static inline bool ixgbe_set_fcoe_queues(struct ixgbe_adapter *adapter)
{
	bool ret = false;
	struct ixgbe_ring_feature *f = &adapter->ring_feature[RING_F_FCOE];

	f->indices = min((int)num_online_cpus(), f->indices);
	if (adapter->flags & IXGBE_FLAG_FCOE_ENABLED) {
		adapter->num_rx_queues = 1;
		adapter->num_tx_queues = 1;
#ifdef CONFIG_IXGBE_DCB
		if (adapter->flags & IXGBE_FLAG_DCB_ENABLED) {
			DPRINTK(PROBE, INFO, "FCoE enabled with DCB \n");
			ixgbe_set_dcb_queues(adapter);
		}
#endif
		if (adapter->flags & IXGBE_FLAG_RSS_ENABLED) {
			DPRINTK(PROBE, INFO, "FCoE enabled with RSS \n");
			if ((adapter->flags & IXGBE_FLAG_FDIR_HASH_CAPABLE) ||
			    (adapter->flags & IXGBE_FLAG_FDIR_PERFECT_CAPABLE))
				ixgbe_set_fdir_queues(adapter);
			else
				ixgbe_set_rss_queues(adapter);
		}
		/* adding FCoE rx rings to the end */
		f->mask = adapter->num_rx_queues;
		adapter->num_rx_queues += f->indices;
		adapter->num_tx_queues += f->indices;

		ret = true;
	}

	return ret;
}

#endif /* IXGBE_FCOE */
/*
 * ixgbe_set_num_queues: Allocate queues for device, feature dependant
 * @adapter: board private structure to initialize
 *
 * This is the top level queue allocation routine.  The order here is very
 * important, starting with the "most" number of features turned on at once,
 * and ending with the smallest set of features.  This way large combinations
 * can be allocated if they're turned on, and smaller combinations are the
 * fallthrough conditions.
 *
 **/
static void ixgbe_set_num_queues(struct ixgbe_adapter *adapter)
{
#ifdef IXGBE_FCOE
	if (ixgbe_set_fcoe_queues(adapter))
		goto done;

#endif /* IXGBE_FCOE */
#ifdef CONFIG_IXGBE_DCB
	if (ixgbe_set_dcb_queues(adapter))
		goto done;

#endif
	if (ixgbe_set_fdir_queues(adapter))
		goto done;

	if (ixgbe_set_rss_queues(adapter))
		goto done;

	/* fallback to base case */
	adapter->num_rx_queues = 1;
	adapter->num_tx_queues = 1;

done:
	/* Notify the stack of the (possibly) reduced Tx Queue count. */
	adapter->netdev->real_num_tx_queues = adapter->num_tx_queues;
}

static void ixgbe_acquire_msix_vectors(struct ixgbe_adapter *adapter,
                                       int vectors)
{
	int err, vector_threshold;

	/* We'll want at least 3 (vector_threshold):
	 * 1) TxQ[0] Cleanup
	 * 2) RxQ[0] Cleanup
	 * 3) Other (Link Status Change, etc.)
	 * 4) TCP Timer (optional)
	 */
	vector_threshold = MIN_MSIX_COUNT;

	/* The more we get, the more we will assign to Tx/Rx Cleanup
	 * for the separate queues...where Rx Cleanup >= Tx Cleanup.
	 * Right now, we simply care about how many we'll get; we'll
	 * set them up later while requesting irq's.
	 */
	while (vectors >= vector_threshold) {
		err = pci_enable_msix(adapter->pdev, adapter->msix_entries,
		                      vectors);
		if (!err) /* Success in acquiring all requested vectors. */
			break;
		else if (err < 0)
			vectors = 0; /* Nasty failure, quit now */
		else /* err == number of vectors we should try again with */
			vectors = err;
	}

	if (vectors < vector_threshold) {
		/* Can't allocate enough MSI-X interrupts?  Oh well.
		 * This just means we'll go with either a single MSI
		 * vector or fall back to legacy interrupts.
		 */
		DPRINTK(HW, DEBUG, "Unable to allocate MSI-X interrupts\n");
		adapter->flags &= ~IXGBE_FLAG_MSIX_ENABLED;
		kfree(adapter->msix_entries);
		adapter->msix_entries = NULL;
	} else {
		adapter->flags |= IXGBE_FLAG_MSIX_ENABLED; /* Woot! */
		/*
		 * Adjust for only the vectors we'll use, which is minimum
		 * of max_msix_q_vectors + NON_Q_VECTORS, or the number of
		 * vectors we were allocated.
		 */
		adapter->num_msix_vectors = min(vectors,
		                   adapter->max_msix_q_vectors + NON_Q_VECTORS);
	}
}

/**
 * ixgbe_cache_ring_rss - Descriptor ring to register mapping for RSS
 * @adapter: board private structure to initialize
 *
 * Cache the descriptor ring offsets for RSS to the assigned rings.
 *
 **/
static inline bool ixgbe_cache_ring_rss(struct ixgbe_adapter *adapter)
{
	int i;
	bool ret = false;

	if (adapter->flags & IXGBE_FLAG_RSS_ENABLED) {
		for (i = 0; i < adapter->num_rx_queues; i++)
			adapter->rx_ring[i].reg_idx = i;
		for (i = 0; i < adapter->num_tx_queues; i++)
			adapter->tx_ring[i].reg_idx = i;
		ret = true;
	} else {
		ret = false;
	}

	return ret;
}

#ifdef CONFIG_IXGBE_DCB
/**
 * ixgbe_cache_ring_dcb - Descriptor ring to register mapping for DCB
 * @adapter: board private structure to initialize
 *
 * Cache the descriptor ring offsets for DCB to the assigned rings.
 *
 **/
static inline bool ixgbe_cache_ring_dcb(struct ixgbe_adapter *adapter)
{
	int i;
	bool ret = false;
	int dcb_i = adapter->ring_feature[RING_F_DCB].indices;

	if (adapter->flags & IXGBE_FLAG_DCB_ENABLED) {
		if (adapter->hw.mac.type == ixgbe_mac_82598EB) {
			/* the number of queues is assumed to be symmetric */
			for (i = 0; i < dcb_i; i++) {
				adapter->rx_ring[i].reg_idx = i << 3;
				adapter->tx_ring[i].reg_idx = i << 2;
			}
			ret = true;
		} else if (adapter->hw.mac.type == ixgbe_mac_82599EB) {
			if (dcb_i == 8) {
				/*
				 * Tx TC0 starts at: descriptor queue 0
				 * Tx TC1 starts at: descriptor queue 32
				 * Tx TC2 starts at: descriptor queue 64
				 * Tx TC3 starts at: descriptor queue 80
				 * Tx TC4 starts at: descriptor queue 96
				 * Tx TC5 starts at: descriptor queue 104
				 * Tx TC6 starts at: descriptor queue 112
				 * Tx TC7 starts at: descriptor queue 120
				 *
				 * Rx TC0-TC7 are offset by 16 queues each
				 */
				for (i = 0; i < 3; i++) {
					adapter->tx_ring[i].reg_idx = i << 5;
					adapter->rx_ring[i].reg_idx = i << 4;
				}
				for ( ; i < 5; i++) {
					adapter->tx_ring[i].reg_idx =
					                         ((i + 2) << 4);
					adapter->rx_ring[i].reg_idx = i << 4;
				}
				for ( ; i < dcb_i; i++) {
					adapter->tx_ring[i].reg_idx =
					                         ((i + 8) << 3);
					adapter->rx_ring[i].reg_idx = i << 4;
				}

				ret = true;
			} else if (dcb_i == 4) {
				/*
				 * Tx TC0 starts at: descriptor queue 0
				 * Tx TC1 starts at: descriptor queue 64
				 * Tx TC2 starts at: descriptor queue 96
				 * Tx TC3 starts at: descriptor queue 112
				 *
				 * Rx TC0-TC3 are offset by 32 queues each
				 */
				adapter->tx_ring[0].reg_idx = 0;
				adapter->tx_ring[1].reg_idx = 64;
				adapter->tx_ring[2].reg_idx = 96;
				adapter->tx_ring[3].reg_idx = 112;
				for (i = 0 ; i < dcb_i; i++)
					adapter->rx_ring[i].reg_idx = i << 5;

				ret = true;
			} else {
				ret = false;
			}
		} else {
			ret = false;
		}
	} else {
		ret = false;
	}

	return ret;
}
#endif

/**
 * ixgbe_cache_ring_fdir - Descriptor ring to register mapping for Flow Director
 * @adapter: board private structure to initialize
 *
 * Cache the descriptor ring offsets for Flow Director to the assigned rings.
 *
 **/
static bool inline ixgbe_cache_ring_fdir(struct ixgbe_adapter *adapter)
{
	int i;
	bool ret = false;

	if (adapter->flags & IXGBE_FLAG_RSS_ENABLED &&
	    ((adapter->flags & IXGBE_FLAG_FDIR_HASH_CAPABLE) ||
	     (adapter->flags & IXGBE_FLAG_FDIR_PERFECT_CAPABLE))) {
		for (i = 0; i < adapter->num_rx_queues; i++)
			adapter->rx_ring[i].reg_idx = i;
		for (i = 0; i < adapter->num_tx_queues; i++)
			adapter->tx_ring[i].reg_idx = i;
		ret = true;
	}

	return ret;
}

#ifdef IXGBE_FCOE
/**
 * ixgbe_cache_ring_fcoe - Descriptor ring to register mapping for the FCoE
 * @adapter: board private structure to initialize
 *
 * Cache the descriptor ring offsets for FCoE mode to the assigned rings.
 *
 */
static inline bool ixgbe_cache_ring_fcoe(struct ixgbe_adapter *adapter)
{
	int i, fcoe_rx_i = 0, fcoe_tx_i = 0;
	bool ret = false;
	struct ixgbe_ring_feature *f = &adapter->ring_feature[RING_F_FCOE];

	if (adapter->flags & IXGBE_FLAG_FCOE_ENABLED) {
#ifdef CONFIG_IXGBE_DCB
		if (adapter->flags & IXGBE_FLAG_DCB_ENABLED) {
			struct ixgbe_fcoe *fcoe = &adapter->fcoe;

			ixgbe_cache_ring_dcb(adapter);
			/* find out queues in TC for FCoE */
			fcoe_rx_i = adapter->rx_ring[fcoe->tc].reg_idx + 1;
			fcoe_tx_i = adapter->tx_ring[fcoe->tc].reg_idx + 1;
			/*
			 * In 82599, the number of Tx queues for each traffic
			 * class for both 8-TC and 4-TC modes are:
			 * TCs  : TC0 TC1 TC2 TC3 TC4 TC5 TC6 TC7
			 * 8 TCs:  32  32  16  16   8   8   8   8
			 * 4 TCs:  64  64  32  32
			 * We have max 8 queues for FCoE, where 8 the is
			 * FCoE redirection table size. If TC for FCoE is
			 * less than or equal to TC3, we have enough queues
			 * to add max of 8 queues for FCoE, so we start FCoE
			 * tx descriptor from the next one, i.e., reg_idx + 1.
			 * If TC for FCoE is above TC3, implying 8 TC mode,
			 * and we need 8 for FCoE, we have to take all queues
			 * in that traffic class for FCoE.
			 */
			if ((f->indices == IXGBE_FCRETA_SIZE) && (fcoe->tc > 3))
				fcoe_tx_i--;
		}
#endif /* CONFIG_IXGBE_DCB */
		if (adapter->flags & IXGBE_FLAG_RSS_ENABLED) {
			if ((adapter->flags & IXGBE_FLAG_FDIR_HASH_CAPABLE) ||
			    (adapter->flags & IXGBE_FLAG_FDIR_PERFECT_CAPABLE))
				ixgbe_cache_ring_fdir(adapter);
			else
				ixgbe_cache_ring_rss(adapter);

			fcoe_rx_i = f->mask;
			fcoe_tx_i = f->mask;
		}
		for (i = 0; i < f->indices; i++, fcoe_rx_i++, fcoe_tx_i++) {
			adapter->rx_ring[f->mask + i].reg_idx = fcoe_rx_i;
			adapter->tx_ring[f->mask + i].reg_idx = fcoe_tx_i;
		}
		ret = true;
	}
	return ret;
}

#endif /* IXGBE_FCOE */
/**
 * ixgbe_cache_ring_register - Descriptor ring to register mapping
 * @adapter: board private structure to initialize
 *
 * Once we know the feature-set enabled for the device, we'll cache
 * the register offset the descriptor ring is assigned to.
 *
 * Note, the order the various feature calls is important.  It must start with
 * the "most" features enabled at the same time, then trickle down to the
 * least amount of features turned on at once.
 **/
static void ixgbe_cache_ring_register(struct ixgbe_adapter *adapter)
{
	/* start with default case */
	adapter->rx_ring[0].reg_idx = 0;
	adapter->tx_ring[0].reg_idx = 0;

#ifdef IXGBE_FCOE
	if (ixgbe_cache_ring_fcoe(adapter))
		return;

#endif /* IXGBE_FCOE */
#ifdef CONFIG_IXGBE_DCB
	if (ixgbe_cache_ring_dcb(adapter))
		return;

#endif
	if (ixgbe_cache_ring_fdir(adapter))
		return;

	if (ixgbe_cache_ring_rss(adapter))
		return;
}

/**
 * ixgbe_alloc_queues - Allocate memory for all rings
 * @adapter: board private structure to initialize
 *
 * We allocate one ring per queue at run-time since we don't know the
 * number of queues at compile-time.  The polling_netdev array is
 * intended for Multiqueue, but should work fine with a single queue.
 **/
static int ixgbe_alloc_queues(struct ixgbe_adapter *adapter)
{
	int i;

	adapter->tx_ring = kcalloc(adapter->num_tx_queues,
	                           sizeof(struct ixgbe_ring), GFP_KERNEL);
	if (!adapter->tx_ring)
		goto err_tx_ring_allocation;

	adapter->rx_ring = kcalloc(adapter->num_rx_queues,
	                           sizeof(struct ixgbe_ring), GFP_KERNEL);
	if (!adapter->rx_ring)
		goto err_rx_ring_allocation;

	for (i = 0; i < adapter->num_tx_queues; i++) {
		adapter->tx_ring[i].count = adapter->tx_ring_count;
		adapter->tx_ring[i].queue_index = i;
	}

	for (i = 0; i < adapter->num_rx_queues; i++) {
		adapter->rx_ring[i].count = adapter->rx_ring_count;
		adapter->rx_ring[i].queue_index = i;
	}

	ixgbe_cache_ring_register(adapter);

	return 0;

err_rx_ring_allocation:
	kfree(adapter->tx_ring);
err_tx_ring_allocation:
	return -ENOMEM;
}

/**
 * ixgbe_set_interrupt_capability - set MSI-X or MSI if supported
 * @adapter: board private structure to initialize
 *
 * Attempt to configure the interrupts using the best available
 * capabilities of the hardware and the kernel.
 **/
static int ixgbe_set_interrupt_capability(struct ixgbe_adapter *adapter)
{
	struct ixgbe_hw *hw = &adapter->hw;
	int err = 0;
	int vector, v_budget;

	/*
	 * It's easy to be greedy for MSI-X vectors, but it really
	 * doesn't do us much good if we have a lot more vectors
	 * than CPU's.  So let's be conservative and only ask for
	 * (roughly) twice the number of vectors as there are CPU's.
	 */
	v_budget = min(adapter->num_rx_queues + adapter->num_tx_queues,
	               (int)(num_online_cpus() * 2)) + NON_Q_VECTORS;

	/*
	 * At the same time, hardware can only support a maximum of
	 * hw.mac->max_msix_vectors vectors.  With features
	 * such as RSS and VMDq, we can easily surpass the number of Rx and Tx
	 * descriptor queues supported by our device.  Thus, we cap it off in
	 * those rare cases where the cpu count also exceeds our vector limit.
	 */
	v_budget = min(v_budget, (int)hw->mac.max_msix_vectors);

	/* A failure in MSI-X entry allocation isn't fatal, but it does
	 * mean we disable MSI-X capabilities of the adapter. */
	adapter->msix_entries = kcalloc(v_budget,
	                                sizeof(struct msix_entry), GFP_KERNEL);
	if (adapter->msix_entries) {
		for (vector = 0; vector < v_budget; vector++)
			adapter->msix_entries[vector].entry = vector;

		ixgbe_acquire_msix_vectors(adapter, v_budget);

		if (adapter->flags & IXGBE_FLAG_MSIX_ENABLED)
			goto out;
	}

	adapter->flags &= ~IXGBE_FLAG_DCB_ENABLED;
	adapter->flags &= ~IXGBE_FLAG_RSS_ENABLED;
	adapter->flags &= ~IXGBE_FLAG_FDIR_HASH_CAPABLE;
	adapter->flags &= ~IXGBE_FLAG_FDIR_PERFECT_CAPABLE;
	adapter->atr_sample_rate = 0;
	ixgbe_set_num_queues(adapter);

	err = pci_enable_msi(adapter->pdev);
	if (!err) {
		adapter->flags |= IXGBE_FLAG_MSI_ENABLED;
	} else {
		DPRINTK(HW, DEBUG, "Unable to allocate MSI interrupt, "
		        "falling back to legacy.  Error: %d\n", err);
		/* reset err */
		err = 0;
	}

out:
	return err;
}

/**
 * ixgbe_alloc_q_vectors - Allocate memory for interrupt vectors
 * @adapter: board private structure to initialize
 *
 * We allocate one q_vector per queue interrupt.  If allocation fails we
 * return -ENOMEM.
 **/
static int ixgbe_alloc_q_vectors(struct ixgbe_adapter *adapter)
{
	int q_idx, num_q_vectors;
	struct ixgbe_q_vector *q_vector;
	int napi_vectors;
	int (*poll)(struct napi_struct *, int);

	if (adapter->flags & IXGBE_FLAG_MSIX_ENABLED) {
		num_q_vectors = adapter->num_msix_vectors - NON_Q_VECTORS;
		napi_vectors = adapter->num_rx_queues;
		poll = &ixgbe_clean_rxtx_many;
	} else {
		num_q_vectors = 1;
		napi_vectors = 1;
		poll = &ixgbe_poll;
	}

	for (q_idx = 0; q_idx < num_q_vectors; q_idx++) {
		q_vector = kzalloc(sizeof(struct ixgbe_q_vector), GFP_KERNEL);
		if (!q_vector)
			goto err_out;
		q_vector->adapter = adapter;
		if (q_vector->txr_count && !q_vector->rxr_count)
			q_vector->eitr = adapter->tx_eitr_param;
		else
			q_vector->eitr = adapter->rx_eitr_param;
		q_vector->v_idx = q_idx;
		netif_napi_add(adapter->netdev, &q_vector->napi, (*poll), 64);
		adapter->q_vector[q_idx] = q_vector;
	}

	return 0;

err_out:
	while (q_idx) {
		q_idx--;
		q_vector = adapter->q_vector[q_idx];
		netif_napi_del(&q_vector->napi);
		kfree(q_vector);
		adapter->q_vector[q_idx] = NULL;
	}
	return -ENOMEM;
}

/**
 * ixgbe_free_q_vectors - Free memory allocated for interrupt vectors
 * @adapter: board private structure to initialize
 *
 * This function frees the memory allocated to the q_vectors.  In addition if
 * NAPI is enabled it will delete any references to the NAPI struct prior
 * to freeing the q_vector.
 **/
static void ixgbe_free_q_vectors(struct ixgbe_adapter *adapter)
{
	int q_idx, num_q_vectors;

	if (adapter->flags & IXGBE_FLAG_MSIX_ENABLED)
		num_q_vectors = adapter->num_msix_vectors - NON_Q_VECTORS;
	else
		num_q_vectors = 1;

	for (q_idx = 0; q_idx < num_q_vectors; q_idx++) {
		struct ixgbe_q_vector *q_vector = adapter->q_vector[q_idx];
		adapter->q_vector[q_idx] = NULL;
		netif_napi_del(&q_vector->napi);
		kfree(q_vector);
	}
}

static void ixgbe_reset_interrupt_capability(struct ixgbe_adapter *adapter)
{
	if (adapter->flags & IXGBE_FLAG_MSIX_ENABLED) {
		adapter->flags &= ~IXGBE_FLAG_MSIX_ENABLED;
		pci_disable_msix(adapter->pdev);
		kfree(adapter->msix_entries);
		adapter->msix_entries = NULL;
	} else if (adapter->flags & IXGBE_FLAG_MSI_ENABLED) {
		adapter->flags &= ~IXGBE_FLAG_MSI_ENABLED;
		pci_disable_msi(adapter->pdev);
	}
	return;
}

/**
 * ixgbe_init_interrupt_scheme - Determine proper interrupt scheme
 * @adapter: board private structure to initialize
 *
 * We determine which interrupt scheme to use based on...
 * - Kernel support (MSI, MSI-X)
 *   - which can be user-defined (via MODULE_PARAM)
 * - Hardware queue count (num_*_queues)
 *   - defined by miscellaneous hardware support/features (RSS, etc.)
 **/
int ixgbe_init_interrupt_scheme(struct ixgbe_adapter *adapter)
{
	int err;

	/* Number of supported queues */
	ixgbe_set_num_queues(adapter);

	err = ixgbe_set_interrupt_capability(adapter);
	if (err) {
		DPRINTK(PROBE, ERR, "Unable to setup interrupt capabilities\n");
		goto err_set_interrupt;
	}

	err = ixgbe_alloc_q_vectors(adapter);
	if (err) {
		DPRINTK(PROBE, ERR, "Unable to allocate memory for queue "
		        "vectors\n");
		goto err_alloc_q_vectors;
	}

	err = ixgbe_alloc_queues(adapter);
	if (err) {
		DPRINTK(PROBE, ERR, "Unable to allocate memory for queues\n");
		goto err_alloc_queues;
	}

	DPRINTK(DRV, INFO, "Multiqueue %s: Rx Queue count = %u, "
	        "Tx Queue count = %u\n",
	        (adapter->num_rx_queues > 1) ? "Enabled" :
	        "Disabled", adapter->num_rx_queues, adapter->num_tx_queues);

	set_bit(__IXGBE_DOWN, &adapter->state);

	return 0;

err_alloc_queues:
	ixgbe_free_q_vectors(adapter);
err_alloc_q_vectors:
	ixgbe_reset_interrupt_capability(adapter);
err_set_interrupt:
	return err;
}

/**
 * ixgbe_clear_interrupt_scheme - Clear the current interrupt scheme settings
 * @adapter: board private structure to clear interrupt scheme on
 *
 * We go through and clear interrupt specific resources and reset the structure
 * to pre-load conditions
 **/
void ixgbe_clear_interrupt_scheme(struct ixgbe_adapter *adapter)
{
	kfree(adapter->tx_ring);
	kfree(adapter->rx_ring);
	adapter->tx_ring = NULL;
	adapter->rx_ring = NULL;

	ixgbe_free_q_vectors(adapter);
	ixgbe_reset_interrupt_capability(adapter);
}

/**
 * ixgbe_sfp_timer - worker thread to find a missing module
 * @data: pointer to our adapter struct
 **/
static void ixgbe_sfp_timer(unsigned long data)
{
	struct ixgbe_adapter *adapter = (struct ixgbe_adapter *)data;

	/*
	 * Do the sfp_timer outside of interrupt context due to the
	 * delays that sfp+ detection requires
	 */
	schedule_work(&adapter->sfp_task);
}

/**
 * ixgbe_sfp_task - worker thread to find a missing module
 * @work: pointer to work_struct containing our data
 **/
static void ixgbe_sfp_task(struct work_struct *work)
{
	struct ixgbe_adapter *adapter = container_of(work,
	                                             struct ixgbe_adapter,
	                                             sfp_task);
	struct ixgbe_hw *hw = &adapter->hw;

	if ((hw->phy.type == ixgbe_phy_nl) &&
	    (hw->phy.sfp_type == ixgbe_sfp_type_not_present)) {
		s32 ret = hw->phy.ops.identify_sfp(hw);
		if (ret == IXGBE_ERR_SFP_NOT_PRESENT)
			goto reschedule;
		ret = hw->phy.ops.reset(hw);
		if (ret == IXGBE_ERR_SFP_NOT_SUPPORTED) {
			dev_err(&adapter->pdev->dev, "failed to initialize "
				"because an unsupported SFP+ module type "
				"was detected.\n"
				"Reload the driver after installing a "
				"supported module.\n");
			unregister_netdev(adapter->netdev);
		} else {
			DPRINTK(PROBE, INFO, "detected SFP+: %d\n",
			        hw->phy.sfp_type);
		}
		/* don't need this routine any more */
		clear_bit(__IXGBE_SFP_MODULE_NOT_FOUND, &adapter->state);
	}
	return;
reschedule:
	if (test_bit(__IXGBE_SFP_MODULE_NOT_FOUND, &adapter->state))
		mod_timer(&adapter->sfp_timer,
		          round_jiffies(jiffies + (2 * HZ)));
}

/**
 * ixgbe_sw_init - Initialize general software structures (struct ixgbe_adapter)
 * @adapter: board private structure to initialize
 *
 * ixgbe_sw_init initializes the Adapter private data structure.
 * Fields are initialized based on PCI device information and
 * OS network device settings (MTU size).
 **/
static int __devinit ixgbe_sw_init(struct ixgbe_adapter *adapter)
{
	struct ixgbe_hw *hw = &adapter->hw;
	struct pci_dev *pdev = adapter->pdev;
	unsigned int rss;
#ifdef CONFIG_IXGBE_DCB
	int j;
	struct tc_configuration *tc;
#endif

	/* PCI config space info */

	hw->vendor_id = pdev->vendor;
	hw->device_id = pdev->device;
	hw->revision_id = pdev->revision;
	hw->subsystem_vendor_id = pdev->subsystem_vendor;
	hw->subsystem_device_id = pdev->subsystem_device;

	/* Set capability flags */
	rss = min(IXGBE_MAX_RSS_INDICES, (int)num_online_cpus());
	adapter->ring_feature[RING_F_RSS].indices = rss;
	adapter->flags |= IXGBE_FLAG_RSS_ENABLED;
	adapter->ring_feature[RING_F_DCB].indices = IXGBE_MAX_DCB_INDICES;
	if (hw->mac.type == ixgbe_mac_82598EB) {
		if (hw->device_id == IXGBE_DEV_ID_82598AT)
			adapter->flags |= IXGBE_FLAG_FAN_FAIL_CAPABLE;
		adapter->max_msix_q_vectors = MAX_MSIX_Q_VECTORS_82598;
	} else if (hw->mac.type == ixgbe_mac_82599EB) {
		adapter->max_msix_q_vectors = MAX_MSIX_Q_VECTORS_82599;
		adapter->flags2 |= IXGBE_FLAG2_RSC_CAPABLE;
		adapter->flags2 |= IXGBE_FLAG2_RSC_ENABLED;
		adapter->flags |= IXGBE_FLAG_FDIR_HASH_CAPABLE;
		adapter->ring_feature[RING_F_FDIR].indices =
		                                         IXGBE_MAX_FDIR_INDICES;
		adapter->atr_sample_rate = 20;
		adapter->fdir_pballoc = 0;
#ifdef IXGBE_FCOE
		adapter->flags |= IXGBE_FLAG_FCOE_CAPABLE;
		adapter->flags &= ~IXGBE_FLAG_FCOE_ENABLED;
		adapter->ring_feature[RING_F_FCOE].indices = 0;
		/* Default traffic class to use for FCoE */
		adapter->fcoe.tc = IXGBE_FCOE_DEFTC;
#endif /* IXGBE_FCOE */
	}

#ifdef CONFIG_IXGBE_DCB
	/* Configure DCB traffic classes */
	for (j = 0; j < MAX_TRAFFIC_CLASS; j++) {
		tc = &adapter->dcb_cfg.tc_config[j];
		tc->path[DCB_TX_CONFIG].bwg_id = 0;
		tc->path[DCB_TX_CONFIG].bwg_percent = 12 + (j & 1);
		tc->path[DCB_RX_CONFIG].bwg_id = 0;
		tc->path[DCB_RX_CONFIG].bwg_percent = 12 + (j & 1);
		tc->dcb_pfc = pfc_disabled;
	}
	adapter->dcb_cfg.bw_percentage[DCB_TX_CONFIG][0] = 100;
	adapter->dcb_cfg.bw_percentage[DCB_RX_CONFIG][0] = 100;
	adapter->dcb_cfg.rx_pba_cfg = pba_equal;
	adapter->dcb_cfg.pfc_mode_enable = false;
	adapter->dcb_cfg.round_robin_enable = false;
	adapter->dcb_set_bitmap = 0x00;
	ixgbe_copy_dcb_cfg(&adapter->dcb_cfg, &adapter->temp_dcb_cfg,
	                   adapter->ring_feature[RING_F_DCB].indices);

#endif

	/* default flow control settings */
	hw->fc.requested_mode = ixgbe_fc_full;
	hw->fc.current_mode = ixgbe_fc_full;	/* init for ethtool output */
#ifdef CONFIG_DCB
	adapter->last_lfc_mode = hw->fc.current_mode;
#endif
	hw->fc.high_water = IXGBE_DEFAULT_FCRTH;
	hw->fc.low_water = IXGBE_DEFAULT_FCRTL;
	hw->fc.pause_time = IXGBE_DEFAULT_FCPAUSE;
	hw->fc.send_xon = true;
	hw->fc.disable_fc_autoneg = false;

	/* enable itr by default in dynamic mode */
	adapter->rx_itr_setting = 1;
	adapter->rx_eitr_param = 20000;
	adapter->tx_itr_setting = 1;
	adapter->tx_eitr_param = 10000;

	/* set defaults for eitr in MegaBytes */
	adapter->eitr_low = 10;
	adapter->eitr_high = 20;

	/* set default ring sizes */
	adapter->tx_ring_count = IXGBE_DEFAULT_TXD;
	adapter->rx_ring_count = IXGBE_DEFAULT_RXD;

	/* initialize eeprom parameters */
	if (ixgbe_init_eeprom_params_generic(hw)) {
		dev_err(&pdev->dev, "EEPROM initialization failed\n");
		return -EIO;
	}

	/* enable rx csum by default */
	adapter->flags |= IXGBE_FLAG_RX_CSUM_ENABLED;

	set_bit(__IXGBE_DOWN, &adapter->state);

	return 0;
}

/**
 * ixgbe_setup_tx_resources - allocate Tx resources (Descriptors)
 * @adapter: board private structure
 * @tx_ring:    tx descriptor ring (for a specific queue) to setup
 *
 * Return 0 on success, negative on failure
 **/
int ixgbe_setup_tx_resources(struct ixgbe_adapter *adapter,
                             struct ixgbe_ring *tx_ring)
{
	struct pci_dev *pdev = adapter->pdev;
	int size;

	size = sizeof(struct ixgbe_tx_buffer) * tx_ring->count;
	tx_ring->tx_buffer_info = vmalloc(size);
	if (!tx_ring->tx_buffer_info)
		goto err;
	memset(tx_ring->tx_buffer_info, 0, size);

	/* round up to nearest 4K */
	tx_ring->size = tx_ring->count * sizeof(union ixgbe_adv_tx_desc);
	tx_ring->size = ALIGN(tx_ring->size, 4096);

	tx_ring->desc = pci_alloc_consistent(pdev, tx_ring->size,
	                                     &tx_ring->dma);
	if (!tx_ring->desc)
		goto err;

	tx_ring->next_to_use = 0;
	tx_ring->next_to_clean = 0;
	tx_ring->work_limit = tx_ring->count;
	return 0;

err:
	vfree(tx_ring->tx_buffer_info);
	tx_ring->tx_buffer_info = NULL;
	DPRINTK(PROBE, ERR, "Unable to allocate memory for the transmit "
	                    "descriptor ring\n");
	return -ENOMEM;
}

/**
 * ixgbe_setup_all_tx_resources - allocate all queues Tx resources
 * @adapter: board private structure
 *
 * If this function returns with an error, then it's possible one or
 * more of the rings is populated (while the rest are not).  It is the
 * callers duty to clean those orphaned rings.
 *
 * Return 0 on success, negative on failure
 **/
static int ixgbe_setup_all_tx_resources(struct ixgbe_adapter *adapter)
{
	int i, err = 0;

	for (i = 0; i < adapter->num_tx_queues; i++) {
		err = ixgbe_setup_tx_resources(adapter, &adapter->tx_ring[i]);
		if (!err)
			continue;
		DPRINTK(PROBE, ERR, "Allocation for Tx Queue %u failed\n", i);
		break;
	}

	return err;
}

/**
 * ixgbe_setup_rx_resources - allocate Rx resources (Descriptors)
 * @adapter: board private structure
 * @rx_ring:    rx descriptor ring (for a specific queue) to setup
 *
 * Returns 0 on success, negative on failure
 **/
int ixgbe_setup_rx_resources(struct ixgbe_adapter *adapter,
                             struct ixgbe_ring *rx_ring)
{
	struct pci_dev *pdev = adapter->pdev;
	int size;

	size = sizeof(struct ixgbe_rx_buffer) * rx_ring->count;
	rx_ring->rx_buffer_info = vmalloc(size);
	if (!rx_ring->rx_buffer_info) {
		DPRINTK(PROBE, ERR,
		        "vmalloc allocation failed for the rx desc ring\n");
		goto alloc_failed;
	}
	memset(rx_ring->rx_buffer_info, 0, size);

	/* Round up to nearest 4K */
	rx_ring->size = rx_ring->count * sizeof(union ixgbe_adv_rx_desc);
	rx_ring->size = ALIGN(rx_ring->size, 4096);

	rx_ring->desc = pci_alloc_consistent(pdev, rx_ring->size, &rx_ring->dma);

	if (!rx_ring->desc) {
		DPRINTK(PROBE, ERR,
		        "Memory allocation failed for the rx desc ring\n");
		vfree(rx_ring->rx_buffer_info);
		goto alloc_failed;
	}

	rx_ring->next_to_clean = 0;
	rx_ring->next_to_use = 0;

	return 0;

alloc_failed:
	return -ENOMEM;
}

/**
 * ixgbe_setup_all_rx_resources - allocate all queues Rx resources
 * @adapter: board private structure
 *
 * If this function returns with an error, then it's possible one or
 * more of the rings is populated (while the rest are not).  It is the
 * callers duty to clean those orphaned rings.
 *
 * Return 0 on success, negative on failure
 **/

static int ixgbe_setup_all_rx_resources(struct ixgbe_adapter *adapter)
{
	int i, err = 0;

	for (i = 0; i < adapter->num_rx_queues; i++) {
		err = ixgbe_setup_rx_resources(adapter, &adapter->rx_ring[i]);
		if (!err)
			continue;
		DPRINTK(PROBE, ERR, "Allocation for Rx Queue %u failed\n", i);
		break;
	}

	return err;
}

/**
 * ixgbe_free_tx_resources - Free Tx Resources per Queue
 * @adapter: board private structure
 * @tx_ring: Tx descriptor ring for a specific queue
 *
 * Free all transmit software resources
 **/
void ixgbe_free_tx_resources(struct ixgbe_adapter *adapter,
                             struct ixgbe_ring *tx_ring)
{
	struct pci_dev *pdev = adapter->pdev;

	ixgbe_clean_tx_ring(adapter, tx_ring);

	vfree(tx_ring->tx_buffer_info);
	tx_ring->tx_buffer_info = NULL;

	pci_free_consistent(pdev, tx_ring->size, tx_ring->desc, tx_ring->dma);

	tx_ring->desc = NULL;
}

/**
 * ixgbe_free_all_tx_resources - Free Tx Resources for All Queues
 * @adapter: board private structure
 *
 * Free all transmit software resources
 **/
static void ixgbe_free_all_tx_resources(struct ixgbe_adapter *adapter)
{
	int i;

	for (i = 0; i < adapter->num_tx_queues; i++)
		if (adapter->tx_ring[i].desc)
			ixgbe_free_tx_resources(adapter, &adapter->tx_ring[i]);
}

/**
 * ixgbe_free_rx_resources - Free Rx Resources
 * @adapter: board private structure
 * @rx_ring: ring to clean the resources from
 *
 * Free all receive software resources
 **/
void ixgbe_free_rx_resources(struct ixgbe_adapter *adapter,
                             struct ixgbe_ring *rx_ring)
{
	struct pci_dev *pdev = adapter->pdev;

	ixgbe_clean_rx_ring(adapter, rx_ring);

	vfree(rx_ring->rx_buffer_info);
	rx_ring->rx_buffer_info = NULL;

	pci_free_consistent(pdev, rx_ring->size, rx_ring->desc, rx_ring->dma);

	rx_ring->desc = NULL;
}

/**
 * ixgbe_free_all_rx_resources - Free Rx Resources for All Queues
 * @adapter: board private structure
 *
 * Free all receive software resources
 **/
static void ixgbe_free_all_rx_resources(struct ixgbe_adapter *adapter)
{
	int i;

	for (i = 0; i < adapter->num_rx_queues; i++)
		if (adapter->rx_ring[i].desc)
			ixgbe_free_rx_resources(adapter, &adapter->rx_ring[i]);
}

/**
 * ixgbe_change_mtu - Change the Maximum Transfer Unit
 * @netdev: network interface device structure
 * @new_mtu: new value for maximum frame size
 *
 * Returns 0 on success, negative on failure
 **/
static int ixgbe_change_mtu(struct net_device *netdev, int new_mtu)
{
	struct ixgbe_adapter *adapter = netdev_priv(netdev);
	int max_frame = new_mtu + ETH_HLEN + ETH_FCS_LEN;

	/* MTU < 68 is an error and causes problems on some kernels */
	if ((new_mtu < 68) || (max_frame > IXGBE_MAX_JUMBO_FRAME_SIZE))
		return -EINVAL;

	DPRINTK(PROBE, INFO, "changing MTU from %d to %d\n",
	        netdev->mtu, new_mtu);
	/* must set new MTU before calling down or up */
	netdev->mtu = new_mtu;

	if (netif_running(netdev))
		ixgbe_reinit_locked(adapter);

	return 0;
}

/**
 * ixgbe_open - Called when a network interface is made active
 * @netdev: network interface device structure
 *
 * Returns 0 on success, negative value on failure
 *
 * The open entry point is called when a network interface is made
 * active by the system (IFF_UP).  At this point all resources needed
 * for transmit and receive operations are allocated, the interrupt
 * handler is registered with the OS, the watchdog timer is started,
 * and the stack is notified that the interface is ready.
 **/
static int ixgbe_open(struct net_device *netdev)
{
	struct ixgbe_adapter *adapter = netdev_priv(netdev);
	int err;

	/* disallow open during test */
	if (test_bit(__IXGBE_TESTING, &adapter->state))
		return -EBUSY;

	netif_carrier_off(netdev);

	/* allocate transmit descriptors */
	err = ixgbe_setup_all_tx_resources(adapter);
	if (err)
		goto err_setup_tx;

	/* allocate receive descriptors */
	err = ixgbe_setup_all_rx_resources(adapter);
	if (err)
		goto err_setup_rx;

	ixgbe_configure(adapter);

	err = ixgbe_request_irq(adapter);
	if (err)
		goto err_req_irq;

	err = ixgbe_up_complete(adapter);
	if (err)
		goto err_up;

	netif_tx_start_all_queues(netdev);

	return 0;

err_up:
	ixgbe_release_hw_control(adapter);
	ixgbe_free_irq(adapter);
err_req_irq:
err_setup_rx:
	ixgbe_free_all_rx_resources(adapter);
err_setup_tx:
	ixgbe_free_all_tx_resources(adapter);
	ixgbe_reset(adapter);

	return err;
}

/**
 * ixgbe_close - Disables a network interface
 * @netdev: network interface device structure
 *
 * Returns 0, this is not allowed to fail
 *
 * The close entry point is called when an interface is de-activated
 * by the OS.  The hardware is still under the drivers control, but
 * needs to be disabled.  A global MAC reset is issued to stop the
 * hardware, and all transmit and receive resources are freed.
 **/
static int ixgbe_close(struct net_device *netdev)
{
	struct ixgbe_adapter *adapter = netdev_priv(netdev);

	ixgbe_down(adapter);
	ixgbe_free_irq(adapter);

	ixgbe_free_all_tx_resources(adapter);
	ixgbe_free_all_rx_resources(adapter);

	ixgbe_release_hw_control(adapter);

	return 0;
}

#ifdef CONFIG_PM
static int ixgbe_resume(struct pci_dev *pdev)
{
	struct net_device *netdev = pci_get_drvdata(pdev);
	struct ixgbe_adapter *adapter = netdev_priv(netdev);
	u32 err;

	pci_set_power_state(pdev, PCI_D0);
	pci_restore_state(pdev);

	err = pci_enable_device_mem(pdev);
	if (err) {
		printk(KERN_ERR "ixgbe: Cannot enable PCI device from "
				"suspend\n");
		return err;
	}
	pci_set_master(pdev);

	pci_wake_from_d3(pdev, false);

	err = ixgbe_init_interrupt_scheme(adapter);
	if (err) {
		printk(KERN_ERR "ixgbe: Cannot initialize interrupts for "
		                "device\n");
		return err;
	}

	ixgbe_reset(adapter);

	IXGBE_WRITE_REG(&adapter->hw, IXGBE_WUS, ~0);

	if (netif_running(netdev)) {
		err = ixgbe_open(adapter->netdev);
		if (err)
			return err;
	}

	netif_device_attach(netdev);

	return 0;
}
#endif /* CONFIG_PM */

static int __ixgbe_shutdown(struct pci_dev *pdev, bool *enable_wake)
{
	struct net_device *netdev = pci_get_drvdata(pdev);
	struct ixgbe_adapter *adapter = netdev_priv(netdev);
	struct ixgbe_hw *hw = &adapter->hw;
	u32 ctrl, fctrl;
	u32 wufc = adapter->wol;
#ifdef CONFIG_PM
	int retval = 0;
#endif

	netif_device_detach(netdev);

	if (netif_running(netdev)) {
		ixgbe_down(adapter);
		ixgbe_free_irq(adapter);
		ixgbe_free_all_tx_resources(adapter);
		ixgbe_free_all_rx_resources(adapter);
	}
	ixgbe_clear_interrupt_scheme(adapter);

#ifdef CONFIG_PM
	retval = pci_save_state(pdev);
	if (retval)
		return retval;

#endif
	if (wufc) {
		ixgbe_set_rx_mode(netdev);

		/* turn on all-multi mode if wake on multicast is enabled */
		if (wufc & IXGBE_WUFC_MC) {
			fctrl = IXGBE_READ_REG(hw, IXGBE_FCTRL);
			fctrl |= IXGBE_FCTRL_MPE;
			IXGBE_WRITE_REG(hw, IXGBE_FCTRL, fctrl);
		}

		ctrl = IXGBE_READ_REG(hw, IXGBE_CTRL);
		ctrl |= IXGBE_CTRL_GIO_DIS;
		IXGBE_WRITE_REG(hw, IXGBE_CTRL, ctrl);

		IXGBE_WRITE_REG(hw, IXGBE_WUFC, wufc);
	} else {
		IXGBE_WRITE_REG(hw, IXGBE_WUC, 0);
		IXGBE_WRITE_REG(hw, IXGBE_WUFC, 0);
	}

	if (wufc && hw->mac.type == ixgbe_mac_82599EB)
		pci_wake_from_d3(pdev, true);
	else
		pci_wake_from_d3(pdev, false);

	*enable_wake = !!wufc;

	ixgbe_release_hw_control(adapter);

	pci_disable_device(pdev);

	return 0;
}

#ifdef CONFIG_PM
static int ixgbe_suspend(struct pci_dev *pdev, pm_message_t state)
{
	int retval;
	bool wake;

	retval = __ixgbe_shutdown(pdev, &wake);
	if (retval)
		return retval;

	if (wake) {
		pci_prepare_to_sleep(pdev);
	} else {
		pci_wake_from_d3(pdev, false);
		pci_set_power_state(pdev, PCI_D3hot);
	}

	return 0;
}
#endif /* CONFIG_PM */

static void ixgbe_shutdown(struct pci_dev *pdev)
{
	bool wake;

	__ixgbe_shutdown(pdev, &wake);

	if (system_state == SYSTEM_POWER_OFF) {
		pci_wake_from_d3(pdev, wake);
		pci_set_power_state(pdev, PCI_D3hot);
	}
}

/**
 * ixgbe_update_stats - Update the board statistics counters.
 * @adapter: board private structure
 **/
void ixgbe_update_stats(struct ixgbe_adapter *adapter)
{
	struct ixgbe_hw *hw = &adapter->hw;
	u64 total_mpc = 0;
	u32 i, missed_rx = 0, mpc, bprc, lxon, lxoff, xon_off_tot;

	if (hw->mac.type == ixgbe_mac_82599EB) {
		u64 rsc_count = 0;
		for (i = 0; i < 16; i++)
			adapter->hw_rx_no_dma_resources +=
			                     IXGBE_READ_REG(hw, IXGBE_QPRDC(i));
		for (i = 0; i < adapter->num_rx_queues; i++)
			rsc_count += adapter->rx_ring[i].rsc_count;
		adapter->rsc_count = rsc_count;
	}

	adapter->stats.crcerrs += IXGBE_READ_REG(hw, IXGBE_CRCERRS);
	for (i = 0; i < 8; i++) {
		/* for packet buffers not used, the register should read 0 */
		mpc = IXGBE_READ_REG(hw, IXGBE_MPC(i));
		missed_rx += mpc;
		adapter->stats.mpc[i] += mpc;
		total_mpc += adapter->stats.mpc[i];
		if (hw->mac.type == ixgbe_mac_82598EB)
			adapter->stats.rnbc[i] += IXGBE_READ_REG(hw, IXGBE_RNBC(i));
		adapter->stats.qptc[i] += IXGBE_READ_REG(hw, IXGBE_QPTC(i));
		adapter->stats.qbtc[i] += IXGBE_READ_REG(hw, IXGBE_QBTC(i));
		adapter->stats.qprc[i] += IXGBE_READ_REG(hw, IXGBE_QPRC(i));
		adapter->stats.qbrc[i] += IXGBE_READ_REG(hw, IXGBE_QBRC(i));
		if (hw->mac.type == ixgbe_mac_82599EB) {
			adapter->stats.pxonrxc[i] += IXGBE_READ_REG(hw,
			                                    IXGBE_PXONRXCNT(i));
			adapter->stats.pxoffrxc[i] += IXGBE_READ_REG(hw,
			                                   IXGBE_PXOFFRXCNT(i));
			adapter->stats.qprdc[i] += IXGBE_READ_REG(hw, IXGBE_QPRDC(i));
		} else {
			adapter->stats.pxonrxc[i] += IXGBE_READ_REG(hw,
			                                      IXGBE_PXONRXC(i));
			adapter->stats.pxoffrxc[i] += IXGBE_READ_REG(hw,
			                                     IXGBE_PXOFFRXC(i));
		}
		adapter->stats.pxontxc[i] += IXGBE_READ_REG(hw,
		                                            IXGBE_PXONTXC(i));
		adapter->stats.pxofftxc[i] += IXGBE_READ_REG(hw,
		                                             IXGBE_PXOFFTXC(i));
	}
	adapter->stats.gprc += IXGBE_READ_REG(hw, IXGBE_GPRC);
	/* work around hardware counting issue */
	adapter->stats.gprc -= missed_rx;

	/* 82598 hardware only has a 32 bit counter in the high register */
	if (hw->mac.type == ixgbe_mac_82599EB) {
		adapter->stats.gorc += IXGBE_READ_REG(hw, IXGBE_GORCL);
		IXGBE_READ_REG(hw, IXGBE_GORCH); /* to clear */
		adapter->stats.gotc += IXGBE_READ_REG(hw, IXGBE_GOTCL);
		IXGBE_READ_REG(hw, IXGBE_GOTCH); /* to clear */
		adapter->stats.tor += IXGBE_READ_REG(hw, IXGBE_TORL);
		IXGBE_READ_REG(hw, IXGBE_TORH); /* to clear */
		adapter->stats.lxonrxc += IXGBE_READ_REG(hw, IXGBE_LXONRXCNT);
		adapter->stats.lxoffrxc += IXGBE_READ_REG(hw, IXGBE_LXOFFRXCNT);
		adapter->stats.fdirmatch += IXGBE_READ_REG(hw, IXGBE_FDIRMATCH);
		adapter->stats.fdirmiss += IXGBE_READ_REG(hw, IXGBE_FDIRMISS);
#ifdef IXGBE_FCOE
		adapter->stats.fccrc += IXGBE_READ_REG(hw, IXGBE_FCCRC);
		adapter->stats.fcoerpdc += IXGBE_READ_REG(hw, IXGBE_FCOERPDC);
		adapter->stats.fcoeprc += IXGBE_READ_REG(hw, IXGBE_FCOEPRC);
		adapter->stats.fcoeptc += IXGBE_READ_REG(hw, IXGBE_FCOEPTC);
		adapter->stats.fcoedwrc += IXGBE_READ_REG(hw, IXGBE_FCOEDWRC);
		adapter->stats.fcoedwtc += IXGBE_READ_REG(hw, IXGBE_FCOEDWTC);
#endif /* IXGBE_FCOE */
	} else {
		adapter->stats.lxonrxc += IXGBE_READ_REG(hw, IXGBE_LXONRXC);
		adapter->stats.lxoffrxc += IXGBE_READ_REG(hw, IXGBE_LXOFFRXC);
		adapter->stats.gorc += IXGBE_READ_REG(hw, IXGBE_GORCH);
		adapter->stats.gotc += IXGBE_READ_REG(hw, IXGBE_GOTCH);
		adapter->stats.tor += IXGBE_READ_REG(hw, IXGBE_TORH);
	}
	bprc = IXGBE_READ_REG(hw, IXGBE_BPRC);
	adapter->stats.bprc += bprc;
	adapter->stats.mprc += IXGBE_READ_REG(hw, IXGBE_MPRC);
	if (hw->mac.type == ixgbe_mac_82598EB)
		adapter->stats.mprc -= bprc;
	adapter->stats.roc += IXGBE_READ_REG(hw, IXGBE_ROC);
	adapter->stats.prc64 += IXGBE_READ_REG(hw, IXGBE_PRC64);
	adapter->stats.prc127 += IXGBE_READ_REG(hw, IXGBE_PRC127);
	adapter->stats.prc255 += IXGBE_READ_REG(hw, IXGBE_PRC255);
	adapter->stats.prc511 += IXGBE_READ_REG(hw, IXGBE_PRC511);
	adapter->stats.prc1023 += IXGBE_READ_REG(hw, IXGBE_PRC1023);
	adapter->stats.prc1522 += IXGBE_READ_REG(hw, IXGBE_PRC1522);
	adapter->stats.rlec += IXGBE_READ_REG(hw, IXGBE_RLEC);
	lxon = IXGBE_READ_REG(hw, IXGBE_LXONTXC);
	adapter->stats.lxontxc += lxon;
	lxoff = IXGBE_READ_REG(hw, IXGBE_LXOFFTXC);
	adapter->stats.lxofftxc += lxoff;
	adapter->stats.ruc += IXGBE_READ_REG(hw, IXGBE_RUC);
	adapter->stats.gptc += IXGBE_READ_REG(hw, IXGBE_GPTC);
	adapter->stats.mptc += IXGBE_READ_REG(hw, IXGBE_MPTC);
	/*
	 * 82598 errata - tx of flow control packets is included in tx counters
	 */
	xon_off_tot = lxon + lxoff;
	adapter->stats.gptc -= xon_off_tot;
	adapter->stats.mptc -= xon_off_tot;
	adapter->stats.gotc -= (xon_off_tot * (ETH_ZLEN + ETH_FCS_LEN));
	adapter->stats.ruc += IXGBE_READ_REG(hw, IXGBE_RUC);
	adapter->stats.rfc += IXGBE_READ_REG(hw, IXGBE_RFC);
	adapter->stats.rjc += IXGBE_READ_REG(hw, IXGBE_RJC);
	adapter->stats.tpr += IXGBE_READ_REG(hw, IXGBE_TPR);
	adapter->stats.ptc64 += IXGBE_READ_REG(hw, IXGBE_PTC64);
	adapter->stats.ptc64 -= xon_off_tot;
	adapter->stats.ptc127 += IXGBE_READ_REG(hw, IXGBE_PTC127);
	adapter->stats.ptc255 += IXGBE_READ_REG(hw, IXGBE_PTC255);
	adapter->stats.ptc511 += IXGBE_READ_REG(hw, IXGBE_PTC511);
	adapter->stats.ptc1023 += IXGBE_READ_REG(hw, IXGBE_PTC1023);
	adapter->stats.ptc1522 += IXGBE_READ_REG(hw, IXGBE_PTC1522);
	adapter->stats.bptc += IXGBE_READ_REG(hw, IXGBE_BPTC);

	/* Fill out the OS statistics structure */
	adapter->net_stats.multicast = adapter->stats.mprc;

	/* Rx Errors */
	adapter->net_stats.rx_errors = adapter->stats.crcerrs +
	                               adapter->stats.rlec;
	adapter->net_stats.rx_dropped = 0;
	adapter->net_stats.rx_length_errors = adapter->stats.rlec;
	adapter->net_stats.rx_crc_errors = adapter->stats.crcerrs;
	adapter->net_stats.rx_missed_errors = total_mpc;
}

/**
 * ixgbe_watchdog - Timer Call-back
 * @data: pointer to adapter cast into an unsigned long
 **/
static void ixgbe_watchdog(unsigned long data)
{
	struct ixgbe_adapter *adapter = (struct ixgbe_adapter *)data;
	struct ixgbe_hw *hw = &adapter->hw;
	u64 eics = 0;
	int i;

	/*
	 *  Do the watchdog outside of interrupt context due to the lovely
	 * delays that some of the newer hardware requires
	 */

	if (test_bit(__IXGBE_DOWN, &adapter->state))
		goto watchdog_short_circuit;

	if (!(adapter->flags & IXGBE_FLAG_MSIX_ENABLED)) {
		/*
		 * for legacy and MSI interrupts don't set any bits
		 * that are enabled for EIAM, because this operation
		 * would set *both* EIMS and EICS for any bit in EIAM
		 */
		IXGBE_WRITE_REG(hw, IXGBE_EICS,
			(IXGBE_EICS_TCP_TIMER | IXGBE_EICS_OTHER));
		goto watchdog_reschedule;
	}

	/* get one bit for every active tx/rx interrupt vector */
	for (i = 0; i < adapter->num_msix_vectors - NON_Q_VECTORS; i++) {
		struct ixgbe_q_vector *qv = adapter->q_vector[i];
		if (qv->rxr_count || qv->txr_count)
			eics |= ((u64)1 << i);
	}

	/* Cause software interrupt to ensure rx rings are cleaned */
	ixgbe_irq_rearm_queues(adapter, eics);

watchdog_reschedule:
	/* Reset the timer */
	mod_timer(&adapter->watchdog_timer, round_jiffies(jiffies + 2 * HZ));

watchdog_short_circuit:
	schedule_work(&adapter->watchdog_task);
}

/**
 * ixgbe_multispeed_fiber_task - worker thread to configure multispeed fiber
 * @work: pointer to work_struct containing our data
 **/
static void ixgbe_multispeed_fiber_task(struct work_struct *work)
{
	struct ixgbe_adapter *adapter = container_of(work,
	                                             struct ixgbe_adapter,
	                                             multispeed_fiber_task);
	struct ixgbe_hw *hw = &adapter->hw;
	u32 autoneg;
	bool negotiation;

	adapter->flags |= IXGBE_FLAG_IN_SFP_LINK_TASK;
	autoneg = hw->phy.autoneg_advertised;
	if ((!autoneg) && (hw->mac.ops.get_link_capabilities))
		hw->mac.ops.get_link_capabilities(hw, &autoneg, &negotiation);
	if (hw->mac.ops.setup_link)
		hw->mac.ops.setup_link(hw, autoneg, negotiation, true);
	adapter->flags |= IXGBE_FLAG_NEED_LINK_UPDATE;
	adapter->flags &= ~IXGBE_FLAG_IN_SFP_LINK_TASK;
}

/**
 * ixgbe_sfp_config_module_task - worker thread to configure a new SFP+ module
 * @work: pointer to work_struct containing our data
 **/
static void ixgbe_sfp_config_module_task(struct work_struct *work)
{
	struct ixgbe_adapter *adapter = container_of(work,
	                                             struct ixgbe_adapter,
	                                             sfp_config_module_task);
	struct ixgbe_hw *hw = &adapter->hw;
	u32 err;

	adapter->flags |= IXGBE_FLAG_IN_SFP_MOD_TASK;

	/* Time for electrical oscillations to settle down */
	msleep(100);
	err = hw->phy.ops.identify_sfp(hw);

	if (err == IXGBE_ERR_SFP_NOT_SUPPORTED) {
		dev_err(&adapter->pdev->dev, "failed to initialize because "
			"an unsupported SFP+ module type was detected.\n"
			"Reload the driver after installing a supported "
			"module.\n");
		unregister_netdev(adapter->netdev);
		return;
	}
	hw->mac.ops.setup_sfp(hw);

	if (!(adapter->flags & IXGBE_FLAG_IN_SFP_LINK_TASK))
		/* This will also work for DA Twinax connections */
		schedule_work(&adapter->multispeed_fiber_task);
	adapter->flags &= ~IXGBE_FLAG_IN_SFP_MOD_TASK;
}

/**
 * ixgbe_fdir_reinit_task - worker thread to reinit FDIR filter table
 * @work: pointer to work_struct containing our data
 **/
static void ixgbe_fdir_reinit_task(struct work_struct *work)
{
	struct ixgbe_adapter *adapter = container_of(work,
	                                             struct ixgbe_adapter,
	                                             fdir_reinit_task);
	struct ixgbe_hw *hw = &adapter->hw;
	int i;

	if (ixgbe_reinit_fdir_tables_82599(hw) == 0) {
		for (i = 0; i < adapter->num_tx_queues; i++)
			set_bit(__IXGBE_FDIR_INIT_DONE,
			        &(adapter->tx_ring[i].reinit_state));
	} else {
		DPRINTK(PROBE, ERR, "failed to finish FDIR re-initialization, "
		        "ignored adding FDIR ATR filters \n");
	}
	/* Done FDIR Re-initialization, enable transmits */
	netif_tx_start_all_queues(adapter->netdev);
}

/**
 * ixgbe_watchdog_task - worker thread to bring link up
 * @work: pointer to work_struct containing our data
 **/
static void ixgbe_watchdog_task(struct work_struct *work)
{
	struct ixgbe_adapter *adapter = container_of(work,
	                                             struct ixgbe_adapter,
	                                             watchdog_task);
	struct net_device *netdev = adapter->netdev;
	struct ixgbe_hw *hw = &adapter->hw;
	u32 link_speed = adapter->link_speed;
	bool link_up = adapter->link_up;
	int i;
	struct ixgbe_ring *tx_ring;
	int some_tx_pending = 0;

	adapter->flags |= IXGBE_FLAG_IN_WATCHDOG_TASK;

	if (adapter->flags & IXGBE_FLAG_NEED_LINK_UPDATE) {
		hw->mac.ops.check_link(hw, &link_speed, &link_up, false);
		if (link_up) {
#ifdef CONFIG_DCB
			if (adapter->flags & IXGBE_FLAG_DCB_ENABLED) {
				for (i = 0; i < MAX_TRAFFIC_CLASS; i++)
					hw->mac.ops.fc_enable(hw, i);
			} else {
				hw->mac.ops.fc_enable(hw, 0);
			}
#else
			hw->mac.ops.fc_enable(hw, 0);
#endif
		}

		if (link_up ||
		    time_after(jiffies, (adapter->link_check_timeout +
		                         IXGBE_TRY_LINK_TIMEOUT))) {
			adapter->flags &= ~IXGBE_FLAG_NEED_LINK_UPDATE;
			IXGBE_WRITE_REG(hw, IXGBE_EIMS, IXGBE_EIMC_LSC);
		}
		adapter->link_up = link_up;
		adapter->link_speed = link_speed;
	}

	if (link_up) {
		if (!netif_carrier_ok(netdev)) {
			bool flow_rx, flow_tx;

			if (hw->mac.type == ixgbe_mac_82599EB) {
				u32 mflcn = IXGBE_READ_REG(hw, IXGBE_MFLCN);
				u32 fccfg = IXGBE_READ_REG(hw, IXGBE_FCCFG);
				flow_rx = !!(mflcn & IXGBE_MFLCN_RFCE);
				flow_tx = !!(fccfg & IXGBE_FCCFG_TFCE_802_3X);
			} else {
				u32 frctl = IXGBE_READ_REG(hw, IXGBE_FCTRL);
				u32 rmcs = IXGBE_READ_REG(hw, IXGBE_RMCS);
				flow_rx = !!(frctl & IXGBE_FCTRL_RFCE);
				flow_tx = !!(rmcs & IXGBE_RMCS_TFCE_802_3X);
			}

			printk(KERN_INFO "ixgbe: %s NIC Link is Up %s, "
			       "Flow Control: %s\n",
			       netdev->name,
			       (link_speed == IXGBE_LINK_SPEED_10GB_FULL ?
			        "10 Gbps" :
			        (link_speed == IXGBE_LINK_SPEED_1GB_FULL ?
			         "1 Gbps" : "unknown speed")),
			       ((flow_rx && flow_tx) ? "RX/TX" :
			        (flow_rx ? "RX" :
			        (flow_tx ? "TX" : "None"))));

			netif_carrier_on(netdev);
		} else {
			/* Force detection of hung controller */
			adapter->detect_tx_hung = true;
		}
	} else {
		adapter->link_up = false;
		adapter->link_speed = 0;
		if (netif_carrier_ok(netdev)) {
			printk(KERN_INFO "ixgbe: %s NIC Link is Down\n",
			       netdev->name);
			netif_carrier_off(netdev);
		}
	}

	if (!netif_carrier_ok(netdev)) {
		for (i = 0; i < adapter->num_tx_queues; i++) {
			tx_ring = &adapter->tx_ring[i];
			if (tx_ring->next_to_use != tx_ring->next_to_clean) {
				some_tx_pending = 1;
				break;
			}
		}

		if (some_tx_pending) {
			/* We've lost link, so the controller stops DMA,
			 * but we've got queued Tx work that's never going
			 * to get done, so reset controller to flush Tx.
			 * (Do the reset outside of interrupt context).
			 */
			 schedule_work(&adapter->reset_task);
		}
	}

	ixgbe_update_stats(adapter);
	adapter->flags &= ~IXGBE_FLAG_IN_WATCHDOG_TASK;
}

static int ixgbe_tso(struct ixgbe_adapter *adapter,
                     struct ixgbe_ring *tx_ring, struct sk_buff *skb,
                     u32 tx_flags, u8 *hdr_len)
{
	struct ixgbe_adv_tx_context_desc *context_desc;
	unsigned int i;
	int err;
	struct ixgbe_tx_buffer *tx_buffer_info;
	u32 vlan_macip_lens = 0, type_tucmd_mlhl;
	u32 mss_l4len_idx, l4len;

	if (skb_is_gso(skb)) {
		if (skb_header_cloned(skb)) {
			err = pskb_expand_head(skb, 0, 0, GFP_ATOMIC);
			if (err)
				return err;
		}
		l4len = tcp_hdrlen(skb);
		*hdr_len += l4len;

		if (skb->protocol == htons(ETH_P_IP)) {
			struct iphdr *iph = ip_hdr(skb);
			iph->tot_len = 0;
			iph->check = 0;
			tcp_hdr(skb)->check = ~csum_tcpudp_magic(iph->saddr,
			                                         iph->daddr, 0,
			                                         IPPROTO_TCP,
			                                         0);
			adapter->hw_tso_ctxt++;
		} else if (skb_shinfo(skb)->gso_type == SKB_GSO_TCPV6) {
			ipv6_hdr(skb)->payload_len = 0;
			tcp_hdr(skb)->check =
			    ~csum_ipv6_magic(&ipv6_hdr(skb)->saddr,
			                     &ipv6_hdr(skb)->daddr,
			                     0, IPPROTO_TCP, 0);
			adapter->hw_tso6_ctxt++;
		}

		i = tx_ring->next_to_use;

		tx_buffer_info = &tx_ring->tx_buffer_info[i];
		context_desc = IXGBE_TX_CTXTDESC_ADV(*tx_ring, i);

		/* VLAN MACLEN IPLEN */
		if (tx_flags & IXGBE_TX_FLAGS_VLAN)
			vlan_macip_lens |=
			    (tx_flags & IXGBE_TX_FLAGS_VLAN_MASK);
		vlan_macip_lens |= ((skb_network_offset(skb)) <<
		                    IXGBE_ADVTXD_MACLEN_SHIFT);
		*hdr_len += skb_network_offset(skb);
		vlan_macip_lens |=
		    (skb_transport_header(skb) - skb_network_header(skb));
		*hdr_len +=
		    (skb_transport_header(skb) - skb_network_header(skb));
		context_desc->vlan_macip_lens = cpu_to_le32(vlan_macip_lens);
		context_desc->seqnum_seed = 0;

		/* ADV DTYP TUCMD MKRLOC/ISCSIHEDLEN */
		type_tucmd_mlhl = (IXGBE_TXD_CMD_DEXT |
		                   IXGBE_ADVTXD_DTYP_CTXT);

		if (skb->protocol == htons(ETH_P_IP))
			type_tucmd_mlhl |= IXGBE_ADVTXD_TUCMD_IPV4;
		type_tucmd_mlhl |= IXGBE_ADVTXD_TUCMD_L4T_TCP;
		context_desc->type_tucmd_mlhl = cpu_to_le32(type_tucmd_mlhl);

		/* MSS L4LEN IDX */
		mss_l4len_idx =
		    (skb_shinfo(skb)->gso_size << IXGBE_ADVTXD_MSS_SHIFT);
		mss_l4len_idx |= (l4len << IXGBE_ADVTXD_L4LEN_SHIFT);
		/* use index 1 for TSO */
		mss_l4len_idx |= (1 << IXGBE_ADVTXD_IDX_SHIFT);
		context_desc->mss_l4len_idx = cpu_to_le32(mss_l4len_idx);

		tx_buffer_info->time_stamp = jiffies;
		tx_buffer_info->next_to_watch = i;

		i++;
		if (i == tx_ring->count)
			i = 0;
		tx_ring->next_to_use = i;

		return true;
	}
	return false;
}

static bool ixgbe_tx_csum(struct ixgbe_adapter *adapter,
                          struct ixgbe_ring *tx_ring,
                          struct sk_buff *skb, u32 tx_flags)
{
	struct ixgbe_adv_tx_context_desc *context_desc;
	unsigned int i;
	struct ixgbe_tx_buffer *tx_buffer_info;
	u32 vlan_macip_lens = 0, type_tucmd_mlhl = 0;

	if (skb->ip_summed == CHECKSUM_PARTIAL ||
	    (tx_flags & IXGBE_TX_FLAGS_VLAN)) {
		i = tx_ring->next_to_use;
		tx_buffer_info = &tx_ring->tx_buffer_info[i];
		context_desc = IXGBE_TX_CTXTDESC_ADV(*tx_ring, i);

		if (tx_flags & IXGBE_TX_FLAGS_VLAN)
			vlan_macip_lens |=
			    (tx_flags & IXGBE_TX_FLAGS_VLAN_MASK);
		vlan_macip_lens |= (skb_network_offset(skb) <<
		                    IXGBE_ADVTXD_MACLEN_SHIFT);
		if (skb->ip_summed == CHECKSUM_PARTIAL)
			vlan_macip_lens |= (skb_transport_header(skb) -
			                    skb_network_header(skb));

		context_desc->vlan_macip_lens = cpu_to_le32(vlan_macip_lens);
		context_desc->seqnum_seed = 0;

		type_tucmd_mlhl |= (IXGBE_TXD_CMD_DEXT |
		                    IXGBE_ADVTXD_DTYP_CTXT);

		if (skb->ip_summed == CHECKSUM_PARTIAL) {
			switch (skb->protocol) {
			case cpu_to_be16(ETH_P_IP):
				type_tucmd_mlhl |= IXGBE_ADVTXD_TUCMD_IPV4;
				if (ip_hdr(skb)->protocol == IPPROTO_TCP)
					type_tucmd_mlhl |=
					        IXGBE_ADVTXD_TUCMD_L4T_TCP;
				else if (ip_hdr(skb)->protocol == IPPROTO_SCTP)
					type_tucmd_mlhl |=
					        IXGBE_ADVTXD_TUCMD_L4T_SCTP;
				break;
			case cpu_to_be16(ETH_P_IPV6):
				/* XXX what about other V6 headers?? */
				if (ipv6_hdr(skb)->nexthdr == IPPROTO_TCP)
					type_tucmd_mlhl |=
					        IXGBE_ADVTXD_TUCMD_L4T_TCP;
				else if (ipv6_hdr(skb)->nexthdr == IPPROTO_SCTP)
					type_tucmd_mlhl |=
					        IXGBE_ADVTXD_TUCMD_L4T_SCTP;
				break;
			default:
				if (unlikely(net_ratelimit())) {
					DPRINTK(PROBE, WARNING,
					 "partial checksum but proto=%x!\n",
					 skb->protocol);
				}
				break;
			}
		}

		context_desc->type_tucmd_mlhl = cpu_to_le32(type_tucmd_mlhl);
		/* use index zero for tx checksum offload */
		context_desc->mss_l4len_idx = 0;

		tx_buffer_info->time_stamp = jiffies;
		tx_buffer_info->next_to_watch = i;

		adapter->hw_csum_tx_good++;
		i++;
		if (i == tx_ring->count)
			i = 0;
		tx_ring->next_to_use = i;

		return true;
	}

	return false;
}

static int ixgbe_tx_map(struct ixgbe_adapter *adapter,
                        struct ixgbe_ring *tx_ring,
                        struct sk_buff *skb, u32 tx_flags,
                        unsigned int first)
{
	struct ixgbe_tx_buffer *tx_buffer_info;
	unsigned int len;
	unsigned int total = skb->len;
	unsigned int offset = 0, size, count = 0, i;
	unsigned int nr_frags = skb_shinfo(skb)->nr_frags;
	unsigned int f;
	dma_addr_t *map;

	i = tx_ring->next_to_use;

	if (skb_dma_map(&adapter->pdev->dev, skb, DMA_TO_DEVICE)) {
		dev_err(&adapter->pdev->dev, "TX DMA map failed\n");
		return 0;
	}

	map = skb_shinfo(skb)->dma_maps;

	if (tx_flags & IXGBE_TX_FLAGS_FCOE)
		/* excluding fcoe_crc_eof for FCoE */
		total -= sizeof(struct fcoe_crc_eof);

	len = min(skb_headlen(skb), total);
	while (len) {
		tx_buffer_info = &tx_ring->tx_buffer_info[i];
		size = min(len, (uint)IXGBE_MAX_DATA_PER_TXD);

		tx_buffer_info->length = size;
		tx_buffer_info->dma = skb_shinfo(skb)->dma_head + offset;
		tx_buffer_info->time_stamp = jiffies;
		tx_buffer_info->next_to_watch = i;

		len -= size;
		total -= size;
		offset += size;
		count++;

		if (len) {
			i++;
			if (i == tx_ring->count)
				i = 0;
		}
	}

	for (f = 0; f < nr_frags; f++) {
		struct skb_frag_struct *frag;

		frag = &skb_shinfo(skb)->frags[f];
		len = min((unsigned int)frag->size, total);
		offset = 0;

		while (len) {
			i++;
			if (i == tx_ring->count)
				i = 0;

			tx_buffer_info = &tx_ring->tx_buffer_info[i];
			size = min(len, (uint)IXGBE_MAX_DATA_PER_TXD);

			tx_buffer_info->length = size;
			tx_buffer_info->dma = map[f] + offset;
			tx_buffer_info->time_stamp = jiffies;
			tx_buffer_info->next_to_watch = i;

			len -= size;
			total -= size;
			offset += size;
			count++;
		}
		if (total == 0)
			break;
	}

	tx_ring->tx_buffer_info[i].skb = skb;
	tx_ring->tx_buffer_info[first].next_to_watch = i;

	return count;
}

static void ixgbe_tx_queue(struct ixgbe_adapter *adapter,
                           struct ixgbe_ring *tx_ring,
                           int tx_flags, int count, u32 paylen, u8 hdr_len)
{
	union ixgbe_adv_tx_desc *tx_desc = NULL;
	struct ixgbe_tx_buffer *tx_buffer_info;
	u32 olinfo_status = 0, cmd_type_len = 0;
	unsigned int i;
	u32 txd_cmd = IXGBE_TXD_CMD_EOP | IXGBE_TXD_CMD_RS | IXGBE_TXD_CMD_IFCS;

	cmd_type_len |= IXGBE_ADVTXD_DTYP_DATA;

	cmd_type_len |= IXGBE_ADVTXD_DCMD_IFCS | IXGBE_ADVTXD_DCMD_DEXT;

	if (tx_flags & IXGBE_TX_FLAGS_VLAN)
		cmd_type_len |= IXGBE_ADVTXD_DCMD_VLE;

	if (tx_flags & IXGBE_TX_FLAGS_TSO) {
		cmd_type_len |= IXGBE_ADVTXD_DCMD_TSE;

		olinfo_status |= IXGBE_TXD_POPTS_TXSM <<
		                 IXGBE_ADVTXD_POPTS_SHIFT;

		/* use index 1 context for tso */
		olinfo_status |= (1 << IXGBE_ADVTXD_IDX_SHIFT);
		if (tx_flags & IXGBE_TX_FLAGS_IPV4)
			olinfo_status |= IXGBE_TXD_POPTS_IXSM <<
			                 IXGBE_ADVTXD_POPTS_SHIFT;

	} else if (tx_flags & IXGBE_TX_FLAGS_CSUM)
		olinfo_status |= IXGBE_TXD_POPTS_TXSM <<
		                 IXGBE_ADVTXD_POPTS_SHIFT;

	if (tx_flags & IXGBE_TX_FLAGS_FCOE) {
		olinfo_status |= IXGBE_ADVTXD_CC;
		olinfo_status |= (1 << IXGBE_ADVTXD_IDX_SHIFT);
		if (tx_flags & IXGBE_TX_FLAGS_FSO)
			cmd_type_len |= IXGBE_ADVTXD_DCMD_TSE;
	}

	olinfo_status |= ((paylen - hdr_len) << IXGBE_ADVTXD_PAYLEN_SHIFT);

	i = tx_ring->next_to_use;
	while (count--) {
		tx_buffer_info = &tx_ring->tx_buffer_info[i];
		tx_desc = IXGBE_TX_DESC_ADV(*tx_ring, i);
		tx_desc->read.buffer_addr = cpu_to_le64(tx_buffer_info->dma);
		tx_desc->read.cmd_type_len =
		        cpu_to_le32(cmd_type_len | tx_buffer_info->length);
		tx_desc->read.olinfo_status = cpu_to_le32(olinfo_status);
		i++;
		if (i == tx_ring->count)
			i = 0;
	}

	tx_desc->read.cmd_type_len |= cpu_to_le32(txd_cmd);

	/*
	 * Force memory writes to complete before letting h/w
	 * know there are new descriptors to fetch.  (Only
	 * applicable for weak-ordered memory model archs,
	 * such as IA-64).
	 */
	wmb();

	tx_ring->next_to_use = i;
	writel(i, adapter->hw.hw_addr + tx_ring->tail);
}

static void ixgbe_atr(struct ixgbe_adapter *adapter, struct sk_buff *skb,
	              int queue, u32 tx_flags)
{
	/* Right now, we support IPv4 only */
	struct ixgbe_atr_input atr_input;
	struct tcphdr *th;
	struct udphdr *uh;
	struct iphdr *iph = ip_hdr(skb);
	struct ethhdr *eth = (struct ethhdr *)skb->data;
	u16 vlan_id, src_port, dst_port, flex_bytes;
	u32 src_ipv4_addr, dst_ipv4_addr;
	u8 l4type = 0;

	/* check if we're UDP or TCP */
	if (iph->protocol == IPPROTO_TCP) {
		th = tcp_hdr(skb);
		src_port = th->source;
		dst_port = th->dest;
		l4type |= IXGBE_ATR_L4TYPE_TCP;
		/* l4type IPv4 type is 0, no need to assign */
	} else if(iph->protocol == IPPROTO_UDP) {
		uh = udp_hdr(skb);
		src_port = uh->source;
		dst_port = uh->dest;
		l4type |= IXGBE_ATR_L4TYPE_UDP;
		/* l4type IPv4 type is 0, no need to assign */
	} else {
		/* Unsupported L4 header, just bail here */
		return;
	}

	memset(&atr_input, 0, sizeof(struct ixgbe_atr_input));

	vlan_id = (tx_flags & IXGBE_TX_FLAGS_VLAN_MASK) >>
	           IXGBE_TX_FLAGS_VLAN_SHIFT;
	src_ipv4_addr = iph->saddr;
	dst_ipv4_addr = iph->daddr;
	flex_bytes = eth->h_proto;

	ixgbe_atr_set_vlan_id_82599(&atr_input, vlan_id);
	ixgbe_atr_set_src_port_82599(&atr_input, dst_port);
	ixgbe_atr_set_dst_port_82599(&atr_input, src_port);
	ixgbe_atr_set_flex_byte_82599(&atr_input, flex_bytes);
	ixgbe_atr_set_l4type_82599(&atr_input, l4type);
	/* src and dst are inverted, think how the receiver sees them */
	ixgbe_atr_set_src_ipv4_82599(&atr_input, dst_ipv4_addr);
	ixgbe_atr_set_dst_ipv4_82599(&atr_input, src_ipv4_addr);

	/* This assumes the Rx queue and Tx queue are bound to the same CPU */
	ixgbe_fdir_add_signature_filter_82599(&adapter->hw, &atr_input, queue);
}

static int __ixgbe_maybe_stop_tx(struct net_device *netdev,
                                 struct ixgbe_ring *tx_ring, int size)
{
	struct ixgbe_adapter *adapter = netdev_priv(netdev);

	netif_stop_subqueue(netdev, tx_ring->queue_index);
	/* Herbert's original patch had:
	 *  smp_mb__after_netif_stop_queue();
	 * but since that doesn't exist yet, just open code it. */
	smp_mb();

	/* We need to check again in a case another CPU has just
	 * made room available. */
	if (likely(IXGBE_DESC_UNUSED(tx_ring) < size))
		return -EBUSY;

	/* A reprieve! - use start_queue because it doesn't call schedule */
	netif_start_subqueue(netdev, tx_ring->queue_index);
	++adapter->restart_queue;
	return 0;
}

static int ixgbe_maybe_stop_tx(struct net_device *netdev,
                              struct ixgbe_ring *tx_ring, int size)
{
	if (likely(IXGBE_DESC_UNUSED(tx_ring) >= size))
		return 0;
	return __ixgbe_maybe_stop_tx(netdev, tx_ring, size);
}

static u16 ixgbe_select_queue(struct net_device *dev, struct sk_buff *skb)
{
	struct ixgbe_adapter *adapter = netdev_priv(dev);

	if (adapter->flags & IXGBE_FLAG_FDIR_HASH_CAPABLE)
		return smp_processor_id();

	if (adapter->flags & IXGBE_FLAG_DCB_ENABLED)
		return (skb->vlan_tci & IXGBE_TX_FLAGS_VLAN_PRIO_MASK) >> 13;

	return skb_tx_hash(dev, skb);
}

static netdev_tx_t ixgbe_xmit_frame(struct sk_buff *skb,
				    struct net_device *netdev)
{
	struct ixgbe_adapter *adapter = netdev_priv(netdev);
	struct ixgbe_ring *tx_ring;
	unsigned int first;
	unsigned int tx_flags = 0;
	u8 hdr_len = 0;
	int r_idx = 0, tso;
	int count = 0;
	unsigned int f;

	if (adapter->vlgrp && vlan_tx_tag_present(skb)) {
		tx_flags |= vlan_tx_tag_get(skb);
		if (adapter->flags & IXGBE_FLAG_DCB_ENABLED) {
			tx_flags &= ~IXGBE_TX_FLAGS_VLAN_PRIO_MASK;
			tx_flags |= (skb->queue_mapping << 13);
		}
		tx_flags <<= IXGBE_TX_FLAGS_VLAN_SHIFT;
		tx_flags |= IXGBE_TX_FLAGS_VLAN;
	} else if (adapter->flags & IXGBE_FLAG_DCB_ENABLED) {
		if (skb->priority != TC_PRIO_CONTROL) {
			tx_flags |= (skb->queue_mapping << 13);
			tx_flags <<= IXGBE_TX_FLAGS_VLAN_SHIFT;
			tx_flags |= IXGBE_TX_FLAGS_VLAN;
		} else {
			skb->queue_mapping =
				adapter->ring_feature[RING_F_DCB].indices-1;
		}
	}

	r_idx = skb->queue_mapping;
	tx_ring = &adapter->tx_ring[r_idx];

	if ((adapter->flags & IXGBE_FLAG_FCOE_ENABLED) &&
	    (skb->protocol == htons(ETH_P_FCOE))) {
		tx_flags |= IXGBE_TX_FLAGS_FCOE;
#ifdef IXGBE_FCOE
		r_idx = smp_processor_id();
		r_idx &= (adapter->ring_feature[RING_F_FCOE].indices - 1);
		r_idx += adapter->ring_feature[RING_F_FCOE].mask;
		tx_ring = &adapter->tx_ring[r_idx];
#endif
	}
	/* four things can cause us to need a context descriptor */
	if (skb_is_gso(skb) ||
	    (skb->ip_summed == CHECKSUM_PARTIAL) ||
	    (tx_flags & IXGBE_TX_FLAGS_VLAN) ||
	    (tx_flags & IXGBE_TX_FLAGS_FCOE))
		count++;

	count += TXD_USE_COUNT(skb_headlen(skb));
	for (f = 0; f < skb_shinfo(skb)->nr_frags; f++)
		count += TXD_USE_COUNT(skb_shinfo(skb)->frags[f].size);

	if (ixgbe_maybe_stop_tx(netdev, tx_ring, count)) {
		adapter->tx_busy++;
		return NETDEV_TX_BUSY;
	}

	first = tx_ring->next_to_use;
	if (tx_flags & IXGBE_TX_FLAGS_FCOE) {
#ifdef IXGBE_FCOE
		/* setup tx offload for FCoE */
		tso = ixgbe_fso(adapter, tx_ring, skb, tx_flags, &hdr_len);
		if (tso < 0) {
			dev_kfree_skb_any(skb);
			return NETDEV_TX_OK;
		}
		if (tso)
			tx_flags |= IXGBE_TX_FLAGS_FSO;
#endif /* IXGBE_FCOE */
	} else {
		if (skb->protocol == htons(ETH_P_IP))
			tx_flags |= IXGBE_TX_FLAGS_IPV4;
		tso = ixgbe_tso(adapter, tx_ring, skb, tx_flags, &hdr_len);
		if (tso < 0) {
			dev_kfree_skb_any(skb);
			return NETDEV_TX_OK;
		}

		if (tso)
			tx_flags |= IXGBE_TX_FLAGS_TSO;
		else if (ixgbe_tx_csum(adapter, tx_ring, skb, tx_flags) &&
			 (skb->ip_summed == CHECKSUM_PARTIAL))
			tx_flags |= IXGBE_TX_FLAGS_CSUM;
	}

	count = ixgbe_tx_map(adapter, tx_ring, skb, tx_flags, first);
	if (count) {
		/* add the ATR filter if ATR is on */
		if (tx_ring->atr_sample_rate) {
			++tx_ring->atr_count;
			if ((tx_ring->atr_count >= tx_ring->atr_sample_rate) &&
		             test_bit(__IXGBE_FDIR_INIT_DONE,
                                      &tx_ring->reinit_state)) {
				ixgbe_atr(adapter, skb, tx_ring->queue_index,
				          tx_flags);
				tx_ring->atr_count = 0;
			}
		}
		ixgbe_tx_queue(adapter, tx_ring, tx_flags, count, skb->len,
		               hdr_len);
		ixgbe_maybe_stop_tx(netdev, tx_ring, DESC_NEEDED);

	} else {
		dev_kfree_skb_any(skb);
		tx_ring->tx_buffer_info[first].time_stamp = 0;
		tx_ring->next_to_use = first;
	}

	return NETDEV_TX_OK;
}

/**
 * ixgbe_get_stats - Get System Network Statistics
 * @netdev: network interface device structure
 *
 * Returns the address of the device statistics structure.
 * The statistics are actually updated from the timer callback.
 **/
static struct net_device_stats *ixgbe_get_stats(struct net_device *netdev)
{
	struct ixgbe_adapter *adapter = netdev_priv(netdev);

	/* only return the current stats */
	return &adapter->net_stats;
}

/**
 * ixgbe_set_mac - Change the Ethernet Address of the NIC
 * @netdev: network interface device structure
 * @p: pointer to an address structure
 *
 * Returns 0 on success, negative on failure
 **/
static int ixgbe_set_mac(struct net_device *netdev, void *p)
{
	struct ixgbe_adapter *adapter = netdev_priv(netdev);
	struct ixgbe_hw *hw = &adapter->hw;
	struct sockaddr *addr = p;

	if (!is_valid_ether_addr(addr->sa_data))
		return -EADDRNOTAVAIL;

	memcpy(netdev->dev_addr, addr->sa_data, netdev->addr_len);
	memcpy(hw->mac.addr, addr->sa_data, netdev->addr_len);

	hw->mac.ops.set_rar(hw, 0, hw->mac.addr, 0, IXGBE_RAH_AV);

	return 0;
}

static int
ixgbe_mdio_read(struct net_device *netdev, int prtad, int devad, u16 addr)
{
	struct ixgbe_adapter *adapter = netdev_priv(netdev);
	struct ixgbe_hw *hw = &adapter->hw;
	u16 value;
	int rc;

	if (prtad != hw->phy.mdio.prtad)
		return -EINVAL;
	rc = hw->phy.ops.read_reg(hw, addr, devad, &value);
	if (!rc)
		rc = value;
	return rc;
}

static int ixgbe_mdio_write(struct net_device *netdev, int prtad, int devad,
			    u16 addr, u16 value)
{
	struct ixgbe_adapter *adapter = netdev_priv(netdev);
	struct ixgbe_hw *hw = &adapter->hw;

	if (prtad != hw->phy.mdio.prtad)
		return -EINVAL;
	return hw->phy.ops.write_reg(hw, addr, devad, value);
}

static int ixgbe_ioctl(struct net_device *netdev, struct ifreq *req, int cmd)
{
	struct ixgbe_adapter *adapter = netdev_priv(netdev);

	return mdio_mii_ioctl(&adapter->hw.phy.mdio, if_mii(req), cmd);
}

/**
 * ixgbe_add_sanmac_netdev - Add the SAN MAC address to the corresponding
 * netdev->dev_addrs
 * @netdev: network interface device structure
 *
 * Returns non-zero on failure
 **/
static int ixgbe_add_sanmac_netdev(struct net_device *dev)
{
	int err = 0;
	struct ixgbe_adapter *adapter = netdev_priv(dev);
	struct ixgbe_mac_info *mac = &adapter->hw.mac;

	if (is_valid_ether_addr(mac->san_addr)) {
		rtnl_lock();
		err = dev_addr_add(dev, mac->san_addr, NETDEV_HW_ADDR_T_SAN);
		rtnl_unlock();
	}
	return err;
}

/**
 * ixgbe_del_sanmac_netdev - Removes the SAN MAC address to the corresponding
 * netdev->dev_addrs
 * @netdev: network interface device structure
 *
 * Returns non-zero on failure
 **/
static int ixgbe_del_sanmac_netdev(struct net_device *dev)
{
	int err = 0;
	struct ixgbe_adapter *adapter = netdev_priv(dev);
	struct ixgbe_mac_info *mac = &adapter->hw.mac;

	if (is_valid_ether_addr(mac->san_addr)) {
		rtnl_lock();
		err = dev_addr_del(dev, mac->san_addr, NETDEV_HW_ADDR_T_SAN);
		rtnl_unlock();
	}
	return err;
}

#ifdef CONFIG_NET_POLL_CONTROLLER
/*
 * Polling 'interrupt' - used by things like netconsole to send skbs
 * without having to re-enable interrupts. It's not called while
 * the interrupt routine is executing.
 */
static void ixgbe_netpoll(struct net_device *netdev)
{
	struct ixgbe_adapter *adapter = netdev_priv(netdev);
	int i;

	adapter->flags |= IXGBE_FLAG_IN_NETPOLL;
	if (adapter->flags & IXGBE_FLAG_MSIX_ENABLED) {
		int num_q_vectors = adapter->num_msix_vectors - NON_Q_VECTORS;
		for (i = 0; i < num_q_vectors; i++) {
			struct ixgbe_q_vector *q_vector = adapter->q_vector[i];
			ixgbe_msix_clean_many(0, q_vector);
		}
	} else {
		ixgbe_intr(adapter->pdev->irq, netdev);
	}
	adapter->flags &= ~IXGBE_FLAG_IN_NETPOLL;
}
#endif

static const struct net_device_ops ixgbe_netdev_ops = {
	.ndo_open 		= ixgbe_open,
	.ndo_stop		= ixgbe_close,
	.ndo_start_xmit		= ixgbe_xmit_frame,
	.ndo_select_queue	= ixgbe_select_queue,
	.ndo_get_stats		= ixgbe_get_stats,
	.ndo_set_rx_mode        = ixgbe_set_rx_mode,
	.ndo_set_multicast_list	= ixgbe_set_rx_mode,
	.ndo_validate_addr	= eth_validate_addr,
	.ndo_set_mac_address	= ixgbe_set_mac,
	.ndo_change_mtu		= ixgbe_change_mtu,
	.ndo_tx_timeout		= ixgbe_tx_timeout,
	.ndo_vlan_rx_register	= ixgbe_vlan_rx_register,
	.ndo_vlan_rx_add_vid	= ixgbe_vlan_rx_add_vid,
	.ndo_vlan_rx_kill_vid	= ixgbe_vlan_rx_kill_vid,
	.ndo_do_ioctl		= ixgbe_ioctl,
#ifdef CONFIG_NET_POLL_CONTROLLER
	.ndo_poll_controller	= ixgbe_netpoll,
#endif
#ifdef IXGBE_FCOE
	.ndo_fcoe_ddp_setup = ixgbe_fcoe_ddp_get,
	.ndo_fcoe_ddp_done = ixgbe_fcoe_ddp_put,
	.ndo_fcoe_enable = ixgbe_fcoe_enable,
	.ndo_fcoe_disable = ixgbe_fcoe_disable,
#endif /* IXGBE_FCOE */
};

/**
 * ixgbe_probe - Device Initialization Routine
 * @pdev: PCI device information struct
 * @ent: entry in ixgbe_pci_tbl
 *
 * Returns 0 on success, negative on failure
 *
 * ixgbe_probe initializes an adapter identified by a pci_dev structure.
 * The OS initialization, configuring of the adapter private structure,
 * and a hardware reset occur.
 **/
static int __devinit ixgbe_probe(struct pci_dev *pdev,
                                 const struct pci_device_id *ent)
{
	struct net_device *netdev;
	struct ixgbe_adapter *adapter = NULL;
	struct ixgbe_hw *hw;
	const struct ixgbe_info *ii = ixgbe_info_tbl[ent->driver_data];
	static int cards_found;
	int i, err, pci_using_dac;
#ifdef IXGBE_FCOE
	u16 device_caps;
#endif
	u32 part_num, eec;

	err = pci_enable_device_mem(pdev);
	if (err)
		return err;

	if (!pci_set_dma_mask(pdev, DMA_BIT_MASK(64)) &&
	    !pci_set_consistent_dma_mask(pdev, DMA_BIT_MASK(64))) {
		pci_using_dac = 1;
	} else {
		err = pci_set_dma_mask(pdev, DMA_BIT_MASK(32));
		if (err) {
			err = pci_set_consistent_dma_mask(pdev, DMA_BIT_MASK(32));
			if (err) {
				dev_err(&pdev->dev, "No usable DMA "
				        "configuration, aborting\n");
				goto err_dma;
			}
		}
		pci_using_dac = 0;
	}

	err = pci_request_selected_regions(pdev, pci_select_bars(pdev,
	                                   IORESOURCE_MEM), ixgbe_driver_name);
	if (err) {
		dev_err(&pdev->dev,
		        "pci_request_selected_regions failed 0x%x\n", err);
		goto err_pci_reg;
	}

	err = pci_enable_pcie_error_reporting(pdev);
	if (err) {
		dev_err(&pdev->dev, "pci_enable_pcie_error_reporting failed "
		                    "0x%x\n", err);
		/* non-fatal, continue */
	}

	pci_set_master(pdev);
	pci_save_state(pdev);

	netdev = alloc_etherdev_mq(sizeof(struct ixgbe_adapter), MAX_TX_QUEUES);
	if (!netdev) {
		err = -ENOMEM;
		goto err_alloc_etherdev;
	}

	SET_NETDEV_DEV(netdev, &pdev->dev);

	pci_set_drvdata(pdev, netdev);
	adapter = netdev_priv(netdev);

	adapter->netdev = netdev;
	adapter->pdev = pdev;
	hw = &adapter->hw;
	hw->back = adapter;
	adapter->msg_enable = (1 << DEFAULT_DEBUG_LEVEL_SHIFT) - 1;

	hw->hw_addr = ioremap(pci_resource_start(pdev, 0),
	                      pci_resource_len(pdev, 0));
	if (!hw->hw_addr) {
		err = -EIO;
		goto err_ioremap;
	}

	for (i = 1; i <= 5; i++) {
		if (pci_resource_len(pdev, i) == 0)
			continue;
	}

	netdev->netdev_ops = &ixgbe_netdev_ops;
	ixgbe_set_ethtool_ops(netdev);
	netdev->watchdog_timeo = 5 * HZ;
	strcpy(netdev->name, pci_name(pdev));

	adapter->bd_number = cards_found;

	/* Setup hw api */
	memcpy(&hw->mac.ops, ii->mac_ops, sizeof(hw->mac.ops));
	hw->mac.type  = ii->mac;

	/* EEPROM */
	memcpy(&hw->eeprom.ops, ii->eeprom_ops, sizeof(hw->eeprom.ops));
	eec = IXGBE_READ_REG(hw, IXGBE_EEC);
	/* If EEPROM is valid (bit 8 = 1), use default otherwise use bit bang */
	if (!(eec & (1 << 8)))
		hw->eeprom.ops.read = &ixgbe_read_eeprom_bit_bang_generic;

	/* PHY */
	memcpy(&hw->phy.ops, ii->phy_ops, sizeof(hw->phy.ops));
	hw->phy.sfp_type = ixgbe_sfp_type_unknown;
	/* ixgbe_identify_phy_generic will set prtad and mmds properly */
	hw->phy.mdio.prtad = MDIO_PRTAD_NONE;
	hw->phy.mdio.mmds = 0;
	hw->phy.mdio.mode_support = MDIO_SUPPORTS_C45 | MDIO_EMULATE_C22;
	hw->phy.mdio.dev = netdev;
	hw->phy.mdio.mdio_read = ixgbe_mdio_read;
	hw->phy.mdio.mdio_write = ixgbe_mdio_write;

	/* set up this timer and work struct before calling get_invariants
	 * which might start the timer
	 */
	init_timer(&adapter->sfp_timer);
	adapter->sfp_timer.function = &ixgbe_sfp_timer;
	adapter->sfp_timer.data = (unsigned long) adapter;

	INIT_WORK(&adapter->sfp_task, ixgbe_sfp_task);

	/* multispeed fiber has its own tasklet, called from GPI SDP1 context */
	INIT_WORK(&adapter->multispeed_fiber_task, ixgbe_multispeed_fiber_task);

	/* a new SFP+ module arrival, called from GPI SDP2 context */
	INIT_WORK(&adapter->sfp_config_module_task,
	          ixgbe_sfp_config_module_task);

	ii->get_invariants(hw);

	/* setup the private structure */
	err = ixgbe_sw_init(adapter);
	if (err)
		goto err_sw_init;

	/*
	 * If there is a fan on this device and it has failed log the
	 * failure.
	 */
	if (adapter->flags & IXGBE_FLAG_FAN_FAIL_CAPABLE) {
		u32 esdp = IXGBE_READ_REG(hw, IXGBE_ESDP);
		if (esdp & IXGBE_ESDP_SDP1)
			DPRINTK(PROBE, CRIT,
				"Fan has stopped, replace the adapter\n");
	}

	/* reset_hw fills in the perm_addr as well */
	err = hw->mac.ops.reset_hw(hw);
	if (err == IXGBE_ERR_SFP_NOT_PRESENT &&
	    hw->mac.type == ixgbe_mac_82598EB) {
		/*
		 * Start a kernel thread to watch for a module to arrive.
		 * Only do this for 82598, since 82599 will generate
		 * interrupts on module arrival.
		 */
		set_bit(__IXGBE_SFP_MODULE_NOT_FOUND, &adapter->state);
		mod_timer(&adapter->sfp_timer,
			  round_jiffies(jiffies + (2 * HZ)));
		err = 0;
	} else if (err == IXGBE_ERR_SFP_NOT_SUPPORTED) {
		dev_err(&adapter->pdev->dev, "failed to initialize because "
			"an unsupported SFP+ module type was detected.\n"
			"Reload the driver after installing a supported "
			"module.\n");
		goto err_sw_init;
	} else if (err) {
		dev_err(&adapter->pdev->dev, "HW Init failed: %d\n", err);
		goto err_sw_init;
	}

	netdev->features = NETIF_F_SG |
	                   NETIF_F_IP_CSUM |
	                   NETIF_F_HW_VLAN_TX |
	                   NETIF_F_HW_VLAN_RX |
	                   NETIF_F_HW_VLAN_FILTER;

	netdev->features |= NETIF_F_IPV6_CSUM;
	netdev->features |= NETIF_F_TSO;
	netdev->features |= NETIF_F_TSO6;
	netdev->features |= NETIF_F_GRO;

	if (adapter->hw.mac.type == ixgbe_mac_82599EB)
		netdev->features |= NETIF_F_SCTP_CSUM;

	netdev->vlan_features |= NETIF_F_TSO;
	netdev->vlan_features |= NETIF_F_TSO6;
	netdev->vlan_features |= NETIF_F_IP_CSUM;
	netdev->vlan_features |= NETIF_F_IPV6_CSUM;
	netdev->vlan_features |= NETIF_F_SG;

	if (adapter->flags & IXGBE_FLAG_DCB_ENABLED)
		adapter->flags &= ~IXGBE_FLAG_RSS_ENABLED;

#ifdef CONFIG_IXGBE_DCB
	netdev->dcbnl_ops = &dcbnl_ops;
#endif

#ifdef IXGBE_FCOE
	if (adapter->flags & IXGBE_FLAG_FCOE_CAPABLE) {
		if (hw->mac.ops.get_device_caps) {
			hw->mac.ops.get_device_caps(hw, &device_caps);
			if (device_caps & IXGBE_DEVICE_CAPS_FCOE_OFFLOADS)
				adapter->flags &= ~IXGBE_FLAG_FCOE_CAPABLE;
		}
	}
#endif /* IXGBE_FCOE */
	if (pci_using_dac)
		netdev->features |= NETIF_F_HIGHDMA;

	if (adapter->flags2 & IXGBE_FLAG2_RSC_ENABLED)
		netdev->features |= NETIF_F_LRO;

	/* make sure the EEPROM is good */
	if (hw->eeprom.ops.validate_checksum(hw, NULL) < 0) {
		dev_err(&pdev->dev, "The EEPROM Checksum Is Not Valid\n");
		err = -EIO;
		goto err_eeprom;
	}

	memcpy(netdev->dev_addr, hw->mac.perm_addr, netdev->addr_len);
	memcpy(netdev->perm_addr, hw->mac.perm_addr, netdev->addr_len);

	if (ixgbe_validate_mac_addr(netdev->perm_addr)) {
		dev_err(&pdev->dev, "invalid MAC address\n");
		err = -EIO;
		goto err_eeprom;
	}

	init_timer(&adapter->watchdog_timer);
	adapter->watchdog_timer.function = &ixgbe_watchdog;
	adapter->watchdog_timer.data = (unsigned long)adapter;

	INIT_WORK(&adapter->reset_task, ixgbe_reset_task);
	INIT_WORK(&adapter->watchdog_task, ixgbe_watchdog_task);

	err = ixgbe_init_interrupt_scheme(adapter);
	if (err)
		goto err_sw_init;

	switch (pdev->device) {
	case IXGBE_DEV_ID_82599_KX4:
		adapter->wol = (IXGBE_WUFC_MAG | IXGBE_WUFC_EX |
		                IXGBE_WUFC_MC | IXGBE_WUFC_BC);
		/* Enable ACPI wakeup in GRC */
		IXGBE_WRITE_REG(hw, IXGBE_GRC,
		             (IXGBE_READ_REG(hw, IXGBE_GRC) & ~IXGBE_GRC_APME));
		break;
	default:
		adapter->wol = 0;
		break;
	}
	device_set_wakeup_enable(&adapter->pdev->dev, adapter->wol);

	/* pick up the PCI bus settings for reporting later */
	hw->mac.ops.get_bus_info(hw);

	/* print bus type/speed/width info */
	dev_info(&pdev->dev, "(PCI Express:%s:%s) %pM\n",
	        ((hw->bus.speed == ixgbe_bus_speed_5000) ? "5.0Gb/s":
	         (hw->bus.speed == ixgbe_bus_speed_2500) ? "2.5Gb/s":"Unknown"),
	        ((hw->bus.width == ixgbe_bus_width_pcie_x8) ? "Width x8" :
	         (hw->bus.width == ixgbe_bus_width_pcie_x4) ? "Width x4" :
	         (hw->bus.width == ixgbe_bus_width_pcie_x1) ? "Width x1" :
	         "Unknown"),
	        netdev->dev_addr);
	ixgbe_read_pba_num_generic(hw, &part_num);
	if (ixgbe_is_sfp(hw) && hw->phy.sfp_type != ixgbe_sfp_type_not_present)
		dev_info(&pdev->dev, "MAC: %d, PHY: %d, SFP+: %d, PBA No: %06x-%03x\n",
		         hw->mac.type, hw->phy.type, hw->phy.sfp_type,
		         (part_num >> 8), (part_num & 0xff));
	else
		dev_info(&pdev->dev, "MAC: %d, PHY: %d, PBA No: %06x-%03x\n",
		         hw->mac.type, hw->phy.type,
		         (part_num >> 8), (part_num & 0xff));

	if (hw->bus.width <= ixgbe_bus_width_pcie_x4) {
		dev_warn(&pdev->dev, "PCI-Express bandwidth available for "
		         "this card is not sufficient for optimal "
		         "performance.\n");
		dev_warn(&pdev->dev, "For optimal performance a x8 "
		         "PCI-Express slot is required.\n");
	}

	/* save off EEPROM version number */
	hw->eeprom.ops.read(hw, 0x29, &adapter->eeprom_version);

	/* reset the hardware with the new settings */
	err = hw->mac.ops.start_hw(hw);

	if (err == IXGBE_ERR_EEPROM_VERSION) {
		/* We are running on a pre-production device, log a warning */
		dev_warn(&pdev->dev, "This device is a pre-production "
		         "adapter/LOM.  Please be aware there may be issues "
		         "associated with your hardware.  If you are "
		         "experiencing problems please contact your Intel or "
		         "hardware representative who provided you with this "
		         "hardware.\n");
	}
	strcpy(netdev->name, "eth%d");
	err = register_netdev(netdev);
	if (err)
		goto err_register;

	/* carrier off reporting is important to ethtool even BEFORE open */
	netif_carrier_off(netdev);

	if (adapter->flags & IXGBE_FLAG_FDIR_HASH_CAPABLE ||
	    adapter->flags & IXGBE_FLAG_FDIR_PERFECT_CAPABLE)
		INIT_WORK(&adapter->fdir_reinit_task, ixgbe_fdir_reinit_task);

#ifdef CONFIG_IXGBE_DCA
	if (dca_add_requester(&pdev->dev) == 0) {
		adapter->flags |= IXGBE_FLAG_DCA_ENABLED;
		ixgbe_setup_dca(adapter);
	}
#endif
	/* add san mac addr to netdev */
	ixgbe_add_sanmac_netdev(netdev);

	dev_info(&pdev->dev, "Intel(R) 10 Gigabit Network Connection\n");
	cards_found++;
	return 0;

err_register:
	ixgbe_release_hw_control(adapter);
	ixgbe_clear_interrupt_scheme(adapter);
err_sw_init:
err_eeprom:
	clear_bit(__IXGBE_SFP_MODULE_NOT_FOUND, &adapter->state);
	del_timer_sync(&adapter->sfp_timer);
	cancel_work_sync(&adapter->sfp_task);
	cancel_work_sync(&adapter->multispeed_fiber_task);
	cancel_work_sync(&adapter->sfp_config_module_task);
	iounmap(hw->hw_addr);
err_ioremap:
	free_netdev(netdev);
err_alloc_etherdev:
	pci_release_selected_regions(pdev, pci_select_bars(pdev,
	                             IORESOURCE_MEM));
err_pci_reg:
err_dma:
	pci_disable_device(pdev);
	return err;
}

/**
 * ixgbe_remove - Device Removal Routine
 * @pdev: PCI device information struct
 *
 * ixgbe_remove is called by the PCI subsystem to alert the driver
 * that it should release a PCI device.  The could be caused by a
 * Hot-Plug event, or because the driver is going to be removed from
 * memory.
 **/
static void __devexit ixgbe_remove(struct pci_dev *pdev)
{
	struct net_device *netdev = pci_get_drvdata(pdev);
	struct ixgbe_adapter *adapter = netdev_priv(netdev);
	int err;

	set_bit(__IXGBE_DOWN, &adapter->state);
	/* clear the module not found bit to make sure the worker won't
	 * reschedule
	 */
	clear_bit(__IXGBE_SFP_MODULE_NOT_FOUND, &adapter->state);
	del_timer_sync(&adapter->watchdog_timer);

	del_timer_sync(&adapter->sfp_timer);
	cancel_work_sync(&adapter->watchdog_task);
	cancel_work_sync(&adapter->sfp_task);
	cancel_work_sync(&adapter->multispeed_fiber_task);
	cancel_work_sync(&adapter->sfp_config_module_task);
	if (adapter->flags & IXGBE_FLAG_FDIR_HASH_CAPABLE ||
	    adapter->flags & IXGBE_FLAG_FDIR_PERFECT_CAPABLE)
		cancel_work_sync(&adapter->fdir_reinit_task);
	flush_scheduled_work();

#ifdef CONFIG_IXGBE_DCA
	if (adapter->flags & IXGBE_FLAG_DCA_ENABLED) {
		adapter->flags &= ~IXGBE_FLAG_DCA_ENABLED;
		dca_remove_requester(&pdev->dev);
		IXGBE_WRITE_REG(&adapter->hw, IXGBE_DCA_CTRL, 1);
	}

#endif
#ifdef IXGBE_FCOE
	if (adapter->flags & IXGBE_FLAG_FCOE_ENABLED)
		ixgbe_cleanup_fcoe(adapter);

#endif /* IXGBE_FCOE */

	/* remove the added san mac */
	ixgbe_del_sanmac_netdev(netdev);

	if (netdev->reg_state == NETREG_REGISTERED)
		unregister_netdev(netdev);

	ixgbe_clear_interrupt_scheme(adapter);

	ixgbe_release_hw_control(adapter);

	iounmap(adapter->hw.hw_addr);
	pci_release_selected_regions(pdev, pci_select_bars(pdev,
	                             IORESOURCE_MEM));

	DPRINTK(PROBE, INFO, "complete\n");

	free_netdev(netdev);

	err = pci_disable_pcie_error_reporting(pdev);
	if (err)
		dev_err(&pdev->dev,
		        "pci_disable_pcie_error_reporting failed 0x%x\n", err);

	pci_disable_device(pdev);
}

/**
 * ixgbe_io_error_detected - called when PCI error is detected
 * @pdev: Pointer to PCI device
 * @state: The current pci connection state
 *
 * This function is called after a PCI bus error affecting
 * this device has been detected.
 */
static pci_ers_result_t ixgbe_io_error_detected(struct pci_dev *pdev,
                                                pci_channel_state_t state)
{
	struct net_device *netdev = pci_get_drvdata(pdev);
	struct ixgbe_adapter *adapter = netdev_priv(netdev);

	netif_device_detach(netdev);

	if (state == pci_channel_io_perm_failure)
		return PCI_ERS_RESULT_DISCONNECT;

	if (netif_running(netdev))
		ixgbe_down(adapter);
	pci_disable_device(pdev);

	/* Request a slot reset. */
	return PCI_ERS_RESULT_NEED_RESET;
}

/**
 * ixgbe_io_slot_reset - called after the pci bus has been reset.
 * @pdev: Pointer to PCI device
 *
 * Restart the card from scratch, as if from a cold-boot.
 */
static pci_ers_result_t ixgbe_io_slot_reset(struct pci_dev *pdev)
{
	struct net_device *netdev = pci_get_drvdata(pdev);
	struct ixgbe_adapter *adapter = netdev_priv(netdev);
	pci_ers_result_t result;
	int err;

	if (pci_enable_device_mem(pdev)) {
		DPRINTK(PROBE, ERR,
		        "Cannot re-enable PCI device after reset.\n");
		result = PCI_ERS_RESULT_DISCONNECT;
	} else {
		pci_set_master(pdev);
		pci_restore_state(pdev);

		pci_wake_from_d3(pdev, false);

		ixgbe_reset(adapter);
		IXGBE_WRITE_REG(&adapter->hw, IXGBE_WUS, ~0);
		result = PCI_ERS_RESULT_RECOVERED;
	}

	err = pci_cleanup_aer_uncorrect_error_status(pdev);
	if (err) {
		dev_err(&pdev->dev,
		  "pci_cleanup_aer_uncorrect_error_status failed 0x%0x\n", err);
		/* non-fatal, continue */
	}

	return result;
}

/**
 * ixgbe_io_resume - called when traffic can start flowing again.
 * @pdev: Pointer to PCI device
 *
 * This callback is called when the error recovery driver tells us that
 * its OK to resume normal operation.
 */
static void ixgbe_io_resume(struct pci_dev *pdev)
{
	struct net_device *netdev = pci_get_drvdata(pdev);
	struct ixgbe_adapter *adapter = netdev_priv(netdev);

	if (netif_running(netdev)) {
		if (ixgbe_up(adapter)) {
			DPRINTK(PROBE, INFO, "ixgbe_up failed after reset\n");
			return;
		}
	}

	netif_device_attach(netdev);
}

static struct pci_error_handlers ixgbe_err_handler = {
	.error_detected = ixgbe_io_error_detected,
	.slot_reset = ixgbe_io_slot_reset,
	.resume = ixgbe_io_resume,
};

static struct pci_driver ixgbe_driver = {
	.name     = ixgbe_driver_name,
	.id_table = ixgbe_pci_tbl,
	.probe    = ixgbe_probe,
	.remove   = __devexit_p(ixgbe_remove),
#ifdef CONFIG_PM
	.suspend  = ixgbe_suspend,
	.resume   = ixgbe_resume,
#endif
	.shutdown = ixgbe_shutdown,
	.err_handler = &ixgbe_err_handler
};

/**
 * ixgbe_init_module - Driver Registration Routine
 *
 * ixgbe_init_module is the first routine called when the driver is
 * loaded. All it does is register with the PCI subsystem.
 **/
static int __init ixgbe_init_module(void)
{
	int ret;
	printk(KERN_INFO "%s: %s - version %s\n", ixgbe_driver_name,
	       ixgbe_driver_string, ixgbe_driver_version);

	printk(KERN_INFO "%s: %s\n", ixgbe_driver_name, ixgbe_copyright);

#ifdef CONFIG_IXGBE_DCA
	dca_register_notify(&dca_notifier);
#endif

	ret = pci_register_driver(&ixgbe_driver);
	return ret;
}

module_init(ixgbe_init_module);

/**
 * ixgbe_exit_module - Driver Exit Cleanup Routine
 *
 * ixgbe_exit_module is called just before the driver is removed
 * from memory.
 **/
static void __exit ixgbe_exit_module(void)
{
#ifdef CONFIG_IXGBE_DCA
	dca_unregister_notify(&dca_notifier);
#endif
	pci_unregister_driver(&ixgbe_driver);
}

#ifdef CONFIG_IXGBE_DCA
static int ixgbe_notify_dca(struct notifier_block *nb, unsigned long event,
                            void *p)
{
	int ret_val;

	ret_val = driver_for_each_device(&ixgbe_driver.driver, NULL, &event,
	                                 __ixgbe_notify_dca);

	return ret_val ? NOTIFY_BAD : NOTIFY_DONE;
}

#endif /* CONFIG_IXGBE_DCA */
#ifdef DEBUG
/**
 * ixgbe_get_hw_dev_name - return device name string
 * used by hardware layer to print debugging information
 **/
char *ixgbe_get_hw_dev_name(struct ixgbe_hw *hw)
{
	struct ixgbe_adapter *adapter = hw->back;
	return adapter->netdev->name;
}

#endif
module_exit(ixgbe_exit_module);

/* ixgbe_main.c */<|MERGE_RESOLUTION|>--- conflicted
+++ resolved
@@ -2191,42 +2191,9 @@
 
 	if (adapter->flags2 & IXGBE_FLAG2_RSC_ENABLED) {
 		/* Enable 82599 HW-RSC */
-<<<<<<< HEAD
-		for (i = 0; i < adapter->num_rx_queues; i++) {
-			rx_ring = &adapter->rx_ring[i];
-			j = rx_ring->reg_idx;
-			rscctrl = IXGBE_READ_REG(hw, IXGBE_RSCCTL(j));
-			rscctrl |= IXGBE_RSCCTL_RSCEN;
-			/*
-			 * we must limit the number of descriptors so that the
-			 * total size of max desc * buf_len is not greater
-			 * than 65535
-			 */
-			if (rx_ring->flags & IXGBE_RING_RX_PS_ENABLED) {
-#if (MAX_SKB_FRAGS > 16)
-				rscctrl |= IXGBE_RSCCTL_MAXDESC_16;
-#elif (MAX_SKB_FRAGS > 8)
-				rscctrl |= IXGBE_RSCCTL_MAXDESC_8;
-#elif (MAX_SKB_FRAGS > 4)
-				rscctrl |= IXGBE_RSCCTL_MAXDESC_4;
-#else
-				rscctrl |= IXGBE_RSCCTL_MAXDESC_1;
-#endif
-			} else {
-				if (rx_buf_len < IXGBE_RXBUFFER_4096)
-					rscctrl |= IXGBE_RSCCTL_MAXDESC_16;
-				else if (rx_buf_len < IXGBE_RXBUFFER_8192)
-					rscctrl |= IXGBE_RSCCTL_MAXDESC_8;
-				else
-					rscctrl |= IXGBE_RSCCTL_MAXDESC_4;
-			}
-			IXGBE_WRITE_REG(hw, IXGBE_RSCCTL(j), rscctrl);
-		}
-=======
 		for (i = 0; i < adapter->num_rx_queues; i++)
 			ixgbe_configure_rscctl(adapter, i, rx_buf_len);
 
->>>>>>> 71623855
 		/* Disable RSC for ACK packets */
 		IXGBE_WRITE_REG(hw, IXGBE_RSCDBU,
 		   (IXGBE_RSCDBU_RSCACKDIS | IXGBE_READ_REG(hw, IXGBE_RSCDBU)));
