--- conflicted
+++ resolved
@@ -2711,13 +2711,9 @@
 #define IXGBE_ERR_EEPROM_VERSION                -24
 #define IXGBE_ERR_NO_SPACE                      -25
 #define IXGBE_ERR_OVERTEMP                      -26
-<<<<<<< HEAD
-#define IXGBE_ERR_RAR_INDEX                     -27
-=======
 #define IXGBE_ERR_FC_NOT_NEGOTIATED             -27
 #define IXGBE_ERR_FC_NOT_SUPPORTED              -28
 #define IXGBE_ERR_FLOW_CONTROL                  -29
->>>>>>> 105e53f8
 #define IXGBE_ERR_SFP_SETUP_NOT_COMPLETE        -30
 #define IXGBE_ERR_PBA_SECTION                   -31
 #define IXGBE_ERR_INVALID_ARGUMENT              -32
