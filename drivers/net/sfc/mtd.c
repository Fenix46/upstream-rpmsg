--- conflicted
+++ resolved
@@ -345,11 +345,7 @@
 	if (rc)
 		return rc;
 	rc = efx_spi_erase(part, part->offset + start, len);
-<<<<<<< HEAD
-	mutex_unlock(&efx->spi_lock);
-=======
 	mutex_unlock(&nic_data->spi_lock);
->>>>>>> 3cbea436
 	return rc;
 }
 
@@ -380,15 +376,9 @@
 	struct falcon_nic_data *nic_data = efx->nic_data;
 	int rc;
 
-<<<<<<< HEAD
-	mutex_lock(&efx->spi_lock);
-	rc = efx_spi_slow_wait(part, true);
-	mutex_unlock(&efx->spi_lock);
-=======
 	mutex_lock(&nic_data->spi_lock);
 	rc = efx_spi_slow_wait(part, true);
 	mutex_unlock(&nic_data->spi_lock);
->>>>>>> 3cbea436
 	return rc;
 }
 
