/*
 * Copyright (c) 2008-2009 Atheros Communications Inc.
 *
 * Permission to use, copy, modify, and/or distribute this software for any
 * purpose with or without fee is hereby granted, provided that the above
 * copyright notice and this permission notice appear in all copies.
 *
 * THE SOFTWARE IS PROVIDED "AS IS" AND THE AUTHOR DISCLAIMS ALL WARRANTIES
 * WITH REGARD TO THIS SOFTWARE INCLUDING ALL IMPLIED WARRANTIES OF
 * MERCHANTABILITY AND FITNESS. IN NO EVENT SHALL THE AUTHOR BE LIABLE FOR
 * ANY SPECIAL, DIRECT, INDIRECT, OR CONSEQUENTIAL DAMAGES OR ANY DAMAGES
 * WHATSOEVER RESULTING FROM LOSS OF USE, DATA OR PROFITS, WHETHER IN AN
 * ACTION OF CONTRACT, NEGLIGENCE OR OTHER TORTIOUS ACTION, ARISING OUT OF
 * OR IN CONNECTION WITH THE USE OR PERFORMANCE OF THIS SOFTWARE.
 */

#include "hw.h"

static inline u16 ath9k_hw_fbin2freq(u8 fbin, bool is2GHz)
{
	if (fbin == AR5416_BCHAN_UNUSED)
		return fbin;

	return (u16) ((is2GHz) ? (2300 + fbin) : (4800 + 5 * fbin));
}

void ath9k_hw_analog_shift_regwrite(struct ath_hw *ah, u32 reg, u32 val)
{
        REG_WRITE(ah, reg, val);

        if (ah->config.analog_shiftreg)
		udelay(100);
}

void ath9k_hw_analog_shift_rmw(struct ath_hw *ah, u32 reg, u32 mask,
			       u32 shift, u32 val)
{
	u32 regVal;

	regVal = REG_READ(ah, reg) & ~mask;
	regVal |= (val << shift) & mask;

	REG_WRITE(ah, reg, regVal);

	if (ah->config.analog_shiftreg)
		udelay(100);
}

int16_t ath9k_hw_interpolate(u16 target, u16 srcLeft, u16 srcRight,
			     int16_t targetLeft, int16_t targetRight)
{
	int16_t rv;

	if (srcRight == srcLeft) {
		rv = targetLeft;
	} else {
		rv = (int16_t) (((target - srcLeft) * targetRight +
				 (srcRight - target) * targetLeft) /
				(srcRight - srcLeft));
	}
	return rv;
}

bool ath9k_hw_get_lower_upper_index(u8 target, u8 *pList, u16 listSize,
				    u16 *indexL, u16 *indexR)
{
	u16 i;

	if (target <= pList[0]) {
		*indexL = *indexR = 0;
		return true;
	}
	if (target >= pList[listSize - 1]) {
		*indexL = *indexR = (u16) (listSize - 1);
		return true;
	}

	for (i = 0; i < listSize - 1; i++) {
		if (pList[i] == target) {
			*indexL = *indexR = i;
			return true;
		}
		if (target < pList[i + 1]) {
			*indexL = i;
			*indexR = (u16) (i + 1);
			return false;
		}
	}
	return false;
}

bool ath9k_hw_nvram_read(struct ath_common *common, u32 off, u16 *data)
{
	return common->bus_ops->eeprom_read(common, off, data);
}

void ath9k_hw_fill_vpd_table(u8 pwrMin, u8 pwrMax, u8 *pPwrList,
			     u8 *pVpdList, u16 numIntercepts,
			     u8 *pRetVpdList)
{
	u16 i, k;
	u8 currPwr = pwrMin;
	u16 idxL = 0, idxR = 0;

	for (i = 0; i <= (pwrMax - pwrMin) / 2; i++) {
		ath9k_hw_get_lower_upper_index(currPwr, pPwrList,
					       numIntercepts, &(idxL),
					       &(idxR));
		if (idxR < 1)
			idxR = 1;
		if (idxL == numIntercepts - 1)
			idxL = (u16) (numIntercepts - 2);
		if (pPwrList[idxL] == pPwrList[idxR])
			k = pVpdList[idxL];
		else
			k = (u16)(((currPwr - pPwrList[idxL]) * pVpdList[idxR] +
				   (pPwrList[idxR] - currPwr) * pVpdList[idxL]) /
				  (pPwrList[idxR] - pPwrList[idxL]));
		pRetVpdList[i] = (u8) k;
		currPwr += 2;
	}
}

void ath9k_hw_get_legacy_target_powers(struct ath_hw *ah,
				       struct ath9k_channel *chan,
				       struct cal_target_power_leg *powInfo,
				       u16 numChannels,
				       struct cal_target_power_leg *pNewPower,
				       u16 numRates, bool isExtTarget)
{
	struct chan_centers centers;
	u16 clo, chi;
	int i;
	int matchIndex = -1, lowIndex = -1;
	u16 freq;

	ath9k_hw_get_channel_centers(ah, chan, &centers);
	freq = (isExtTarget) ? centers.ext_center : centers.ctl_center;

	if (freq <= ath9k_hw_fbin2freq(powInfo[0].bChannel,
				       IS_CHAN_2GHZ(chan))) {
		matchIndex = 0;
	} else {
		for (i = 0; (i < numChannels) &&
			     (powInfo[i].bChannel != AR5416_BCHAN_UNUSED); i++) {
			if (freq == ath9k_hw_fbin2freq(powInfo[i].bChannel,
						       IS_CHAN_2GHZ(chan))) {
				matchIndex = i;
				break;
			} else if (freq < ath9k_hw_fbin2freq(powInfo[i].bChannel,
						IS_CHAN_2GHZ(chan)) && i > 0 &&
				   freq > ath9k_hw_fbin2freq(powInfo[i - 1].bChannel,
						IS_CHAN_2GHZ(chan))) {
				lowIndex = i - 1;
				break;
			}
		}
		if ((matchIndex == -1) && (lowIndex == -1))
			matchIndex = i - 1;
	}

	if (matchIndex != -1) {
		*pNewPower = powInfo[matchIndex];
	} else {
		clo = ath9k_hw_fbin2freq(powInfo[lowIndex].bChannel,
					 IS_CHAN_2GHZ(chan));
		chi = ath9k_hw_fbin2freq(powInfo[lowIndex + 1].bChannel,
					 IS_CHAN_2GHZ(chan));

		for (i = 0; i < numRates; i++) {
			pNewPower->tPow2x[i] =
				(u8)ath9k_hw_interpolate(freq, clo, chi,
						powInfo[lowIndex].tPow2x[i],
						powInfo[lowIndex + 1].tPow2x[i]);
		}
	}
}

void ath9k_hw_get_target_powers(struct ath_hw *ah,
				struct ath9k_channel *chan,
				struct cal_target_power_ht *powInfo,
				u16 numChannels,
				struct cal_target_power_ht *pNewPower,
				u16 numRates, bool isHt40Target)
{
	struct chan_centers centers;
	u16 clo, chi;
	int i;
	int matchIndex = -1, lowIndex = -1;
	u16 freq;

	ath9k_hw_get_channel_centers(ah, chan, &centers);
	freq = isHt40Target ? centers.synth_center : centers.ctl_center;

	if (freq <= ath9k_hw_fbin2freq(powInfo[0].bChannel, IS_CHAN_2GHZ(chan))) {
		matchIndex = 0;
	} else {
		for (i = 0; (i < numChannels) &&
			     (powInfo[i].bChannel != AR5416_BCHAN_UNUSED); i++) {
			if (freq == ath9k_hw_fbin2freq(powInfo[i].bChannel,
						       IS_CHAN_2GHZ(chan))) {
				matchIndex = i;
				break;
			} else
				if (freq < ath9k_hw_fbin2freq(powInfo[i].bChannel,
						IS_CHAN_2GHZ(chan)) && i > 0 &&
				    freq > ath9k_hw_fbin2freq(powInfo[i - 1].bChannel,
						IS_CHAN_2GHZ(chan))) {
					lowIndex = i - 1;
					break;
				}
		}
		if ((matchIndex == -1) && (lowIndex == -1))
			matchIndex = i - 1;
	}

	if (matchIndex != -1) {
		*pNewPower = powInfo[matchIndex];
	} else {
		clo = ath9k_hw_fbin2freq(powInfo[lowIndex].bChannel,
					 IS_CHAN_2GHZ(chan));
		chi = ath9k_hw_fbin2freq(powInfo[lowIndex + 1].bChannel,
					 IS_CHAN_2GHZ(chan));

		for (i = 0; i < numRates; i++) {
			pNewPower->tPow2x[i] = (u8)ath9k_hw_interpolate(freq,
						clo, chi,
						powInfo[lowIndex].tPow2x[i],
						powInfo[lowIndex + 1].tPow2x[i]);
		}
	}
}

u16 ath9k_hw_get_max_edge_power(u16 freq, struct cal_ctl_edges *pRdEdgesPower,
				bool is2GHz, int num_band_edges)
{
	u16 twiceMaxEdgePower = MAX_RATE_POWER;
	int i;

	for (i = 0; (i < num_band_edges) &&
		     (pRdEdgesPower[i].bChannel != AR5416_BCHAN_UNUSED); i++) {
		if (freq == ath9k_hw_fbin2freq(pRdEdgesPower[i].bChannel, is2GHz)) {
			twiceMaxEdgePower = CTL_EDGE_TPOWER(pRdEdgesPower[i].ctl);
			break;
		} else if ((i > 0) &&
			   (freq < ath9k_hw_fbin2freq(pRdEdgesPower[i].bChannel,
						      is2GHz))) {
			if (ath9k_hw_fbin2freq(pRdEdgesPower[i - 1].bChannel,
					       is2GHz) < freq &&
			    CTL_EDGE_FLAGS(pRdEdgesPower[i - 1].ctl)) {
				twiceMaxEdgePower =
					CTL_EDGE_TPOWER(pRdEdgesPower[i - 1].ctl);
			}
			break;
		}
	}

	return twiceMaxEdgePower;
}

void ath9k_hw_update_regulatory_maxpower(struct ath_hw *ah)
{
	struct ath_common *common = ath9k_hw_common(ah);
	struct ath_regulatory *regulatory = ath9k_hw_regulatory(ah);

	switch (ar5416_get_ntxchains(ah->txchainmask)) {
	case 1:
		break;
	case 2:
		regulatory->max_power_level += INCREASE_MAXPOW_BY_TWO_CHAIN;
		break;
	case 3:
		regulatory->max_power_level += INCREASE_MAXPOW_BY_THREE_CHAIN;
		break;
	default:
<<<<<<< HEAD
		ath_print(common, ATH_DBG_EEPROM,
			  "Invalid chainmask configuration\n");
=======
		ath_dbg(common, ATH_DBG_EEPROM,
			"Invalid chainmask configuration\n");
>>>>>>> 3cbea436
		break;
	}
}

<<<<<<< HEAD
=======
void ath9k_hw_get_gain_boundaries_pdadcs(struct ath_hw *ah,
				struct ath9k_channel *chan,
				void *pRawDataSet,
				u8 *bChans, u16 availPiers,
				u16 tPdGainOverlap,
				u16 *pPdGainBoundaries, u8 *pPDADCValues,
				u16 numXpdGains)
{
	int i, j, k;
	int16_t ss;
	u16 idxL = 0, idxR = 0, numPiers;
	static u8 vpdTableL[AR5416_NUM_PD_GAINS]
		[AR5416_MAX_PWR_RANGE_IN_HALF_DB];
	static u8 vpdTableR[AR5416_NUM_PD_GAINS]
		[AR5416_MAX_PWR_RANGE_IN_HALF_DB];
	static u8 vpdTableI[AR5416_NUM_PD_GAINS]
		[AR5416_MAX_PWR_RANGE_IN_HALF_DB];

	u8 *pVpdL, *pVpdR, *pPwrL, *pPwrR;
	u8 minPwrT4[AR5416_NUM_PD_GAINS];
	u8 maxPwrT4[AR5416_NUM_PD_GAINS];
	int16_t vpdStep;
	int16_t tmpVal;
	u16 sizeCurrVpdTable, maxIndex, tgtIndex;
	bool match;
	int16_t minDelta = 0;
	struct chan_centers centers;
	int pdgain_boundary_default;
	struct cal_data_per_freq *data_def = pRawDataSet;
	struct cal_data_per_freq_4k *data_4k = pRawDataSet;
	struct cal_data_per_freq_ar9287 *data_9287 = pRawDataSet;
	bool eeprom_4k = AR_SREV_9285(ah) || AR_SREV_9271(ah);
	int intercepts;

	if (AR_SREV_9287(ah))
		intercepts = AR9287_PD_GAIN_ICEPTS;
	else
		intercepts = AR5416_PD_GAIN_ICEPTS;

	memset(&minPwrT4, 0, AR5416_NUM_PD_GAINS);
	ath9k_hw_get_channel_centers(ah, chan, &centers);

	for (numPiers = 0; numPiers < availPiers; numPiers++) {
		if (bChans[numPiers] == AR5416_BCHAN_UNUSED)
			break;
	}

	match = ath9k_hw_get_lower_upper_index((u8)FREQ2FBIN(centers.synth_center,
							     IS_CHAN_2GHZ(chan)),
					       bChans, numPiers, &idxL, &idxR);

	if (match) {
		if (AR_SREV_9287(ah)) {
			/* FIXME: array overrun? */
			for (i = 0; i < numXpdGains; i++) {
				minPwrT4[i] = data_9287[idxL].pwrPdg[i][0];
				maxPwrT4[i] = data_9287[idxL].pwrPdg[i][4];
				ath9k_hw_fill_vpd_table(minPwrT4[i], maxPwrT4[i],
						data_9287[idxL].pwrPdg[i],
						data_9287[idxL].vpdPdg[i],
						intercepts,
						vpdTableI[i]);
			}
		} else if (eeprom_4k) {
			for (i = 0; i < numXpdGains; i++) {
				minPwrT4[i] = data_4k[idxL].pwrPdg[i][0];
				maxPwrT4[i] = data_4k[idxL].pwrPdg[i][4];
				ath9k_hw_fill_vpd_table(minPwrT4[i], maxPwrT4[i],
						data_4k[idxL].pwrPdg[i],
						data_4k[idxL].vpdPdg[i],
						intercepts,
						vpdTableI[i]);
			}
		} else {
			for (i = 0; i < numXpdGains; i++) {
				minPwrT4[i] = data_def[idxL].pwrPdg[i][0];
				maxPwrT4[i] = data_def[idxL].pwrPdg[i][4];
				ath9k_hw_fill_vpd_table(minPwrT4[i], maxPwrT4[i],
						data_def[idxL].pwrPdg[i],
						data_def[idxL].vpdPdg[i],
						intercepts,
						vpdTableI[i]);
			}
		}
	} else {
		for (i = 0; i < numXpdGains; i++) {
			if (AR_SREV_9287(ah)) {
				pVpdL = data_9287[idxL].vpdPdg[i];
				pPwrL = data_9287[idxL].pwrPdg[i];
				pVpdR = data_9287[idxR].vpdPdg[i];
				pPwrR = data_9287[idxR].pwrPdg[i];
			} else if (eeprom_4k) {
				pVpdL = data_4k[idxL].vpdPdg[i];
				pPwrL = data_4k[idxL].pwrPdg[i];
				pVpdR = data_4k[idxR].vpdPdg[i];
				pPwrR = data_4k[idxR].pwrPdg[i];
			} else {
				pVpdL = data_def[idxL].vpdPdg[i];
				pPwrL = data_def[idxL].pwrPdg[i];
				pVpdR = data_def[idxR].vpdPdg[i];
				pPwrR = data_def[idxR].pwrPdg[i];
			}

			minPwrT4[i] = max(pPwrL[0], pPwrR[0]);

			maxPwrT4[i] =
				min(pPwrL[intercepts - 1],
				    pPwrR[intercepts - 1]);


			ath9k_hw_fill_vpd_table(minPwrT4[i], maxPwrT4[i],
						pPwrL, pVpdL,
						intercepts,
						vpdTableL[i]);
			ath9k_hw_fill_vpd_table(minPwrT4[i], maxPwrT4[i],
						pPwrR, pVpdR,
						intercepts,
						vpdTableR[i]);

			for (j = 0; j <= (maxPwrT4[i] - minPwrT4[i]) / 2; j++) {
				vpdTableI[i][j] =
					(u8)(ath9k_hw_interpolate((u16)
					     FREQ2FBIN(centers.
						       synth_center,
						       IS_CHAN_2GHZ
						       (chan)),
					     bChans[idxL], bChans[idxR],
					     vpdTableL[i][j], vpdTableR[i][j]));
			}
		}
	}

	k = 0;

	for (i = 0; i < numXpdGains; i++) {
		if (i == (numXpdGains - 1))
			pPdGainBoundaries[i] =
				(u16)(maxPwrT4[i] / 2);
		else
			pPdGainBoundaries[i] =
				(u16)((maxPwrT4[i] + minPwrT4[i + 1]) / 4);

		pPdGainBoundaries[i] =
			min((u16)MAX_RATE_POWER, pPdGainBoundaries[i]);

		if ((i == 0) && !AR_SREV_5416_20_OR_LATER(ah)) {
			minDelta = pPdGainBoundaries[0] - 23;
			pPdGainBoundaries[0] = 23;
		} else {
			minDelta = 0;
		}

		if (i == 0) {
			if (AR_SREV_9280_20_OR_LATER(ah))
				ss = (int16_t)(0 - (minPwrT4[i] / 2));
			else
				ss = 0;
		} else {
			ss = (int16_t)((pPdGainBoundaries[i - 1] -
					(minPwrT4[i] / 2)) -
				       tPdGainOverlap + 1 + minDelta);
		}
		vpdStep = (int16_t)(vpdTableI[i][1] - vpdTableI[i][0]);
		vpdStep = (int16_t)((vpdStep < 1) ? 1 : vpdStep);

		while ((ss < 0) && (k < (AR5416_NUM_PDADC_VALUES - 1))) {
			tmpVal = (int16_t)(vpdTableI[i][0] + ss * vpdStep);
			pPDADCValues[k++] = (u8)((tmpVal < 0) ? 0 : tmpVal);
			ss++;
		}

		sizeCurrVpdTable = (u8) ((maxPwrT4[i] - minPwrT4[i]) / 2 + 1);
		tgtIndex = (u8)(pPdGainBoundaries[i] + tPdGainOverlap -
				(minPwrT4[i] / 2));
		maxIndex = (tgtIndex < sizeCurrVpdTable) ?
			tgtIndex : sizeCurrVpdTable;

		while ((ss < maxIndex) && (k < (AR5416_NUM_PDADC_VALUES - 1))) {
			pPDADCValues[k++] = vpdTableI[i][ss++];
		}

		vpdStep = (int16_t)(vpdTableI[i][sizeCurrVpdTable - 1] -
				    vpdTableI[i][sizeCurrVpdTable - 2]);
		vpdStep = (int16_t)((vpdStep < 1) ? 1 : vpdStep);

		if (tgtIndex >= maxIndex) {
			while ((ss <= tgtIndex) &&
			       (k < (AR5416_NUM_PDADC_VALUES - 1))) {
				tmpVal = (int16_t)((vpdTableI[i][sizeCurrVpdTable - 1] +
						    (ss - maxIndex + 1) * vpdStep));
				pPDADCValues[k++] = (u8)((tmpVal > 255) ?
							 255 : tmpVal);
				ss++;
			}
		}
	}

	if (eeprom_4k)
		pdgain_boundary_default = 58;
	else
		pdgain_boundary_default = pPdGainBoundaries[i - 1];

	while (i < AR5416_PD_GAINS_IN_MASK) {
		pPdGainBoundaries[i] = pdgain_boundary_default;
		i++;
	}

	while (k < AR5416_NUM_PDADC_VALUES) {
		pPDADCValues[k] = pPDADCValues[k - 1];
		k++;
	}
}

>>>>>>> 3cbea436
int ath9k_hw_eeprom_init(struct ath_hw *ah)
{
	int status;

	if (AR_SREV_9300_20_OR_LATER(ah))
		ah->eep_ops = &eep_ar9300_ops;
	else if (AR_SREV_9287(ah)) {
		ah->eep_ops = &eep_ar9287_ops;
	} else if (AR_SREV_9285(ah) || AR_SREV_9271(ah)) {
		ah->eep_ops = &eep_4k_ops;
	} else {
		ah->eep_ops = &eep_def_ops;
	}

	if (!ah->eep_ops->fill_eeprom(ah))
		return -EIO;

	status = ah->eep_ops->check_eeprom(ah);

	return status;
}<|MERGE_RESOLUTION|>--- conflicted
+++ resolved
@@ -273,19 +273,12 @@
 		regulatory->max_power_level += INCREASE_MAXPOW_BY_THREE_CHAIN;
 		break;
 	default:
-<<<<<<< HEAD
-		ath_print(common, ATH_DBG_EEPROM,
-			  "Invalid chainmask configuration\n");
-=======
 		ath_dbg(common, ATH_DBG_EEPROM,
 			"Invalid chainmask configuration\n");
->>>>>>> 3cbea436
 		break;
 	}
 }
 
-<<<<<<< HEAD
-=======
 void ath9k_hw_get_gain_boundaries_pdadcs(struct ath_hw *ah,
 				struct ath9k_channel *chan,
 				void *pRawDataSet,
@@ -499,7 +492,6 @@
 	}
 }
 
->>>>>>> 3cbea436
 int ath9k_hw_eeprom_init(struct ath_hw *ah)
 {
 	int status;
