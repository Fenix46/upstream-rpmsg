/*
 * Copyright (c) 2008-2009 Atheros Communications Inc.
 *
 * Permission to use, copy, modify, and/or distribute this software for any
 * purpose with or without fee is hereby granted, provided that the above
 * copyright notice and this permission notice appear in all copies.
 *
 * THE SOFTWARE IS PROVIDED "AS IS" AND THE AUTHOR DISCLAIMS ALL WARRANTIES
 * WITH REGARD TO THIS SOFTWARE INCLUDING ALL IMPLIED WARRANTIES OF
 * MERCHANTABILITY AND FITNESS. IN NO EVENT SHALL THE AUTHOR BE LIABLE FOR
 * ANY SPECIAL, DIRECT, INDIRECT, OR CONSEQUENTIAL DAMAGES OR ANY DAMAGES
 * WHATSOEVER RESULTING FROM LOSS OF USE, DATA OR PROFITS, WHETHER IN AN
 * ACTION OF CONTRACT, NEGLIGENCE OR OTHER TORTIOUS ACTION, ARISING OUT OF
 * OR IN CONNECTION WITH THE USE OR PERFORMANCE OF THIS SOFTWARE.
 */

#include "hw.h"
#include "ar9002_phy.h"

#define NUM_EEP_WORDS (sizeof(struct ar9287_eeprom) / sizeof(u16))

static int ath9k_hw_ar9287_get_eeprom_ver(struct ath_hw *ah)
{
	return (ah->eeprom.map9287.baseEepHeader.version >> 12) & 0xF;
}

static int ath9k_hw_ar9287_get_eeprom_rev(struct ath_hw *ah)
{
	return (ah->eeprom.map9287.baseEepHeader.version) & 0xFFF;
}

static bool ath9k_hw_ar9287_fill_eeprom(struct ath_hw *ah)
{
	struct ar9287_eeprom *eep = &ah->eeprom.map9287;
	struct ath_common *common = ath9k_hw_common(ah);
	u16 *eep_data;
	int addr, eep_start_loc;
	eep_data = (u16 *)eep;

	if (ah->hw_version.devid == 0x7015)
		eep_start_loc = AR9287_HTC_EEP_START_LOC;
	else
		eep_start_loc = AR9287_EEP_START_LOC;

	if (!ath9k_hw_use_flash(ah)) {
		ath_print(common, ATH_DBG_EEPROM,
			  "Reading from EEPROM, not flash\n");
	}

	for (addr = 0; addr < NUM_EEP_WORDS; addr++) {
		if (!ath9k_hw_nvram_read(common, addr + eep_start_loc,
					 eep_data)) {
			ath_print(common, ATH_DBG_EEPROM,
				  "Unable to read eeprom region\n");
			return false;
		}
		eep_data++;
	}

	return true;
}

static int ath9k_hw_ar9287_check_eeprom(struct ath_hw *ah)
{
	u32 sum = 0, el, integer;
	u16 temp, word, magic, magic2, *eepdata;
	int i, addr;
	bool need_swap = false;
	struct ar9287_eeprom *eep = &ah->eeprom.map9287;
	struct ath_common *common = ath9k_hw_common(ah);

	if (!ath9k_hw_use_flash(ah)) {
		if (!ath9k_hw_nvram_read(common, AR5416_EEPROM_MAGIC_OFFSET,
					 &magic)) {
			ath_print(common, ATH_DBG_FATAL,
				  "Reading Magic # failed\n");
			return false;
		}

		ath_print(common, ATH_DBG_EEPROM,
			  "Read Magic = 0x%04X\n", magic);

		if (magic != AR5416_EEPROM_MAGIC) {
			magic2 = swab16(magic);

			if (magic2 == AR5416_EEPROM_MAGIC) {
				need_swap = true;
				eepdata = (u16 *)(&ah->eeprom);

				for (addr = 0; addr < NUM_EEP_WORDS; addr++) {
					temp = swab16(*eepdata);
					*eepdata = temp;
					eepdata++;
				}
			} else {
				ath_print(common, ATH_DBG_FATAL,
					  "Invalid EEPROM Magic. "
					  "Endianness mismatch.\n");
				return -EINVAL;
			}
		}
	}

	ath_print(common, ATH_DBG_EEPROM, "need_swap = %s.\n",
		  need_swap ? "True" : "False");

	if (need_swap)
		el = swab16(ah->eeprom.map9287.baseEepHeader.length);
	else
		el = ah->eeprom.map9287.baseEepHeader.length;

	if (el > sizeof(struct ar9287_eeprom))
		el = sizeof(struct ar9287_eeprom) / sizeof(u16);
	else
		el = el / sizeof(u16);

	eepdata = (u16 *)(&ah->eeprom);

	for (i = 0; i < el; i++)
		sum ^= *eepdata++;

	if (need_swap) {
		word = swab16(eep->baseEepHeader.length);
		eep->baseEepHeader.length = word;

		word = swab16(eep->baseEepHeader.checksum);
		eep->baseEepHeader.checksum = word;

		word = swab16(eep->baseEepHeader.version);
		eep->baseEepHeader.version = word;

		word = swab16(eep->baseEepHeader.regDmn[0]);
		eep->baseEepHeader.regDmn[0] = word;

		word = swab16(eep->baseEepHeader.regDmn[1]);
		eep->baseEepHeader.regDmn[1] = word;

		word = swab16(eep->baseEepHeader.rfSilent);
		eep->baseEepHeader.rfSilent = word;

		word = swab16(eep->baseEepHeader.blueToothOptions);
		eep->baseEepHeader.blueToothOptions = word;

		word = swab16(eep->baseEepHeader.deviceCap);
		eep->baseEepHeader.deviceCap = word;

		integer = swab32(eep->modalHeader.antCtrlCommon);
		eep->modalHeader.antCtrlCommon = integer;

		for (i = 0; i < AR9287_MAX_CHAINS; i++) {
			integer = swab32(eep->modalHeader.antCtrlChain[i]);
			eep->modalHeader.antCtrlChain[i] = integer;
		}

		for (i = 0; i < AR9287_EEPROM_MODAL_SPURS; i++) {
			word = swab16(eep->modalHeader.spurChans[i].spurChan);
			eep->modalHeader.spurChans[i].spurChan = word;
		}
	}

	if (sum != 0xffff || ah->eep_ops->get_eeprom_ver(ah) != AR9287_EEP_VER
	    || ah->eep_ops->get_eeprom_rev(ah) < AR5416_EEP_NO_BACK_VER) {
		ath_print(common, ATH_DBG_FATAL,
			  "Bad EEPROM checksum 0x%x or revision 0x%04x\n",
			   sum, ah->eep_ops->get_eeprom_ver(ah));
		return -EINVAL;
	}

	return 0;
}

static u32 ath9k_hw_ar9287_get_eeprom(struct ath_hw *ah,
				      enum eeprom_param param)
{
	struct ar9287_eeprom *eep = &ah->eeprom.map9287;
	struct modal_eep_ar9287_header *pModal = &eep->modalHeader;
	struct base_eep_ar9287_header *pBase = &eep->baseEepHeader;
	u16 ver_minor;

	ver_minor = pBase->version & AR9287_EEP_VER_MINOR_MASK;

	switch (param) {
	case EEP_NFTHRESH_2:
		return pModal->noiseFloorThreshCh[0];
	case EEP_MAC_LSW:
		return pBase->macAddr[0] << 8 | pBase->macAddr[1];
	case EEP_MAC_MID:
		return pBase->macAddr[2] << 8 | pBase->macAddr[3];
	case EEP_MAC_MSW:
		return pBase->macAddr[4] << 8 | pBase->macAddr[5];
	case EEP_REG_0:
		return pBase->regDmn[0];
	case EEP_REG_1:
		return pBase->regDmn[1];
	case EEP_OP_CAP:
		return pBase->deviceCap;
	case EEP_OP_MODE:
		return pBase->opCapFlags;
	case EEP_RF_SILENT:
		return pBase->rfSilent;
	case EEP_MINOR_REV:
		return ver_minor;
	case EEP_TX_MASK:
		return pBase->txMask;
	case EEP_RX_MASK:
		return pBase->rxMask;
	case EEP_DEV_TYPE:
		return pBase->deviceType;
	case EEP_OL_PWRCTRL:
		return pBase->openLoopPwrCntl;
	case EEP_TEMPSENSE_SLOPE:
		if (ver_minor >= AR9287_EEP_MINOR_VER_2)
			return pBase->tempSensSlope;
		else
			return 0;
	case EEP_TEMPSENSE_SLOPE_PAL_ON:
		if (ver_minor >= AR9287_EEP_MINOR_VER_3)
			return pBase->tempSensSlopePalOn;
		else
			return 0;
	default:
		return 0;
	}
}

static void ath9k_hw_get_ar9287_gain_boundaries_pdadcs(struct ath_hw *ah,
			       struct ath9k_channel *chan,
			       struct cal_data_per_freq_ar9287 *pRawDataSet,
			       u8 *bChans, u16 availPiers,
			       u16 tPdGainOverlap,
			       u16 *pPdGainBoundaries,
			       u8 *pPDADCValues,
			       u16 numXpdGains)
{
#define TMP_VAL_VPD_TABLE						\
	((vpdTableI[i][sizeCurrVpdTable - 1] + (ss - maxIndex + 1) * vpdStep));

	int i, j, k;
	int16_t ss;
	u16 idxL = 0, idxR = 0, numPiers;
	u8 *pVpdL, *pVpdR, *pPwrL, *pPwrR;
	u8 minPwrT4[AR9287_NUM_PD_GAINS];
	u8 maxPwrT4[AR9287_NUM_PD_GAINS];
	int16_t vpdStep;
	int16_t tmpVal;
	u16 sizeCurrVpdTable, maxIndex, tgtIndex;
	bool match;
	int16_t minDelta = 0;
	struct chan_centers centers;
	static u8 vpdTableL[AR5416_EEP4K_NUM_PD_GAINS]
		[AR5416_MAX_PWR_RANGE_IN_HALF_DB];
	static u8 vpdTableR[AR5416_EEP4K_NUM_PD_GAINS]
		[AR5416_MAX_PWR_RANGE_IN_HALF_DB];
	static u8 vpdTableI[AR5416_EEP4K_NUM_PD_GAINS]
		[AR5416_MAX_PWR_RANGE_IN_HALF_DB];

	memset(&minPwrT4, 0, AR9287_NUM_PD_GAINS);
	ath9k_hw_get_channel_centers(ah, chan, &centers);

	for (numPiers = 0; numPiers < availPiers; numPiers++) {
		if (bChans[numPiers] == AR9287_BCHAN_UNUSED)
			break;
	}

	match = ath9k_hw_get_lower_upper_index(
		(u8)FREQ2FBIN(centers.synth_center, IS_CHAN_2GHZ(chan)),
		bChans, numPiers, &idxL, &idxR);

	if (match) {
		for (i = 0; i < numXpdGains; i++) {
			minPwrT4[i] = pRawDataSet[idxL].pwrPdg[i][0];
			maxPwrT4[i] = pRawDataSet[idxL].pwrPdg[i][4];
			ath9k_hw_fill_vpd_table(minPwrT4[i], maxPwrT4[i],
						pRawDataSet[idxL].pwrPdg[i],
						pRawDataSet[idxL].vpdPdg[i],
						AR9287_PD_GAIN_ICEPTS,
						vpdTableI[i]);
		}
	} else {
		for (i = 0; i < numXpdGains; i++) {
			pVpdL = pRawDataSet[idxL].vpdPdg[i];
			pPwrL = pRawDataSet[idxL].pwrPdg[i];
			pVpdR = pRawDataSet[idxR].vpdPdg[i];
			pPwrR = pRawDataSet[idxR].pwrPdg[i];

			minPwrT4[i] = max(pPwrL[0], pPwrR[0]);

			maxPwrT4[i] = min(pPwrL[AR9287_PD_GAIN_ICEPTS - 1],
					  pPwrR[AR9287_PD_GAIN_ICEPTS - 1]);

			ath9k_hw_fill_vpd_table(minPwrT4[i], maxPwrT4[i],
						pPwrL, pVpdL,
						AR9287_PD_GAIN_ICEPTS,
						vpdTableL[i]);
			ath9k_hw_fill_vpd_table(minPwrT4[i], maxPwrT4[i],
						pPwrR, pVpdR,
						AR9287_PD_GAIN_ICEPTS,
						vpdTableR[i]);

			for (j = 0; j <= (maxPwrT4[i] - minPwrT4[i]) / 2; j++) {
				vpdTableI[i][j] = (u8)(ath9k_hw_interpolate(
				       (u16)FREQ2FBIN(centers. synth_center,
						      IS_CHAN_2GHZ(chan)),
				       bChans[idxL], bChans[idxR],
				       vpdTableL[i][j], vpdTableR[i][j]));
			}
		}
	}

	k = 0;

	for (i = 0; i < numXpdGains; i++) {
		if (i == (numXpdGains - 1))
			pPdGainBoundaries[i] =
				(u16)(maxPwrT4[i] / 2);
		else
			pPdGainBoundaries[i] =
				(u16)((maxPwrT4[i] + minPwrT4[i+1]) / 4);

		pPdGainBoundaries[i] = min((u16)AR5416_MAX_RATE_POWER,
					   pPdGainBoundaries[i]);


		minDelta = 0;

		if (i == 0) {
			if (AR_SREV_9280_20_OR_LATER(ah))
				ss = (int16_t)(0 - (minPwrT4[i] / 2));
			else
				ss = 0;
		} else {
			ss = (int16_t)((pPdGainBoundaries[i-1] -
					(minPwrT4[i] / 2)) -
				       tPdGainOverlap + 1 + minDelta);
		}

		vpdStep = (int16_t)(vpdTableI[i][1] - vpdTableI[i][0]);
		vpdStep = (int16_t)((vpdStep < 1) ? 1 : vpdStep);

		while ((ss < 0) && (k < (AR9287_NUM_PDADC_VALUES - 1)))	{
			tmpVal = (int16_t)(vpdTableI[i][0] + ss * vpdStep);
			pPDADCValues[k++] = (u8)((tmpVal < 0) ? 0 : tmpVal);
			ss++;
		}

		sizeCurrVpdTable = (u8)((maxPwrT4[i] - minPwrT4[i]) / 2 + 1);
		tgtIndex = (u8)(pPdGainBoundaries[i] +
				tPdGainOverlap - (minPwrT4[i] / 2));
		maxIndex = (tgtIndex < sizeCurrVpdTable) ?
			    tgtIndex : sizeCurrVpdTable;

		while ((ss < maxIndex) && (k < (AR9287_NUM_PDADC_VALUES - 1)))
			pPDADCValues[k++] = vpdTableI[i][ss++];

		vpdStep = (int16_t)(vpdTableI[i][sizeCurrVpdTable - 1] -
				    vpdTableI[i][sizeCurrVpdTable - 2]);
		vpdStep = (int16_t)((vpdStep < 1) ? 1 : vpdStep);

		if (tgtIndex > maxIndex) {
			while ((ss <= tgtIndex) &&
				(k < (AR9287_NUM_PDADC_VALUES - 1))) {
				tmpVal = (int16_t) TMP_VAL_VPD_TABLE;
				pPDADCValues[k++] =
					(u8)((tmpVal > 255) ? 255 : tmpVal);
				ss++;
			}
		}
	}

	while (i < AR9287_PD_GAINS_IN_MASK) {
		pPdGainBoundaries[i] = pPdGainBoundaries[i-1];
		i++;
	}

	while (k < AR9287_NUM_PDADC_VALUES) {
		pPDADCValues[k] = pPDADCValues[k-1];
		k++;
	}

#undef TMP_VAL_VPD_TABLE
}

static void ar9287_eeprom_get_tx_gain_index(struct ath_hw *ah,
			    struct ath9k_channel *chan,
			    struct cal_data_op_loop_ar9287 *pRawDatasetOpLoop,
			    u8 *pCalChans,  u16 availPiers, int8_t *pPwr)
{
	u16 idxL = 0, idxR = 0, numPiers;
	bool match;
	struct chan_centers centers;

	ath9k_hw_get_channel_centers(ah, chan, &centers);

	for (numPiers = 0; numPiers < availPiers; numPiers++) {
		if (pCalChans[numPiers] == AR9287_BCHAN_UNUSED)
			break;
	}

	match = ath9k_hw_get_lower_upper_index(
		(u8)FREQ2FBIN(centers.synth_center, IS_CHAN_2GHZ(chan)),
		pCalChans, numPiers, &idxL, &idxR);

	if (match) {
		*pPwr = (int8_t) pRawDatasetOpLoop[idxL].pwrPdg[0][0];
	} else {
		*pPwr = ((int8_t) pRawDatasetOpLoop[idxL].pwrPdg[0][0] +
			 (int8_t) pRawDatasetOpLoop[idxR].pwrPdg[0][0])/2;
	}

}

static void ar9287_eeprom_olpc_set_pdadcs(struct ath_hw *ah,
					  int32_t txPower, u16 chain)
{
	u32 tmpVal;
	u32 a;

	/* Enable OLPC for chain 0 */

	tmpVal = REG_READ(ah, 0xa270);
	tmpVal = tmpVal & 0xFCFFFFFF;
	tmpVal = tmpVal | (0x3 << 24);
	REG_WRITE(ah, 0xa270, tmpVal);

	/* Enable OLPC for chain 1 */

	tmpVal = REG_READ(ah, 0xb270);
	tmpVal = tmpVal & 0xFCFFFFFF;
	tmpVal = tmpVal | (0x3 << 24);
	REG_WRITE(ah, 0xb270, tmpVal);

	/* Write the OLPC ref power for chain 0 */

	if (chain == 0) {
		tmpVal = REG_READ(ah, 0xa398);
		tmpVal = tmpVal & 0xff00ffff;
		a = (txPower)&0xff;
		tmpVal = tmpVal | (a << 16);
		REG_WRITE(ah, 0xa398, tmpVal);
	}

	/* Write the OLPC ref power for chain 1 */

	if (chain == 1) {
		tmpVal = REG_READ(ah, 0xb398);
		tmpVal = tmpVal & 0xff00ffff;
		a = (txPower)&0xff;
		tmpVal = tmpVal | (a << 16);
		REG_WRITE(ah, 0xb398, tmpVal);
	}
}

static void ath9k_hw_set_ar9287_power_cal_table(struct ath_hw *ah,
						struct ath9k_channel *chan,
						int16_t *pTxPowerIndexOffset)
{
	struct cal_data_per_freq_ar9287 *pRawDataset;
	struct cal_data_op_loop_ar9287 *pRawDatasetOpenLoop;
	u8 *pCalBChans = NULL;
	u16 pdGainOverlap_t2;
	u8 pdadcValues[AR9287_NUM_PDADC_VALUES];
	u16 gainBoundaries[AR9287_PD_GAINS_IN_MASK];
	u16 numPiers = 0, i, j;
	u16 numXpdGain, xpdMask;
	u16 xpdGainValues[AR9287_NUM_PD_GAINS] = {0, 0, 0, 0};
	u32 reg32, regOffset, regChainOffset, regval;
	int16_t modalIdx, diff = 0;
	struct ar9287_eeprom *pEepData = &ah->eeprom.map9287;

	modalIdx = IS_CHAN_2GHZ(chan) ? 1 : 0;
	xpdMask = pEepData->modalHeader.xpdGain;

	if ((pEepData->baseEepHeader.version & AR9287_EEP_VER_MINOR_MASK) >=
	    AR9287_EEP_MINOR_VER_2)
		pdGainOverlap_t2 = pEepData->modalHeader.pdGainOverlap;
	else
		pdGainOverlap_t2 = (u16)(MS(REG_READ(ah, AR_PHY_TPCRG5),
					    AR_PHY_TPCRG5_PD_GAIN_OVERLAP));

	if (IS_CHAN_2GHZ(chan)) {
		pCalBChans = pEepData->calFreqPier2G;
		numPiers = AR9287_NUM_2G_CAL_PIERS;
		if (ath9k_hw_ar9287_get_eeprom(ah, EEP_OL_PWRCTRL)) {
			pRawDatasetOpenLoop =
			(struct cal_data_op_loop_ar9287 *)pEepData->calPierData2G[0];
			ah->initPDADC = pRawDatasetOpenLoop->vpdPdg[0][0];
		}
	}

	numXpdGain = 0;

	/* Calculate the value of xpdgains from the xpdGain Mask */
	for (i = 1; i <= AR9287_PD_GAINS_IN_MASK; i++) {
		if ((xpdMask >> (AR9287_PD_GAINS_IN_MASK - i)) & 1) {
			if (numXpdGain >= AR9287_NUM_PD_GAINS)
				break;
			xpdGainValues[numXpdGain] =
				(u16)(AR9287_PD_GAINS_IN_MASK-i);
			numXpdGain++;
		}
	}

	REG_RMW_FIELD(ah, AR_PHY_TPCRG1, AR_PHY_TPCRG1_NUM_PD_GAIN,
		      (numXpdGain - 1) & 0x3);
	REG_RMW_FIELD(ah, AR_PHY_TPCRG1, AR_PHY_TPCRG1_PD_GAIN_1,
		      xpdGainValues[0]);
	REG_RMW_FIELD(ah, AR_PHY_TPCRG1, AR_PHY_TPCRG1_PD_GAIN_2,
		      xpdGainValues[1]);
	REG_RMW_FIELD(ah, AR_PHY_TPCRG1, AR_PHY_TPCRG1_PD_GAIN_3,
		      xpdGainValues[2]);

	for (i = 0; i < AR9287_MAX_CHAINS; i++)	{
		regChainOffset = i * 0x1000;

		if (pEepData->baseEepHeader.txMask & (1 << i)) {
			pRawDatasetOpenLoop =
			(struct cal_data_op_loop_ar9287 *)pEepData->calPierData2G[i];

			if (ath9k_hw_ar9287_get_eeprom(ah, EEP_OL_PWRCTRL)) {
				int8_t txPower;
				ar9287_eeprom_get_tx_gain_index(ah, chan,
							pRawDatasetOpenLoop,
							pCalBChans, numPiers,
							&txPower);
				ar9287_eeprom_olpc_set_pdadcs(ah, txPower, i);
			} else {
				pRawDataset =
					(struct cal_data_per_freq_ar9287 *)
					pEepData->calPierData2G[i];

				ath9k_hw_get_ar9287_gain_boundaries_pdadcs(ah, chan,
							   pRawDataset,
							   pCalBChans, numPiers,
							   pdGainOverlap_t2,
							   gainBoundaries,
							   pdadcValues,
							   numXpdGain);
			}

			if (i == 0) {
				if (!ath9k_hw_ar9287_get_eeprom(ah,
							EEP_OL_PWRCTRL)) {

					regval = SM(pdGainOverlap_t2,
						    AR_PHY_TPCRG5_PD_GAIN_OVERLAP)
						| SM(gainBoundaries[0],
						     AR_PHY_TPCRG5_PD_GAIN_BOUNDARY_1)
						| SM(gainBoundaries[1],
						     AR_PHY_TPCRG5_PD_GAIN_BOUNDARY_2)
						| SM(gainBoundaries[2],
						     AR_PHY_TPCRG5_PD_GAIN_BOUNDARY_3)
						| SM(gainBoundaries[3],
						     AR_PHY_TPCRG5_PD_GAIN_BOUNDARY_4);

					REG_WRITE(ah,
						  AR_PHY_TPCRG5 + regChainOffset,
						  regval);
				}
			}

			if ((int32_t)AR9287_PWR_TABLE_OFFSET_DB !=
			    pEepData->baseEepHeader.pwrTableOffset) {
				diff = (u16)(pEepData->baseEepHeader.pwrTableOffset -
					     (int32_t)AR9287_PWR_TABLE_OFFSET_DB);
				diff *= 2;

				for (j = 0; j < ((u16)AR9287_NUM_PDADC_VALUES-diff); j++)
					pdadcValues[j] = pdadcValues[j+diff];

				for (j = (u16)(AR9287_NUM_PDADC_VALUES-diff);
				     j < AR9287_NUM_PDADC_VALUES; j++)
					pdadcValues[j] =
					  pdadcValues[AR9287_NUM_PDADC_VALUES-diff];
			}

			if (!ath9k_hw_ar9287_get_eeprom(ah, EEP_OL_PWRCTRL)) {
				regOffset = AR_PHY_BASE +
					(672 << 2) + regChainOffset;

				for (j = 0; j < 32; j++) {
					reg32 = ((pdadcValues[4*j + 0] & 0xFF) << 0)
						| ((pdadcValues[4*j + 1] & 0xFF) << 8)
						| ((pdadcValues[4*j + 2] & 0xFF) << 16)
						| ((pdadcValues[4*j + 3] & 0xFF) << 24);

					REG_WRITE(ah, regOffset, reg32);
					regOffset += 4;
				}
			}
		}
	}

	*pTxPowerIndexOffset = 0;
}

static void ath9k_hw_set_ar9287_power_per_rate_table(struct ath_hw *ah,
						     struct ath9k_channel *chan,
						     int16_t *ratesArray,
						     u16 cfgCtl,
						     u16 AntennaReduction,
						     u16 twiceMaxRegulatoryPower,
						     u16 powerLimit)
{
#define CMP_CTL \
	(((cfgCtl & ~CTL_MODE_M) | (pCtlMode[ctlMode] & CTL_MODE_M)) == \
	 pEepData->ctlIndex[i])

#define CMP_NO_CTL \
	(((cfgCtl & ~CTL_MODE_M) | (pCtlMode[ctlMode] & CTL_MODE_M)) == \
	 ((pEepData->ctlIndex[i] & CTL_MODE_M) | SD_NO_CTL))

#define REDUCE_SCALED_POWER_BY_TWO_CHAIN     6
#define REDUCE_SCALED_POWER_BY_THREE_CHAIN   10

	struct ath_regulatory *regulatory = ath9k_hw_regulatory(ah);
	u16 twiceMaxEdgePower = AR5416_MAX_RATE_POWER;
	static const u16 tpScaleReductionTable[5] =
		{ 0, 3, 6, 9, AR5416_MAX_RATE_POWER };
	int i;
	int16_t twiceLargestAntenna;
	struct cal_ctl_data_ar9287 *rep;
	struct cal_target_power_leg targetPowerOfdm = {0, {0, 0, 0, 0} },
				    targetPowerCck = {0, {0, 0, 0, 0} };
	struct cal_target_power_leg targetPowerOfdmExt = {0, {0, 0, 0, 0} },
				    targetPowerCckExt = {0, {0, 0, 0, 0} };
	struct cal_target_power_ht targetPowerHt20,
				    targetPowerHt40 = {0, {0, 0, 0, 0} };
	u16 scaledPower = 0, minCtlPower, maxRegAllowedPower;
	u16 ctlModesFor11g[] = {CTL_11B,
				CTL_11G,
				CTL_2GHT20,
				CTL_11B_EXT,
				CTL_11G_EXT,
				CTL_2GHT40};
	u16 numCtlModes = 0, *pCtlMode = NULL, ctlMode, freq;
	struct chan_centers centers;
	int tx_chainmask;
	u16 twiceMinEdgePower;
	struct ar9287_eeprom *pEepData = &ah->eeprom.map9287;
	tx_chainmask = ah->txchainmask;

	ath9k_hw_get_channel_centers(ah, chan, &centers);

	/* Compute TxPower reduction due to Antenna Gain */
	twiceLargestAntenna = max(pEepData->modalHeader.antennaGainCh[0],
				  pEepData->modalHeader.antennaGainCh[1]);
	twiceLargestAntenna = (int16_t)min((AntennaReduction) -
					   twiceLargestAntenna, 0);

	/*
	 * scaledPower is the minimum of the user input power level
	 * and the regulatory allowed power level.
	 */
	maxRegAllowedPower = twiceMaxRegulatoryPower + twiceLargestAntenna;

	if (regulatory->tp_scale != ATH9K_TP_SCALE_MAX)
		maxRegAllowedPower -=
			(tpScaleReductionTable[(regulatory->tp_scale)] * 2);

	scaledPower = min(powerLimit, maxRegAllowedPower);

	/*
	 * Reduce scaled Power by number of chains active
	 * to get the per chain tx power level.
	 */
	switch (ar5416_get_ntxchains(tx_chainmask)) {
	case 1:
		break;
	case 2:
		scaledPower -= REDUCE_SCALED_POWER_BY_TWO_CHAIN;
		break;
	case 3:
		scaledPower -= REDUCE_SCALED_POWER_BY_THREE_CHAIN;
		break;
	}
	scaledPower = max((u16)0, scaledPower);

	/*
	 * Get TX power from EEPROM.
	 */
	if (IS_CHAN_2GHZ(chan))	{
		/* CTL_11B, CTL_11G, CTL_2GHT20 */
		numCtlModes =
			ARRAY_SIZE(ctlModesFor11g) - SUB_NUM_CTL_MODES_AT_2G_40;

		pCtlMode = ctlModesFor11g;

		ath9k_hw_get_legacy_target_powers(ah, chan,
						  pEepData->calTargetPowerCck,
						  AR9287_NUM_2G_CCK_TARGET_POWERS,
						  &targetPowerCck, 4, false);
		ath9k_hw_get_legacy_target_powers(ah, chan,
						  pEepData->calTargetPower2G,
						  AR9287_NUM_2G_20_TARGET_POWERS,
						  &targetPowerOfdm, 4, false);
		ath9k_hw_get_target_powers(ah, chan,
					   pEepData->calTargetPower2GHT20,
					   AR9287_NUM_2G_20_TARGET_POWERS,
					   &targetPowerHt20, 8, false);

		if (IS_CHAN_HT40(chan))	{
			/* All 2G CTLs */
			numCtlModes = ARRAY_SIZE(ctlModesFor11g);
			ath9k_hw_get_target_powers(ah, chan,
						   pEepData->calTargetPower2GHT40,
						   AR9287_NUM_2G_40_TARGET_POWERS,
						   &targetPowerHt40, 8, true);
			ath9k_hw_get_legacy_target_powers(ah, chan,
						  pEepData->calTargetPowerCck,
						  AR9287_NUM_2G_CCK_TARGET_POWERS,
						  &targetPowerCckExt, 4, true);
			ath9k_hw_get_legacy_target_powers(ah, chan,
						  pEepData->calTargetPower2G,
						  AR9287_NUM_2G_20_TARGET_POWERS,
						  &targetPowerOfdmExt, 4, true);
		}
	}

	for (ctlMode = 0; ctlMode < numCtlModes; ctlMode++) {
		bool isHt40CtlMode =
			(pCtlMode[ctlMode] == CTL_2GHT40) ? true : false;

		if (isHt40CtlMode)
			freq = centers.synth_center;
		else if (pCtlMode[ctlMode] & EXT_ADDITIVE)
			freq = centers.ext_center;
		else
			freq = centers.ctl_center;

		/* Walk through the CTL indices stored in EEPROM */
		for (i = 0; (i < AR9287_NUM_CTLS) && pEepData->ctlIndex[i]; i++) {
			struct cal_ctl_edges *pRdEdgesPower;

			/*
			 * Compare test group from regulatory channel list
			 * with test mode from pCtlMode list
			 */
			if (CMP_CTL || CMP_NO_CTL) {
				rep = &(pEepData->ctlData[i]);
				pRdEdgesPower =
				rep->ctlEdges[ar5416_get_ntxchains(tx_chainmask) - 1];

				twiceMinEdgePower = ath9k_hw_get_max_edge_power(freq,
								pRdEdgesPower,
								IS_CHAN_2GHZ(chan),
								AR5416_NUM_BAND_EDGES);

				if ((cfgCtl & ~CTL_MODE_M) == SD_NO_CTL) {
					twiceMaxEdgePower = min(twiceMaxEdgePower,
								twiceMinEdgePower);
				} else {
					twiceMaxEdgePower = twiceMinEdgePower;
					break;
				}
			}
		}

		minCtlPower = (u8)min(twiceMaxEdgePower, scaledPower);

		/* Apply ctl mode to correct target power set */
		switch (pCtlMode[ctlMode]) {
		case CTL_11B:
			for (i = 0; i < ARRAY_SIZE(targetPowerCck.tPow2x); i++) {
				targetPowerCck.tPow2x[i] =
					(u8)min((u16)targetPowerCck.tPow2x[i],
						minCtlPower);
			}
			break;
		case CTL_11A:
		case CTL_11G:
			for (i = 0; i < ARRAY_SIZE(targetPowerOfdm.tPow2x); i++) {
				targetPowerOfdm.tPow2x[i] =
					(u8)min((u16)targetPowerOfdm.tPow2x[i],
						minCtlPower);
			}
			break;
		case CTL_5GHT20:
		case CTL_2GHT20:
			for (i = 0; i < ARRAY_SIZE(targetPowerHt20.tPow2x); i++) {
				targetPowerHt20.tPow2x[i] =
					(u8)min((u16)targetPowerHt20.tPow2x[i],
						minCtlPower);
			}
			break;
		case CTL_11B_EXT:
			targetPowerCckExt.tPow2x[0] =
				(u8)min((u16)targetPowerCckExt.tPow2x[0],
					minCtlPower);
			break;
		case CTL_11A_EXT:
		case CTL_11G_EXT:
			targetPowerOfdmExt.tPow2x[0] =
				(u8)min((u16)targetPowerOfdmExt.tPow2x[0],
					minCtlPower);
			break;
		case CTL_5GHT40:
		case CTL_2GHT40:
			for (i = 0; i < ARRAY_SIZE(targetPowerHt40.tPow2x); i++) {
				targetPowerHt40.tPow2x[i] =
					(u8)min((u16)targetPowerHt40.tPow2x[i],
						minCtlPower);
			}
			break;
		default:
			break;
		}
	}

	/* Now set the rates array */

	ratesArray[rate6mb] =
	ratesArray[rate9mb] =
	ratesArray[rate12mb] =
	ratesArray[rate18mb] =
	ratesArray[rate24mb] = targetPowerOfdm.tPow2x[0];

	ratesArray[rate36mb] = targetPowerOfdm.tPow2x[1];
	ratesArray[rate48mb] = targetPowerOfdm.tPow2x[2];
	ratesArray[rate54mb] = targetPowerOfdm.tPow2x[3];
	ratesArray[rateXr] = targetPowerOfdm.tPow2x[0];

	for (i = 0; i < ARRAY_SIZE(targetPowerHt20.tPow2x); i++)
		ratesArray[rateHt20_0 + i] = targetPowerHt20.tPow2x[i];

	if (IS_CHAN_2GHZ(chan))	{
		ratesArray[rate1l] = targetPowerCck.tPow2x[0];
		ratesArray[rate2s] =
		ratesArray[rate2l] = targetPowerCck.tPow2x[1];
		ratesArray[rate5_5s] =
		ratesArray[rate5_5l] = targetPowerCck.tPow2x[2];
		ratesArray[rate11s] =
		ratesArray[rate11l] = targetPowerCck.tPow2x[3];
	}
	if (IS_CHAN_HT40(chan))	{
		for (i = 0; i < ARRAY_SIZE(targetPowerHt40.tPow2x); i++)
			ratesArray[rateHt40_0 + i] = targetPowerHt40.tPow2x[i];

		ratesArray[rateDupOfdm] = targetPowerHt40.tPow2x[0];
		ratesArray[rateDupCck]  = targetPowerHt40.tPow2x[0];
		ratesArray[rateExtOfdm] = targetPowerOfdmExt.tPow2x[0];

		if (IS_CHAN_2GHZ(chan))
			ratesArray[rateExtCck] = targetPowerCckExt.tPow2x[0];
	}

#undef CMP_CTL
#undef CMP_NO_CTL
#undef REDUCE_SCALED_POWER_BY_TWO_CHAIN
#undef REDUCE_SCALED_POWER_BY_THREE_CHAIN
}

static void ath9k_hw_ar9287_set_txpower(struct ath_hw *ah,
					struct ath9k_channel *chan, u16 cfgCtl,
					u8 twiceAntennaReduction,
					u8 twiceMaxRegulatoryPower,
					u8 powerLimit)
{
	struct ath_regulatory *regulatory = ath9k_hw_regulatory(ah);
	struct ar9287_eeprom *pEepData = &ah->eeprom.map9287;
	struct modal_eep_ar9287_header *pModal = &pEepData->modalHeader;
	int16_t ratesArray[Ar5416RateSize];
	int16_t txPowerIndexOffset = 0;
	u8 ht40PowerIncForPdadc = 2;
	int i;

	memset(ratesArray, 0, sizeof(ratesArray));

	if ((pEepData->baseEepHeader.version & AR9287_EEP_VER_MINOR_MASK) >=
	    AR9287_EEP_MINOR_VER_2)
		ht40PowerIncForPdadc = pModal->ht40PowerIncForPdadc;

	ath9k_hw_set_ar9287_power_per_rate_table(ah, chan,
						 &ratesArray[0], cfgCtl,
						 twiceAntennaReduction,
						 twiceMaxRegulatoryPower,
						 powerLimit);

	ath9k_hw_set_ar9287_power_cal_table(ah, chan, &txPowerIndexOffset);

	for (i = 0; i < ARRAY_SIZE(ratesArray); i++) {
		ratesArray[i] = (int16_t)(txPowerIndexOffset + ratesArray[i]);
		if (ratesArray[i] > AR9287_MAX_RATE_POWER)
			ratesArray[i] = AR9287_MAX_RATE_POWER;
	}

	if (AR_SREV_9280_20_OR_LATER(ah)) {
		for (i = 0; i < Ar5416RateSize; i++)
			ratesArray[i] -= AR9287_PWR_TABLE_OFFSET_DB * 2;
	}

	/* OFDM power per rate */
	REG_WRITE(ah, AR_PHY_POWER_TX_RATE1,
		  ATH9K_POW_SM(ratesArray[rate18mb], 24)
		  | ATH9K_POW_SM(ratesArray[rate12mb], 16)
		  | ATH9K_POW_SM(ratesArray[rate9mb], 8)
		  | ATH9K_POW_SM(ratesArray[rate6mb], 0));

	REG_WRITE(ah, AR_PHY_POWER_TX_RATE2,
		  ATH9K_POW_SM(ratesArray[rate54mb], 24)
		  | ATH9K_POW_SM(ratesArray[rate48mb], 16)
		  | ATH9K_POW_SM(ratesArray[rate36mb], 8)
		  | ATH9K_POW_SM(ratesArray[rate24mb], 0));

	/* CCK power per rate */
	if (IS_CHAN_2GHZ(chan))	{
		REG_WRITE(ah, AR_PHY_POWER_TX_RATE3,
			  ATH9K_POW_SM(ratesArray[rate2s], 24)
			  | ATH9K_POW_SM(ratesArray[rate2l], 16)
			  | ATH9K_POW_SM(ratesArray[rateXr], 8)
			  | ATH9K_POW_SM(ratesArray[rate1l], 0));
		REG_WRITE(ah, AR_PHY_POWER_TX_RATE4,
			  ATH9K_POW_SM(ratesArray[rate11s], 24)
			  | ATH9K_POW_SM(ratesArray[rate11l], 16)
			  | ATH9K_POW_SM(ratesArray[rate5_5s], 8)
			  | ATH9K_POW_SM(ratesArray[rate5_5l], 0));
	}

	/* HT20 power per rate */
	REG_WRITE(ah, AR_PHY_POWER_TX_RATE5,
		  ATH9K_POW_SM(ratesArray[rateHt20_3], 24)
		  | ATH9K_POW_SM(ratesArray[rateHt20_2], 16)
		  | ATH9K_POW_SM(ratesArray[rateHt20_1], 8)
		  | ATH9K_POW_SM(ratesArray[rateHt20_0], 0));

	REG_WRITE(ah, AR_PHY_POWER_TX_RATE6,
		  ATH9K_POW_SM(ratesArray[rateHt20_7], 24)
		  | ATH9K_POW_SM(ratesArray[rateHt20_6], 16)
		  | ATH9K_POW_SM(ratesArray[rateHt20_5], 8)
		  | ATH9K_POW_SM(ratesArray[rateHt20_4], 0));

	/* HT40 power per rate */
	if (IS_CHAN_HT40(chan))	{
		if (ath9k_hw_ar9287_get_eeprom(ah, EEP_OL_PWRCTRL)) {
			REG_WRITE(ah, AR_PHY_POWER_TX_RATE7,
				  ATH9K_POW_SM(ratesArray[rateHt40_3], 24)
				  | ATH9K_POW_SM(ratesArray[rateHt40_2], 16)
				  | ATH9K_POW_SM(ratesArray[rateHt40_1], 8)
				  | ATH9K_POW_SM(ratesArray[rateHt40_0], 0));

			REG_WRITE(ah, AR_PHY_POWER_TX_RATE8,
				  ATH9K_POW_SM(ratesArray[rateHt40_7], 24)
				  | ATH9K_POW_SM(ratesArray[rateHt40_6], 16)
				  | ATH9K_POW_SM(ratesArray[rateHt40_5], 8)
				  | ATH9K_POW_SM(ratesArray[rateHt40_4], 0));
		} else {
			REG_WRITE(ah, AR_PHY_POWER_TX_RATE7,
				  ATH9K_POW_SM(ratesArray[rateHt40_3] +
					       ht40PowerIncForPdadc, 24)
				  | ATH9K_POW_SM(ratesArray[rateHt40_2] +
						 ht40PowerIncForPdadc, 16)
				  | ATH9K_POW_SM(ratesArray[rateHt40_1] +
						 ht40PowerIncForPdadc, 8)
				  | ATH9K_POW_SM(ratesArray[rateHt40_0] +
						 ht40PowerIncForPdadc, 0));

			REG_WRITE(ah, AR_PHY_POWER_TX_RATE8,
				  ATH9K_POW_SM(ratesArray[rateHt40_7] +
					       ht40PowerIncForPdadc, 24)
				  | ATH9K_POW_SM(ratesArray[rateHt40_6] +
						 ht40PowerIncForPdadc, 16)
				  | ATH9K_POW_SM(ratesArray[rateHt40_5] +
						 ht40PowerIncForPdadc, 8)
				  | ATH9K_POW_SM(ratesArray[rateHt40_4] +
						 ht40PowerIncForPdadc, 0));
		}

		/* Dup/Ext power per rate */
		REG_WRITE(ah, AR_PHY_POWER_TX_RATE9,
			  ATH9K_POW_SM(ratesArray[rateExtOfdm], 24)
			  | ATH9K_POW_SM(ratesArray[rateExtCck], 16)
			  | ATH9K_POW_SM(ratesArray[rateDupOfdm], 8)
			  | ATH9K_POW_SM(ratesArray[rateDupCck], 0));
	}

	if (IS_CHAN_2GHZ(chan))
		i = rate1l;
	else
		i = rate6mb;

	if (AR_SREV_9280_20_OR_LATER(ah))
		regulatory->max_power_level =
			ratesArray[i] + AR9287_PWR_TABLE_OFFSET_DB * 2;
	else
		regulatory->max_power_level = ratesArray[i];
}

static void ath9k_hw_ar9287_set_addac(struct ath_hw *ah,
				      struct ath9k_channel *chan)
{
}

static void ath9k_hw_ar9287_set_board_values(struct ath_hw *ah,
					     struct ath9k_channel *chan)
{
	struct ar9287_eeprom *eep = &ah->eeprom.map9287;
	struct modal_eep_ar9287_header *pModal = &eep->modalHeader;
	u16 antWrites[AR9287_ANT_16S];
	u32 regChainOffset, regval;
	u8 txRxAttenLocal;
	int i, j, offset_num;

	pModal = &eep->modalHeader;

	antWrites[0] = (u16)((pModal->antCtrlCommon >> 28) & 0xF);
	antWrites[1] = (u16)((pModal->antCtrlCommon >> 24) & 0xF);
	antWrites[2] = (u16)((pModal->antCtrlCommon >> 20) & 0xF);
	antWrites[3] = (u16)((pModal->antCtrlCommon >> 16) & 0xF);
	antWrites[4] = (u16)((pModal->antCtrlCommon >> 12) & 0xF);
	antWrites[5] = (u16)((pModal->antCtrlCommon >> 8) & 0xF);
	antWrites[6] = (u16)((pModal->antCtrlCommon >> 4)  & 0xF);
	antWrites[7] = (u16)(pModal->antCtrlCommon & 0xF);

	offset_num = 8;

	for (i = 0, j = offset_num; i < AR9287_MAX_CHAINS; i++) {
		antWrites[j++] = (u16)((pModal->antCtrlChain[i] >> 28) & 0xf);
		antWrites[j++] = (u16)((pModal->antCtrlChain[i] >> 10) & 0x3);
		antWrites[j++] = (u16)((pModal->antCtrlChain[i] >> 8) & 0x3);
		antWrites[j++] = 0;
		antWrites[j++] = (u16)((pModal->antCtrlChain[i] >> 6) & 0x3);
		antWrites[j++] = (u16)((pModal->antCtrlChain[i] >> 4) & 0x3);
		antWrites[j++] = (u16)((pModal->antCtrlChain[i] >> 2) & 0x3);
		antWrites[j++] = (u16)(pModal->antCtrlChain[i] & 0x3);
	}

	REG_WRITE(ah, AR_PHY_SWITCH_COM,
		  ah->eep_ops->get_eeprom_antenna_cfg(ah, chan));

	for (i = 0; i < AR9287_MAX_CHAINS; i++)	{
		regChainOffset = i * 0x1000;

		REG_WRITE(ah, AR_PHY_SWITCH_CHAIN_0 + regChainOffset,
			  pModal->antCtrlChain[i]);

		REG_WRITE(ah, AR_PHY_TIMING_CTRL4(0) + regChainOffset,
			  (REG_READ(ah, AR_PHY_TIMING_CTRL4(0) + regChainOffset)
			   & ~(AR_PHY_TIMING_CTRL4_IQCORR_Q_Q_COFF |
			       AR_PHY_TIMING_CTRL4_IQCORR_Q_I_COFF)) |
			  SM(pModal->iqCalICh[i],
			     AR_PHY_TIMING_CTRL4_IQCORR_Q_I_COFF) |
			  SM(pModal->iqCalQCh[i],
			     AR_PHY_TIMING_CTRL4_IQCORR_Q_Q_COFF));

		txRxAttenLocal = pModal->txRxAttenCh[i];

		REG_RMW_FIELD(ah, AR_PHY_GAIN_2GHZ + regChainOffset,
			      AR_PHY_GAIN_2GHZ_XATTEN1_MARGIN,
			      pModal->bswMargin[i]);
		REG_RMW_FIELD(ah, AR_PHY_GAIN_2GHZ + regChainOffset,
			      AR_PHY_GAIN_2GHZ_XATTEN1_DB,
			      pModal->bswAtten[i]);
		REG_RMW_FIELD(ah, AR_PHY_RXGAIN + regChainOffset,
			      AR9280_PHY_RXGAIN_TXRX_ATTEN,
			      txRxAttenLocal);
		REG_RMW_FIELD(ah, AR_PHY_RXGAIN + regChainOffset,
			      AR9280_PHY_RXGAIN_TXRX_MARGIN,
			      pModal->rxTxMarginCh[i]);
	}


	if (IS_CHAN_HT40(chan))
		REG_RMW_FIELD(ah, AR_PHY_SETTLING,
			      AR_PHY_SETTLING_SWITCH, pModal->swSettleHt40);
	else
		REG_RMW_FIELD(ah, AR_PHY_SETTLING,
			      AR_PHY_SETTLING_SWITCH, pModal->switchSettling);

	REG_RMW_FIELD(ah, AR_PHY_DESIRED_SZ,
		      AR_PHY_DESIRED_SZ_ADC, pModal->adcDesiredSize);

	REG_WRITE(ah, AR_PHY_RF_CTL4,
		  SM(pModal->txEndToXpaOff, AR_PHY_RF_CTL4_TX_END_XPAA_OFF)
		  | SM(pModal->txEndToXpaOff, AR_PHY_RF_CTL4_TX_END_XPAB_OFF)
		  | SM(pModal->txFrameToXpaOn, AR_PHY_RF_CTL4_FRAME_XPAA_ON)
		  | SM(pModal->txFrameToXpaOn, AR_PHY_RF_CTL4_FRAME_XPAB_ON));

	REG_RMW_FIELD(ah, AR_PHY_RF_CTL3,
		      AR_PHY_TX_END_TO_A2_RX_ON, pModal->txEndToRxOn);

	REG_RMW_FIELD(ah, AR_PHY_CCA,
		      AR9280_PHY_CCA_THRESH62, pModal->thresh62);
	REG_RMW_FIELD(ah, AR_PHY_EXT_CCA0,
		      AR_PHY_EXT_CCA0_THRESH62, pModal->thresh62);

	regval = REG_READ(ah, AR9287_AN_RF2G3_CH0);
	regval &= ~(AR9287_AN_RF2G3_DB1 |
		    AR9287_AN_RF2G3_DB2 |
		    AR9287_AN_RF2G3_OB_CCK |
		    AR9287_AN_RF2G3_OB_PSK |
		    AR9287_AN_RF2G3_OB_QAM |
		    AR9287_AN_RF2G3_OB_PAL_OFF);
	regval |= (SM(pModal->db1, AR9287_AN_RF2G3_DB1) |
		   SM(pModal->db2, AR9287_AN_RF2G3_DB2) |
		   SM(pModal->ob_cck, AR9287_AN_RF2G3_OB_CCK) |
		   SM(pModal->ob_psk, AR9287_AN_RF2G3_OB_PSK) |
		   SM(pModal->ob_qam, AR9287_AN_RF2G3_OB_QAM) |
		   SM(pModal->ob_pal_off, AR9287_AN_RF2G3_OB_PAL_OFF));

	ath9k_hw_analog_shift_regwrite(ah, AR9287_AN_RF2G3_CH0, regval);

	regval = REG_READ(ah, AR9287_AN_RF2G3_CH1);
	regval &= ~(AR9287_AN_RF2G3_DB1 |
		    AR9287_AN_RF2G3_DB2 |
		    AR9287_AN_RF2G3_OB_CCK |
		    AR9287_AN_RF2G3_OB_PSK |
		    AR9287_AN_RF2G3_OB_QAM |
		    AR9287_AN_RF2G3_OB_PAL_OFF);
	regval |= (SM(pModal->db1, AR9287_AN_RF2G3_DB1) |
		   SM(pModal->db2, AR9287_AN_RF2G3_DB2) |
		   SM(pModal->ob_cck, AR9287_AN_RF2G3_OB_CCK) |
		   SM(pModal->ob_psk, AR9287_AN_RF2G3_OB_PSK) |
		   SM(pModal->ob_qam, AR9287_AN_RF2G3_OB_QAM) |
		   SM(pModal->ob_pal_off, AR9287_AN_RF2G3_OB_PAL_OFF));

	ath9k_hw_analog_shift_regwrite(ah, AR9287_AN_RF2G3_CH1, regval);

	REG_RMW_FIELD(ah, AR_PHY_RF_CTL2,
		      AR_PHY_TX_END_DATA_START, pModal->txFrameToDataStart);
	REG_RMW_FIELD(ah, AR_PHY_RF_CTL2,
		      AR_PHY_TX_END_PA_ON, pModal->txFrameToPaOn);

	ath9k_hw_analog_shift_rmw(ah, AR9287_AN_TOP2,
				  AR9287_AN_TOP2_XPABIAS_LVL,
				  AR9287_AN_TOP2_XPABIAS_LVL_S,
				  pModal->xpaBiasLvl);
}

static u8 ath9k_hw_ar9287_get_num_ant_config(struct ath_hw *ah,
<<<<<<< HEAD
					     enum ieee80211_band freq_band)
=======
					     enum ath9k_hal_freq_band freq_band)
>>>>>>> 45f53cc9
{
	return 1;
}

static u32 ath9k_hw_ar9287_get_eeprom_antenna_cfg(struct ath_hw *ah,
						  struct ath9k_channel *chan)
{
	struct ar9287_eeprom *eep = &ah->eeprom.map9287;
	struct modal_eep_ar9287_header *pModal = &eep->modalHeader;

	return pModal->antCtrlCommon;
}

static u16 ath9k_hw_ar9287_get_spur_channel(struct ath_hw *ah,
					    u16 i, bool is2GHz)
{
#define EEP_MAP9287_SPURCHAN \
	(ah->eeprom.map9287.modalHeader.spurChans[i].spurChan)

	struct ath_common *common = ath9k_hw_common(ah);
	u16 spur_val = AR_NO_SPUR;

	ath_print(common, ATH_DBG_ANI,
		  "Getting spur idx %d is2Ghz. %d val %x\n",
		  i, is2GHz, ah->config.spurchans[i][is2GHz]);

	switch (ah->config.spurmode) {
	case SPUR_DISABLE:
		break;
	case SPUR_ENABLE_IOCTL:
		spur_val = ah->config.spurchans[i][is2GHz];
		ath_print(common, ATH_DBG_ANI,
			  "Getting spur val from new loc. %d\n", spur_val);
		break;
	case SPUR_ENABLE_EEPROM:
		spur_val = EEP_MAP9287_SPURCHAN;
		break;
	}

	return spur_val;

#undef EEP_MAP9287_SPURCHAN
}

const struct eeprom_ops eep_ar9287_ops = {
	.check_eeprom		= ath9k_hw_ar9287_check_eeprom,
	.get_eeprom		= ath9k_hw_ar9287_get_eeprom,
	.fill_eeprom		= ath9k_hw_ar9287_fill_eeprom,
	.get_eeprom_ver		= ath9k_hw_ar9287_get_eeprom_ver,
	.get_eeprom_rev		= ath9k_hw_ar9287_get_eeprom_rev,
	.get_num_ant_config	= ath9k_hw_ar9287_get_num_ant_config,
	.get_eeprom_antenna_cfg	= ath9k_hw_ar9287_get_eeprom_antenna_cfg,
	.set_board_values	= ath9k_hw_ar9287_set_board_values,
	.set_addac		= ath9k_hw_ar9287_set_addac,
	.set_txpower		= ath9k_hw_ar9287_set_txpower,
	.get_spur_channel	= ath9k_hw_ar9287_get_spur_channel
};<|MERGE_RESOLUTION|>--- conflicted
+++ resolved
@@ -1126,11 +1126,7 @@
 }
 
 static u8 ath9k_hw_ar9287_get_num_ant_config(struct ath_hw *ah,
-<<<<<<< HEAD
-					     enum ieee80211_band freq_band)
-=======
 					     enum ath9k_hal_freq_band freq_band)
->>>>>>> 45f53cc9
 {
 	return 1;
 }
