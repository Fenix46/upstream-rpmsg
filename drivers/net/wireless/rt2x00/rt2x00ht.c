/*
	Copyright (C) 2004 - 2009 Ivo van Doorn <IvDoorn@gmail.com>
	<http://rt2x00.serialmonkey.com>

	This program is free software; you can redistribute it and/or modify
	it under the terms of the GNU General Public License as published by
	the Free Software Foundation; either version 2 of the License, or
	(at your option) any later version.

	This program is distributed in the hope that it will be useful,
	but WITHOUT ANY WARRANTY; without even the implied warranty of
	MERCHANTABILITY or FITNESS FOR A PARTICULAR PURPOSE. See the
	GNU General Public License for more details.

	You should have received a copy of the GNU General Public License
	along with this program; if not, write to the
	Free Software Foundation, Inc.,
	59 Temple Place - Suite 330, Boston, MA 02111-1307, USA.
 */

/*
	Module: rt2x00lib
	Abstract: rt2x00 HT specific routines.
 */

#include <linux/kernel.h>
#include <linux/module.h>

#include "rt2x00.h"
#include "rt2x00lib.h"

void rt2x00ht_create_tx_descriptor(struct queue_entry *entry,
				   struct txentry_desc *txdesc,
				   const struct rt2x00_rate *hwrate)
{
	struct ieee80211_tx_info *tx_info = IEEE80211_SKB_CB(entry->skb);
	struct ieee80211_tx_rate *txrate = &tx_info->control.rates[0];
	struct ieee80211_hdr *hdr = (struct ieee80211_hdr *)entry->skb->data;

	if (tx_info->control.sta)
		txdesc->mpdu_density =
		    tx_info->control.sta->ht_cap.ampdu_density;

	txdesc->ba_size = 7;	/* FIXME: What value is needed? */

	txdesc->stbc =
	    (tx_info->flags & IEEE80211_TX_CTL_STBC) >> IEEE80211_TX_CTL_STBC_SHIFT;
<<<<<<< HEAD

	/*
	 * If IEEE80211_TX_RC_MCS is set txrate->idx just contains the
	 * mcs rate to be used
	 */
	if (txrate->flags & IEEE80211_TX_RC_MCS) {
		txdesc->mcs = txrate->idx;

		/*
		 * MIMO PS should be set to 1 for STA's using dynamic SM PS
		 * when using more then one tx stream (>MCS7).
		 */
		if (tx_info->control.sta && txdesc->mcs > 7 &&
		    ((tx_info->control.sta->ht_cap.cap &
		      IEEE80211_HT_CAP_SM_PS) >>
		     IEEE80211_HT_CAP_SM_PS_SHIFT) ==
		    WLAN_HT_CAP_SM_PS_DYNAMIC)
			__set_bit(ENTRY_TXD_HT_MIMO_PS, &txdesc->flags);
	} else {
		txdesc->mcs = rt2x00_get_rate_mcs(hwrate->mcs);
		if (txrate->flags & IEEE80211_TX_RC_USE_SHORT_PREAMBLE)
			txdesc->mcs |= 0x08;
	}


	/*
	 * This frame is eligible for an AMPDU, however, don't aggregate
	 * frames that are intended to probe a specific tx rate.
	 */
=======

	/*
	 * If IEEE80211_TX_RC_MCS is set txrate->idx just contains the
	 * mcs rate to be used
	 */
	if (txrate->flags & IEEE80211_TX_RC_MCS) {
		txdesc->mcs = txrate->idx;

		/*
		 * MIMO PS should be set to 1 for STA's using dynamic SM PS
		 * when using more then one tx stream (>MCS7).
		 */
		if (tx_info->control.sta && txdesc->mcs > 7 &&
		    ((tx_info->control.sta->ht_cap.cap &
		      IEEE80211_HT_CAP_SM_PS) >>
		     IEEE80211_HT_CAP_SM_PS_SHIFT) ==
		    WLAN_HT_CAP_SM_PS_DYNAMIC)
			__set_bit(ENTRY_TXD_HT_MIMO_PS, &txdesc->flags);
	} else {
		txdesc->mcs = rt2x00_get_rate_mcs(hwrate->mcs);
		if (txrate->flags & IEEE80211_TX_RC_USE_SHORT_PREAMBLE)
			txdesc->mcs |= 0x08;
	}


	/*
	 * This frame is eligible for an AMPDU, however, don't aggregate
	 * frames that are intended to probe a specific tx rate.
	 */
>>>>>>> 3cbea436
	if (tx_info->flags & IEEE80211_TX_CTL_AMPDU &&
	    !(tx_info->flags & IEEE80211_TX_CTL_RATE_CTRL_PROBE))
		__set_bit(ENTRY_TXD_HT_AMPDU, &txdesc->flags);

	/*
	 * Determine HT Mix/Greenfield rate mode
	 */
	if (txrate->flags & IEEE80211_TX_RC_MCS)
		txdesc->rate_mode = RATE_MODE_HT_MIX;
	if (txrate->flags & IEEE80211_TX_RC_GREEN_FIELD)
		txdesc->rate_mode = RATE_MODE_HT_GREENFIELD;

	/*
	 * Set 40Mhz mode if necessary (for legacy rates this will
	 * duplicate the frame to both channels).
	 */
	if (txrate->flags & IEEE80211_TX_RC_40_MHZ_WIDTH ||
	    txrate->flags & IEEE80211_TX_RC_DUP_DATA)
		__set_bit(ENTRY_TXD_HT_BW_40, &txdesc->flags);
	if (txrate->flags & IEEE80211_TX_RC_SHORT_GI)
		__set_bit(ENTRY_TXD_HT_SHORT_GI, &txdesc->flags);

	/*
	 * Determine IFS values
	 * - Use TXOP_BACKOFF for management frames
	 * - Use TXOP_SIFS for fragment bursts
	 * - Use TXOP_HTTXOP for everything else
	 *
	 * Note: rt2800 devices won't use CTS protection (if used)
	 * for frames not transmitted with TXOP_HTTXOP
	 */
	if (ieee80211_is_mgmt(hdr->frame_control))
		txdesc->txop = TXOP_BACKOFF;
	else if (!(tx_info->flags & IEEE80211_TX_CTL_FIRST_FRAGMENT))
		txdesc->txop = TXOP_SIFS;
	else
		txdesc->txop = TXOP_HTTXOP;
}

u16 rt2x00ht_center_channel(struct rt2x00_dev *rt2x00dev,
			    struct ieee80211_conf *conf)
{
	struct hw_mode_spec *spec = &rt2x00dev->spec;
	int center_channel;
	u16 i;

	/*
	 * Initialize center channel to current channel.
	 */
	center_channel = spec->channels[conf->channel->hw_value].channel;

	/*
	 * Adjust center channel to HT40+ and HT40- operation.
	 */
	if (conf_is_ht40_plus(conf))
		center_channel += 2;
	else if (conf_is_ht40_minus(conf))
		center_channel -= (center_channel == 14) ? 1 : 2;

	for (i = 0; i < spec->num_channels; i++)
		if (spec->channels[i].channel == center_channel)
			return i;

	WARN_ON(1);
	return conf->channel->hw_value;
}<|MERGE_RESOLUTION|>--- conflicted
+++ resolved
@@ -45,7 +45,6 @@
 
 	txdesc->stbc =
 	    (tx_info->flags & IEEE80211_TX_CTL_STBC) >> IEEE80211_TX_CTL_STBC_SHIFT;
-<<<<<<< HEAD
 
 	/*
 	 * If IEEE80211_TX_RC_MCS is set txrate->idx just contains the
@@ -75,37 +74,6 @@
 	 * This frame is eligible for an AMPDU, however, don't aggregate
 	 * frames that are intended to probe a specific tx rate.
 	 */
-=======
-
-	/*
-	 * If IEEE80211_TX_RC_MCS is set txrate->idx just contains the
-	 * mcs rate to be used
-	 */
-	if (txrate->flags & IEEE80211_TX_RC_MCS) {
-		txdesc->mcs = txrate->idx;
-
-		/*
-		 * MIMO PS should be set to 1 for STA's using dynamic SM PS
-		 * when using more then one tx stream (>MCS7).
-		 */
-		if (tx_info->control.sta && txdesc->mcs > 7 &&
-		    ((tx_info->control.sta->ht_cap.cap &
-		      IEEE80211_HT_CAP_SM_PS) >>
-		     IEEE80211_HT_CAP_SM_PS_SHIFT) ==
-		    WLAN_HT_CAP_SM_PS_DYNAMIC)
-			__set_bit(ENTRY_TXD_HT_MIMO_PS, &txdesc->flags);
-	} else {
-		txdesc->mcs = rt2x00_get_rate_mcs(hwrate->mcs);
-		if (txrate->flags & IEEE80211_TX_RC_USE_SHORT_PREAMBLE)
-			txdesc->mcs |= 0x08;
-	}
-
-
-	/*
-	 * This frame is eligible for an AMPDU, however, don't aggregate
-	 * frames that are intended to probe a specific tx rate.
-	 */
->>>>>>> 3cbea436
 	if (tx_info->flags & IEEE80211_TX_CTL_AMPDU &&
 	    !(tx_info->flags & IEEE80211_TX_CTL_RATE_CTRL_PROBE))
 		__set_bit(ENTRY_TXD_HT_AMPDU, &txdesc->flags);
