--- conflicted
+++ resolved
@@ -3962,11 +3962,6 @@
 		if (rc)
 			goto out;
 
-<<<<<<< HEAD
-		rc = mwl8k_cmd_rf_antenna(hw, MWL8K_RF_ANTENNA_RX, 0x7);
-		if (!rc)
-			rc = mwl8k_cmd_rf_antenna(hw, MWL8K_RF_ANTENNA_TX, 0x7);
-=======
 		rc = mwl8k_cmd_rf_antenna(hw, MWL8K_RF_ANTENNA_RX, 0x3);
 		if (rc)
 			wiphy_warn(hw->wiphy, "failed to set # of RX antennas");
@@ -3974,7 +3969,6 @@
 		if (rc)
 			wiphy_warn(hw->wiphy, "failed to set # of TX antennas");
 
->>>>>>> 105e53f8
 	} else {
 		rc = mwl8k_cmd_rf_tx_power(hw, conf->power_level);
 		if (rc)
@@ -4789,11 +4783,7 @@
 	hw->queues = MWL8K_TX_QUEUES;
 
 	/* Set rssi values to dBm */
-<<<<<<< HEAD
-	hw->flags |= IEEE80211_HW_SIGNAL_DBM;
-=======
 	hw->flags |= IEEE80211_HW_SIGNAL_DBM | IEEE80211_HW_HAS_RATE_CONTROL;
->>>>>>> 105e53f8
 	hw->vif_data_size = sizeof(struct mwl8k_vif);
 	hw->sta_data_size = sizeof(struct mwl8k_sta);
 
