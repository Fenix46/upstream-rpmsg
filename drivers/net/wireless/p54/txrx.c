/*
 * Common code for mac80211 Prism54 drivers
 *
 * Copyright (c) 2006, Michael Wu <flamingice@sourmilk.net>
 * Copyright (c) 2007-2009, Christian Lamparter <chunkeey@web.de>
 * Copyright 2008, Johannes Berg <johannes@sipsolutions.net>
 *
 * Based on:
 * - the islsm (softmac prism54) driver, which is:
 *   Copyright 2004-2006 Jean-Baptiste Note <jbnote@gmail.com>, et al.
 * - stlc45xx driver
 *   Copyright (C) 2008 Nokia Corporation and/or its subsidiary(-ies).
 *
 * This program is free software; you can redistribute it and/or modify
 * it under the terms of the GNU General Public License version 2 as
 * published by the Free Software Foundation.
 */

#include <linux/init.h>
#include <linux/firmware.h>
#include <linux/etherdevice.h>

#include <net/mac80211.h>

#include "p54.h"
#include "lmac.h"

#ifdef P54_MM_DEBUG
static void p54_dump_tx_queue(struct p54_common *priv)
{
	unsigned long flags;
	struct ieee80211_tx_info *info;
	struct p54_tx_info *range;
	struct sk_buff *skb;
	struct p54_hdr *hdr;
	unsigned int i = 0;
	u32 prev_addr;
	u32 largest_hole = 0, free;

	spin_lock_irqsave(&priv->tx_queue.lock, flags);
	wiphy_debug(priv->hw->wiphy, "/ --- tx queue dump (%d entries) ---\n",
		    skb_queue_len(&priv->tx_queue));

	prev_addr = priv->rx_start;
	skb_queue_walk(&priv->tx_queue, skb) {
		info = IEEE80211_SKB_CB(skb);
		range = (void *) info->rate_driver_data;
		hdr = (void *) skb->data;

		free = range->start_addr - prev_addr;
		wiphy_debug(priv->hw->wiphy,
			    "| [%02d] => [skb:%p skb_len:0x%04x "
			    "hdr:{flags:%02x len:%04x req_id:%04x type:%02x} "
			    "mem:{start:%04x end:%04x, free:%d}]\n",
			    i++, skb, skb->len,
			    le16_to_cpu(hdr->flags), le16_to_cpu(hdr->len),
			    le32_to_cpu(hdr->req_id), le16_to_cpu(hdr->type),
			    range->start_addr, range->end_addr, free);

		prev_addr = range->end_addr;
		largest_hole = max(largest_hole, free);
	}
	free = priv->rx_end - prev_addr;
	largest_hole = max(largest_hole, free);
	wiphy_debug(priv->hw->wiphy,
		    "\\ --- [free: %d], largest free block: %d ---\n",
		    free, largest_hole);
	spin_unlock_irqrestore(&priv->tx_queue.lock, flags);
}
#endif /* P54_MM_DEBUG */

/*
 * So, the firmware is somewhat stupid and doesn't know what places in its
 * memory incoming data should go to. By poking around in the firmware, we
 * can find some unused memory to upload our packets to. However, data that we
 * want the card to TX needs to stay intact until the card has told us that
 * it is done with it. This function finds empty places we can upload to and
 * marks allocated areas as reserved if necessary. p54_find_and_unlink_skb or
 * p54_free_skb frees allocated areas.
 */
static int p54_assign_address(struct p54_common *priv, struct sk_buff *skb)
{
	struct sk_buff *entry, *target_skb = NULL;
	struct ieee80211_tx_info *info;
	struct p54_tx_info *range;
	struct p54_hdr *data = (void *) skb->data;
	unsigned long flags;
	u32 last_addr = priv->rx_start;
	u32 target_addr = priv->rx_start;
	u16 len = priv->headroom + skb->len + priv->tailroom + 3;

	info = IEEE80211_SKB_CB(skb);
	range = (void *) info->rate_driver_data;
	len = (range->extra_len + len) & ~0x3;

	spin_lock_irqsave(&priv->tx_queue.lock, flags);
	if (unlikely(skb_queue_len(&priv->tx_queue) == 32)) {
		/*
		 * The tx_queue is now really full.
		 *
		 * TODO: check if the device has crashed and reset it.
		 */
		spin_unlock_irqrestore(&priv->tx_queue.lock, flags);
		return -EBUSY;
	}

	skb_queue_walk(&priv->tx_queue, entry) {
		u32 hole_size;
		info = IEEE80211_SKB_CB(entry);
		range = (void *) info->rate_driver_data;
		hole_size = range->start_addr - last_addr;

		if (!target_skb && hole_size >= len) {
			target_skb = entry->prev;
			hole_size -= len;
			target_addr = last_addr;
			break;
		}
		last_addr = range->end_addr;
	}
	if (unlikely(!target_skb)) {
		if (priv->rx_end - last_addr >= len) {
			target_skb = priv->tx_queue.prev;
			if (!skb_queue_empty(&priv->tx_queue)) {
				info = IEEE80211_SKB_CB(target_skb);
				range = (void *)info->rate_driver_data;
				target_addr = range->end_addr;
			}
		} else {
			spin_unlock_irqrestore(&priv->tx_queue.lock, flags);
			return -ENOSPC;
		}
	}

	info = IEEE80211_SKB_CB(skb);
	range = (void *) info->rate_driver_data;
	range->start_addr = target_addr;
	range->end_addr = target_addr + len;
	data->req_id = cpu_to_le32(target_addr + priv->headroom);
	if (IS_DATA_FRAME(skb) &&
	    unlikely(GET_HW_QUEUE(skb) == P54_QUEUE_BEACON))
		priv->beacon_req_id = data->req_id;

	__skb_queue_after(&priv->tx_queue, target_skb, skb);
	spin_unlock_irqrestore(&priv->tx_queue.lock, flags);
	return 0;
}

static void p54_tx_pending(struct p54_common *priv)
{
	struct sk_buff *skb;
	int ret;

	skb = skb_dequeue(&priv->tx_pending);
	if (unlikely(!skb))
		return ;

	ret = p54_assign_address(priv, skb);
	if (unlikely(ret))
		skb_queue_head(&priv->tx_pending, skb);
	else
		priv->tx(priv->hw, skb);
}

static void p54_wake_queues(struct p54_common *priv)
{
	unsigned long flags;
	unsigned int i;

	if (unlikely(priv->mode == NL80211_IFTYPE_UNSPECIFIED))
		return ;

	p54_tx_pending(priv);

	spin_lock_irqsave(&priv->tx_stats_lock, flags);
	for (i = 0; i < priv->hw->queues; i++) {
		if (priv->tx_stats[i + P54_QUEUE_DATA].len <
		    priv->tx_stats[i + P54_QUEUE_DATA].limit)
			ieee80211_wake_queue(priv->hw, i);
	}
	spin_unlock_irqrestore(&priv->tx_stats_lock, flags);
}

static int p54_tx_qos_accounting_alloc(struct p54_common *priv,
				       struct sk_buff *skb,
				       const u16 p54_queue)
{
	struct p54_tx_queue_stats *queue;
	unsigned long flags;

	if (WARN_ON(p54_queue >= P54_QUEUE_NUM))
		return -EINVAL;

	queue = &priv->tx_stats[p54_queue];

	spin_lock_irqsave(&priv->tx_stats_lock, flags);
	if (unlikely(queue->len >= queue->limit && IS_QOS_QUEUE(p54_queue))) {
		spin_unlock_irqrestore(&priv->tx_stats_lock, flags);
		return -ENOSPC;
	}

	queue->len++;
	queue->count++;

	if (unlikely(queue->len == queue->limit && IS_QOS_QUEUE(p54_queue))) {
		u16 ac_queue = p54_queue - P54_QUEUE_DATA;
		ieee80211_stop_queue(priv->hw, ac_queue);
	}

	spin_unlock_irqrestore(&priv->tx_stats_lock, flags);
	return 0;
}

static void p54_tx_qos_accounting_free(struct p54_common *priv,
				       struct sk_buff *skb)
{
	if (IS_DATA_FRAME(skb)) {
		unsigned long flags;

		spin_lock_irqsave(&priv->tx_stats_lock, flags);
		priv->tx_stats[GET_HW_QUEUE(skb)].len--;
		spin_unlock_irqrestore(&priv->tx_stats_lock, flags);

		if (unlikely(GET_HW_QUEUE(skb) == P54_QUEUE_BEACON)) {
			if (priv->beacon_req_id == GET_REQ_ID(skb)) {
				/* this is the  active beacon set anymore */
				priv->beacon_req_id = 0;
			}
			complete(&priv->beacon_comp);
		}
	}
	p54_wake_queues(priv);
}

void p54_free_skb(struct ieee80211_hw *dev, struct sk_buff *skb)
{
	struct p54_common *priv = dev->priv;
	if (unlikely(!skb))
		return ;

	skb_unlink(skb, &priv->tx_queue);
	p54_tx_qos_accounting_free(priv, skb);
	dev_kfree_skb_any(skb);
}
EXPORT_SYMBOL_GPL(p54_free_skb);

static struct sk_buff *p54_find_and_unlink_skb(struct p54_common *priv,
					       const __le32 req_id)
{
	struct sk_buff *entry;
	unsigned long flags;

	spin_lock_irqsave(&priv->tx_queue.lock, flags);
	skb_queue_walk(&priv->tx_queue, entry) {
		struct p54_hdr *hdr = (struct p54_hdr *) entry->data;

		if (hdr->req_id == req_id) {
			__skb_unlink(entry, &priv->tx_queue);
			spin_unlock_irqrestore(&priv->tx_queue.lock, flags);
			p54_tx_qos_accounting_free(priv, entry);
			return entry;
		}
	}
	spin_unlock_irqrestore(&priv->tx_queue.lock, flags);
	return NULL;
}

void p54_tx(struct p54_common *priv, struct sk_buff *skb)
{
	skb_queue_tail(&priv->tx_pending, skb);
	p54_tx_pending(priv);
}

static int p54_rssi_to_dbm(struct p54_common *priv, int rssi)
{
	int band = priv->hw->conf.channel->band;

	if (priv->rxhw != 5)
		return ((rssi * priv->rssical_db[band].mul) / 64 +
			 priv->rssical_db[band].add) / 4;
	else
		/*
		 * TODO: find the correct formula
		 */
		return ((rssi * priv->rssical_db[band].mul) / 64 +
			 priv->rssical_db[band].add) / 4;
}

/*
 * Even if the firmware is capable of dealing with incoming traffic,
 * while dozing, we have to prepared in case mac80211 uses PS-POLL
 * to retrieve outstanding frames from our AP.
 * (see comment in net/mac80211/mlme.c @ line 1993)
 */
static void p54_pspoll_workaround(struct p54_common *priv, struct sk_buff *skb)
{
	struct ieee80211_hdr *hdr = (void *) skb->data;
	struct ieee80211_tim_ie *tim_ie;
	u8 *tim;
	u8 tim_len;
	bool new_psm;

	/* only beacons have a TIM IE */
	if (!ieee80211_is_beacon(hdr->frame_control))
		return;

	if (!priv->aid)
		return;

	/* only consider beacons from the associated BSSID */
	if (compare_ether_addr(hdr->addr3, priv->bssid))
		return;

	tim = p54_find_ie(skb, WLAN_EID_TIM);
	if (!tim)
		return;

	tim_len = tim[1];
	tim_ie = (struct ieee80211_tim_ie *) &tim[2];

	new_psm = ieee80211_check_tim(tim_ie, tim_len, priv->aid);
	if (new_psm != priv->powersave_override) {
		priv->powersave_override = new_psm;
		p54_set_ps(priv);
	}
}

static int p54_rx_data(struct p54_common *priv, struct sk_buff *skb)
{
	struct p54_rx_data *hdr = (struct p54_rx_data *) skb->data;
	struct ieee80211_rx_status *rx_status = IEEE80211_SKB_RXCB(skb);
	u16 freq = le16_to_cpu(hdr->freq);
	size_t header_len = sizeof(*hdr);
	u32 tsf32;
	u8 rate = hdr->rate & 0xf;

	/*
	 * If the device is in a unspecified state we have to
	 * ignore all data frames. Else we could end up with a
	 * nasty crash.
	 */
	if (unlikely(priv->mode == NL80211_IFTYPE_UNSPECIFIED))
		return 0;

	if (!(hdr->flags & cpu_to_le16(P54_HDR_FLAG_DATA_IN_FCS_GOOD)))
		return 0;

	if (hdr->decrypt_status == P54_DECRYPT_OK)
		rx_status->flag |= RX_FLAG_DECRYPTED;
	if ((hdr->decrypt_status == P54_DECRYPT_FAIL_MICHAEL) ||
	    (hdr->decrypt_status == P54_DECRYPT_FAIL_TKIP))
		rx_status->flag |= RX_FLAG_MMIC_ERROR;

	rx_status->signal = p54_rssi_to_dbm(priv, hdr->rssi);
	if (hdr->rate & 0x10)
		rx_status->flag |= RX_FLAG_SHORTPRE;
	if (priv->hw->conf.channel->band == IEEE80211_BAND_5GHZ)
		rx_status->rate_idx = (rate < 4) ? 0 : rate - 4;
	else
		rx_status->rate_idx = rate;

	rx_status->freq = freq;
	rx_status->band =  priv->hw->conf.channel->band;
	rx_status->antenna = hdr->antenna;

	tsf32 = le32_to_cpu(hdr->tsf32);
	if (tsf32 < priv->tsf_low32)
		priv->tsf_high32++;
	rx_status->mactime = ((u64)priv->tsf_high32) << 32 | tsf32;
	priv->tsf_low32 = tsf32;

	rx_status->flag |= RX_FLAG_TSFT;

	if (hdr->flags & cpu_to_le16(P54_HDR_FLAG_DATA_ALIGN))
		header_len += hdr->align[0];

	skb_pull(skb, header_len);
	skb_trim(skb, le16_to_cpu(hdr->len));
	if (unlikely(priv->hw->conf.flags & IEEE80211_CONF_PS))
		p54_pspoll_workaround(priv, skb);

	ieee80211_rx_irqsafe(priv->hw, skb);

	ieee80211_queue_delayed_work(priv->hw, &priv->work,
			   msecs_to_jiffies(P54_STATISTICS_UPDATE));

	return -1;
}

static void p54_rx_frame_sent(struct p54_common *priv, struct sk_buff *skb)
{
	struct p54_hdr *hdr = (struct p54_hdr *) skb->data;
	struct p54_frame_sent *payload = (struct p54_frame_sent *) hdr->data;
	struct ieee80211_tx_info *info;
	struct p54_hdr *entry_hdr;
	struct p54_tx_data *entry_data;
	struct sk_buff *entry;
	unsigned int pad = 0, frame_len;
	int count, idx;

	entry = p54_find_and_unlink_skb(priv, hdr->req_id);
	if (unlikely(!entry))
		return ;

	frame_len = entry->len;
	info = IEEE80211_SKB_CB(entry);
	entry_hdr = (struct p54_hdr *) entry->data;
	entry_data = (struct p54_tx_data *) entry_hdr->data;
	priv->stats.dot11ACKFailureCount += payload->tries - 1;

	/*
	 * Frames in P54_QUEUE_FWSCAN and P54_QUEUE_BEACON are
	 * generated by the driver. Therefore tx_status is bogus
	 * and we don't want to confuse the mac80211 stack.
	 */
	if (unlikely(entry_data->hw_queue < P54_QUEUE_FWSCAN)) {
		dev_kfree_skb_any(entry);
		return ;
	}

	/*
	 * Clear manually, ieee80211_tx_info_clear_status would
	 * clear the counts too and we need them.
	 */
	memset(&info->status.ampdu_ack_len, 0,
	       sizeof(struct ieee80211_tx_info) -
	       offsetof(struct ieee80211_tx_info, status.ampdu_ack_len));
	BUILD_BUG_ON(offsetof(struct ieee80211_tx_info,
			      status.ampdu_ack_len) != 23);

	if (entry_hdr->flags & cpu_to_le16(P54_HDR_FLAG_DATA_ALIGN))
		pad = entry_data->align[0];

	/* walk through the rates array and adjust the counts */
	count = payload->tries;
	for (idx = 0; idx < 4; idx++) {
		if (count >= info->status.rates[idx].count) {
			count -= info->status.rates[idx].count;
		} else if (count > 0) {
			info->status.rates[idx].count = count;
			count = 0;
		} else {
			info->status.rates[idx].idx = -1;
			info->status.rates[idx].count = 0;
		}
	}

	if (!(info->flags & IEEE80211_TX_CTL_NO_ACK) &&
	     !(payload->status & P54_TX_FAILED))
		info->flags |= IEEE80211_TX_STAT_ACK;
	if (payload->status & P54_TX_PSM_CANCELLED)
		info->flags |= IEEE80211_TX_STAT_TX_FILTERED;
	info->status.ack_signal = p54_rssi_to_dbm(priv,
						  (int)payload->ack_rssi);

	/* Undo all changes to the frame. */
	switch (entry_data->key_type) {
	case P54_CRYPTO_TKIPMICHAEL: {
		u8 *iv = (u8 *)(entry_data->align + pad +
				entry_data->crypt_offset);

		/* Restore the original TKIP IV. */
		iv[2] = iv[0];
		iv[0] = iv[1];
		iv[1] = (iv[0] | 0x20) & 0x7f;	/* WEPSeed - 8.3.2.2 */

		frame_len -= 12; /* remove TKIP_MMIC + TKIP_ICV */
		break;
		}
	case P54_CRYPTO_AESCCMP:
		frame_len -= 8; /* remove CCMP_MIC */
		break;
	case P54_CRYPTO_WEP:
		frame_len -= 4; /* remove WEP_ICV */
		break;
	}

	skb_trim(entry, frame_len);
	skb_pull(entry, sizeof(*hdr) + pad + sizeof(*entry_data));
	ieee80211_tx_status_irqsafe(priv->hw, entry);
}

static void p54_rx_eeprom_readback(struct p54_common *priv,
				   struct sk_buff *skb)
{
	struct p54_hdr *hdr = (struct p54_hdr *) skb->data;
	struct p54_eeprom_lm86 *eeprom = (struct p54_eeprom_lm86 *) hdr->data;
	struct sk_buff *tmp;

	if (!priv->eeprom)
		return ;

	if (priv->fw_var >= 0x509) {
		memcpy(priv->eeprom, eeprom->v2.data,
		       le16_to_cpu(eeprom->v2.len));
	} else {
		memcpy(priv->eeprom, eeprom->v1.data,
		       le16_to_cpu(eeprom->v1.len));
	}

	priv->eeprom = NULL;
	tmp = p54_find_and_unlink_skb(priv, hdr->req_id);
	dev_kfree_skb_any(tmp);
	complete(&priv->eeprom_comp);
}

static void p54_rx_stats(struct p54_common *priv, struct sk_buff *skb)
{
	struct p54_hdr *hdr = (struct p54_hdr *) skb->data;
	struct p54_statistics *stats = (struct p54_statistics *) hdr->data;
	struct sk_buff *tmp;
	u32 tsf32;

	if (unlikely(priv->mode == NL80211_IFTYPE_UNSPECIFIED))
		return ;

	tsf32 = le32_to_cpu(stats->tsf32);
	if (tsf32 < priv->tsf_low32)
		priv->tsf_high32++;
	priv->tsf_low32 = tsf32;

	priv->stats.dot11RTSFailureCount = le32_to_cpu(stats->rts_fail);
	priv->stats.dot11RTSSuccessCount = le32_to_cpu(stats->rts_success);
	priv->stats.dot11FCSErrorCount = le32_to_cpu(stats->rx_bad_fcs);

	priv->noise = p54_rssi_to_dbm(priv, le32_to_cpu(stats->noise));

	tmp = p54_find_and_unlink_skb(priv, hdr->req_id);
	dev_kfree_skb_any(tmp);
}

static void p54_rx_trap(struct p54_common *priv, struct sk_buff *skb)
{
	struct p54_hdr *hdr = (struct p54_hdr *) skb->data;
	struct p54_trap *trap = (struct p54_trap *) hdr->data;
	u16 event = le16_to_cpu(trap->event);
	u16 freq = le16_to_cpu(trap->frequency);

	switch (event) {
	case P54_TRAP_BEACON_TX:
		break;
	case P54_TRAP_RADAR:
<<<<<<< HEAD
		wiphy_info(priv->hw->wiphy, "radar (freq:%d mhz)\n", freq);
=======
		wiphy_info(priv->hw->wiphy, "radar (freq:%d MHz)\n", freq);
>>>>>>> 062c1825
		break;
	case P54_TRAP_NO_BEACON:
		if (priv->vif)
			ieee80211_beacon_loss(priv->vif);
		break;
	case P54_TRAP_SCAN:
		break;
	case P54_TRAP_TBTT:
		break;
	case P54_TRAP_TIMER:
		break;
	case P54_TRAP_FAA_RADIO_OFF:
		wiphy_rfkill_set_hw_state(priv->hw->wiphy, true);
		break;
	case P54_TRAP_FAA_RADIO_ON:
		wiphy_rfkill_set_hw_state(priv->hw->wiphy, false);
		break;
	default:
		wiphy_info(priv->hw->wiphy, "received event:%x freq:%d\n",
			   event, freq);
		break;
	}
}

static int p54_rx_control(struct p54_common *priv, struct sk_buff *skb)
{
	struct p54_hdr *hdr = (struct p54_hdr *) skb->data;

	switch (le16_to_cpu(hdr->type)) {
	case P54_CONTROL_TYPE_TXDONE:
		p54_rx_frame_sent(priv, skb);
		break;
	case P54_CONTROL_TYPE_TRAP:
		p54_rx_trap(priv, skb);
		break;
	case P54_CONTROL_TYPE_BBP:
		break;
	case P54_CONTROL_TYPE_STAT_READBACK:
		p54_rx_stats(priv, skb);
		break;
	case P54_CONTROL_TYPE_EEPROM_READBACK:
		p54_rx_eeprom_readback(priv, skb);
		break;
	default:
		wiphy_debug(priv->hw->wiphy,
			    "not handling 0x%02x type control frame\n",
			    le16_to_cpu(hdr->type));
		break;
	}
	return 0;
}

/* returns zero if skb can be reused */
int p54_rx(struct ieee80211_hw *dev, struct sk_buff *skb)
{
	struct p54_common *priv = dev->priv;
	u16 type = le16_to_cpu(*((__le16 *)skb->data));

	if (type & P54_HDR_FLAG_CONTROL)
		return p54_rx_control(priv, skb);
	else
		return p54_rx_data(priv, skb);
}
EXPORT_SYMBOL_GPL(p54_rx);

static void p54_tx_80211_header(struct p54_common *priv, struct sk_buff *skb,
				struct ieee80211_tx_info *info, u8 *queue,
				u32 *extra_len, u16 *flags, u16 *aid,
				bool *burst_possible)
{
	struct ieee80211_hdr *hdr = (struct ieee80211_hdr *)skb->data;

	if (ieee80211_is_data_qos(hdr->frame_control))
		*burst_possible = true;
	else
		*burst_possible = false;

	if (info->flags & IEEE80211_TX_CTL_ASSIGN_SEQ)
		*flags |= P54_HDR_FLAG_DATA_OUT_SEQNR;

	if (info->flags & IEEE80211_TX_CTL_PSPOLL_RESPONSE)
		*flags |= P54_HDR_FLAG_DATA_OUT_NOCANCEL;

	if (info->flags & IEEE80211_TX_CTL_CLEAR_PS_FILT)
		*flags |= P54_HDR_FLAG_DATA_OUT_NOCANCEL;

	*queue = skb_get_queue_mapping(skb) + P54_QUEUE_DATA;

	switch (priv->mode) {
	case NL80211_IFTYPE_MONITOR:
		/*
		 * We have to set P54_HDR_FLAG_DATA_OUT_PROMISC for
		 * every frame in promiscuous/monitor mode.
		 * see STSW45x0C LMAC API - page 12.
		 */
		*aid = 0;
		*flags |= P54_HDR_FLAG_DATA_OUT_PROMISC;
		break;
	case NL80211_IFTYPE_STATION:
		*aid = 1;
		break;
	case NL80211_IFTYPE_AP:
	case NL80211_IFTYPE_ADHOC:
	case NL80211_IFTYPE_MESH_POINT:
		if (info->flags & IEEE80211_TX_CTL_SEND_AFTER_DTIM) {
			*aid = 0;
			*queue = P54_QUEUE_CAB;
			return;
		}

		if (unlikely(ieee80211_is_mgmt(hdr->frame_control))) {
			if (ieee80211_is_probe_resp(hdr->frame_control)) {
				*aid = 0;
				*flags |= P54_HDR_FLAG_DATA_OUT_TIMESTAMP |
					  P54_HDR_FLAG_DATA_OUT_NOCANCEL;
				return;
			} else if (ieee80211_is_beacon(hdr->frame_control)) {
				*aid = 0;

				if (info->flags & IEEE80211_TX_CTL_INJECTED) {
					/*
					 * Injecting beacons on top of a AP is
					 * not a good idea... nevertheless,
					 * it should be doable.
					 */

					return;
				}

				*flags |= P54_HDR_FLAG_DATA_OUT_TIMESTAMP;
				*queue = P54_QUEUE_BEACON;
				*extra_len = IEEE80211_MAX_TIM_LEN;
				return;
			}
		}

		if (info->control.sta)
			*aid = info->control.sta->aid;
		break;
	}
}

static u8 p54_convert_algo(enum ieee80211_key_alg alg)
{
	switch (alg) {
	case ALG_WEP:
		return P54_CRYPTO_WEP;
	case ALG_TKIP:
		return P54_CRYPTO_TKIPMICHAEL;
	case ALG_CCMP:
		return P54_CRYPTO_AESCCMP;
	default:
		return 0;
	}
}

int p54_tx_80211(struct ieee80211_hw *dev, struct sk_buff *skb)
{
	struct p54_common *priv = dev->priv;
	struct ieee80211_tx_info *info = IEEE80211_SKB_CB(skb);
	struct p54_tx_info *p54info;
	struct p54_hdr *hdr;
	struct p54_tx_data *txhdr;
	unsigned int padding, len, extra_len;
	int i, j, ridx;
	u16 hdr_flags = 0, aid = 0;
	u8 rate, queue = 0, crypt_offset = 0;
	u8 cts_rate = 0x20;
	u8 rc_flags;
	u8 calculated_tries[4];
	u8 nrates = 0, nremaining = 8;
	bool burst_allowed = false;

	p54_tx_80211_header(priv, skb, info, &queue, &extra_len,
			    &hdr_flags, &aid, &burst_allowed);

	if (p54_tx_qos_accounting_alloc(priv, skb, queue)) {
		if (!IS_QOS_QUEUE(queue)) {
			dev_kfree_skb_any(skb);
			return NETDEV_TX_OK;
		} else {
			return NETDEV_TX_BUSY;
		}
	}

	padding = (unsigned long)(skb->data - (sizeof(*hdr) + sizeof(*txhdr))) & 3;
	len = skb->len;

	if (info->control.hw_key) {
		crypt_offset = ieee80211_get_hdrlen_from_skb(skb);
		if (info->control.hw_key->alg == ALG_TKIP) {
			u8 *iv = (u8 *)(skb->data + crypt_offset);
			/*
			 * The firmware excepts that the IV has to have
			 * this special format
			 */
			iv[1] = iv[0];
			iv[0] = iv[2];
			iv[2] = 0;
		}
	}

	txhdr = (struct p54_tx_data *) skb_push(skb, sizeof(*txhdr) + padding);
	hdr = (struct p54_hdr *) skb_push(skb, sizeof(*hdr));

	if (padding)
		hdr_flags |= P54_HDR_FLAG_DATA_ALIGN;
	hdr->type = cpu_to_le16(aid);
	hdr->rts_tries = info->control.rates[0].count;

	/*
	 * we register the rates in perfect order, and
	 * RTS/CTS won't happen on 5 GHz
	 */
	cts_rate = info->control.rts_cts_rate_idx;

	memset(&txhdr->rateset, 0, sizeof(txhdr->rateset));

	/* see how many rates got used */
	for (i = 0; i < dev->max_rates; i++) {
		if (info->control.rates[i].idx < 0)
			break;
		nrates++;
	}

	/* limit tries to 8/nrates per rate */
	for (i = 0; i < nrates; i++) {
		/*
		 * The magic expression here is equivalent to 8/nrates for
		 * all values that matter, but avoids division and jumps.
		 * Note that nrates can only take the values 1 through 4.
		 */
		calculated_tries[i] = min_t(int, ((15 >> nrates) | 1) + 1,
						 info->control.rates[i].count);
		nremaining -= calculated_tries[i];
	}

	/* if there are tries left, distribute from back to front */
	for (i = nrates - 1; nremaining > 0 && i >= 0; i--) {
		int tmp = info->control.rates[i].count - calculated_tries[i];

		if (tmp <= 0)
			continue;
		/* RC requested more tries at this rate */

		tmp = min_t(int, tmp, nremaining);
		calculated_tries[i] += tmp;
		nremaining -= tmp;
	}

	ridx = 0;
	for (i = 0; i < nrates && ridx < 8; i++) {
		/* we register the rates in perfect order */
		rate = info->control.rates[i].idx;
		if (info->band == IEEE80211_BAND_5GHZ)
			rate += 4;

		/* store the count we actually calculated for TX status */
		info->control.rates[i].count = calculated_tries[i];

		rc_flags = info->control.rates[i].flags;
		if (rc_flags & IEEE80211_TX_RC_USE_SHORT_PREAMBLE) {
			rate |= 0x10;
			cts_rate |= 0x10;
		}
		if (rc_flags & IEEE80211_TX_RC_USE_RTS_CTS) {
			burst_allowed = false;
			rate |= 0x40;
		} else if (rc_flags & IEEE80211_TX_RC_USE_CTS_PROTECT) {
			rate |= 0x20;
			burst_allowed = false;
		}
		for (j = 0; j < calculated_tries[i] && ridx < 8; j++) {
			txhdr->rateset[ridx] = rate;
			ridx++;
		}
	}

	if (burst_allowed)
		hdr_flags |= P54_HDR_FLAG_DATA_OUT_BURST;

	/* TODO: enable bursting */
	hdr->flags = cpu_to_le16(hdr_flags);
	hdr->tries = ridx;
	txhdr->rts_rate_idx = 0;
	if (info->control.hw_key) {
		txhdr->key_type = p54_convert_algo(info->control.hw_key->alg);
		txhdr->key_len = min((u8)16, info->control.hw_key->keylen);
		memcpy(txhdr->key, info->control.hw_key->key, txhdr->key_len);
		if (info->control.hw_key->alg == ALG_TKIP) {
			/* reserve space for the MIC key */
			len += 8;
			memcpy(skb_put(skb, 8), &(info->control.hw_key->key
				[NL80211_TKIP_DATA_OFFSET_TX_MIC_KEY]), 8);
		}
		/* reserve some space for ICV */
		len += info->control.hw_key->icv_len;
		memset(skb_put(skb, info->control.hw_key->icv_len), 0,
		       info->control.hw_key->icv_len);
	} else {
		txhdr->key_type = 0;
		txhdr->key_len = 0;
	}
	txhdr->crypt_offset = crypt_offset;
	txhdr->hw_queue = queue;
	txhdr->backlog = priv->tx_stats[queue].len - 1;
	memset(txhdr->durations, 0, sizeof(txhdr->durations));
	txhdr->tx_antenna = ((info->antenna_sel_tx == 0) ?
		2 : info->antenna_sel_tx - 1) & priv->tx_diversity_mask;
	if (priv->rxhw == 5) {
		txhdr->longbow.cts_rate = cts_rate;
		txhdr->longbow.output_power = cpu_to_le16(priv->output_power);
	} else {
		txhdr->normal.output_power = priv->output_power;
		txhdr->normal.cts_rate = cts_rate;
	}
	if (padding)
		txhdr->align[0] = padding;

	hdr->len = cpu_to_le16(len);
	/* modifies skb->cb and with it info, so must be last! */
	p54info = (void *) info->rate_driver_data;
	p54info->extra_len = extra_len;

	p54_tx(priv, skb);
	return NETDEV_TX_OK;
}<|MERGE_RESOLUTION|>--- conflicted
+++ resolved
@@ -540,11 +540,7 @@
 	case P54_TRAP_BEACON_TX:
 		break;
 	case P54_TRAP_RADAR:
-<<<<<<< HEAD
-		wiphy_info(priv->hw->wiphy, "radar (freq:%d mhz)\n", freq);
-=======
 		wiphy_info(priv->hw->wiphy, "radar (freq:%d MHz)\n", freq);
->>>>>>> 062c1825
 		break;
 	case P54_TRAP_NO_BEACON:
 		if (priv->vif)
