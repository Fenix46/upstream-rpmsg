--- conflicted
+++ resolved
@@ -41,12 +41,9 @@
 
 	mutex_lock(&wl->mutex);
 
-<<<<<<< HEAD
-=======
 	if (unlikely(wl->state == WL1271_STATE_OFF))
 		goto out;
 
->>>>>>> 45f53cc9
 	if (!test_and_clear_bit(WL1271_FLAG_PSPOLL_FAILURE, &wl->flags))
 		goto out;
 
@@ -58,11 +55,7 @@
 	 * delivery failure occurred, and no-one changed state since, so
 	 * we should go back to powersave.
 	 */
-<<<<<<< HEAD
-	wl1271_ps_set_mode(wl, STATION_POWER_SAVE_MODE, true);
-=======
 	wl1271_ps_set_mode(wl, STATION_POWER_SAVE_MODE, wl->basic_rate, true);
->>>>>>> 45f53cc9
 
 out:
 	mutex_unlock(&wl->mutex);
@@ -80,12 +73,8 @@
 
 	/* force active mode receive data from the AP */
 	if (test_bit(WL1271_FLAG_PSM, &wl->flags)) {
-<<<<<<< HEAD
-		ret = wl1271_ps_set_mode(wl, STATION_ACTIVE_MODE, true);
-=======
 		ret = wl1271_ps_set_mode(wl, STATION_ACTIVE_MODE,
 					 wl->basic_rate, true);
->>>>>>> 45f53cc9
 		if (ret < 0)
 			return;
 		set_bit(WL1271_FLAG_PSPOLL_FAILURE, &wl->flags);
