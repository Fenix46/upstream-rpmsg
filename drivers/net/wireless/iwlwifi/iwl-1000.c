/******************************************************************************
 *
 * Copyright(c) 2008 - 2010 Intel Corporation. All rights reserved.
 *
 * This program is free software; you can redistribute it and/or modify it
 * under the terms of version 2 of the GNU General Public License as
 * published by the Free Software Foundation.
 *
 * This program is distributed in the hope that it will be useful, but WITHOUT
 * ANY WARRANTY; without even the implied warranty of MERCHANTABILITY or
 * FITNESS FOR A PARTICULAR PURPOSE.  See the GNU General Public License for
 * more details.
 *
 * You should have received a copy of the GNU General Public License along with
 * this program; if not, write to the Free Software Foundation, Inc.,
 * 51 Franklin Street, Fifth Floor, Boston, MA 02110, USA
 *
 * The full GNU General Public License is included in this distribution in the
 * file called LICENSE.
 *
 * Contact Information:
 *  Intel Linux Wireless <ilw@linux.intel.com>
 * Intel Corporation, 5200 N.E. Elam Young Parkway, Hillsboro, OR 97124-6497
 *
 *****************************************************************************/

#include <linux/kernel.h>
#include <linux/module.h>
#include <linux/init.h>
#include <linux/pci.h>
#include <linux/dma-mapping.h>
#include <linux/delay.h>
#include <linux/skbuff.h>
#include <linux/netdevice.h>
#include <linux/wireless.h>
#include <net/mac80211.h>
#include <linux/etherdevice.h>
#include <asm/unaligned.h>

#include "iwl-eeprom.h"
#include "iwl-dev.h"
#include "iwl-core.h"
#include "iwl-io.h"
#include "iwl-sta.h"
#include "iwl-agn.h"
#include "iwl-helpers.h"
#include "iwl-agn-hw.h"
#include "iwl-agn-led.h"
#include "iwl-agn-debugfs.h"

/* Highest firmware API version supported */
#define IWL1000_UCODE_API_MAX 5
#define IWL100_UCODE_API_MAX 5

/* Lowest firmware API version supported */
#define IWL1000_UCODE_API_MIN 1
#define IWL100_UCODE_API_MIN 5

#define IWL1000_FW_PRE "iwlwifi-1000-"
#define _IWL1000_MODULE_FIRMWARE(api) IWL1000_FW_PRE #api ".ucode"
#define IWL1000_MODULE_FIRMWARE(api) _IWL1000_MODULE_FIRMWARE(api)

#define IWL100_FW_PRE "iwlwifi-100-"
#define _IWL100_MODULE_FIRMWARE(api) IWL100_FW_PRE #api ".ucode"
#define IWL100_MODULE_FIRMWARE(api) _IWL100_MODULE_FIRMWARE(api)


/*
 * For 1000, use advance thermal throttling critical temperature threshold,
 * but legacy thermal management implementation for now.
 * This is for the reason of 1000 uCode using advance thermal throttling API
 * but not implement ct_kill_exit based on ct_kill exit temperature
 * so the thermal throttling will still based on legacy thermal throttling
 * management.
 * The code here need to be modified once 1000 uCode has the advanced thermal
 * throttling algorithm in place
 */
static void iwl1000_set_ct_threshold(struct iwl_priv *priv)
{
	/* want Celsius */
	priv->hw_params.ct_kill_threshold = CT_KILL_THRESHOLD_LEGACY;
	priv->hw_params.ct_kill_exit_threshold = CT_KILL_EXIT_THRESHOLD;
}

/* NIC configuration for 1000 series */
static void iwl1000_nic_config(struct iwl_priv *priv)
{
	/* set CSR_HW_CONFIG_REG for uCode use */
	iwl_set_bit(priv, CSR_HW_IF_CONFIG_REG,
		    CSR_HW_IF_CONFIG_REG_BIT_RADIO_SI |
		    CSR_HW_IF_CONFIG_REG_BIT_MAC_SI);

	/* Setting digital SVR for 1000 card to 1.32V */
	/* locking is acquired in iwl_set_bits_mask_prph() function */
	iwl_set_bits_mask_prph(priv, APMG_DIGITAL_SVR_REG,
				APMG_SVR_DIGITAL_VOLTAGE_1_32,
				~APMG_SVR_VOLTAGE_CONFIG_BIT_MSK);
}

static struct iwl_sensitivity_ranges iwl1000_sensitivity = {
	.min_nrg_cck = 95,
	.max_nrg_cck = 0, /* not used, set to 0 */
	.auto_corr_min_ofdm = 90,
	.auto_corr_min_ofdm_mrc = 170,
	.auto_corr_min_ofdm_x1 = 120,
	.auto_corr_min_ofdm_mrc_x1 = 240,

	.auto_corr_max_ofdm = 120,
	.auto_corr_max_ofdm_mrc = 210,
	.auto_corr_max_ofdm_x1 = 155,
	.auto_corr_max_ofdm_mrc_x1 = 290,

	.auto_corr_min_cck = 125,
	.auto_corr_max_cck = 200,
	.auto_corr_min_cck_mrc = 170,
	.auto_corr_max_cck_mrc = 400,
	.nrg_th_cck = 95,
	.nrg_th_ofdm = 95,

	.barker_corr_th_min = 190,
	.barker_corr_th_min_mrc = 390,
	.nrg_th_cca = 62,
};

static int iwl1000_hw_set_hw_params(struct iwl_priv *priv)
{
	if (priv->cfg->mod_params->num_of_queues >= IWL_MIN_NUM_QUEUES &&
	    priv->cfg->mod_params->num_of_queues <= IWLAGN_NUM_QUEUES)
		priv->cfg->base_params->num_of_queues =
			priv->cfg->mod_params->num_of_queues;

	priv->hw_params.max_txq_num = priv->cfg->base_params->num_of_queues;
	priv->hw_params.dma_chnl_num = FH50_TCSR_CHNL_NUM;
	priv->hw_params.scd_bc_tbls_size =
			priv->cfg->base_params->num_of_queues *
			sizeof(struct iwlagn_scd_bc_tbl);
	priv->hw_params.tfd_size = sizeof(struct iwl_tfd);
	priv->hw_params.max_stations = IWLAGN_STATION_COUNT;
	priv->contexts[IWL_RXON_CTX_BSS].bcast_sta_id = IWLAGN_BROADCAST_ID;

	priv->hw_params.max_data_size = IWLAGN_RTC_DATA_SIZE;
	priv->hw_params.max_inst_size = IWLAGN_RTC_INST_SIZE;

	priv->hw_params.max_bsm_size = 0;
	priv->hw_params.ht40_channel =  BIT(IEEE80211_BAND_2GHZ) |
					BIT(IEEE80211_BAND_5GHZ);
	priv->hw_params.rx_wrt_ptr_reg = FH_RSCSR_CHNL0_WPTR;

	priv->hw_params.tx_chains_num = num_of_ant(priv->cfg->valid_tx_ant);
	if (priv->cfg->rx_with_siso_diversity)
		priv->hw_params.rx_chains_num = 1;
	else
		priv->hw_params.rx_chains_num =
			num_of_ant(priv->cfg->valid_rx_ant);
	priv->hw_params.valid_tx_ant = priv->cfg->valid_tx_ant;
	priv->hw_params.valid_rx_ant = priv->cfg->valid_rx_ant;

	iwl1000_set_ct_threshold(priv);

	/* Set initial sensitivity parameters */
	/* Set initial calibration set */
	priv->hw_params.sens = &iwl1000_sensitivity;
	priv->hw_params.calib_init_cfg =
			BIT(IWL_CALIB_XTAL)		|
			BIT(IWL_CALIB_LO)		|
			BIT(IWL_CALIB_TX_IQ) 		|
			BIT(IWL_CALIB_TX_IQ_PERD)	|
			BIT(IWL_CALIB_BASE_BAND);
	if (priv->cfg->need_dc_calib)
		priv->hw_params.calib_init_cfg |= BIT(IWL_CALIB_DC);

	priv->hw_params.beacon_time_tsf_bits = IWLAGN_EXT_BEACON_TIME_POS;

	return 0;
}

static struct iwl_lib_ops iwl1000_lib = {
	.set_hw_params = iwl1000_hw_set_hw_params,
	.txq_update_byte_cnt_tbl = iwlagn_txq_update_byte_cnt_tbl,
	.txq_inval_byte_cnt_tbl = iwlagn_txq_inval_byte_cnt_tbl,
	.txq_set_sched = iwlagn_txq_set_sched,
	.txq_agg_enable = iwlagn_txq_agg_enable,
	.txq_agg_disable = iwlagn_txq_agg_disable,
	.txq_attach_buf_to_tfd = iwl_hw_txq_attach_buf_to_tfd,
	.txq_free_tfd = iwl_hw_txq_free_tfd,
	.txq_init = iwl_hw_tx_queue_init,
	.rx_handler_setup = iwlagn_rx_handler_setup,
	.setup_deferred_work = iwlagn_setup_deferred_work,
	.is_valid_rtc_data_addr = iwlagn_hw_valid_rtc_data_addr,
	.load_ucode = iwlagn_load_ucode,
	.dump_nic_event_log = iwl_dump_nic_event_log,
	.dump_nic_error_log = iwl_dump_nic_error_log,
	.dump_csr = iwl_dump_csr,
	.dump_fh = iwl_dump_fh,
	.init_alive_start = iwlagn_init_alive_start,
	.alive_notify = iwlagn_alive_notify,
	.send_tx_power = iwlagn_send_tx_power,
	.update_chain_flags = iwl_update_chain_flags,
	.apm_ops = {
		.init = iwl_apm_init,
		.config = iwl1000_nic_config,
	},
	.eeprom_ops = {
		.regulatory_bands = {
			EEPROM_REG_BAND_1_CHANNELS,
			EEPROM_REG_BAND_2_CHANNELS,
			EEPROM_REG_BAND_3_CHANNELS,
			EEPROM_REG_BAND_4_CHANNELS,
			EEPROM_REG_BAND_5_CHANNELS,
			EEPROM_REG_BAND_24_HT40_CHANNELS,
			EEPROM_REG_BAND_52_HT40_CHANNELS
		},
		.acquire_semaphore = iwlcore_eeprom_acquire_semaphore,
		.release_semaphore = iwlcore_eeprom_release_semaphore,
		.calib_version	= iwlagn_eeprom_calib_version,
		.query_addr = iwlagn_eeprom_query_addr,
	},
	.isr_ops = {
		.isr = iwl_isr_ict,
		.free = iwl_free_isr_ict,
		.alloc = iwl_alloc_isr_ict,
		.reset = iwl_reset_ict,
		.disable = iwl_disable_ict,
	},
	.temp_ops = {
		.temperature = iwlagn_temperature,
	 },
	.debugfs_ops = {
		.rx_stats_read = iwl_ucode_rx_stats_read,
		.tx_stats_read = iwl_ucode_tx_stats_read,
		.general_stats_read = iwl_ucode_general_stats_read,
		.bt_stats_read = iwl_ucode_bt_stats_read,
		.reply_tx_error = iwl_reply_tx_error_read,
	},
<<<<<<< HEAD
	.check_plcp_health = iwl_good_plcp_health,
	.check_ack_health = iwl_good_ack_health,
=======
>>>>>>> 105e53f8
	.txfifo_flush = iwlagn_txfifo_flush,
	.dev_txfifo_flush = iwlagn_dev_txfifo_flush,
	.tt_ops = {
		.lower_power_detection = iwl_tt_is_low_power_state,
		.tt_power_mode = iwl_tt_current_power_mode,
		.ct_kill_check = iwl_check_for_ct_kill,
	}
};

static const struct iwl_ops iwl1000_ops = {
	.lib = &iwl1000_lib,
	.hcmd = &iwlagn_hcmd,
	.utils = &iwlagn_hcmd_utils,
	.led = &iwlagn_led_ops,
	.ieee80211_ops = &iwlagn_hw_ops,
};

static struct iwl_base_params iwl1000_base_params = {
	.num_of_queues = IWLAGN_NUM_QUEUES,
	.num_of_ampdu_queues = IWLAGN_NUM_AMPDU_QUEUES,
	.eeprom_size = OTP_LOW_IMAGE_SIZE,
	.pll_cfg_val = CSR50_ANA_PLL_CFG_VAL,
	.set_l0s = true,
	.use_bsm = false,
	.max_ll_items = OTP_MAX_LL_ITEMS_1000,
	.shadow_ram_support = false,
	.led_compensation = 51,
	.chain_noise_num_beacons = IWL_CAL_NUM_BEACONS,
	.support_ct_kill_exit = true,
	.plcp_delta_threshold = IWL_MAX_PLCP_ERR_EXT_LONG_THRESHOLD_DEF,
	.chain_noise_scale = 1000,
	.wd_timeout = IWL_DEF_WD_TIMEOUT,
	.max_event_log_size = 128,
	.ucode_tracing = true,
	.sensitivity_calib_by_driver = true,
	.chain_noise_calib_by_driver = true,
};
static struct iwl_ht_params iwl1000_ht_params = {
	.ht_greenfield_support = true,
	.use_rts_for_aggregation = true, /* use rts/cts protection */
};

#define IWL_DEVICE_1000						\
	.fw_name_pre = IWL1000_FW_PRE,				\
	.ucode_api_max = IWL1000_UCODE_API_MAX,			\
	.ucode_api_min = IWL1000_UCODE_API_MIN,			\
	.eeprom_ver = EEPROM_1000_EEPROM_VERSION,		\
	.eeprom_calib_ver = EEPROM_1000_TX_POWER_VERSION,	\
	.ops = &iwl1000_ops,					\
	.mod_params = &iwlagn_mod_params,			\
	.base_params = &iwl1000_base_params,			\
	.led_mode = IWL_LED_BLINK

struct iwl_cfg iwl1000_bgn_cfg = {
	.name = "Intel(R) Centrino(R) Wireless-N 1000 BGN",
	IWL_DEVICE_1000,
	.ht_params = &iwl1000_ht_params,
};

struct iwl_cfg iwl1000_bg_cfg = {
	.name = "Intel(R) Centrino(R) Wireless-N 1000 BG",
	IWL_DEVICE_1000,
};

#define IWL_DEVICE_100						\
	.fw_name_pre = IWL100_FW_PRE,				\
	.ucode_api_max = IWL100_UCODE_API_MAX,			\
	.ucode_api_min = IWL100_UCODE_API_MIN,			\
	.eeprom_ver = EEPROM_1000_EEPROM_VERSION,		\
	.eeprom_calib_ver = EEPROM_1000_TX_POWER_VERSION,	\
	.ops = &iwl1000_ops,					\
	.mod_params = &iwlagn_mod_params,			\
	.base_params = &iwl1000_base_params,			\
	.led_mode = IWL_LED_RF_STATE,				\
	.rx_with_siso_diversity = true

struct iwl_cfg iwl100_bgn_cfg = {
	.name = "Intel(R) Centrino(R) Wireless-N 100 BGN",
	IWL_DEVICE_100,
	.ht_params = &iwl1000_ht_params,
};

struct iwl_cfg iwl100_bg_cfg = {
	.name = "Intel(R) Centrino(R) Wireless-N 100 BG",
	IWL_DEVICE_100,
};

MODULE_FIRMWARE(IWL1000_MODULE_FIRMWARE(IWL1000_UCODE_API_MAX));
MODULE_FIRMWARE(IWL100_MODULE_FIRMWARE(IWL100_UCODE_API_MAX));<|MERGE_RESOLUTION|>--- conflicted
+++ resolved
@@ -232,11 +232,6 @@
 		.bt_stats_read = iwl_ucode_bt_stats_read,
 		.reply_tx_error = iwl_reply_tx_error_read,
 	},
-<<<<<<< HEAD
-	.check_plcp_health = iwl_good_plcp_health,
-	.check_ack_health = iwl_good_ack_health,
-=======
->>>>>>> 105e53f8
 	.txfifo_flush = iwlagn_txfifo_flush,
 	.dev_txfifo_flush = iwlagn_dev_txfifo_flush,
 	.tt_ops = {
