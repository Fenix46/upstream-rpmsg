/******************************************************************************
 *
 * GPL LICENSE SUMMARY
 *
 * Copyright(c) 2008 - 2010 Intel Corporation. All rights reserved.
 *
 * This program is free software; you can redistribute it and/or modify
 * it under the terms of version 2 of the GNU General Public License as
 * published by the Free Software Foundation.
 *
 * This program is distributed in the hope that it will be useful, but
 * WITHOUT ANY WARRANTY; without even the implied warranty of
 * MERCHANTABILITY or FITNESS FOR A PARTICULAR PURPOSE.  See the GNU
 * General Public License for more details.
 *
 * You should have received a copy of the GNU General Public License
 * along with this program; if not, write to the Free Software
 * Foundation, Inc., 51 Franklin Street, Fifth Floor, Boston, MA 02110,
 * USA
 *
 * The full GNU General Public License is included in this distribution
 * in the file called LICENSE.GPL.
 *
 * Contact Information:
 *  Intel Linux Wireless <ilw@linux.intel.com>
 * Intel Corporation, 5200 N.E. Elam Young Parkway, Hillsboro, OR 97124-6497
 *
 *****************************************************************************/

#include <linux/kernel.h>
#include <linux/module.h>
#include <linux/init.h>
#include <linux/sched.h>

#include "iwl-dev.h"
#include "iwl-core.h"
#include "iwl-sta.h"
#include "iwl-io.h"
#include "iwl-helpers.h"
#include "iwl-agn-hw.h"
#include "iwl-agn.h"

/*
 * mac80211 queues, ACs, hardware queues, FIFOs.
 *
 * Cf. http://wireless.kernel.org/en/developers/Documentation/mac80211/queues
 *
 * Mac80211 uses the following numbers, which we get as from it
 * by way of skb_get_queue_mapping(skb):
 *
 *	VO	0
 *	VI	1
 *	BE	2
 *	BK	3
 *
 *
 * Regular (not A-MPDU) frames are put into hardware queues corresponding
 * to the FIFOs, see comments in iwl-prph.h. Aggregated frames get their
 * own queue per aggregation session (RA/TID combination), such queues are
 * set up to map into FIFOs too, for which we need an AC->FIFO mapping. In
 * order to map frames to the right queue, we also need an AC->hw queue
 * mapping. This is implemented here.
 *
 * Due to the way hw queues are set up (by the hw specific modules like
 * iwl-4965.c, iwl-5000.c etc.), the AC->hw queue mapping is the identity
 * mapping.
 */

static const u8 tid_to_ac[] = {
	/* this matches the mac80211 numbers */
	2, 3, 3, 2, 1, 1, 0, 0
};

static inline int get_ac_from_tid(u16 tid)
{
	if (likely(tid < ARRAY_SIZE(tid_to_ac)))
		return tid_to_ac[tid];

	/* no support for TIDs 8-15 yet */
	return -EINVAL;
}

static inline int get_fifo_from_tid(struct iwl_rxon_context *ctx, u16 tid)
{
	if (likely(tid < ARRAY_SIZE(tid_to_ac)))
		return ctx->ac_to_fifo[tid_to_ac[tid]];

	/* no support for TIDs 8-15 yet */
	return -EINVAL;
}

/**
 * iwlagn_txq_update_byte_cnt_tbl - Set up entry in Tx byte-count array
 */
void iwlagn_txq_update_byte_cnt_tbl(struct iwl_priv *priv,
					    struct iwl_tx_queue *txq,
					    u16 byte_cnt)
{
	struct iwlagn_scd_bc_tbl *scd_bc_tbl = priv->scd_bc_tbls.addr;
	int write_ptr = txq->q.write_ptr;
	int txq_id = txq->q.id;
	u8 sec_ctl = 0;
	u8 sta_id = 0;
	u16 len = byte_cnt + IWL_TX_CRC_SIZE + IWL_TX_DELIMITER_SIZE;
	__le16 bc_ent;

	WARN_ON(len > 0xFFF || write_ptr >= TFD_QUEUE_SIZE_MAX);

	if (txq_id != priv->cmd_queue) {
		sta_id = txq->cmd[txq->q.write_ptr]->cmd.tx.sta_id;
		sec_ctl = txq->cmd[txq->q.write_ptr]->cmd.tx.sec_ctl;

		switch (sec_ctl & TX_CMD_SEC_MSK) {
		case TX_CMD_SEC_CCM:
			len += CCMP_MIC_LEN;
			break;
		case TX_CMD_SEC_TKIP:
			len += TKIP_ICV_LEN;
			break;
		case TX_CMD_SEC_WEP:
			len += WEP_IV_LEN + WEP_ICV_LEN;
			break;
		}
	}

	bc_ent = cpu_to_le16((len & 0xFFF) | (sta_id << 12));

	scd_bc_tbl[txq_id].tfd_offset[write_ptr] = bc_ent;

	if (write_ptr < TFD_QUEUE_SIZE_BC_DUP)
		scd_bc_tbl[txq_id].
			tfd_offset[TFD_QUEUE_SIZE_MAX + write_ptr] = bc_ent;
}

void iwlagn_txq_inval_byte_cnt_tbl(struct iwl_priv *priv,
					   struct iwl_tx_queue *txq)
{
	struct iwlagn_scd_bc_tbl *scd_bc_tbl = priv->scd_bc_tbls.addr;
	int txq_id = txq->q.id;
	int read_ptr = txq->q.read_ptr;
	u8 sta_id = 0;
	__le16 bc_ent;

	WARN_ON(read_ptr >= TFD_QUEUE_SIZE_MAX);

	if (txq_id != priv->cmd_queue)
		sta_id = txq->cmd[read_ptr]->cmd.tx.sta_id;

	bc_ent = cpu_to_le16(1 | (sta_id << 12));
	scd_bc_tbl[txq_id].tfd_offset[read_ptr] = bc_ent;

	if (read_ptr < TFD_QUEUE_SIZE_BC_DUP)
		scd_bc_tbl[txq_id].
			tfd_offset[TFD_QUEUE_SIZE_MAX + read_ptr] = bc_ent;
}

static int iwlagn_tx_queue_set_q2ratid(struct iwl_priv *priv, u16 ra_tid,
					u16 txq_id)
{
	u32 tbl_dw_addr;
	u32 tbl_dw;
	u16 scd_q2ratid;

	scd_q2ratid = ra_tid & IWL_SCD_QUEUE_RA_TID_MAP_RATID_MSK;

	tbl_dw_addr = priv->scd_base_addr +
			IWLAGN_SCD_TRANSLATE_TBL_OFFSET_QUEUE(txq_id);

	tbl_dw = iwl_read_targ_mem(priv, tbl_dw_addr);

	if (txq_id & 0x1)
		tbl_dw = (scd_q2ratid << 16) | (tbl_dw & 0x0000FFFF);
	else
		tbl_dw = scd_q2ratid | (tbl_dw & 0xFFFF0000);

	iwl_write_targ_mem(priv, tbl_dw_addr, tbl_dw);

	return 0;
}

static void iwlagn_tx_queue_stop_scheduler(struct iwl_priv *priv, u16 txq_id)
{
	/* Simply stop the queue, but don't change any configuration;
	 * the SCD_ACT_EN bit is the write-enable mask for the ACTIVE bit. */
	iwl_write_prph(priv,
		IWLAGN_SCD_QUEUE_STATUS_BITS(txq_id),
		(0 << IWLAGN_SCD_QUEUE_STTS_REG_POS_ACTIVE)|
		(1 << IWLAGN_SCD_QUEUE_STTS_REG_POS_SCD_ACT_EN));
}

void iwlagn_set_wr_ptrs(struct iwl_priv *priv,
				int txq_id, u32 index)
{
	iwl_write_direct32(priv, HBUS_TARG_WRPTR,
			(index & 0xff) | (txq_id << 8));
	iwl_write_prph(priv, IWLAGN_SCD_QUEUE_RDPTR(txq_id), index);
}

void iwlagn_tx_queue_set_status(struct iwl_priv *priv,
					struct iwl_tx_queue *txq,
					int tx_fifo_id, int scd_retry)
{
	int txq_id = txq->q.id;
	int active = test_bit(txq_id, &priv->txq_ctx_active_msk) ? 1 : 0;

	iwl_write_prph(priv, IWLAGN_SCD_QUEUE_STATUS_BITS(txq_id),
			(active << IWLAGN_SCD_QUEUE_STTS_REG_POS_ACTIVE) |
			(tx_fifo_id << IWLAGN_SCD_QUEUE_STTS_REG_POS_TXF) |
			(1 << IWLAGN_SCD_QUEUE_STTS_REG_POS_WSL) |
			IWLAGN_SCD_QUEUE_STTS_REG_MSK);

	txq->sched_retry = scd_retry;

	IWL_DEBUG_INFO(priv, "%s %s Queue %d on FIFO %d\n",
		       active ? "Activate" : "Deactivate",
		       scd_retry ? "BA" : "AC/CMD", txq_id, tx_fifo_id);
}

int iwlagn_txq_agg_enable(struct iwl_priv *priv, int txq_id,
			  int tx_fifo, int sta_id, int tid, u16 ssn_idx)
{
	unsigned long flags;
	u16 ra_tid;
	int ret;

	if ((IWLAGN_FIRST_AMPDU_QUEUE > txq_id) ||
	    (IWLAGN_FIRST_AMPDU_QUEUE +
		priv->cfg->base_params->num_of_ampdu_queues <= txq_id)) {
		IWL_WARN(priv,
			"queue number out of range: %d, must be %d to %d\n",
			txq_id, IWLAGN_FIRST_AMPDU_QUEUE,
			IWLAGN_FIRST_AMPDU_QUEUE +
			priv->cfg->base_params->num_of_ampdu_queues - 1);
		return -EINVAL;
	}

	ra_tid = BUILD_RAxTID(sta_id, tid);

	/* Modify device's station table to Tx this TID */
	ret = iwl_sta_tx_modify_enable_tid(priv, sta_id, tid);
	if (ret)
		return ret;

	spin_lock_irqsave(&priv->lock, flags);

	/* Stop this Tx queue before configuring it */
	iwlagn_tx_queue_stop_scheduler(priv, txq_id);

	/* Map receiver-address / traffic-ID to this queue */
	iwlagn_tx_queue_set_q2ratid(priv, ra_tid, txq_id);

	/* Set this queue as a chain-building queue */
	iwl_set_bits_prph(priv, IWLAGN_SCD_QUEUECHAIN_SEL, (1<<txq_id));

	/* enable aggregations for the queue */
	iwl_set_bits_prph(priv, IWLAGN_SCD_AGGR_SEL, (1<<txq_id));

	/* Place first TFD at index corresponding to start sequence number.
	 * Assumes that ssn_idx is valid (!= 0xFFF) */
	priv->txq[txq_id].q.read_ptr = (ssn_idx & 0xff);
	priv->txq[txq_id].q.write_ptr = (ssn_idx & 0xff);
	iwlagn_set_wr_ptrs(priv, txq_id, ssn_idx);

	/* Set up Tx window size and frame limit for this queue */
	iwl_write_targ_mem(priv, priv->scd_base_addr +
			IWLAGN_SCD_CONTEXT_QUEUE_OFFSET(txq_id) +
			sizeof(u32),
			((SCD_WIN_SIZE <<
			IWLAGN_SCD_QUEUE_CTX_REG2_WIN_SIZE_POS) &
			IWLAGN_SCD_QUEUE_CTX_REG2_WIN_SIZE_MSK) |
			((SCD_FRAME_LIMIT <<
			IWLAGN_SCD_QUEUE_CTX_REG2_FRAME_LIMIT_POS) &
			IWLAGN_SCD_QUEUE_CTX_REG2_FRAME_LIMIT_MSK));

	iwl_set_bits_prph(priv, IWLAGN_SCD_INTERRUPT_MASK, (1 << txq_id));

	/* Set up Status area in SRAM, map to Tx DMA/FIFO, activate the queue */
	iwlagn_tx_queue_set_status(priv, &priv->txq[txq_id], tx_fifo, 1);

	spin_unlock_irqrestore(&priv->lock, flags);

	return 0;
}

int iwlagn_txq_agg_disable(struct iwl_priv *priv, u16 txq_id,
			   u16 ssn_idx, u8 tx_fifo)
{
	if ((IWLAGN_FIRST_AMPDU_QUEUE > txq_id) ||
	    (IWLAGN_FIRST_AMPDU_QUEUE +
		priv->cfg->base_params->num_of_ampdu_queues <= txq_id)) {
		IWL_ERR(priv,
			"queue number out of range: %d, must be %d to %d\n",
			txq_id, IWLAGN_FIRST_AMPDU_QUEUE,
			IWLAGN_FIRST_AMPDU_QUEUE +
			priv->cfg->base_params->num_of_ampdu_queues - 1);
		return -EINVAL;
	}

	iwlagn_tx_queue_stop_scheduler(priv, txq_id);

	iwl_clear_bits_prph(priv, IWLAGN_SCD_AGGR_SEL, (1 << txq_id));

	priv->txq[txq_id].q.read_ptr = (ssn_idx & 0xff);
	priv->txq[txq_id].q.write_ptr = (ssn_idx & 0xff);
	/* supposes that ssn_idx is valid (!= 0xFFF) */
	iwlagn_set_wr_ptrs(priv, txq_id, ssn_idx);

	iwl_clear_bits_prph(priv, IWLAGN_SCD_INTERRUPT_MASK, (1 << txq_id));
	iwl_txq_ctx_deactivate(priv, txq_id);
	iwlagn_tx_queue_set_status(priv, &priv->txq[txq_id], tx_fifo, 0);

	return 0;
}

/*
 * Activate/Deactivate Tx DMA/FIFO channels according tx fifos mask
 * must be called under priv->lock and mac access
 */
void iwlagn_txq_set_sched(struct iwl_priv *priv, u32 mask)
{
	iwl_write_prph(priv, IWLAGN_SCD_TXFACT, mask);
}

/*
 * handle build REPLY_TX command notification.
 */
static void iwlagn_tx_cmd_build_basic(struct iwl_priv *priv,
					struct sk_buff *skb,
					struct iwl_tx_cmd *tx_cmd,
					struct ieee80211_tx_info *info,
					struct ieee80211_hdr *hdr,
					u8 std_id)
{
	__le16 fc = hdr->frame_control;
	__le32 tx_flags = tx_cmd->tx_flags;

	tx_cmd->stop_time.life_time = TX_CMD_LIFE_TIME_INFINITE;
	if (!(info->flags & IEEE80211_TX_CTL_NO_ACK)) {
		tx_flags |= TX_CMD_FLG_ACK_MSK;
		if (ieee80211_is_mgmt(fc))
			tx_flags |= TX_CMD_FLG_SEQ_CTL_MSK;
		if (ieee80211_is_probe_resp(fc) &&
		    !(le16_to_cpu(hdr->seq_ctrl) & 0xf))
			tx_flags |= TX_CMD_FLG_TSF_MSK;
	} else {
		tx_flags &= (~TX_CMD_FLG_ACK_MSK);
		tx_flags |= TX_CMD_FLG_SEQ_CTL_MSK;
	}

	if (ieee80211_is_back_req(fc))
		tx_flags |= TX_CMD_FLG_ACK_MSK | TX_CMD_FLG_IMM_BA_RSP_MASK;
	else if (info->band == IEEE80211_BAND_2GHZ &&
		 priv->cfg->bt_params &&
		 priv->cfg->bt_params->advanced_bt_coexist &&
		 (ieee80211_is_auth(fc) || ieee80211_is_assoc_req(fc) ||
		 ieee80211_is_reassoc_req(fc) ||
		 skb->protocol == cpu_to_be16(ETH_P_PAE)))
		tx_flags |= TX_CMD_FLG_IGNORE_BT;


	tx_cmd->sta_id = std_id;
	if (ieee80211_has_morefrags(fc))
		tx_flags |= TX_CMD_FLG_MORE_FRAG_MSK;

	if (ieee80211_is_data_qos(fc)) {
		u8 *qc = ieee80211_get_qos_ctl(hdr);
		tx_cmd->tid_tspec = qc[0] & 0xf;
		tx_flags &= ~TX_CMD_FLG_SEQ_CTL_MSK;
	} else {
		tx_flags |= TX_CMD_FLG_SEQ_CTL_MSK;
	}

	priv->cfg->ops->utils->tx_cmd_protection(priv, info, fc, &tx_flags);

	tx_flags &= ~(TX_CMD_FLG_ANT_SEL_MSK);
	if (ieee80211_is_mgmt(fc)) {
		if (ieee80211_is_assoc_req(fc) || ieee80211_is_reassoc_req(fc))
			tx_cmd->timeout.pm_frame_timeout = cpu_to_le16(3);
		else
			tx_cmd->timeout.pm_frame_timeout = cpu_to_le16(2);
	} else {
		tx_cmd->timeout.pm_frame_timeout = 0;
	}

	tx_cmd->driver_txop = 0;
	tx_cmd->tx_flags = tx_flags;
	tx_cmd->next_frame_len = 0;
}

#define RTS_DFAULT_RETRY_LIMIT		60

static void iwlagn_tx_cmd_build_rate(struct iwl_priv *priv,
			      struct iwl_tx_cmd *tx_cmd,
			      struct ieee80211_tx_info *info,
			      __le16 fc)
{
	u32 rate_flags;
	int rate_idx;
	u8 rts_retry_limit;
	u8 data_retry_limit;
	u8 rate_plcp;

	/* Set retry limit on DATA packets and Probe Responses*/
	if (ieee80211_is_probe_resp(fc))
		data_retry_limit = 3;
	else
		data_retry_limit = IWLAGN_DEFAULT_TX_RETRY;
	tx_cmd->data_retry_limit = data_retry_limit;

	/* Set retry limit on RTS packets */
	rts_retry_limit = RTS_DFAULT_RETRY_LIMIT;
	if (data_retry_limit < rts_retry_limit)
		rts_retry_limit = data_retry_limit;
	tx_cmd->rts_retry_limit = rts_retry_limit;

	/* DATA packets will use the uCode station table for rate/antenna
	 * selection */
	if (ieee80211_is_data(fc)) {
		tx_cmd->initial_rate_index = 0;
		tx_cmd->tx_flags |= TX_CMD_FLG_STA_RATE_MSK;
		return;
	}

	/**
	 * If the current TX rate stored in mac80211 has the MCS bit set, it's
	 * not really a TX rate.  Thus, we use the lowest supported rate for
	 * this band.  Also use the lowest supported rate if the stored rate
	 * index is invalid.
	 */
	rate_idx = info->control.rates[0].idx;
	if (info->control.rates[0].flags & IEEE80211_TX_RC_MCS ||
			(rate_idx < 0) || (rate_idx > IWL_RATE_COUNT_LEGACY))
		rate_idx = rate_lowest_index(&priv->bands[info->band],
				info->control.sta);
	/* For 5 GHZ band, remap mac80211 rate indices into driver indices */
	if (info->band == IEEE80211_BAND_5GHZ)
		rate_idx += IWL_FIRST_OFDM_RATE;
	/* Get PLCP rate for tx_cmd->rate_n_flags */
	rate_plcp = iwl_rates[rate_idx].plcp;
	/* Zero out flags for this packet */
	rate_flags = 0;

	/* Set CCK flag as needed */
	if ((rate_idx >= IWL_FIRST_CCK_RATE) && (rate_idx <= IWL_LAST_CCK_RATE))
		rate_flags |= RATE_MCS_CCK_MSK;

	/* Set up antennas */
<<<<<<< HEAD
	priv->mgmt_tx_ant = iwl_toggle_tx_ant(priv, priv->mgmt_tx_ant,
=======
	 if (priv->cfg->bt_params &&
	     priv->cfg->bt_params->advanced_bt_coexist &&
	     priv->bt_full_concurrent) {
		/* operated as 1x1 in full concurrency mode */
		priv->mgmt_tx_ant = iwl_toggle_tx_ant(priv, priv->mgmt_tx_ant,
				first_antenna(priv->hw_params.valid_tx_ant));
	} else
		priv->mgmt_tx_ant = iwl_toggle_tx_ant(priv, priv->mgmt_tx_ant,
>>>>>>> 45f53cc9
					      priv->hw_params.valid_tx_ant);
	rate_flags |= iwl_ant_idx_to_flags(priv->mgmt_tx_ant);

	/* Set the rate in the TX cmd */
	tx_cmd->rate_n_flags = iwl_hw_set_rate_n_flags(rate_plcp, rate_flags);
}

static void iwlagn_tx_cmd_build_hwcrypto(struct iwl_priv *priv,
				      struct ieee80211_tx_info *info,
				      struct iwl_tx_cmd *tx_cmd,
				      struct sk_buff *skb_frag,
				      int sta_id)
{
	struct ieee80211_key_conf *keyconf = info->control.hw_key;

	switch (keyconf->cipher) {
	case WLAN_CIPHER_SUITE_CCMP:
		tx_cmd->sec_ctl = TX_CMD_SEC_CCM;
		memcpy(tx_cmd->key, keyconf->key, keyconf->keylen);
		if (info->flags & IEEE80211_TX_CTL_AMPDU)
			tx_cmd->tx_flags |= TX_CMD_FLG_AGG_CCMP_MSK;
		IWL_DEBUG_TX(priv, "tx_cmd with AES hwcrypto\n");
		break;

	case WLAN_CIPHER_SUITE_TKIP:
		tx_cmd->sec_ctl = TX_CMD_SEC_TKIP;
		ieee80211_get_tkip_key(keyconf, skb_frag,
			IEEE80211_TKIP_P2_KEY, tx_cmd->key);
		IWL_DEBUG_TX(priv, "tx_cmd with tkip hwcrypto\n");
		break;

	case WLAN_CIPHER_SUITE_WEP104:
		tx_cmd->sec_ctl |= TX_CMD_SEC_KEY128;
		/* fall through */
	case WLAN_CIPHER_SUITE_WEP40:
		tx_cmd->sec_ctl |= (TX_CMD_SEC_WEP |
			(keyconf->keyidx & TX_CMD_SEC_MSK) << TX_CMD_SEC_SHIFT);

		memcpy(&tx_cmd->key[3], keyconf->key, keyconf->keylen);

		IWL_DEBUG_TX(priv, "Configuring packet for WEP encryption "
			     "with key %d\n", keyconf->keyidx);
		break;

	default:
		IWL_ERR(priv, "Unknown encode cipher %x\n", keyconf->cipher);
		break;
	}
}

/*
 * start REPLY_TX command process
 */
int iwlagn_tx_skb(struct iwl_priv *priv, struct sk_buff *skb)
{
	struct ieee80211_hdr *hdr = (struct ieee80211_hdr *)skb->data;
	struct ieee80211_tx_info *info = IEEE80211_SKB_CB(skb);
	struct ieee80211_sta *sta = info->control.sta;
	struct iwl_station_priv *sta_priv = NULL;
	struct iwl_tx_queue *txq;
	struct iwl_queue *q;
	struct iwl_device_cmd *out_cmd;
	struct iwl_cmd_meta *out_meta;
	struct iwl_tx_cmd *tx_cmd;
	struct iwl_rxon_context *ctx = &priv->contexts[IWL_RXON_CTX_BSS];
	int swq_id, txq_id;
	dma_addr_t phys_addr;
	dma_addr_t txcmd_phys;
	dma_addr_t scratch_phys;
	u16 len, len_org, firstlen, secondlen;
	u16 seq_number = 0;
	__le16 fc;
	u8 hdr_len;
	u8 sta_id;
	u8 wait_write_ptr = 0;
	u8 tid = 0;
	u8 *qc = NULL;
	unsigned long flags;

	if (info->control.vif)
		ctx = iwl_rxon_ctx_from_vif(info->control.vif);

	spin_lock_irqsave(&priv->lock, flags);
	if (iwl_is_rfkill(priv)) {
		IWL_DEBUG_DROP(priv, "Dropping - RF KILL\n");
		goto drop_unlock;
	}

	fc = hdr->frame_control;

#ifdef CONFIG_IWLWIFI_DEBUG
	if (ieee80211_is_auth(fc))
		IWL_DEBUG_TX(priv, "Sending AUTH frame\n");
	else if (ieee80211_is_assoc_req(fc))
		IWL_DEBUG_TX(priv, "Sending ASSOC frame\n");
	else if (ieee80211_is_reassoc_req(fc))
		IWL_DEBUG_TX(priv, "Sending REASSOC frame\n");
#endif

	hdr_len = ieee80211_hdrlen(fc);

	/* Find index into station table for destination station */
<<<<<<< HEAD
	sta_id = iwl_sta_id_or_broadcast(priv, info->control.sta);
=======
	sta_id = iwl_sta_id_or_broadcast(priv, ctx, info->control.sta);
>>>>>>> 45f53cc9
	if (sta_id == IWL_INVALID_STATION) {
		IWL_DEBUG_DROP(priv, "Dropping - INVALID STATION: %pM\n",
			       hdr->addr1);
		goto drop_unlock;
	}

	IWL_DEBUG_TX(priv, "station Id %d\n", sta_id);

	if (sta)
		sta_priv = (void *)sta->drv_priv;

	if (sta_priv && sta_priv->asleep) {
		WARN_ON(!(info->flags & IEEE80211_TX_CTL_PSPOLL_RESPONSE));
		/*
		 * This sends an asynchronous command to the device,
		 * but we can rely on it being processed before the
		 * next frame is processed -- and the next frame to
		 * this station is the one that will consume this
		 * counter.
		 * For now set the counter to just 1 since we do not
		 * support uAPSD yet.
		 */
		iwl_sta_modify_sleep_tx_count(priv, sta_id, 1);
	}

<<<<<<< HEAD
	txq_id = get_queue_from_ac(skb_get_queue_mapping(skb));
=======
	/*
	 * Send this frame after DTIM -- there's a special queue
	 * reserved for this for contexts that support AP mode.
	 */
	if (info->flags & IEEE80211_TX_CTL_SEND_AFTER_DTIM) {
		txq_id = ctx->mcast_queue;
		/*
		 * The microcode will clear the more data
		 * bit in the last frame it transmits.
		 */
		hdr->frame_control |=
			cpu_to_le16(IEEE80211_FCTL_MOREDATA);
	} else
		txq_id = ctx->ac_to_queue[skb_get_queue_mapping(skb)];
>>>>>>> 45f53cc9

	/* irqs already disabled/saved above when locking priv->lock */
	spin_lock(&priv->sta_lock);

	if (ieee80211_is_data_qos(fc)) {
		qc = ieee80211_get_qos_ctl(hdr);
		tid = qc[0] & IEEE80211_QOS_CTL_TID_MASK;
		if (WARN_ON_ONCE(tid >= MAX_TID_COUNT)) {
			spin_unlock(&priv->sta_lock);
			goto drop_unlock;
		}
		seq_number = priv->stations[sta_id].tid[tid].seq_number;
		seq_number &= IEEE80211_SCTL_SEQ;
		hdr->seq_ctrl = hdr->seq_ctrl &
				cpu_to_le16(IEEE80211_SCTL_FRAG);
		hdr->seq_ctrl |= cpu_to_le16(seq_number);
		seq_number += 0x10;
		/* aggregation is on for this <sta,tid> */
		if (info->flags & IEEE80211_TX_CTL_AMPDU &&
		    priv->stations[sta_id].tid[tid].agg.state == IWL_AGG_ON) {
			txq_id = priv->stations[sta_id].tid[tid].agg.txq_id;
		}
	}

	txq = &priv->txq[txq_id];
	swq_id = txq->swq_id;
	q = &txq->q;

	if (unlikely(iwl_queue_space(q) < q->high_mark)) {
		spin_unlock(&priv->sta_lock);
		goto drop_unlock;
	}

	if (ieee80211_is_data_qos(fc)) {
		priv->stations[sta_id].tid[tid].tfds_in_queue++;
		if (!ieee80211_has_morefrags(fc))
			priv->stations[sta_id].tid[tid].seq_number = seq_number;
	}

	spin_unlock(&priv->sta_lock);

	/* Set up driver data for this TFD */
	memset(&(txq->txb[q->write_ptr]), 0, sizeof(struct iwl_tx_info));
	txq->txb[q->write_ptr].skb = skb;
<<<<<<< HEAD
=======
	txq->txb[q->write_ptr].ctx = ctx;
>>>>>>> 45f53cc9

	/* Set up first empty entry in queue's array of Tx/cmd buffers */
	out_cmd = txq->cmd[q->write_ptr];
	out_meta = &txq->meta[q->write_ptr];
	tx_cmd = &out_cmd->cmd.tx;
	memset(&out_cmd->hdr, 0, sizeof(out_cmd->hdr));
	memset(tx_cmd, 0, sizeof(struct iwl_tx_cmd));

	/*
	 * Set up the Tx-command (not MAC!) header.
	 * Store the chosen Tx queue and TFD index within the sequence field;
	 * after Tx, uCode's Tx response will return this value so driver can
	 * locate the frame within the tx queue and do post-tx processing.
	 */
	out_cmd->hdr.cmd = REPLY_TX;
	out_cmd->hdr.sequence = cpu_to_le16((u16)(QUEUE_TO_SEQ(txq_id) |
				INDEX_TO_SEQ(q->write_ptr)));

	/* Copy MAC header from skb into command buffer */
	memcpy(tx_cmd->hdr, hdr, hdr_len);


	/* Total # bytes to be transmitted */
	len = (u16)skb->len;
	tx_cmd->len = cpu_to_le16(len);

	if (info->control.hw_key)
		iwlagn_tx_cmd_build_hwcrypto(priv, info, tx_cmd, skb, sta_id);

	/* TODO need this for burst mode later on */
	iwlagn_tx_cmd_build_basic(priv, skb, tx_cmd, info, hdr, sta_id);
	iwl_dbg_log_tx_data_frame(priv, len, hdr);

	iwlagn_tx_cmd_build_rate(priv, tx_cmd, info, fc);

	iwl_update_stats(priv, true, fc, len);
	/*
	 * Use the first empty entry in this queue's command buffer array
	 * to contain the Tx command and MAC header concatenated together
	 * (payload data will be in another buffer).
	 * Size of this varies, due to varying MAC header length.
	 * If end is not dword aligned, we'll have 2 extra bytes at the end
	 * of the MAC header (device reads on dword boundaries).
	 * We'll tell device about this padding later.
	 */
	len = sizeof(struct iwl_tx_cmd) +
		sizeof(struct iwl_cmd_header) + hdr_len;

	len_org = len;
	firstlen = len = (len + 3) & ~3;

	if (len_org != len)
		len_org = 1;
	else
		len_org = 0;

	/* Tell NIC about any 2-byte padding after MAC header */
	if (len_org)
		tx_cmd->tx_flags |= TX_CMD_FLG_MH_PAD_MSK;

	/* Physical address of this Tx command's header (not MAC header!),
	 * within command buffer array. */
	txcmd_phys = pci_map_single(priv->pci_dev,
				    &out_cmd->hdr, len,
				    PCI_DMA_BIDIRECTIONAL);
	dma_unmap_addr_set(out_meta, mapping, txcmd_phys);
	dma_unmap_len_set(out_meta, len, len);
	/* Add buffer containing Tx command and MAC(!) header to TFD's
	 * first entry */
	priv->cfg->ops->lib->txq_attach_buf_to_tfd(priv, txq,
						   txcmd_phys, len, 1, 0);

	if (!ieee80211_has_morefrags(hdr->frame_control)) {
		txq->need_update = 1;
	} else {
		wait_write_ptr = 1;
		txq->need_update = 0;
	}

	/* Set up TFD's 2nd entry to point directly to remainder of skb,
	 * if any (802.11 null frames have no payload). */
	secondlen = len = skb->len - hdr_len;
	if (len) {
		phys_addr = pci_map_single(priv->pci_dev, skb->data + hdr_len,
					   len, PCI_DMA_TODEVICE);
		priv->cfg->ops->lib->txq_attach_buf_to_tfd(priv, txq,
							   phys_addr, len,
							   0, 0);
	}

	scratch_phys = txcmd_phys + sizeof(struct iwl_cmd_header) +
				offsetof(struct iwl_tx_cmd, scratch);

	len = sizeof(struct iwl_tx_cmd) +
		sizeof(struct iwl_cmd_header) + hdr_len;
	/* take back ownership of DMA buffer to enable update */
	pci_dma_sync_single_for_cpu(priv->pci_dev, txcmd_phys,
				    len, PCI_DMA_BIDIRECTIONAL);
	tx_cmd->dram_lsb_ptr = cpu_to_le32(scratch_phys);
	tx_cmd->dram_msb_ptr = iwl_get_dma_hi_addr(scratch_phys);

	IWL_DEBUG_TX(priv, "sequence nr = 0X%x\n",
		     le16_to_cpu(out_cmd->hdr.sequence));
	IWL_DEBUG_TX(priv, "tx_flags = 0X%x\n", le32_to_cpu(tx_cmd->tx_flags));
	iwl_print_hex_dump(priv, IWL_DL_TX, (u8 *)tx_cmd, sizeof(*tx_cmd));
	iwl_print_hex_dump(priv, IWL_DL_TX, (u8 *)tx_cmd->hdr, hdr_len);

	/* Set up entry for this TFD in Tx byte-count array */
	if (info->flags & IEEE80211_TX_CTL_AMPDU)
		priv->cfg->ops->lib->txq_update_byte_cnt_tbl(priv, txq,
						     le16_to_cpu(tx_cmd->len));

	pci_dma_sync_single_for_device(priv->pci_dev, txcmd_phys,
				       len, PCI_DMA_BIDIRECTIONAL);

	trace_iwlwifi_dev_tx(priv,
			     &((struct iwl_tfd *)txq->tfds)[txq->q.write_ptr],
			     sizeof(struct iwl_tfd),
			     &out_cmd->hdr, firstlen,
			     skb->data + hdr_len, secondlen);

	/* Tell device the write index *just past* this latest filled TFD */
	q->write_ptr = iwl_queue_inc_wrap(q->write_ptr, q->n_bd);
	iwl_txq_update_write_ptr(priv, txq);
	spin_unlock_irqrestore(&priv->lock, flags);

	/*
	 * At this point the frame is "transmitted" successfully
	 * and we will get a TX status notification eventually,
	 * regardless of the value of ret. "ret" only indicates
	 * whether or not we should update the write pointer.
	 */

	/* avoid atomic ops if it isn't an associated client */
	if (sta_priv && sta_priv->client)
		atomic_inc(&sta_priv->pending_frames);

	if ((iwl_queue_space(q) < q->high_mark) && priv->mac80211_registered) {
		if (wait_write_ptr) {
			spin_lock_irqsave(&priv->lock, flags);
			txq->need_update = 1;
			iwl_txq_update_write_ptr(priv, txq);
			spin_unlock_irqrestore(&priv->lock, flags);
		} else {
			iwl_stop_queue(priv, txq->swq_id);
		}
	}

	return 0;

drop_unlock:
	spin_unlock_irqrestore(&priv->lock, flags);
	return -1;
}

static inline int iwlagn_alloc_dma_ptr(struct iwl_priv *priv,
				    struct iwl_dma_ptr *ptr, size_t size)
{
	ptr->addr = dma_alloc_coherent(&priv->pci_dev->dev, size, &ptr->dma,
				       GFP_KERNEL);
	if (!ptr->addr)
		return -ENOMEM;
	ptr->size = size;
	return 0;
}

static inline void iwlagn_free_dma_ptr(struct iwl_priv *priv,
				    struct iwl_dma_ptr *ptr)
{
	if (unlikely(!ptr->addr))
		return;

	dma_free_coherent(&priv->pci_dev->dev, ptr->size, ptr->addr, ptr->dma);
	memset(ptr, 0, sizeof(*ptr));
}

/**
 * iwlagn_hw_txq_ctx_free - Free TXQ Context
 *
 * Destroy all TX DMA queues and structures
 */
void iwlagn_hw_txq_ctx_free(struct iwl_priv *priv)
{
	int txq_id;

	/* Tx queues */
	if (priv->txq) {
		for (txq_id = 0; txq_id < priv->hw_params.max_txq_num; txq_id++)
			if (txq_id == priv->cmd_queue)
				iwl_cmd_queue_free(priv);
			else
				iwl_tx_queue_free(priv, txq_id);
	}
	iwlagn_free_dma_ptr(priv, &priv->kw);

	iwlagn_free_dma_ptr(priv, &priv->scd_bc_tbls);

	/* free tx queue structure */
	iwl_free_txq_mem(priv);
}

/**
 * iwlagn_txq_ctx_alloc - allocate TX queue context
 * Allocate all Tx DMA structures and initialize them
 *
 * @param priv
 * @return error code
 */
int iwlagn_txq_ctx_alloc(struct iwl_priv *priv)
{
	int ret;
	int txq_id, slots_num;
	unsigned long flags;

	/* Free all tx/cmd queues and keep-warm buffer */
	iwlagn_hw_txq_ctx_free(priv);

	ret = iwlagn_alloc_dma_ptr(priv, &priv->scd_bc_tbls,
				priv->hw_params.scd_bc_tbls_size);
	if (ret) {
		IWL_ERR(priv, "Scheduler BC Table allocation failed\n");
		goto error_bc_tbls;
	}
	/* Alloc keep-warm buffer */
	ret = iwlagn_alloc_dma_ptr(priv, &priv->kw, IWL_KW_SIZE);
	if (ret) {
		IWL_ERR(priv, "Keep Warm allocation failed\n");
		goto error_kw;
	}

	/* allocate tx queue structure */
	ret = iwl_alloc_txq_mem(priv);
	if (ret)
		goto error;

	spin_lock_irqsave(&priv->lock, flags);

	/* Turn off all Tx DMA fifos */
	priv->cfg->ops->lib->txq_set_sched(priv, 0);

	/* Tell NIC where to find the "keep warm" buffer */
	iwl_write_direct32(priv, FH_KW_MEM_ADDR_REG, priv->kw.dma >> 4);

	spin_unlock_irqrestore(&priv->lock, flags);

	/* Alloc and init all Tx queues, including the command queue (#4/#9) */
	for (txq_id = 0; txq_id < priv->hw_params.max_txq_num; txq_id++) {
		slots_num = (txq_id == priv->cmd_queue) ?
					TFD_CMD_SLOTS : TFD_TX_CMD_SLOTS;
		ret = iwl_tx_queue_init(priv, &priv->txq[txq_id], slots_num,
				       txq_id);
		if (ret) {
			IWL_ERR(priv, "Tx %d queue init failed\n", txq_id);
			goto error;
		}
	}

	return ret;

 error:
	iwlagn_hw_txq_ctx_free(priv);
	iwlagn_free_dma_ptr(priv, &priv->kw);
 error_kw:
	iwlagn_free_dma_ptr(priv, &priv->scd_bc_tbls);
 error_bc_tbls:
	return ret;
}

void iwlagn_txq_ctx_reset(struct iwl_priv *priv)
{
	int txq_id, slots_num;
	unsigned long flags;

	spin_lock_irqsave(&priv->lock, flags);

	/* Turn off all Tx DMA fifos */
	priv->cfg->ops->lib->txq_set_sched(priv, 0);

	/* Tell NIC where to find the "keep warm" buffer */
	iwl_write_direct32(priv, FH_KW_MEM_ADDR_REG, priv->kw.dma >> 4);

	spin_unlock_irqrestore(&priv->lock, flags);

	/* Alloc and init all Tx queues, including the command queue (#4) */
	for (txq_id = 0; txq_id < priv->hw_params.max_txq_num; txq_id++) {
		slots_num = txq_id == priv->cmd_queue ?
			    TFD_CMD_SLOTS : TFD_TX_CMD_SLOTS;
		iwl_tx_queue_reset(priv, &priv->txq[txq_id], slots_num, txq_id);
	}
}

/**
 * iwlagn_txq_ctx_stop - Stop all Tx DMA channels
 */
void iwlagn_txq_ctx_stop(struct iwl_priv *priv)
{
	int ch;
	unsigned long flags;

	/* Turn off all Tx DMA fifos */
	spin_lock_irqsave(&priv->lock, flags);

	priv->cfg->ops->lib->txq_set_sched(priv, 0);

	/* Stop each Tx DMA channel, and wait for it to be idle */
	for (ch = 0; ch < priv->hw_params.dma_chnl_num; ch++) {
		iwl_write_direct32(priv, FH_TCSR_CHNL_TX_CONFIG_REG(ch), 0x0);
		if (iwl_poll_direct_bit(priv, FH_TSSR_TX_STATUS_REG,
				    FH_TSSR_TX_STATUS_REG_MSK_CHNL_IDLE(ch),
				    1000))
			IWL_ERR(priv, "Failing on timeout while stopping"
			    " DMA channel %d [0x%08x]", ch,
			    iwl_read_direct32(priv, FH_TSSR_TX_STATUS_REG));
	}
	spin_unlock_irqrestore(&priv->lock, flags);
}

/*
 * Find first available (lowest unused) Tx Queue, mark it "active".
 * Called only when finding queue for aggregation.
 * Should never return anything < 7, because they should already
 * be in use as EDCA AC (0-3), Command (4), reserved (5, 6)
 */
static int iwlagn_txq_ctx_activate_free(struct iwl_priv *priv)
{
	int txq_id;

	for (txq_id = 0; txq_id < priv->hw_params.max_txq_num; txq_id++)
		if (!test_and_set_bit(txq_id, &priv->txq_ctx_active_msk))
			return txq_id;
	return -1;
}

int iwlagn_tx_agg_start(struct iwl_priv *priv, struct ieee80211_vif *vif,
			struct ieee80211_sta *sta, u16 tid, u16 *ssn)
{
	int sta_id;
	int tx_fifo;
	int txq_id;
	int ret;
	unsigned long flags;
	struct iwl_tid_data *tid_data;

	tx_fifo = get_fifo_from_tid(iwl_rxon_ctx_from_vif(vif), tid);
	if (unlikely(tx_fifo < 0))
		return tx_fifo;

	IWL_WARN(priv, "%s on ra = %pM tid = %d\n",
			__func__, sta->addr, tid);

	sta_id = iwl_sta_id(sta);
	if (sta_id == IWL_INVALID_STATION) {
		IWL_ERR(priv, "Start AGG on invalid station\n");
		return -ENXIO;
	}
	if (unlikely(tid >= MAX_TID_COUNT))
		return -EINVAL;

	if (priv->stations[sta_id].tid[tid].agg.state != IWL_AGG_OFF) {
		IWL_ERR(priv, "Start AGG when state is not IWL_AGG_OFF !\n");
		return -ENXIO;
	}

	txq_id = iwlagn_txq_ctx_activate_free(priv);
	if (txq_id == -1) {
		IWL_ERR(priv, "No free aggregation queue available\n");
		return -ENXIO;
	}

	spin_lock_irqsave(&priv->sta_lock, flags);
	tid_data = &priv->stations[sta_id].tid[tid];
	*ssn = SEQ_TO_SN(tid_data->seq_number);
	tid_data->agg.txq_id = txq_id;
	priv->txq[txq_id].swq_id = iwl_virtual_agg_queue_num(get_ac_from_tid(tid), txq_id);
	spin_unlock_irqrestore(&priv->sta_lock, flags);

	ret = priv->cfg->ops->lib->txq_agg_enable(priv, txq_id, tx_fifo,
						  sta_id, tid, *ssn);
	if (ret)
		return ret;

	spin_lock_irqsave(&priv->sta_lock, flags);
	tid_data = &priv->stations[sta_id].tid[tid];
	if (tid_data->tfds_in_queue == 0) {
		IWL_DEBUG_HT(priv, "HW queue is empty\n");
		tid_data->agg.state = IWL_AGG_ON;
		ieee80211_start_tx_ba_cb_irqsafe(vif, sta->addr, tid);
	} else {
		IWL_DEBUG_HT(priv, "HW queue is NOT empty: %d packets in HW queue\n",
			     tid_data->tfds_in_queue);
		tid_data->agg.state = IWL_EMPTYING_HW_QUEUE_ADDBA;
	}
	spin_unlock_irqrestore(&priv->sta_lock, flags);
	return ret;
}

int iwlagn_tx_agg_stop(struct iwl_priv *priv, struct ieee80211_vif *vif,
		       struct ieee80211_sta *sta, u16 tid)
{
	int tx_fifo_id, txq_id, sta_id, ssn;
	struct iwl_tid_data *tid_data;
	int write_ptr, read_ptr;
	unsigned long flags;

	tx_fifo_id = get_fifo_from_tid(iwl_rxon_ctx_from_vif(vif), tid);
	if (unlikely(tx_fifo_id < 0))
		return tx_fifo_id;

	sta_id = iwl_sta_id(sta);

	if (sta_id == IWL_INVALID_STATION) {
		IWL_ERR(priv, "Invalid station for AGG tid %d\n", tid);
		return -ENXIO;
	}

	spin_lock_irqsave(&priv->sta_lock, flags);
<<<<<<< HEAD

	if (priv->stations[sta_id].tid[tid].agg.state ==
				IWL_EMPTYING_HW_QUEUE_ADDBA) {
		IWL_DEBUG_HT(priv, "AGG stop before setup done\n");
		ieee80211_stop_tx_ba_cb_irqsafe(vif, sta->addr, tid);
		priv->stations[sta_id].tid[tid].agg.state = IWL_AGG_OFF;
		spin_unlock_irqrestore(&priv->sta_lock, flags);
		return 0;
	}

	if (priv->stations[sta_id].tid[tid].agg.state != IWL_AGG_ON)
		IWL_WARN(priv, "Stopping AGG while state not ON or starting\n");
=======
>>>>>>> 45f53cc9

	tid_data = &priv->stations[sta_id].tid[tid];
	ssn = (tid_data->seq_number & IEEE80211_SCTL_SEQ) >> 4;
	txq_id = tid_data->agg.txq_id;

	switch (priv->stations[sta_id].tid[tid].agg.state) {
	case IWL_EMPTYING_HW_QUEUE_ADDBA:
		/*
		 * This can happen if the peer stops aggregation
		 * again before we've had a chance to drain the
		 * queue we selected previously, i.e. before the
		 * session was really started completely.
		 */
		IWL_DEBUG_HT(priv, "AGG stop before setup done\n");
		goto turn_off;
	case IWL_AGG_ON:
		break;
	default:
		IWL_WARN(priv, "Stopping AGG while state not ON or starting\n");
	}

	write_ptr = priv->txq[txq_id].q.write_ptr;
	read_ptr = priv->txq[txq_id].q.read_ptr;

	/* The queue is not empty */
	if (write_ptr != read_ptr) {
		IWL_DEBUG_HT(priv, "Stopping a non empty AGG HW QUEUE\n");
		priv->stations[sta_id].tid[tid].agg.state =
				IWL_EMPTYING_HW_QUEUE_DELBA;
		spin_unlock_irqrestore(&priv->sta_lock, flags);
		return 0;
	}

	IWL_DEBUG_HT(priv, "HW queue is empty\n");
 turn_off:
	priv->stations[sta_id].tid[tid].agg.state = IWL_AGG_OFF;

	/* do not restore/save irqs */
	spin_unlock(&priv->sta_lock);
	spin_lock(&priv->lock);

	/*
	 * the only reason this call can fail is queue number out of range,
	 * which can happen if uCode is reloaded and all the station
	 * information are lost. if it is outside the range, there is no need
	 * to deactivate the uCode queue, just return "success" to allow
	 *  mac80211 to clean up it own data.
	 */
	priv->cfg->ops->lib->txq_agg_disable(priv, txq_id, ssn,
						   tx_fifo_id);
	spin_unlock_irqrestore(&priv->lock, flags);

	ieee80211_stop_tx_ba_cb_irqsafe(vif, sta->addr, tid);

	return 0;
}

int iwlagn_txq_check_empty(struct iwl_priv *priv,
			   int sta_id, u8 tid, int txq_id)
{
	struct iwl_queue *q = &priv->txq[txq_id].q;
	u8 *addr = priv->stations[sta_id].sta.sta.addr;
	struct iwl_tid_data *tid_data = &priv->stations[sta_id].tid[tid];
	struct iwl_rxon_context *ctx;

	ctx = &priv->contexts[priv->stations[sta_id].ctxid];

	lockdep_assert_held(&priv->sta_lock);

	lockdep_assert_held(&priv->sta_lock);

	switch (priv->stations[sta_id].tid[tid].agg.state) {
	case IWL_EMPTYING_HW_QUEUE_DELBA:
		/* We are reclaiming the last packet of the */
		/* aggregated HW queue */
		if ((txq_id  == tid_data->agg.txq_id) &&
		    (q->read_ptr == q->write_ptr)) {
			u16 ssn = SEQ_TO_SN(tid_data->seq_number);
			int tx_fifo = get_fifo_from_tid(ctx, tid);
			IWL_DEBUG_HT(priv, "HW queue empty: continue DELBA flow\n");
			priv->cfg->ops->lib->txq_agg_disable(priv, txq_id,
							     ssn, tx_fifo);
			tid_data->agg.state = IWL_AGG_OFF;
			ieee80211_stop_tx_ba_cb_irqsafe(ctx->vif, addr, tid);
		}
		break;
	case IWL_EMPTYING_HW_QUEUE_ADDBA:
		/* We are reclaiming the last packet of the queue */
		if (tid_data->tfds_in_queue == 0) {
			IWL_DEBUG_HT(priv, "HW queue empty: continue ADDBA flow\n");
			tid_data->agg.state = IWL_AGG_ON;
			ieee80211_start_tx_ba_cb_irqsafe(ctx->vif, addr, tid);
		}
		break;
	}

	return 0;
}

static void iwlagn_tx_status(struct iwl_priv *priv, struct iwl_tx_info *tx_info)
{
	struct ieee80211_hdr *hdr = (struct ieee80211_hdr *) tx_info->skb->data;
	struct ieee80211_sta *sta;
	struct iwl_station_priv *sta_priv;

	rcu_read_lock();
	sta = ieee80211_find_sta(tx_info->ctx->vif, hdr->addr1);
	if (sta) {
		sta_priv = (void *)sta->drv_priv;
		/* avoid atomic ops if this isn't a client */
		if (sta_priv->client &&
		    atomic_dec_return(&sta_priv->pending_frames) == 0)
			ieee80211_sta_block_awake(priv->hw, sta, false);
	}
	rcu_read_unlock();

	ieee80211_tx_status_irqsafe(priv->hw, tx_info->skb);
}

int iwlagn_tx_queue_reclaim(struct iwl_priv *priv, int txq_id, int index)
{
	struct iwl_tx_queue *txq = &priv->txq[txq_id];
	struct iwl_queue *q = &txq->q;
	struct iwl_tx_info *tx_info;
	int nfreed = 0;
	struct ieee80211_hdr *hdr;

	if ((index >= q->n_bd) || (iwl_queue_used(q, index) == 0)) {
		IWL_ERR(priv, "Read index for DMA queue txq id (%d), index %d, "
			  "is out of range [0-%d] %d %d.\n", txq_id,
			  index, q->n_bd, q->write_ptr, q->read_ptr);
		return 0;
	}

	for (index = iwl_queue_inc_wrap(index, q->n_bd);
	     q->read_ptr != index;
	     q->read_ptr = iwl_queue_inc_wrap(q->read_ptr, q->n_bd)) {

		tx_info = &txq->txb[txq->q.read_ptr];
<<<<<<< HEAD
		iwlagn_tx_status(priv, tx_info->skb);
=======
		iwlagn_tx_status(priv, tx_info);
>>>>>>> 45f53cc9

		hdr = (struct ieee80211_hdr *)tx_info->skb->data;
		if (hdr && ieee80211_is_data_qos(hdr->frame_control))
			nfreed++;
		tx_info->skb = NULL;

		if (priv->cfg->ops->lib->txq_inval_byte_cnt_tbl)
			priv->cfg->ops->lib->txq_inval_byte_cnt_tbl(priv, txq);

		priv->cfg->ops->lib->txq_free_tfd(priv, txq);
	}
	return nfreed;
}

/**
 * iwlagn_tx_status_reply_compressed_ba - Update tx status from block-ack
 *
 * Go through block-ack's bitmap of ACK'd frames, update driver's record of
 * ACK vs. not.  This gets sent to mac80211, then to rate scaling algo.
 */
static int iwlagn_tx_status_reply_compressed_ba(struct iwl_priv *priv,
				 struct iwl_ht_agg *agg,
				 struct iwl_compressed_ba_resp *ba_resp)

{
	int i, sh, ack;
	u16 seq_ctl = le16_to_cpu(ba_resp->seq_ctl);
	u16 scd_flow = le16_to_cpu(ba_resp->scd_flow);
	u64 bitmap, sent_bitmap;
	int successes = 0;
	struct ieee80211_tx_info *info;

	if (unlikely(!agg->wait_for_ba))  {
		if (unlikely(ba_resp->bitmap))
			IWL_ERR(priv, "Received BA when not expected\n");
		return -EINVAL;
	}

	/* Mark that the expected block-ack response arrived */
	agg->wait_for_ba = 0;
	IWL_DEBUG_TX_REPLY(priv, "BA %d %d\n", agg->start_idx, ba_resp->seq_ctl);

	/* Calculate shift to align block-ack bits with our Tx window bits */
	sh = agg->start_idx - SEQ_TO_INDEX(seq_ctl >> 4);
	if (sh < 0) /* tbw something is wrong with indices */
		sh += 0x100;

	/* don't use 64-bit values for now */
	bitmap = le64_to_cpu(ba_resp->bitmap) >> sh;

	if (agg->frame_count > (64 - sh)) {
		IWL_DEBUG_TX_REPLY(priv, "more frames than bitmap size");
		return -1;
	}

	/* check for success or failure according to the
	 * transmitted bitmap and block-ack bitmap */
	sent_bitmap = bitmap & agg->bitmap;

	/* For each frame attempted in aggregation,
	 * update driver's record of tx frame's status. */
	i = 0;
	while (sent_bitmap) {
		ack = sent_bitmap & 1ULL;
		successes += ack;
		IWL_DEBUG_TX_REPLY(priv, "%s ON i=%d idx=%d raw=%d\n",
			ack ? "ACK" : "NACK", i, (agg->start_idx + i) & 0xff,
			agg->start_idx + i);
		sent_bitmap >>= 1;
		++i;
	}

	info = IEEE80211_SKB_CB(priv->txq[scd_flow].txb[agg->start_idx].skb);
	memset(&info->status, 0, sizeof(info->status));
	info->flags |= IEEE80211_TX_STAT_ACK;
	info->flags |= IEEE80211_TX_STAT_AMPDU;
	info->status.ampdu_ack_len = successes;
	info->status.ampdu_len = agg->frame_count;
	iwlagn_hwrate_to_tx_control(priv, agg->rate_n_flags, info);

	IWL_DEBUG_TX_REPLY(priv, "Bitmap %llx\n", (unsigned long long)bitmap);

	return 0;
}

/**
 * translate ucode response to mac80211 tx status control values
 */
void iwlagn_hwrate_to_tx_control(struct iwl_priv *priv, u32 rate_n_flags,
				  struct ieee80211_tx_info *info)
{
	struct ieee80211_tx_rate *r = &info->control.rates[0];

	info->antenna_sel_tx =
		((rate_n_flags & RATE_MCS_ANT_ABC_MSK) >> RATE_MCS_ANT_POS);
	if (rate_n_flags & RATE_MCS_HT_MSK)
		r->flags |= IEEE80211_TX_RC_MCS;
	if (rate_n_flags & RATE_MCS_GF_MSK)
		r->flags |= IEEE80211_TX_RC_GREEN_FIELD;
	if (rate_n_flags & RATE_MCS_HT40_MSK)
		r->flags |= IEEE80211_TX_RC_40_MHZ_WIDTH;
	if (rate_n_flags & RATE_MCS_DUP_MSK)
		r->flags |= IEEE80211_TX_RC_DUP_DATA;
	if (rate_n_flags & RATE_MCS_SGI_MSK)
		r->flags |= IEEE80211_TX_RC_SHORT_GI;
	r->idx = iwlagn_hwrate_to_mac80211_idx(rate_n_flags, info->band);
}

/**
 * iwlagn_rx_reply_compressed_ba - Handler for REPLY_COMPRESSED_BA
 *
 * Handles block-acknowledge notification from device, which reports success
 * of frames sent via aggregation.
 */
void iwlagn_rx_reply_compressed_ba(struct iwl_priv *priv,
					   struct iwl_rx_mem_buffer *rxb)
{
	struct iwl_rx_packet *pkt = rxb_addr(rxb);
	struct iwl_compressed_ba_resp *ba_resp = &pkt->u.compressed_ba;
	struct iwl_tx_queue *txq = NULL;
	struct iwl_ht_agg *agg;
	int index;
	int sta_id;
	int tid;
	unsigned long flags;

	/* "flow" corresponds to Tx queue */
	u16 scd_flow = le16_to_cpu(ba_resp->scd_flow);

	/* "ssn" is start of block-ack Tx window, corresponds to index
	 * (in Tx queue's circular buffer) of first TFD/frame in window */
	u16 ba_resp_scd_ssn = le16_to_cpu(ba_resp->scd_ssn);

	if (scd_flow >= priv->hw_params.max_txq_num) {
		IWL_ERR(priv,
			"BUG_ON scd_flow is bigger than number of queues\n");
		return;
	}

	txq = &priv->txq[scd_flow];
	sta_id = ba_resp->sta_id;
	tid = ba_resp->tid;
	agg = &priv->stations[sta_id].tid[tid].agg;
	if (unlikely(agg->txq_id != scd_flow)) {
		/*
		 * FIXME: this is a uCode bug which need to be addressed,
		 * log the information and return for now!
		 * since it is possible happen very often and in order
		 * not to fill the syslog, don't enable the logging by default
		 */
		IWL_DEBUG_TX_REPLY(priv,
			"BA scd_flow %d does not match txq_id %d\n",
			scd_flow, agg->txq_id);
		return;
	}

	/* Find index just before block-ack window */
	index = iwl_queue_dec_wrap(ba_resp_scd_ssn & 0xff, txq->q.n_bd);

	spin_lock_irqsave(&priv->sta_lock, flags);

	IWL_DEBUG_TX_REPLY(priv, "REPLY_COMPRESSED_BA [%d] Received from %pM, "
			   "sta_id = %d\n",
			   agg->wait_for_ba,
			   (u8 *) &ba_resp->sta_addr_lo32,
			   ba_resp->sta_id);
	IWL_DEBUG_TX_REPLY(priv, "TID = %d, SeqCtl = %d, bitmap = 0x%llx, scd_flow = "
			   "%d, scd_ssn = %d\n",
			   ba_resp->tid,
			   ba_resp->seq_ctl,
			   (unsigned long long)le64_to_cpu(ba_resp->bitmap),
			   ba_resp->scd_flow,
			   ba_resp->scd_ssn);
	IWL_DEBUG_TX_REPLY(priv, "DAT start_idx = %d, bitmap = 0x%llx\n",
			   agg->start_idx,
			   (unsigned long long)agg->bitmap);

	/* Update driver's record of ACK vs. not for each frame in window */
	iwlagn_tx_status_reply_compressed_ba(priv, agg, ba_resp);

	/* Release all TFDs before the SSN, i.e. all TFDs in front of
	 * block-ack window (we assume that they've been successfully
	 * transmitted ... if not, it's too late anyway). */
	if (txq->q.read_ptr != (ba_resp_scd_ssn & 0xff)) {
		/* calculate mac80211 ampdu sw queue to wake */
		int freed = iwlagn_tx_queue_reclaim(priv, scd_flow, index);
		iwl_free_tfds_in_queue(priv, sta_id, tid, freed);

		if ((iwl_queue_space(&txq->q) > txq->q.low_mark) &&
		    priv->mac80211_registered &&
		    (agg->state != IWL_EMPTYING_HW_QUEUE_DELBA))
			iwl_wake_queue(priv, txq->swq_id);

		iwlagn_txq_check_empty(priv, sta_id, tid, scd_flow);
	}

	spin_unlock_irqrestore(&priv->sta_lock, flags);
<<<<<<< HEAD
}
=======
}

#ifdef CONFIG_IWLWIFI_DEBUG
const char *iwl_get_tx_fail_reason(u32 status)
{
#define TX_STATUS_FAIL(x) case TX_STATUS_FAIL_ ## x: return #x
#define TX_STATUS_POSTPONE(x) case TX_STATUS_POSTPONE_ ## x: return #x

	switch (status & TX_STATUS_MSK) {
	case TX_STATUS_SUCCESS:
		return "SUCCESS";
	TX_STATUS_POSTPONE(DELAY);
	TX_STATUS_POSTPONE(FEW_BYTES);
	TX_STATUS_POSTPONE(BT_PRIO);
	TX_STATUS_POSTPONE(QUIET_PERIOD);
	TX_STATUS_POSTPONE(CALC_TTAK);
	TX_STATUS_FAIL(INTERNAL_CROSSED_RETRY);
	TX_STATUS_FAIL(SHORT_LIMIT);
	TX_STATUS_FAIL(LONG_LIMIT);
	TX_STATUS_FAIL(FIFO_UNDERRUN);
	TX_STATUS_FAIL(DRAIN_FLOW);
	TX_STATUS_FAIL(RFKILL_FLUSH);
	TX_STATUS_FAIL(LIFE_EXPIRE);
	TX_STATUS_FAIL(DEST_PS);
	TX_STATUS_FAIL(HOST_ABORTED);
	TX_STATUS_FAIL(BT_RETRY);
	TX_STATUS_FAIL(STA_INVALID);
	TX_STATUS_FAIL(FRAG_DROPPED);
	TX_STATUS_FAIL(TID_DISABLE);
	TX_STATUS_FAIL(FIFO_FLUSHED);
	TX_STATUS_FAIL(INSUFFICIENT_CF_POLL);
	TX_STATUS_FAIL(PASSIVE_NO_RX);
	TX_STATUS_FAIL(NO_BEACON_ON_RADAR);
	}

	return "UNKNOWN";

#undef TX_STATUS_FAIL
#undef TX_STATUS_POSTPONE
}
#endif /* CONFIG_IWLWIFI_DEBUG */
>>>>>>> 45f53cc9
<|MERGE_RESOLUTION|>--- conflicted
+++ resolved
@@ -445,9 +445,6 @@
 		rate_flags |= RATE_MCS_CCK_MSK;
 
 	/* Set up antennas */
-<<<<<<< HEAD
-	priv->mgmt_tx_ant = iwl_toggle_tx_ant(priv, priv->mgmt_tx_ant,
-=======
 	 if (priv->cfg->bt_params &&
 	     priv->cfg->bt_params->advanced_bt_coexist &&
 	     priv->bt_full_concurrent) {
@@ -456,7 +453,6 @@
 				first_antenna(priv->hw_params.valid_tx_ant));
 	} else
 		priv->mgmt_tx_ant = iwl_toggle_tx_ant(priv, priv->mgmt_tx_ant,
->>>>>>> 45f53cc9
 					      priv->hw_params.valid_tx_ant);
 	rate_flags |= iwl_ant_idx_to_flags(priv->mgmt_tx_ant);
 
@@ -559,11 +555,7 @@
 	hdr_len = ieee80211_hdrlen(fc);
 
 	/* Find index into station table for destination station */
-<<<<<<< HEAD
-	sta_id = iwl_sta_id_or_broadcast(priv, info->control.sta);
-=======
 	sta_id = iwl_sta_id_or_broadcast(priv, ctx, info->control.sta);
->>>>>>> 45f53cc9
 	if (sta_id == IWL_INVALID_STATION) {
 		IWL_DEBUG_DROP(priv, "Dropping - INVALID STATION: %pM\n",
 			       hdr->addr1);
@@ -589,9 +581,6 @@
 		iwl_sta_modify_sleep_tx_count(priv, sta_id, 1);
 	}
 
-<<<<<<< HEAD
-	txq_id = get_queue_from_ac(skb_get_queue_mapping(skb));
-=======
 	/*
 	 * Send this frame after DTIM -- there's a special queue
 	 * reserved for this for contexts that support AP mode.
@@ -606,7 +595,6 @@
 			cpu_to_le16(IEEE80211_FCTL_MOREDATA);
 	} else
 		txq_id = ctx->ac_to_queue[skb_get_queue_mapping(skb)];
->>>>>>> 45f53cc9
 
 	/* irqs already disabled/saved above when locking priv->lock */
 	spin_lock(&priv->sta_lock);
@@ -651,10 +639,7 @@
 	/* Set up driver data for this TFD */
 	memset(&(txq->txb[q->write_ptr]), 0, sizeof(struct iwl_tx_info));
 	txq->txb[q->write_ptr].skb = skb;
-<<<<<<< HEAD
-=======
 	txq->txb[q->write_ptr].ctx = ctx;
->>>>>>> 45f53cc9
 
 	/* Set up first empty entry in queue's array of Tx/cmd buffers */
 	out_cmd = txq->cmd[q->write_ptr];
@@ -1071,21 +1056,6 @@
 	}
 
 	spin_lock_irqsave(&priv->sta_lock, flags);
-<<<<<<< HEAD
-
-	if (priv->stations[sta_id].tid[tid].agg.state ==
-				IWL_EMPTYING_HW_QUEUE_ADDBA) {
-		IWL_DEBUG_HT(priv, "AGG stop before setup done\n");
-		ieee80211_stop_tx_ba_cb_irqsafe(vif, sta->addr, tid);
-		priv->stations[sta_id].tid[tid].agg.state = IWL_AGG_OFF;
-		spin_unlock_irqrestore(&priv->sta_lock, flags);
-		return 0;
-	}
-
-	if (priv->stations[sta_id].tid[tid].agg.state != IWL_AGG_ON)
-		IWL_WARN(priv, "Stopping AGG while state not ON or starting\n");
-=======
->>>>>>> 45f53cc9
 
 	tid_data = &priv->stations[sta_id].tid[tid];
 	ssn = (tid_data->seq_number & IEEE80211_SCTL_SEQ) >> 4;
@@ -1152,8 +1122,6 @@
 	struct iwl_rxon_context *ctx;
 
 	ctx = &priv->contexts[priv->stations[sta_id].ctxid];
-
-	lockdep_assert_held(&priv->sta_lock);
 
 	lockdep_assert_held(&priv->sta_lock);
 
@@ -1225,11 +1193,7 @@
 	     q->read_ptr = iwl_queue_inc_wrap(q->read_ptr, q->n_bd)) {
 
 		tx_info = &txq->txb[txq->q.read_ptr];
-<<<<<<< HEAD
-		iwlagn_tx_status(priv, tx_info->skb);
-=======
 		iwlagn_tx_status(priv, tx_info);
->>>>>>> 45f53cc9
 
 		hdr = (struct ieee80211_hdr *)tx_info->skb->data;
 		if (hdr && ieee80211_is_data_qos(hdr->frame_control))
@@ -1427,9 +1391,6 @@
 	}
 
 	spin_unlock_irqrestore(&priv->sta_lock, flags);
-<<<<<<< HEAD
-}
-=======
 }
 
 #ifdef CONFIG_IWLWIFI_DEBUG
@@ -1470,5 +1431,4 @@
 #undef TX_STATUS_FAIL
 #undef TX_STATUS_POSTPONE
 }
-#endif /* CONFIG_IWLWIFI_DEBUG */
->>>>>>> 45f53cc9
+#endif /* CONFIG_IWLWIFI_DEBUG */