/*
 * Marvell Wireless LAN device driver: CFG80211
 *
 * Copyright (C) 2011, Marvell International Ltd.
 *
 * This software file (the "File") is distributed by Marvell International
 * Ltd. under the terms of the GNU General Public License Version 2, June 1991
 * (the "License").  You may use, redistribute and/or modify this File in
 * accordance with the terms and conditions of the License, a copy of which
 * is available by writing to the Free Software Foundation, Inc.,
 * 51 Franklin Street, Fifth Floor, Boston, MA 02110-1301 USA or on the
 * worldwide web at http://www.gnu.org/licenses/old-licenses/gpl-2.0.txt.
 *
 * THE FILE IS DISTRIBUTED AS-IS, WITHOUT WARRANTY OF ANY KIND, AND THE
 * IMPLIED WARRANTIES OF MERCHANTABILITY OR FITNESS FOR A PARTICULAR PURPOSE
 * ARE EXPRESSLY DISCLAIMED.  The License provides additional details about
 * this warranty disclaimer.
 */

#include "cfg80211.h"
#include "main.h"

/*
 * This function maps the nl802.11 channel type into driver channel type.
 *
 * The mapping is as follows -
 *      NL80211_CHAN_NO_HT     -> IEEE80211_HT_PARAM_CHA_SEC_NONE
 *      NL80211_CHAN_HT20      -> IEEE80211_HT_PARAM_CHA_SEC_NONE
 *      NL80211_CHAN_HT40PLUS  -> IEEE80211_HT_PARAM_CHA_SEC_ABOVE
 *      NL80211_CHAN_HT40MINUS -> IEEE80211_HT_PARAM_CHA_SEC_BELOW
 *      Others                 -> IEEE80211_HT_PARAM_CHA_SEC_NONE
 */
static u8
mwifiex_cfg80211_channel_type_to_sec_chan_offset(enum nl80211_channel_type
						 channel_type)
{
	switch (channel_type) {
	case NL80211_CHAN_NO_HT:
	case NL80211_CHAN_HT20:
		return IEEE80211_HT_PARAM_CHA_SEC_NONE;
	case NL80211_CHAN_HT40PLUS:
		return IEEE80211_HT_PARAM_CHA_SEC_ABOVE;
	case NL80211_CHAN_HT40MINUS:
		return IEEE80211_HT_PARAM_CHA_SEC_BELOW;
	default:
		return IEEE80211_HT_PARAM_CHA_SEC_NONE;
	}
}

/*
 * This function checks whether WEP is set.
 */
static int
mwifiex_is_alg_wep(u32 cipher)
{
	switch (cipher) {
	case WLAN_CIPHER_SUITE_WEP40:
	case WLAN_CIPHER_SUITE_WEP104:
		return 1;
	default:
		break;
	}

	return 0;
}

/*
 * This function retrieves the private structure from kernel wiphy structure.
 */
static void *mwifiex_cfg80211_get_priv(struct wiphy *wiphy)
{
	return (void *) (*(unsigned long *) wiphy_priv(wiphy));
}

/*
 * CFG802.11 operation handler to delete a network key.
 */
static int
mwifiex_cfg80211_del_key(struct wiphy *wiphy, struct net_device *netdev,
			 u8 key_index, bool pairwise, const u8 *mac_addr)
{
	struct mwifiex_private *priv = mwifiex_netdev_get_priv(netdev);

	if (mwifiex_set_encode(priv, NULL, 0, key_index, 1)) {
		wiphy_err(wiphy, "deleting the crypto keys\n");
		return -EFAULT;
	}

	wiphy_dbg(wiphy, "info: crypto keys deleted\n");
	return 0;
}

/*
 * CFG802.11 operation handler to set Tx power.
 */
static int
mwifiex_cfg80211_set_tx_power(struct wiphy *wiphy,
			      enum nl80211_tx_power_setting type,
			      int mbm)
{
	struct mwifiex_private *priv = mwifiex_cfg80211_get_priv(wiphy);
	struct mwifiex_power_cfg power_cfg;
	int dbm = MBM_TO_DBM(mbm);

	if (type == NL80211_TX_POWER_FIXED) {
		power_cfg.is_power_auto = 0;
		power_cfg.power_level = dbm;
	} else {
		power_cfg.is_power_auto = 1;
	}

	return mwifiex_set_tx_power(priv, &power_cfg);
}

/*
 * CFG802.11 operation handler to set Power Save option.
 *
 * The timeout value, if provided, is currently ignored.
 */
static int
mwifiex_cfg80211_set_power_mgmt(struct wiphy *wiphy,
				struct net_device *dev,
				bool enabled, int timeout)
{
	struct mwifiex_private *priv = mwifiex_netdev_get_priv(dev);
	u32 ps_mode;

	if (timeout)
		wiphy_dbg(wiphy,
			  "info: ignore timeout value for IEEE Power Save\n");

	ps_mode = enabled;

	return mwifiex_drv_set_power(priv, &ps_mode);
}

/*
 * CFG802.11 operation handler to set the default network key.
 */
static int
mwifiex_cfg80211_set_default_key(struct wiphy *wiphy, struct net_device *netdev,
				 u8 key_index, bool unicast,
				 bool multicast)
{
	struct mwifiex_private *priv = mwifiex_netdev_get_priv(netdev);

	/* Return if WEP key not configured */
	if (!priv->sec_info.wep_enabled)
		return 0;

	if (mwifiex_set_encode(priv, NULL, 0, key_index, 0)) {
		wiphy_err(wiphy, "set default Tx key index\n");
		return -EFAULT;
	}

	return 0;
}

/*
 * CFG802.11 operation handler to add a network key.
 */
static int
mwifiex_cfg80211_add_key(struct wiphy *wiphy, struct net_device *netdev,
			 u8 key_index, bool pairwise, const u8 *mac_addr,
			 struct key_params *params)
{
	struct mwifiex_private *priv = mwifiex_netdev_get_priv(netdev);

	if (mwifiex_set_encode(priv, params->key, params->key_len,
			       key_index, 0)) {
		wiphy_err(wiphy, "crypto keys added\n");
		return -EFAULT;
	}

	return 0;
}

/*
 * This function sends domain information to the firmware.
 *
 * The following information are passed to the firmware -
 *      - Country codes
 *      - Sub bands (first channel, number of channels, maximum Tx power)
 */
static int mwifiex_send_domain_info_cmd_fw(struct wiphy *wiphy)
{
	u8 no_of_triplet = 0;
	struct ieee80211_country_ie_triplet *t;
	u8 no_of_parsed_chan = 0;
	u8 first_chan = 0, next_chan = 0, max_pwr = 0;
	u8 i, flag = 0;
	enum ieee80211_band band;
	struct ieee80211_supported_band *sband;
	struct ieee80211_channel *ch;
	struct mwifiex_private *priv = mwifiex_cfg80211_get_priv(wiphy);
	struct mwifiex_adapter *adapter = priv->adapter;
	struct mwifiex_802_11d_domain_reg *domain_info = &adapter->domain_reg;

	/* Set country code */
	domain_info->country_code[0] = priv->country_code[0];
	domain_info->country_code[1] = priv->country_code[1];
	domain_info->country_code[2] = ' ';

	band = mwifiex_band_to_radio_type(adapter->config_bands);
	if (!wiphy->bands[band]) {
		wiphy_err(wiphy, "11D: setting domain info in FW\n");
		return -1;
	}

	sband = wiphy->bands[band];

	for (i = 0; i < sband->n_channels ; i++) {
		ch = &sband->channels[i];
		if (ch->flags & IEEE80211_CHAN_DISABLED)
			continue;

		if (!flag) {
			flag = 1;
			first_chan = (u32) ch->hw_value;
			next_chan = first_chan;
			max_pwr = ch->max_power;
			no_of_parsed_chan = 1;
			continue;
		}

		if (ch->hw_value == next_chan + 1 &&
		    ch->max_power == max_pwr) {
			next_chan++;
			no_of_parsed_chan++;
		} else {
			t = &domain_info->triplet[no_of_triplet];
			t->chans.first_channel = first_chan;
			t->chans.num_channels = no_of_parsed_chan;
			t->chans.max_power = max_pwr;
			no_of_triplet++;
			first_chan = (u32) ch->hw_value;
			next_chan = first_chan;
			max_pwr = ch->max_power;
			no_of_parsed_chan = 1;
		}
	}

	if (flag) {
		t = &domain_info->triplet[no_of_triplet];
		t->chans.first_channel = first_chan;
		t->chans.num_channels = no_of_parsed_chan;
		t->chans.max_power = max_pwr;
		no_of_triplet++;
	}

	domain_info->no_of_triplet = no_of_triplet;

	if (mwifiex_send_cmd_async(priv, HostCmd_CMD_802_11D_DOMAIN_INFO,
				   HostCmd_ACT_GEN_SET, 0, NULL)) {
		wiphy_err(wiphy, "11D: setting domain info in FW\n");
		return -1;
	}

	return 0;
}

/*
 * CFG802.11 regulatory domain callback function.
 *
 * This function is called when the regulatory domain is changed due to the
 * following reasons -
 *      - Set by driver
 *      - Set by system core
 *      - Set by user
 *      - Set bt Country IE
 */
static int mwifiex_reg_notifier(struct wiphy *wiphy,
				struct regulatory_request *request)
{
	struct mwifiex_private *priv = mwifiex_cfg80211_get_priv(wiphy);

	wiphy_dbg(wiphy, "info: cfg80211 regulatory domain callback for domain"
			" %c%c\n", request->alpha2[0], request->alpha2[1]);

	memcpy(priv->country_code, request->alpha2, sizeof(request->alpha2));

	switch (request->initiator) {
	case NL80211_REGDOM_SET_BY_DRIVER:
	case NL80211_REGDOM_SET_BY_CORE:
	case NL80211_REGDOM_SET_BY_USER:
		break;
		/* Todo: apply driver specific changes in channel flags based
		   on the request initiator if necessary. */
	case NL80211_REGDOM_SET_BY_COUNTRY_IE:
		break;
	}
	mwifiex_send_domain_info_cmd_fw(wiphy);

	return 0;
}

/*
 * This function sets the RF channel.
 *
 * This function creates multiple IOCTL requests, populates them accordingly
 * and issues them to set the band/channel and frequency.
 */
static int
mwifiex_set_rf_channel(struct mwifiex_private *priv,
		       struct ieee80211_channel *chan,
		       enum nl80211_channel_type channel_type)
{
	struct mwifiex_chan_freq_power cfp;
	u32 config_bands = 0;
	struct wiphy *wiphy = priv->wdev->wiphy;
	struct mwifiex_adapter *adapter = priv->adapter;

	if (chan) {
		/* Set appropriate bands */
		if (chan->band == IEEE80211_BAND_2GHZ) {
			if (channel_type == NL80211_CHAN_NO_HT)
				if (priv->adapter->config_bands == BAND_B ||
				    priv->adapter->config_bands == BAND_G)
					config_bands =
						priv->adapter->config_bands;
				else
					config_bands = BAND_B | BAND_G;
			else
				config_bands = BAND_B | BAND_G | BAND_GN;
		} else {
			if (channel_type == NL80211_CHAN_NO_HT)
				config_bands = BAND_A;
			else
				config_bands = BAND_AN | BAND_A;
		}

		if (!((config_bands | adapter->fw_bands) &
						~adapter->fw_bands)) {
			adapter->config_bands = config_bands;
			if (priv->bss_mode == NL80211_IFTYPE_ADHOC) {
				adapter->adhoc_start_band = config_bands;
				if ((config_bands & BAND_GN) ||
				    (config_bands & BAND_AN))
					adapter->adhoc_11n_enabled = true;
				else
					adapter->adhoc_11n_enabled = false;
			}
		}
		adapter->sec_chan_offset =
			mwifiex_cfg80211_channel_type_to_sec_chan_offset
			(channel_type);
		adapter->channel_type = channel_type;

		mwifiex_send_domain_info_cmd_fw(wiphy);
	}

	wiphy_dbg(wiphy, "info: setting band %d, chan offset %d, mode %d\n",
		  config_bands, adapter->sec_chan_offset, priv->bss_mode);
	if (!chan)
		return 0;

	memset(&cfp, 0, sizeof(cfp));
	cfp.freq = chan->center_freq;
	cfp.channel = ieee80211_frequency_to_channel(chan->center_freq);

	if (mwifiex_bss_set_channel(priv, &cfp))
		return -EFAULT;

	return mwifiex_drv_change_adhoc_chan(priv, cfp.channel);
}

/*
 * CFG802.11 operation handler to set channel.
 *
 * This function can only be used when station is not connected.
 */
static int
mwifiex_cfg80211_set_channel(struct wiphy *wiphy, struct net_device *dev,
			     struct ieee80211_channel *chan,
			     enum nl80211_channel_type channel_type)
{
	struct mwifiex_private *priv;

	if (dev)
		priv = mwifiex_netdev_get_priv(dev);
	else
		priv = mwifiex_cfg80211_get_priv(wiphy);

	if (priv->media_connected) {
		wiphy_err(wiphy, "This setting is valid only when station "
				"is not connected\n");
		return -EINVAL;
	}

	return mwifiex_set_rf_channel(priv, chan, channel_type);
}

/*
 * This function sets the fragmentation threshold.
 *
 * The fragmentation threshold value must lie between MWIFIEX_FRAG_MIN_VALUE
 * and MWIFIEX_FRAG_MAX_VALUE.
 */
static int
mwifiex_set_frag(struct mwifiex_private *priv, u32 frag_thr)
{
	int ret;

	if (frag_thr < MWIFIEX_FRAG_MIN_VALUE ||
	    frag_thr > MWIFIEX_FRAG_MAX_VALUE)
		return -EINVAL;

	/* Send request to firmware */
	ret = mwifiex_send_cmd_sync(priv, HostCmd_CMD_802_11_SNMP_MIB,
				    HostCmd_ACT_GEN_SET, FRAG_THRESH_I,
				    &frag_thr);

	return ret;
}

/*
 * This function sets the RTS threshold.

 * The rts value must lie between MWIFIEX_RTS_MIN_VALUE
 * and MWIFIEX_RTS_MAX_VALUE.
 */
static int
mwifiex_set_rts(struct mwifiex_private *priv, u32 rts_thr)
{
	if (rts_thr < MWIFIEX_RTS_MIN_VALUE || rts_thr > MWIFIEX_RTS_MAX_VALUE)
		rts_thr = MWIFIEX_RTS_MAX_VALUE;

	return mwifiex_send_cmd_sync(priv, HostCmd_CMD_802_11_SNMP_MIB,
				    HostCmd_ACT_GEN_SET, RTS_THRESH_I,
				    &rts_thr);
}

/*
 * CFG802.11 operation handler to set wiphy parameters.
 *
 * This function can be used to set the RTS threshold and the
 * Fragmentation threshold of the driver.
 */
static int
mwifiex_cfg80211_set_wiphy_params(struct wiphy *wiphy, u32 changed)
{
	struct mwifiex_private *priv = mwifiex_cfg80211_get_priv(wiphy);
	int ret = 0;

	if (changed & WIPHY_PARAM_RTS_THRESHOLD) {
		ret = mwifiex_set_rts(priv, wiphy->rts_threshold);
		if (ret)
			return ret;
	}

	if (changed & WIPHY_PARAM_FRAG_THRESHOLD)
		ret = mwifiex_set_frag(priv, wiphy->frag_threshold);

	return ret;
}

/*
 * CFG802.11 operation handler to change interface type.
 */
static int
mwifiex_cfg80211_change_virtual_intf(struct wiphy *wiphy,
				     struct net_device *dev,
				     enum nl80211_iftype type, u32 *flags,
				     struct vif_params *params)
{
	int ret;
	struct mwifiex_private *priv = mwifiex_netdev_get_priv(dev);

	if (priv->bss_mode == type) {
		wiphy_warn(wiphy, "already set to required type\n");
		return 0;
	}

	priv->bss_mode = type;

	switch (type) {
	case NL80211_IFTYPE_ADHOC:
		dev->ieee80211_ptr->iftype = NL80211_IFTYPE_ADHOC;
		wiphy_dbg(wiphy, "info: setting interface type to adhoc\n");
		break;
	case NL80211_IFTYPE_STATION:
		dev->ieee80211_ptr->iftype = NL80211_IFTYPE_STATION;
		wiphy_dbg(wiphy, "info: setting interface type to managed\n");
		break;
	case NL80211_IFTYPE_UNSPECIFIED:
		dev->ieee80211_ptr->iftype = NL80211_IFTYPE_STATION;
		wiphy_dbg(wiphy, "info: setting interface type to auto\n");
		return 0;
	default:
		wiphy_err(wiphy, "unknown interface type: %d\n", type);
		return -EINVAL;
	}

	mwifiex_deauthenticate(priv, NULL);

	priv->sec_info.authentication_mode = NL80211_AUTHTYPE_OPEN_SYSTEM;

	ret = mwifiex_send_cmd_sync(priv, HostCmd_CMD_SET_BSS_MODE,
				    HostCmd_ACT_GEN_SET, 0, NULL);

	return ret;
}

/*
 * This function dumps the station information on a buffer.
 *
 * The following information are shown -
 *      - Total bytes transmitted
 *      - Total bytes received
 *      - Total packets transmitted
 *      - Total packets received
 *      - Signal quality level
 *      - Transmission rate
 */
static int
mwifiex_dump_station_info(struct mwifiex_private *priv,
			  struct station_info *sinfo)
{
	struct mwifiex_ds_get_signal signal;
	struct mwifiex_rate_cfg rate;
	int ret = 0;

	sinfo->filled = STATION_INFO_RX_BYTES | STATION_INFO_TX_BYTES |
		STATION_INFO_RX_PACKETS |
		STATION_INFO_TX_PACKETS
		| STATION_INFO_SIGNAL | STATION_INFO_TX_BITRATE;

	/* Get signal information from the firmware */
	memset(&signal, 0, sizeof(struct mwifiex_ds_get_signal));
	if (mwifiex_get_signal_info(priv, &signal)) {
		dev_err(priv->adapter->dev, "getting signal information\n");
		ret = -EFAULT;
	}

	if (mwifiex_drv_get_data_rate(priv, &rate)) {
		dev_err(priv->adapter->dev, "getting data rate\n");
		ret = -EFAULT;
	}

	/* Get DTIM period information from firmware */
	mwifiex_send_cmd_sync(priv, HostCmd_CMD_802_11_SNMP_MIB,
			      HostCmd_ACT_GEN_GET, DTIM_PERIOD_I,
			      &priv->dtim_period);

	/*
	 * Bit 0 in tx_htinfo indicates that current Tx rate is 11n rate. Valid
	 * MCS index values for us are 0 to 7.
	 */
	if ((priv->tx_htinfo & BIT(0)) && (priv->tx_rate < 8)) {
		sinfo->txrate.mcs = priv->tx_rate;
		sinfo->txrate.flags |= RATE_INFO_FLAGS_MCS;
		/* 40MHz rate */
		if (priv->tx_htinfo & BIT(1))
			sinfo->txrate.flags |= RATE_INFO_FLAGS_40_MHZ_WIDTH;
		/* SGI enabled */
		if (priv->tx_htinfo & BIT(2))
			sinfo->txrate.flags |= RATE_INFO_FLAGS_SHORT_GI;
	}

	sinfo->rx_bytes = priv->stats.rx_bytes;
	sinfo->tx_bytes = priv->stats.tx_bytes;
	sinfo->rx_packets = priv->stats.rx_packets;
	sinfo->tx_packets = priv->stats.tx_packets;
	sinfo->signal = priv->qual_level;
	/* bit rate is in 500 kb/s units. Convert it to 100kb/s units */
	sinfo->txrate.legacy = rate.rate * 5;

	if (priv->bss_mode == NL80211_IFTYPE_STATION) {
		sinfo->filled |= STATION_INFO_BSS_PARAM;
		sinfo->bss_param.flags = 0;
		if (priv->curr_bss_params.bss_descriptor.cap_info_bitmap &
						WLAN_CAPABILITY_SHORT_PREAMBLE)
			sinfo->bss_param.flags |=
					BSS_PARAM_FLAGS_SHORT_PREAMBLE;
		if (priv->curr_bss_params.bss_descriptor.cap_info_bitmap &
						WLAN_CAPABILITY_SHORT_SLOT_TIME)
			sinfo->bss_param.flags |=
					BSS_PARAM_FLAGS_SHORT_SLOT_TIME;
		sinfo->bss_param.dtim_period = priv->dtim_period;
		sinfo->bss_param.beacon_interval =
			priv->curr_bss_params.bss_descriptor.beacon_period;
	}

	return ret;
}

/*
 * CFG802.11 operation handler to get station information.
 *
 * This function only works in connected mode, and dumps the
 * requested station information, if available.
 */
static int
mwifiex_cfg80211_get_station(struct wiphy *wiphy, struct net_device *dev,
			     u8 *mac, struct station_info *sinfo)
{
	struct mwifiex_private *priv = mwifiex_netdev_get_priv(dev);

	if (!priv->media_connected)
		return -ENOENT;
	if (memcmp(mac, priv->cfg_bssid, ETH_ALEN))
		return -ENOENT;

	return mwifiex_dump_station_info(priv, sinfo);
}

/* Supported rates to be advertised to the cfg80211 */

static struct ieee80211_rate mwifiex_rates[] = {
	{.bitrate = 10, .hw_value = 2, },
	{.bitrate = 20, .hw_value = 4, },
	{.bitrate = 55, .hw_value = 11, },
	{.bitrate = 110, .hw_value = 22, },
	{.bitrate = 60, .hw_value = 12, },
	{.bitrate = 90, .hw_value = 18, },
	{.bitrate = 120, .hw_value = 24, },
	{.bitrate = 180, .hw_value = 36, },
	{.bitrate = 240, .hw_value = 48, },
	{.bitrate = 360, .hw_value = 72, },
	{.bitrate = 480, .hw_value = 96, },
	{.bitrate = 540, .hw_value = 108, },
};

/* Channel definitions to be advertised to cfg80211 */

static struct ieee80211_channel mwifiex_channels_2ghz[] = {
	{.center_freq = 2412, .hw_value = 1, },
	{.center_freq = 2417, .hw_value = 2, },
	{.center_freq = 2422, .hw_value = 3, },
	{.center_freq = 2427, .hw_value = 4, },
	{.center_freq = 2432, .hw_value = 5, },
	{.center_freq = 2437, .hw_value = 6, },
	{.center_freq = 2442, .hw_value = 7, },
	{.center_freq = 2447, .hw_value = 8, },
	{.center_freq = 2452, .hw_value = 9, },
	{.center_freq = 2457, .hw_value = 10, },
	{.center_freq = 2462, .hw_value = 11, },
	{.center_freq = 2467, .hw_value = 12, },
	{.center_freq = 2472, .hw_value = 13, },
	{.center_freq = 2484, .hw_value = 14, },
};

static struct ieee80211_supported_band mwifiex_band_2ghz = {
	.channels = mwifiex_channels_2ghz,
	.n_channels = ARRAY_SIZE(mwifiex_channels_2ghz),
	.bitrates = mwifiex_rates,
	.n_bitrates = ARRAY_SIZE(mwifiex_rates),
};

static struct ieee80211_channel mwifiex_channels_5ghz[] = {
	{.center_freq = 5040, .hw_value = 8, },
	{.center_freq = 5060, .hw_value = 12, },
	{.center_freq = 5080, .hw_value = 16, },
	{.center_freq = 5170, .hw_value = 34, },
	{.center_freq = 5190, .hw_value = 38, },
	{.center_freq = 5210, .hw_value = 42, },
	{.center_freq = 5230, .hw_value = 46, },
	{.center_freq = 5180, .hw_value = 36, },
	{.center_freq = 5200, .hw_value = 40, },
	{.center_freq = 5220, .hw_value = 44, },
	{.center_freq = 5240, .hw_value = 48, },
	{.center_freq = 5260, .hw_value = 52, },
	{.center_freq = 5280, .hw_value = 56, },
	{.center_freq = 5300, .hw_value = 60, },
	{.center_freq = 5320, .hw_value = 64, },
	{.center_freq = 5500, .hw_value = 100, },
	{.center_freq = 5520, .hw_value = 104, },
	{.center_freq = 5540, .hw_value = 108, },
	{.center_freq = 5560, .hw_value = 112, },
	{.center_freq = 5580, .hw_value = 116, },
	{.center_freq = 5600, .hw_value = 120, },
	{.center_freq = 5620, .hw_value = 124, },
	{.center_freq = 5640, .hw_value = 128, },
	{.center_freq = 5660, .hw_value = 132, },
	{.center_freq = 5680, .hw_value = 136, },
	{.center_freq = 5700, .hw_value = 140, },
	{.center_freq = 5745, .hw_value = 149, },
	{.center_freq = 5765, .hw_value = 153, },
	{.center_freq = 5785, .hw_value = 157, },
	{.center_freq = 5805, .hw_value = 161, },
	{.center_freq = 5825, .hw_value = 165, },
};

static struct ieee80211_supported_band mwifiex_band_5ghz = {
	.channels = mwifiex_channels_5ghz,
	.n_channels = ARRAY_SIZE(mwifiex_channels_5ghz),
	.bitrates = mwifiex_rates + 4,
	.n_bitrates = ARRAY_SIZE(mwifiex_rates) - 4,
};


/* Supported crypto cipher suits to be advertised to cfg80211 */

static const u32 mwifiex_cipher_suites[] = {
	WLAN_CIPHER_SUITE_WEP40,
	WLAN_CIPHER_SUITE_WEP104,
	WLAN_CIPHER_SUITE_TKIP,
	WLAN_CIPHER_SUITE_CCMP,
};

/*
 * CFG802.11 operation handler for setting bit rates.
 *
 * Function selects legacy bang B/G/BG from corresponding bitrates selection.
 * Currently only 2.4GHz band is supported.
 */
static int mwifiex_cfg80211_set_bitrate_mask(struct wiphy *wiphy,
				struct net_device *dev,
				const u8 *peer,
				const struct cfg80211_bitrate_mask *mask)
{
	struct mwifiex_private *priv = mwifiex_netdev_get_priv(dev);
	int index = 0, mode = 0, i;
	struct mwifiex_adapter *adapter = priv->adapter;

	/* Currently only 2.4GHz is supported */
	for (i = 0; i < mwifiex_band_2ghz.n_bitrates; i++) {
		/*
		 * Rates below 6 Mbps in the table are CCK rates; 802.11b
		 * and from 6 they are OFDM; 802.11G
		 */
		if (mwifiex_rates[i].bitrate == 60) {
			index = 1 << i;
			break;
		}
	}

	if (mask->control[IEEE80211_BAND_2GHZ].legacy < index) {
		mode = BAND_B;
	} else {
		mode = BAND_G;
		if (mask->control[IEEE80211_BAND_2GHZ].legacy % index)
			mode |=  BAND_B;
	}

	if (!((mode | adapter->fw_bands) & ~adapter->fw_bands)) {
		adapter->config_bands = mode;
		if (priv->bss_mode == NL80211_IFTYPE_ADHOC) {
			adapter->adhoc_start_band = mode;
			adapter->adhoc_11n_enabled = false;
		}
	}
	adapter->sec_chan_offset = IEEE80211_HT_PARAM_CHA_SEC_NONE;
	adapter->channel_type = NL80211_CHAN_NO_HT;

	wiphy_debug(wiphy, "info: device configured in 802.11%s%s mode\n",
		    (mode & BAND_B) ? "b" : "", (mode & BAND_G) ? "g" : "");

	return 0;
}

/*
 * CFG802.11 operation handler for disconnection request.
 *
 * This function does not work when there is already a disconnection
 * procedure going on.
 */
static int
mwifiex_cfg80211_disconnect(struct wiphy *wiphy, struct net_device *dev,
			    u16 reason_code)
{
	struct mwifiex_private *priv = mwifiex_netdev_get_priv(dev);

	if (mwifiex_deauthenticate(priv, NULL))
		return -EFAULT;

	wiphy_dbg(wiphy, "info: successfully disconnected from %pM:"
		" reason code %d\n", priv->cfg_bssid, reason_code);

	memset(priv->cfg_bssid, 0, ETH_ALEN);

	return 0;
}

/*
 * This function informs the CFG802.11 subsystem of a new IBSS.
 *
 * The following information are sent to the CFG802.11 subsystem
 * to register the new IBSS. If we do not register the new IBSS,
 * a kernel panic will result.
 *      - SSID
 *      - SSID length
 *      - BSSID
 *      - Channel
 */
static int mwifiex_cfg80211_inform_ibss_bss(struct mwifiex_private *priv)
{
	struct ieee80211_channel *chan;
	struct mwifiex_bss_info bss_info;
	struct cfg80211_bss *bss;
	int ie_len;
	u8 ie_buf[IEEE80211_MAX_SSID_LEN + sizeof(struct ieee_types_header)];
	enum ieee80211_band band;

	if (mwifiex_get_bss_info(priv, &bss_info))
		return -1;

	ie_buf[0] = WLAN_EID_SSID;
	ie_buf[1] = bss_info.ssid.ssid_len;

	memcpy(&ie_buf[sizeof(struct ieee_types_header)],
	       &bss_info.ssid.ssid, bss_info.ssid.ssid_len);
	ie_len = ie_buf[1] + sizeof(struct ieee_types_header);

	band = mwifiex_band_to_radio_type(priv->curr_bss_params.band);
	chan = __ieee80211_get_channel(priv->wdev->wiphy,
			ieee80211_channel_to_frequency(bss_info.bss_chan,
						       band));

	bss = cfg80211_inform_bss(priv->wdev->wiphy, chan,
				  bss_info.bssid, 0, WLAN_CAPABILITY_IBSS,
				  0, ie_buf, ie_len, 0, GFP_KERNEL);
	cfg80211_put_bss(bss);
	memcpy(priv->cfg_bssid, bss_info.bssid, ETH_ALEN);

	return 0;
}

/*
 * This function connects with a BSS.
 *
 * This function handles both Infra and Ad-Hoc modes. It also performs
 * validity checking on the provided parameters, disconnects from the
 * current BSS (if any), sets up the association/scan parameters,
 * including security settings, and performs specific SSID scan before
 * trying to connect.
 *
 * For Infra mode, the function returns failure if the specified SSID
 * is not found in scan table. However, for Ad-Hoc mode, it can create
 * the IBSS if it does not exist. On successful completion in either case,
 * the function notifies the CFG802.11 subsystem of the new BSS connection.
 */
static int
mwifiex_cfg80211_assoc(struct mwifiex_private *priv, size_t ssid_len, u8 *ssid,
		       u8 *bssid, int mode, struct ieee80211_channel *channel,
		       struct cfg80211_connect_params *sme, bool privacy)
{
	struct cfg80211_ssid req_ssid;
	int ret, auth_type = 0;
	struct cfg80211_bss *bss = NULL;
	u8 is_scanning_required = 0;

	memset(&req_ssid, 0, sizeof(struct cfg80211_ssid));

	req_ssid.ssid_len = ssid_len;
	if (ssid_len > IEEE80211_MAX_SSID_LEN) {
		dev_err(priv->adapter->dev, "invalid SSID - aborting\n");
		return -EINVAL;
	}

	memcpy(req_ssid.ssid, ssid, ssid_len);
	if (!req_ssid.ssid_len || req_ssid.ssid[0] < 0x20) {
		dev_err(priv->adapter->dev, "invalid SSID - aborting\n");
		return -EINVAL;
	}

	/* disconnect before try to associate */
	mwifiex_deauthenticate(priv, NULL);

	if (channel)
		ret = mwifiex_set_rf_channel(priv, channel,
						priv->adapter->channel_type);

	/* As this is new association, clear locally stored
	 * keys and security related flags */
	priv->sec_info.wpa_enabled = false;
	priv->sec_info.wpa2_enabled = false;
	priv->wep_key_curr_index = 0;
<<<<<<< HEAD
=======
	priv->sec_info.encryption_mode = 0;
	priv->sec_info.is_authtype_auto = 0;
>>>>>>> 942d34bd
	ret = mwifiex_set_encode(priv, NULL, 0, 0, 1);

	if (mode == NL80211_IFTYPE_ADHOC) {
		/* "privacy" is set only for ad-hoc mode */
		if (privacy) {
			/*
			 * Keep WLAN_CIPHER_SUITE_WEP104 for now so that
			 * the firmware can find a matching network from the
			 * scan. The cfg80211 does not give us the encryption
			 * mode at this stage so just setting it to WEP here.
			 */
			priv->sec_info.encryption_mode =
					WLAN_CIPHER_SUITE_WEP104;
			priv->sec_info.authentication_mode =
					NL80211_AUTHTYPE_OPEN_SYSTEM;
		}

		goto done;
	}

	/* Now handle infra mode. "sme" is valid for infra mode only */
	if (sme->auth_type == NL80211_AUTHTYPE_AUTOMATIC) {
		auth_type = NL80211_AUTHTYPE_OPEN_SYSTEM;
		priv->sec_info.is_authtype_auto = 1;
	} else {
		auth_type = sme->auth_type;
	}

	if (sme->crypto.n_ciphers_pairwise) {
		priv->sec_info.encryption_mode =
						sme->crypto.ciphers_pairwise[0];
		priv->sec_info.authentication_mode = auth_type;
	}

	if (sme->crypto.cipher_group) {
		priv->sec_info.encryption_mode = sme->crypto.cipher_group;
		priv->sec_info.authentication_mode = auth_type;
	}
	if (sme->ie)
		ret = mwifiex_set_gen_ie(priv, sme->ie, sme->ie_len);

	if (sme->key) {
		if (mwifiex_is_alg_wep(priv->sec_info.encryption_mode)) {
			dev_dbg(priv->adapter->dev,
				"info: setting wep encryption"
				" with key len %d\n", sme->key_len);
			priv->wep_key_curr_index = sme->key_idx;
			ret = mwifiex_set_encode(priv, sme->key, sme->key_len,
							sme->key_idx, 0);
		}
	}
done:
	/*
	 * Scan entries are valid for some time (15 sec). So we can save one
	 * active scan time if we just try cfg80211_get_bss first. If it fails
	 * then request scan and cfg80211_get_bss() again for final output.
	 */
	while (1) {
		if (is_scanning_required) {
			/* Do specific SSID scanning */
			if (mwifiex_request_scan(priv, &req_ssid)) {
				dev_err(priv->adapter->dev, "scan error\n");
				return -EFAULT;
			}
		}

		/* Find the BSS we want using available scan results */
		if (mode == NL80211_IFTYPE_ADHOC)
			bss = cfg80211_get_bss(priv->wdev->wiphy, channel,
					       bssid, ssid, ssid_len,
					       WLAN_CAPABILITY_IBSS,
					       WLAN_CAPABILITY_IBSS);
		else
			bss = cfg80211_get_bss(priv->wdev->wiphy, channel,
					       bssid, ssid, ssid_len,
					       WLAN_CAPABILITY_ESS,
					       WLAN_CAPABILITY_ESS);

		if (!bss) {
			if (is_scanning_required) {
				dev_warn(priv->adapter->dev,
					 "assoc: requested bss not found in scan results\n");
				break;
			}
			is_scanning_required = 1;
		} else {
			dev_dbg(priv->adapter->dev,
				"info: trying to associate to '%s' bssid %pM\n",
				(char *) req_ssid.ssid, bss->bssid);
			memcpy(&priv->cfg_bssid, bss->bssid, ETH_ALEN);
			break;
		}
	}

	if (mwifiex_bss_start(priv, bss, &req_ssid))
		return -EFAULT;

	if (mode == NL80211_IFTYPE_ADHOC) {
		/* Inform the BSS information to kernel, otherwise
		 * kernel will give a panic after successful assoc */
		if (mwifiex_cfg80211_inform_ibss_bss(priv))
			return -EFAULT;
	}

	return ret;
}

/*
 * CFG802.11 operation handler for association request.
 *
 * This function does not work when the current mode is set to Ad-Hoc, or
 * when there is already an association procedure going on. The given BSS
 * information is used to associate.
 */
static int
mwifiex_cfg80211_connect(struct wiphy *wiphy, struct net_device *dev,
			 struct cfg80211_connect_params *sme)
{
	struct mwifiex_private *priv = mwifiex_netdev_get_priv(dev);
	int ret = 0;

	if (priv->bss_mode == NL80211_IFTYPE_ADHOC) {
		wiphy_err(wiphy, "received infra assoc request "
				"when station is in ibss mode\n");
		goto done;
	}

	wiphy_dbg(wiphy, "info: Trying to associate to %s and bssid %pM\n",
		  (char *) sme->ssid, sme->bssid);

	ret = mwifiex_cfg80211_assoc(priv, sme->ssid_len, sme->ssid, sme->bssid,
				     priv->bss_mode, sme->channel, sme, 0);
done:
	if (!ret) {
		cfg80211_connect_result(priv->netdev, priv->cfg_bssid, NULL, 0,
					NULL, 0, WLAN_STATUS_SUCCESS,
					GFP_KERNEL);
		dev_dbg(priv->adapter->dev,
			"info: associated to bssid %pM successfully\n",
			priv->cfg_bssid);
	} else {
		dev_dbg(priv->adapter->dev,
			"info: association to bssid %pM failed\n",
			priv->cfg_bssid);
		memset(priv->cfg_bssid, 0, ETH_ALEN);
	}

	return ret;
}

/*
 * CFG802.11 operation handler to join an IBSS.
 *
 * This function does not work in any mode other than Ad-Hoc, or if
 * a join operation is already in progress.
 */
static int
mwifiex_cfg80211_join_ibss(struct wiphy *wiphy, struct net_device *dev,
			   struct cfg80211_ibss_params *params)
{
	struct mwifiex_private *priv = mwifiex_netdev_get_priv(dev);
	int ret = 0;

	if (priv->bss_mode != NL80211_IFTYPE_ADHOC) {
		wiphy_err(wiphy, "request to join ibss received "
				"when station is not in ibss mode\n");
		goto done;
	}

	wiphy_dbg(wiphy, "info: trying to join to %s and bssid %pM\n",
		  (char *) params->ssid, params->bssid);

	ret = mwifiex_cfg80211_assoc(priv, params->ssid_len, params->ssid,
				     params->bssid, priv->bss_mode,
				     params->channel, NULL, params->privacy);
done:
	if (!ret) {
		cfg80211_ibss_joined(priv->netdev, priv->cfg_bssid, GFP_KERNEL);
		dev_dbg(priv->adapter->dev,
			"info: joined/created adhoc network with bssid"
			" %pM successfully\n", priv->cfg_bssid);
	} else {
		dev_dbg(priv->adapter->dev,
			"info: failed creating/joining adhoc network\n");
	}

	return ret;
}

/*
 * CFG802.11 operation handler to leave an IBSS.
 *
 * This function does not work if a leave operation is
 * already in progress.
 */
static int
mwifiex_cfg80211_leave_ibss(struct wiphy *wiphy, struct net_device *dev)
{
	struct mwifiex_private *priv = mwifiex_netdev_get_priv(dev);

	wiphy_dbg(wiphy, "info: disconnecting from essid %pM\n",
		  priv->cfg_bssid);
	if (mwifiex_deauthenticate(priv, NULL))
		return -EFAULT;

	memset(priv->cfg_bssid, 0, ETH_ALEN);

	return 0;
}

/*
 * CFG802.11 operation handler for scan request.
 *
 * This function issues a scan request to the firmware based upon
 * the user specified scan configuration. On successfull completion,
 * it also informs the results.
 */
static int
mwifiex_cfg80211_scan(struct wiphy *wiphy, struct net_device *dev,
		      struct cfg80211_scan_request *request)
{
	struct mwifiex_private *priv = mwifiex_netdev_get_priv(dev);
	int i;
	struct ieee80211_channel *chan;

	wiphy_dbg(wiphy, "info: received scan request on %s\n", dev->name);

	priv->scan_request = request;

	priv->user_scan_cfg = kzalloc(sizeof(struct mwifiex_user_scan_cfg),
				      GFP_KERNEL);
	if (!priv->user_scan_cfg) {
		dev_err(priv->adapter->dev, "failed to alloc scan_req\n");
		return -ENOMEM;
	}

	priv->user_scan_cfg->num_ssids = request->n_ssids;
	priv->user_scan_cfg->ssid_list = request->ssids;

	for (i = 0; i < request->n_channels; i++) {
		chan = request->channels[i];
		priv->user_scan_cfg->chan_list[i].chan_number = chan->hw_value;
		priv->user_scan_cfg->chan_list[i].radio_type = chan->band;

		if (chan->flags & IEEE80211_CHAN_PASSIVE_SCAN)
			priv->user_scan_cfg->chan_list[i].scan_type =
						MWIFIEX_SCAN_TYPE_PASSIVE;
		else
			priv->user_scan_cfg->chan_list[i].scan_type =
						MWIFIEX_SCAN_TYPE_ACTIVE;

		priv->user_scan_cfg->chan_list[i].scan_time = 0;
	}
	if (mwifiex_set_user_scan_ioctl(priv, priv->user_scan_cfg))
		return -EFAULT;

	return 0;
}

/*
 * This function sets up the CFG802.11 specific HT capability fields
 * with default values.
 *
 * The following default values are set -
 *      - HT Supported = True
 *      - Maximum AMPDU length factor = IEEE80211_HT_MAX_AMPDU_64K
 *      - Minimum AMPDU spacing = IEEE80211_HT_MPDU_DENSITY_NONE
 *      - HT Capabilities supported by firmware
 *      - MCS information, Rx mask = 0xff
 *      - MCD information, Tx parameters = IEEE80211_HT_MCS_TX_DEFINED (0x01)
 */
static void
mwifiex_setup_ht_caps(struct ieee80211_sta_ht_cap *ht_info,
		      struct mwifiex_private *priv)
{
	int rx_mcs_supp;
	struct ieee80211_mcs_info mcs_set;
	u8 *mcs = (u8 *)&mcs_set;
	struct mwifiex_adapter *adapter = priv->adapter;

	ht_info->ht_supported = true;
	ht_info->ampdu_factor = IEEE80211_HT_MAX_AMPDU_64K;
	ht_info->ampdu_density = IEEE80211_HT_MPDU_DENSITY_NONE;

	memset(&ht_info->mcs, 0, sizeof(ht_info->mcs));

	/* Fill HT capability information */
	if (ISSUPP_CHANWIDTH40(adapter->hw_dot_11n_dev_cap))
		ht_info->cap |= IEEE80211_HT_CAP_SUP_WIDTH_20_40;
	else
		ht_info->cap &= ~IEEE80211_HT_CAP_SUP_WIDTH_20_40;

	if (ISSUPP_SHORTGI20(adapter->hw_dot_11n_dev_cap))
		ht_info->cap |= IEEE80211_HT_CAP_SGI_20;
	else
		ht_info->cap &= ~IEEE80211_HT_CAP_SGI_20;

	if (ISSUPP_SHORTGI40(adapter->hw_dot_11n_dev_cap))
		ht_info->cap |= IEEE80211_HT_CAP_SGI_40;
	else
		ht_info->cap &= ~IEEE80211_HT_CAP_SGI_40;

	if (ISSUPP_RXSTBC(adapter->hw_dot_11n_dev_cap))
		ht_info->cap |= 1 << IEEE80211_HT_CAP_RX_STBC_SHIFT;
	else
		ht_info->cap &= ~(3 << IEEE80211_HT_CAP_RX_STBC_SHIFT);

	if (ISSUPP_TXSTBC(adapter->hw_dot_11n_dev_cap))
		ht_info->cap |= IEEE80211_HT_CAP_TX_STBC;
	else
		ht_info->cap &= ~IEEE80211_HT_CAP_TX_STBC;

	ht_info->cap &= ~IEEE80211_HT_CAP_MAX_AMSDU;
	ht_info->cap |= IEEE80211_HT_CAP_SM_PS;

	rx_mcs_supp = GET_RXMCSSUPP(adapter->hw_dev_mcs_support);
	/* Set MCS for 1x1 */
	memset(mcs, 0xff, rx_mcs_supp);
	/* Clear all the other values */
	memset(&mcs[rx_mcs_supp], 0,
	       sizeof(struct ieee80211_mcs_info) - rx_mcs_supp);
	if (priv->bss_mode == NL80211_IFTYPE_STATION ||
	    ISSUPP_CHANWIDTH40(adapter->hw_dot_11n_dev_cap))
		/* Set MCS32 for infra mode or ad-hoc mode with 40MHz support */
		SETHT_MCS32(mcs_set.rx_mask);

	memcpy((u8 *) &ht_info->mcs, mcs, sizeof(struct ieee80211_mcs_info));

	ht_info->mcs.tx_params = IEEE80211_HT_MCS_TX_DEFINED;
}

/*
 *  create a new virtual interface with the given name
 */
struct net_device *mwifiex_add_virtual_intf(struct wiphy *wiphy,
					    char *name,
					    enum nl80211_iftype type,
					    u32 *flags,
					    struct vif_params *params)
{
	struct mwifiex_private *priv = mwifiex_cfg80211_get_priv(wiphy);
	struct mwifiex_adapter *adapter;
	struct net_device *dev;
	void *mdev_priv;

	if (!priv)
		return NULL;

	adapter = priv->adapter;
	if (!adapter)
		return NULL;

	switch (type) {
	case NL80211_IFTYPE_UNSPECIFIED:
	case NL80211_IFTYPE_STATION:
	case NL80211_IFTYPE_ADHOC:
		if (priv->bss_mode) {
			wiphy_err(wiphy, "cannot create multiple"
					" station/adhoc interfaces\n");
			return NULL;
		}

		if (type == NL80211_IFTYPE_UNSPECIFIED)
			priv->bss_mode = NL80211_IFTYPE_STATION;
		else
			priv->bss_mode = type;

		priv->bss_type = MWIFIEX_BSS_TYPE_STA;
		priv->frame_type = MWIFIEX_DATA_FRAME_TYPE_ETH_II;
		priv->bss_priority = 0;
		priv->bss_role = MWIFIEX_BSS_ROLE_STA;
		priv->bss_num = 0;

		break;
	default:
		wiphy_err(wiphy, "type not supported\n");
		return NULL;
	}

	dev = alloc_netdev_mq(sizeof(struct mwifiex_private *), name,
			      ether_setup, 1);
	if (!dev) {
		wiphy_err(wiphy, "no memory available for netdevice\n");
		goto error;
	}

	dev_net_set(dev, wiphy_net(wiphy));
	dev->ieee80211_ptr = priv->wdev;
	dev->ieee80211_ptr->iftype = priv->bss_mode;
	memcpy(dev->dev_addr, wiphy->perm_addr, ETH_ALEN);
	memcpy(dev->perm_addr, wiphy->perm_addr, ETH_ALEN);
	SET_NETDEV_DEV(dev, wiphy_dev(wiphy));

	dev->flags |= IFF_BROADCAST | IFF_MULTICAST;
	dev->watchdog_timeo = MWIFIEX_DEFAULT_WATCHDOG_TIMEOUT;
	dev->hard_header_len += MWIFIEX_MIN_DATA_HEADER_LEN;

	mdev_priv = netdev_priv(dev);
	*((unsigned long *) mdev_priv) = (unsigned long) priv;

	priv->netdev = dev;
	mwifiex_init_priv_params(priv, dev);

	SET_NETDEV_DEV(dev, adapter->dev);

	/* Register network device */
	if (register_netdevice(dev)) {
		wiphy_err(wiphy, "cannot register virtual network device\n");
		goto error;
	}

	sema_init(&priv->async_sem, 1);
	priv->scan_pending_on_block = false;

	dev_dbg(adapter->dev, "info: %s: Marvell 802.11 Adapter\n", dev->name);

#ifdef CONFIG_DEBUG_FS
	mwifiex_dev_debugfs_init(priv);
#endif
	return dev;
error:
	if (dev && (dev->reg_state == NETREG_UNREGISTERED))
		free_netdev(dev);
	priv->bss_mode = NL80211_IFTYPE_UNSPECIFIED;

	return NULL;
}
EXPORT_SYMBOL_GPL(mwifiex_add_virtual_intf);

/*
 * del_virtual_intf: remove the virtual interface determined by dev
 */
int mwifiex_del_virtual_intf(struct wiphy *wiphy, struct net_device *dev)
{
	struct mwifiex_private *priv = mwifiex_netdev_get_priv(dev);

#ifdef CONFIG_DEBUG_FS
	mwifiex_dev_debugfs_remove(priv);
#endif

	if (!netif_queue_stopped(priv->netdev))
		netif_stop_queue(priv->netdev);

	if (netif_carrier_ok(priv->netdev))
		netif_carrier_off(priv->netdev);

	if (dev->reg_state == NETREG_REGISTERED)
		unregister_netdevice(dev);

	if (dev->reg_state == NETREG_UNREGISTERED)
		free_netdev(dev);

	/* Clear the priv in adapter */
	priv->netdev = NULL;

	priv->media_connected = false;

	priv->bss_mode = NL80211_IFTYPE_UNSPECIFIED;

	return 0;
}
EXPORT_SYMBOL_GPL(mwifiex_del_virtual_intf);

/* station cfg80211 operations */
static struct cfg80211_ops mwifiex_cfg80211_ops = {
	.add_virtual_intf = mwifiex_add_virtual_intf,
	.del_virtual_intf = mwifiex_del_virtual_intf,
	.change_virtual_intf = mwifiex_cfg80211_change_virtual_intf,
	.scan = mwifiex_cfg80211_scan,
	.connect = mwifiex_cfg80211_connect,
	.disconnect = mwifiex_cfg80211_disconnect,
	.get_station = mwifiex_cfg80211_get_station,
	.set_wiphy_params = mwifiex_cfg80211_set_wiphy_params,
	.set_channel = mwifiex_cfg80211_set_channel,
	.join_ibss = mwifiex_cfg80211_join_ibss,
	.leave_ibss = mwifiex_cfg80211_leave_ibss,
	.add_key = mwifiex_cfg80211_add_key,
	.del_key = mwifiex_cfg80211_del_key,
	.set_default_key = mwifiex_cfg80211_set_default_key,
	.set_power_mgmt = mwifiex_cfg80211_set_power_mgmt,
	.set_tx_power = mwifiex_cfg80211_set_tx_power,
	.set_bitrate_mask = mwifiex_cfg80211_set_bitrate_mask,
};

/*
 * This function registers the device with CFG802.11 subsystem.
 *
 * The function creates the wireless device/wiphy, populates it with
 * default parameters and handler function pointers, and finally
 * registers the device.
 */
int mwifiex_register_cfg80211(struct mwifiex_private *priv)
{
	int ret;
	void *wdev_priv;
	struct wireless_dev *wdev;
	struct ieee80211_sta_ht_cap *ht_info;

	wdev = kzalloc(sizeof(struct wireless_dev), GFP_KERNEL);
	if (!wdev) {
		dev_err(priv->adapter->dev, "%s: allocating wireless device\n",
			__func__);
		return -ENOMEM;
	}
	wdev->wiphy =
		wiphy_new(&mwifiex_cfg80211_ops,
			  sizeof(struct mwifiex_private *));
	if (!wdev->wiphy) {
		kfree(wdev);
		return -ENOMEM;
	}
	wdev->iftype = NL80211_IFTYPE_STATION;
	wdev->wiphy->max_scan_ssids = 10;
	wdev->wiphy->interface_modes = BIT(NL80211_IFTYPE_STATION) |
				       BIT(NL80211_IFTYPE_ADHOC);

	wdev->wiphy->bands[IEEE80211_BAND_2GHZ] = &mwifiex_band_2ghz;
	ht_info = &wdev->wiphy->bands[IEEE80211_BAND_2GHZ]->ht_cap;
	mwifiex_setup_ht_caps(ht_info, priv);

	if (priv->adapter->config_bands & BAND_A) {
		wdev->wiphy->bands[IEEE80211_BAND_5GHZ] = &mwifiex_band_5ghz;
		ht_info = &wdev->wiphy->bands[IEEE80211_BAND_5GHZ]->ht_cap;
		mwifiex_setup_ht_caps(ht_info, priv);
	} else {
		wdev->wiphy->bands[IEEE80211_BAND_5GHZ] = NULL;
	}

	/* Initialize cipher suits */
	wdev->wiphy->cipher_suites = mwifiex_cipher_suites;
	wdev->wiphy->n_cipher_suites = ARRAY_SIZE(mwifiex_cipher_suites);

	memcpy(wdev->wiphy->perm_addr, priv->curr_addr, ETH_ALEN);
	wdev->wiphy->signal_type = CFG80211_SIGNAL_TYPE_MBM;

	/* Reserve space for bss band information */
	wdev->wiphy->bss_priv_size = sizeof(u8);

	wdev->wiphy->reg_notifier = mwifiex_reg_notifier;

	/* Set struct mwifiex_private pointer in wiphy_priv */
	wdev_priv = wiphy_priv(wdev->wiphy);

	*(unsigned long *) wdev_priv = (unsigned long) priv;

	set_wiphy_dev(wdev->wiphy, (struct device *) priv->adapter->dev);

	ret = wiphy_register(wdev->wiphy);
	if (ret < 0) {
		dev_err(priv->adapter->dev, "%s: registering cfg80211 device\n",
			__func__);
		wiphy_free(wdev->wiphy);
		kfree(wdev);
		return ret;
	} else {
		dev_dbg(priv->adapter->dev,
			"info: successfully registered wiphy device\n");
	}

	priv->wdev = wdev;

	return ret;
}<|MERGE_RESOLUTION|>--- conflicted
+++ resolved
@@ -866,11 +866,8 @@
 	priv->sec_info.wpa_enabled = false;
 	priv->sec_info.wpa2_enabled = false;
 	priv->wep_key_curr_index = 0;
-<<<<<<< HEAD
-=======
 	priv->sec_info.encryption_mode = 0;
 	priv->sec_info.is_authtype_auto = 0;
->>>>>>> 942d34bd
 	ret = mwifiex_set_encode(priv, NULL, 0, 0, 1);
 
 	if (mode == NL80211_IFTYPE_ADHOC) {
