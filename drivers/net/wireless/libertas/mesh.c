--- conflicted
+++ resolved
@@ -574,11 +574,7 @@
 	memset(&cmd, 0, sizeof(cmd));
 	cmd.hdr.size = cpu_to_le16(sizeof(cmd));
 	cmd.action = cpu_to_le16(CMD_ACT_BT_ACCESS_SET_INVERT);
-<<<<<<< HEAD
-	cmd.id = !!inverted;
-=======
 	cmd.id = cpu_to_le32(!!inverted);
->>>>>>> 45f53cc9
 
 	ret = lbs_cmd_with_response(priv, CMD_BT_ACCESS, &cmd);
 
