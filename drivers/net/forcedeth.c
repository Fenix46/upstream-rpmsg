/*
 * forcedeth: Ethernet driver for NVIDIA nForce media access controllers.
 *
 * Note: This driver is a cleanroom reimplementation based on reverse
 *      engineered documentation written by Carl-Daniel Hailfinger
 *      and Andrew de Quincey.
 *
 * NVIDIA, nForce and other NVIDIA marks are trademarks or registered
 * trademarks of NVIDIA Corporation in the United States and other
 * countries.
 *
 * Copyright (C) 2003,4,5 Manfred Spraul
 * Copyright (C) 2004 Andrew de Quincey (wol support)
 * Copyright (C) 2004 Carl-Daniel Hailfinger (invalid MAC handling, insane
 *		IRQ rate fixes, bigendian fixes, cleanups, verification)
 * Copyright (c) 2004,2005,2006,2007,2008,2009 NVIDIA Corporation
 *
 * This program is free software; you can redistribute it and/or modify
 * it under the terms of the GNU General Public License as published by
 * the Free Software Foundation; either version 2 of the License, or
 * (at your option) any later version.
 *
 * This program is distributed in the hope that it will be useful,
 * but WITHOUT ANY WARRANTY; without even the implied warranty of
 * MERCHANTABILITY or FITNESS FOR A PARTICULAR PURPOSE.  See the
 * GNU General Public License for more details.
 *
 * You should have received a copy of the GNU General Public License
 * along with this program; if not, write to the Free Software
 * Foundation, Inc., 59 Temple Place, Suite 330, Boston, MA  02111-1307  USA
 *
 * Known bugs:
 * We suspect that on some hardware no TX done interrupts are generated.
 * This means recovery from netif_stop_queue only happens if the hw timer
 * interrupt fires (100 times/second, configurable with NVREG_POLL_DEFAULT)
 * and the timer is active in the IRQMask, or if a rx packet arrives by chance.
 * If your hardware reliably generates tx done interrupts, then you can remove
 * DEV_NEED_TIMERIRQ from the driver_data flags.
 * DEV_NEED_TIMERIRQ will not harm you on sane hardware, only generating a few
 * superfluous timer interrupts from the nic.
 */

#define pr_fmt(fmt) KBUILD_MODNAME ": " fmt

#define FORCEDETH_VERSION		"0.64"
#define DRV_NAME			"forcedeth"

#include <linux/module.h>
#include <linux/types.h>
#include <linux/pci.h>
#include <linux/interrupt.h>
#include <linux/netdevice.h>
#include <linux/etherdevice.h>
#include <linux/delay.h>
#include <linux/sched.h>
#include <linux/spinlock.h>
#include <linux/ethtool.h>
#include <linux/timer.h>
#include <linux/skbuff.h>
#include <linux/mii.h>
#include <linux/random.h>
#include <linux/init.h>
#include <linux/if_vlan.h>
#include <linux/dma-mapping.h>
#include <linux/slab.h>
#include <linux/uaccess.h>
#include  <linux/io.h>

#include <asm/irq.h>
#include <asm/system.h>

#define TX_WORK_PER_LOOP  64
#define RX_WORK_PER_LOOP  64

/*
 * Hardware access:
 */

#define DEV_NEED_TIMERIRQ          0x0000001  /* set the timer irq flag in the irq mask */
#define DEV_NEED_LINKTIMER         0x0000002  /* poll link settings. Relies on the timer irq */
#define DEV_HAS_LARGEDESC          0x0000004  /* device supports jumbo frames and needs packet format 2 */
#define DEV_HAS_HIGH_DMA           0x0000008  /* device supports 64bit dma */
#define DEV_HAS_CHECKSUM           0x0000010  /* device supports tx and rx checksum offloads */
#define DEV_HAS_VLAN               0x0000020  /* device supports vlan tagging and striping */
#define DEV_HAS_MSI                0x0000040  /* device supports MSI */
#define DEV_HAS_MSI_X              0x0000080  /* device supports MSI-X */
#define DEV_HAS_POWER_CNTRL        0x0000100  /* device supports power savings */
#define DEV_HAS_STATISTICS_V1      0x0000200  /* device supports hw statistics version 1 */
#define DEV_HAS_STATISTICS_V2      0x0000400  /* device supports hw statistics version 2 */
#define DEV_HAS_STATISTICS_V3      0x0000800  /* device supports hw statistics version 3 */
#define DEV_HAS_STATISTICS_V12     0x0000600  /* device supports hw statistics version 1 and 2 */
#define DEV_HAS_STATISTICS_V123    0x0000e00  /* device supports hw statistics version 1, 2, and 3 */
#define DEV_HAS_TEST_EXTENDED      0x0001000  /* device supports extended diagnostic test */
#define DEV_HAS_MGMT_UNIT          0x0002000  /* device supports management unit */
#define DEV_HAS_CORRECT_MACADDR    0x0004000  /* device supports correct mac address order */
#define DEV_HAS_COLLISION_FIX      0x0008000  /* device supports tx collision fix */
#define DEV_HAS_PAUSEFRAME_TX_V1   0x0010000  /* device supports tx pause frames version 1 */
#define DEV_HAS_PAUSEFRAME_TX_V2   0x0020000  /* device supports tx pause frames version 2 */
#define DEV_HAS_PAUSEFRAME_TX_V3   0x0040000  /* device supports tx pause frames version 3 */
#define DEV_NEED_TX_LIMIT          0x0080000  /* device needs to limit tx */
#define DEV_NEED_TX_LIMIT2         0x0180000  /* device needs to limit tx, expect for some revs */
#define DEV_HAS_GEAR_MODE          0x0200000  /* device supports gear mode */
#define DEV_NEED_PHY_INIT_FIX      0x0400000  /* device needs specific phy workaround */
#define DEV_NEED_LOW_POWER_FIX     0x0800000  /* device needs special power up workaround */
#define DEV_NEED_MSI_FIX           0x1000000  /* device needs msi workaround */

enum {
	NvRegIrqStatus = 0x000,
#define NVREG_IRQSTAT_MIIEVENT	0x040
#define NVREG_IRQSTAT_MASK		0x83ff
	NvRegIrqMask = 0x004,
#define NVREG_IRQ_RX_ERROR		0x0001
#define NVREG_IRQ_RX			0x0002
#define NVREG_IRQ_RX_NOBUF		0x0004
#define NVREG_IRQ_TX_ERR		0x0008
#define NVREG_IRQ_TX_OK			0x0010
#define NVREG_IRQ_TIMER			0x0020
#define NVREG_IRQ_LINK			0x0040
#define NVREG_IRQ_RX_FORCED		0x0080
#define NVREG_IRQ_TX_FORCED		0x0100
#define NVREG_IRQ_RECOVER_ERROR		0x8200
#define NVREG_IRQMASK_THROUGHPUT	0x00df
#define NVREG_IRQMASK_CPU		0x0060
#define NVREG_IRQ_TX_ALL		(NVREG_IRQ_TX_ERR|NVREG_IRQ_TX_OK|NVREG_IRQ_TX_FORCED)
#define NVREG_IRQ_RX_ALL		(NVREG_IRQ_RX_ERROR|NVREG_IRQ_RX|NVREG_IRQ_RX_NOBUF|NVREG_IRQ_RX_FORCED)
#define NVREG_IRQ_OTHER			(NVREG_IRQ_TIMER|NVREG_IRQ_LINK|NVREG_IRQ_RECOVER_ERROR)

	NvRegUnknownSetupReg6 = 0x008,
#define NVREG_UNKSETUP6_VAL		3

/*
 * NVREG_POLL_DEFAULT is the interval length of the timer source on the nic
 * NVREG_POLL_DEFAULT=97 would result in an interval length of 1 ms
 */
	NvRegPollingInterval = 0x00c,
#define NVREG_POLL_DEFAULT_THROUGHPUT	65535 /* backup tx cleanup if loop max reached */
#define NVREG_POLL_DEFAULT_CPU	13
	NvRegMSIMap0 = 0x020,
	NvRegMSIMap1 = 0x024,
	NvRegMSIIrqMask = 0x030,
#define NVREG_MSI_VECTOR_0_ENABLED 0x01
	NvRegMisc1 = 0x080,
#define NVREG_MISC1_PAUSE_TX	0x01
#define NVREG_MISC1_HD		0x02
#define NVREG_MISC1_FORCE	0x3b0f3c

	NvRegMacReset = 0x34,
#define NVREG_MAC_RESET_ASSERT	0x0F3
	NvRegTransmitterControl = 0x084,
#define NVREG_XMITCTL_START	0x01
#define NVREG_XMITCTL_MGMT_ST	0x40000000
#define NVREG_XMITCTL_SYNC_MASK		0x000f0000
#define NVREG_XMITCTL_SYNC_NOT_READY	0x0
#define NVREG_XMITCTL_SYNC_PHY_INIT	0x00040000
#define NVREG_XMITCTL_MGMT_SEMA_MASK	0x00000f00
#define NVREG_XMITCTL_MGMT_SEMA_FREE	0x0
#define NVREG_XMITCTL_HOST_SEMA_MASK	0x0000f000
#define NVREG_XMITCTL_HOST_SEMA_ACQ	0x0000f000
#define NVREG_XMITCTL_HOST_LOADED	0x00004000
#define NVREG_XMITCTL_TX_PATH_EN	0x01000000
#define NVREG_XMITCTL_DATA_START	0x00100000
#define NVREG_XMITCTL_DATA_READY	0x00010000
#define NVREG_XMITCTL_DATA_ERROR	0x00020000
	NvRegTransmitterStatus = 0x088,
#define NVREG_XMITSTAT_BUSY	0x01

	NvRegPacketFilterFlags = 0x8c,
#define NVREG_PFF_PAUSE_RX	0x08
#define NVREG_PFF_ALWAYS	0x7F0000
#define NVREG_PFF_PROMISC	0x80
#define NVREG_PFF_MYADDR	0x20
#define NVREG_PFF_LOOPBACK	0x10

	NvRegOffloadConfig = 0x90,
#define NVREG_OFFLOAD_HOMEPHY	0x601
#define NVREG_OFFLOAD_NORMAL	RX_NIC_BUFSIZE
	NvRegReceiverControl = 0x094,
#define NVREG_RCVCTL_START	0x01
#define NVREG_RCVCTL_RX_PATH_EN	0x01000000
	NvRegReceiverStatus = 0x98,
#define NVREG_RCVSTAT_BUSY	0x01

	NvRegSlotTime = 0x9c,
#define NVREG_SLOTTIME_LEGBF_ENABLED	0x80000000
#define NVREG_SLOTTIME_10_100_FULL	0x00007f00
#define NVREG_SLOTTIME_1000_FULL	0x0003ff00
#define NVREG_SLOTTIME_HALF		0x0000ff00
#define NVREG_SLOTTIME_DEFAULT		0x00007f00
#define NVREG_SLOTTIME_MASK		0x000000ff

	NvRegTxDeferral = 0xA0,
#define NVREG_TX_DEFERRAL_DEFAULT		0x15050f
#define NVREG_TX_DEFERRAL_RGMII_10_100		0x16070f
#define NVREG_TX_DEFERRAL_RGMII_1000		0x14050f
#define NVREG_TX_DEFERRAL_RGMII_STRETCH_10	0x16190f
#define NVREG_TX_DEFERRAL_RGMII_STRETCH_100	0x16300f
#define NVREG_TX_DEFERRAL_MII_STRETCH		0x152000
	NvRegRxDeferral = 0xA4,
#define NVREG_RX_DEFERRAL_DEFAULT	0x16
	NvRegMacAddrA = 0xA8,
	NvRegMacAddrB = 0xAC,
	NvRegMulticastAddrA = 0xB0,
#define NVREG_MCASTADDRA_FORCE	0x01
	NvRegMulticastAddrB = 0xB4,
	NvRegMulticastMaskA = 0xB8,
#define NVREG_MCASTMASKA_NONE		0xffffffff
	NvRegMulticastMaskB = 0xBC,
#define NVREG_MCASTMASKB_NONE		0xffff

	NvRegPhyInterface = 0xC0,
#define PHY_RGMII		0x10000000
	NvRegBackOffControl = 0xC4,
#define NVREG_BKOFFCTRL_DEFAULT			0x70000000
#define NVREG_BKOFFCTRL_SEED_MASK		0x000003ff
#define NVREG_BKOFFCTRL_SELECT			24
#define NVREG_BKOFFCTRL_GEAR			12

	NvRegTxRingPhysAddr = 0x100,
	NvRegRxRingPhysAddr = 0x104,
	NvRegRingSizes = 0x108,
#define NVREG_RINGSZ_TXSHIFT 0
#define NVREG_RINGSZ_RXSHIFT 16
	NvRegTransmitPoll = 0x10c,
#define NVREG_TRANSMITPOLL_MAC_ADDR_REV	0x00008000
	NvRegLinkSpeed = 0x110,
#define NVREG_LINKSPEED_FORCE 0x10000
#define NVREG_LINKSPEED_10	1000
#define NVREG_LINKSPEED_100	100
#define NVREG_LINKSPEED_1000	50
#define NVREG_LINKSPEED_MASK	(0xFFF)
	NvRegUnknownSetupReg5 = 0x130,
#define NVREG_UNKSETUP5_BIT31	(1<<31)
	NvRegTxWatermark = 0x13c,
#define NVREG_TX_WM_DESC1_DEFAULT	0x0200010
#define NVREG_TX_WM_DESC2_3_DEFAULT	0x1e08000
#define NVREG_TX_WM_DESC2_3_1000	0xfe08000
	NvRegTxRxControl = 0x144,
#define NVREG_TXRXCTL_KICK	0x0001
#define NVREG_TXRXCTL_BIT1	0x0002
#define NVREG_TXRXCTL_BIT2	0x0004
#define NVREG_TXRXCTL_IDLE	0x0008
#define NVREG_TXRXCTL_RESET	0x0010
#define NVREG_TXRXCTL_RXCHECK	0x0400
#define NVREG_TXRXCTL_DESC_1	0
#define NVREG_TXRXCTL_DESC_2	0x002100
#define NVREG_TXRXCTL_DESC_3	0xc02200
#define NVREG_TXRXCTL_VLANSTRIP 0x00040
#define NVREG_TXRXCTL_VLANINS	0x00080
	NvRegTxRingPhysAddrHigh = 0x148,
	NvRegRxRingPhysAddrHigh = 0x14C,
	NvRegTxPauseFrame = 0x170,
#define NVREG_TX_PAUSEFRAME_DISABLE	0x0fff0080
#define NVREG_TX_PAUSEFRAME_ENABLE_V1	0x01800010
#define NVREG_TX_PAUSEFRAME_ENABLE_V2	0x056003f0
#define NVREG_TX_PAUSEFRAME_ENABLE_V3	0x09f00880
	NvRegTxPauseFrameLimit = 0x174,
#define NVREG_TX_PAUSEFRAMELIMIT_ENABLE	0x00010000
	NvRegMIIStatus = 0x180,
#define NVREG_MIISTAT_ERROR		0x0001
#define NVREG_MIISTAT_LINKCHANGE	0x0008
#define NVREG_MIISTAT_MASK_RW		0x0007
#define NVREG_MIISTAT_MASK_ALL		0x000f
	NvRegMIIMask = 0x184,
#define NVREG_MII_LINKCHANGE		0x0008

	NvRegAdapterControl = 0x188,
#define NVREG_ADAPTCTL_START	0x02
#define NVREG_ADAPTCTL_LINKUP	0x04
#define NVREG_ADAPTCTL_PHYVALID	0x40000
#define NVREG_ADAPTCTL_RUNNING	0x100000
#define NVREG_ADAPTCTL_PHYSHIFT	24
	NvRegMIISpeed = 0x18c,
#define NVREG_MIISPEED_BIT8	(1<<8)
#define NVREG_MIIDELAY	5
	NvRegMIIControl = 0x190,
#define NVREG_MIICTL_INUSE	0x08000
#define NVREG_MIICTL_WRITE	0x00400
#define NVREG_MIICTL_ADDRSHIFT	5
	NvRegMIIData = 0x194,
	NvRegTxUnicast = 0x1a0,
	NvRegTxMulticast = 0x1a4,
	NvRegTxBroadcast = 0x1a8,
	NvRegWakeUpFlags = 0x200,
#define NVREG_WAKEUPFLAGS_VAL		0x7770
#define NVREG_WAKEUPFLAGS_BUSYSHIFT	24
#define NVREG_WAKEUPFLAGS_ENABLESHIFT	16
#define NVREG_WAKEUPFLAGS_D3SHIFT	12
#define NVREG_WAKEUPFLAGS_D2SHIFT	8
#define NVREG_WAKEUPFLAGS_D1SHIFT	4
#define NVREG_WAKEUPFLAGS_D0SHIFT	0
#define NVREG_WAKEUPFLAGS_ACCEPT_MAGPAT		0x01
#define NVREG_WAKEUPFLAGS_ACCEPT_WAKEUPPAT	0x02
#define NVREG_WAKEUPFLAGS_ACCEPT_LINKCHANGE	0x04
#define NVREG_WAKEUPFLAGS_ENABLE	0x1111

	NvRegMgmtUnitGetVersion = 0x204,
#define NVREG_MGMTUNITGETVERSION	0x01
	NvRegMgmtUnitVersion = 0x208,
#define NVREG_MGMTUNITVERSION		0x08
	NvRegPowerCap = 0x268,
#define NVREG_POWERCAP_D3SUPP	(1<<30)
#define NVREG_POWERCAP_D2SUPP	(1<<26)
#define NVREG_POWERCAP_D1SUPP	(1<<25)
	NvRegPowerState = 0x26c,
#define NVREG_POWERSTATE_POWEREDUP	0x8000
#define NVREG_POWERSTATE_VALID		0x0100
#define NVREG_POWERSTATE_MASK		0x0003
#define NVREG_POWERSTATE_D0		0x0000
#define NVREG_POWERSTATE_D1		0x0001
#define NVREG_POWERSTATE_D2		0x0002
#define NVREG_POWERSTATE_D3		0x0003
	NvRegMgmtUnitControl = 0x278,
#define NVREG_MGMTUNITCONTROL_INUSE	0x20000
	NvRegTxCnt = 0x280,
	NvRegTxZeroReXmt = 0x284,
	NvRegTxOneReXmt = 0x288,
	NvRegTxManyReXmt = 0x28c,
	NvRegTxLateCol = 0x290,
	NvRegTxUnderflow = 0x294,
	NvRegTxLossCarrier = 0x298,
	NvRegTxExcessDef = 0x29c,
	NvRegTxRetryErr = 0x2a0,
	NvRegRxFrameErr = 0x2a4,
	NvRegRxExtraByte = 0x2a8,
	NvRegRxLateCol = 0x2ac,
	NvRegRxRunt = 0x2b0,
	NvRegRxFrameTooLong = 0x2b4,
	NvRegRxOverflow = 0x2b8,
	NvRegRxFCSErr = 0x2bc,
	NvRegRxFrameAlignErr = 0x2c0,
	NvRegRxLenErr = 0x2c4,
	NvRegRxUnicast = 0x2c8,
	NvRegRxMulticast = 0x2cc,
	NvRegRxBroadcast = 0x2d0,
	NvRegTxDef = 0x2d4,
	NvRegTxFrame = 0x2d8,
	NvRegRxCnt = 0x2dc,
	NvRegTxPause = 0x2e0,
	NvRegRxPause = 0x2e4,
	NvRegRxDropFrame = 0x2e8,
	NvRegVlanControl = 0x300,
#define NVREG_VLANCONTROL_ENABLE	0x2000
	NvRegMSIXMap0 = 0x3e0,
	NvRegMSIXMap1 = 0x3e4,
	NvRegMSIXIrqStatus = 0x3f0,

	NvRegPowerState2 = 0x600,
#define NVREG_POWERSTATE2_POWERUP_MASK		0x0F15
#define NVREG_POWERSTATE2_POWERUP_REV_A3	0x0001
#define NVREG_POWERSTATE2_PHY_RESET		0x0004
#define NVREG_POWERSTATE2_GATE_CLOCKS		0x0F00
};

/* Big endian: should work, but is untested */
struct ring_desc {
	__le32 buf;
	__le32 flaglen;
};

struct ring_desc_ex {
	__le32 bufhigh;
	__le32 buflow;
	__le32 txvlan;
	__le32 flaglen;
};

union ring_type {
	struct ring_desc *orig;
	struct ring_desc_ex *ex;
};

#define FLAG_MASK_V1 0xffff0000
#define FLAG_MASK_V2 0xffffc000
#define LEN_MASK_V1 (0xffffffff ^ FLAG_MASK_V1)
#define LEN_MASK_V2 (0xffffffff ^ FLAG_MASK_V2)

#define NV_TX_LASTPACKET	(1<<16)
#define NV_TX_RETRYERROR	(1<<19)
#define NV_TX_RETRYCOUNT_MASK	(0xF<<20)
#define NV_TX_FORCED_INTERRUPT	(1<<24)
#define NV_TX_DEFERRED		(1<<26)
#define NV_TX_CARRIERLOST	(1<<27)
#define NV_TX_LATECOLLISION	(1<<28)
#define NV_TX_UNDERFLOW		(1<<29)
#define NV_TX_ERROR		(1<<30)
#define NV_TX_VALID		(1<<31)

#define NV_TX2_LASTPACKET	(1<<29)
#define NV_TX2_RETRYERROR	(1<<18)
#define NV_TX2_RETRYCOUNT_MASK	(0xF<<19)
#define NV_TX2_FORCED_INTERRUPT	(1<<30)
#define NV_TX2_DEFERRED		(1<<25)
#define NV_TX2_CARRIERLOST	(1<<26)
#define NV_TX2_LATECOLLISION	(1<<27)
#define NV_TX2_UNDERFLOW	(1<<28)
/* error and valid are the same for both */
#define NV_TX2_ERROR		(1<<30)
#define NV_TX2_VALID		(1<<31)
#define NV_TX2_TSO		(1<<28)
#define NV_TX2_TSO_SHIFT	14
#define NV_TX2_TSO_MAX_SHIFT	14
#define NV_TX2_TSO_MAX_SIZE	(1<<NV_TX2_TSO_MAX_SHIFT)
#define NV_TX2_CHECKSUM_L3	(1<<27)
#define NV_TX2_CHECKSUM_L4	(1<<26)

#define NV_TX3_VLAN_TAG_PRESENT (1<<18)

#define NV_RX_DESCRIPTORVALID	(1<<16)
#define NV_RX_MISSEDFRAME	(1<<17)
#define NV_RX_SUBSTRACT1	(1<<18)
#define NV_RX_ERROR1		(1<<23)
#define NV_RX_ERROR2		(1<<24)
#define NV_RX_ERROR3		(1<<25)
#define NV_RX_ERROR4		(1<<26)
#define NV_RX_CRCERR		(1<<27)
#define NV_RX_OVERFLOW		(1<<28)
#define NV_RX_FRAMINGERR	(1<<29)
#define NV_RX_ERROR		(1<<30)
#define NV_RX_AVAIL		(1<<31)
#define NV_RX_ERROR_MASK	(NV_RX_ERROR1|NV_RX_ERROR2|NV_RX_ERROR3|NV_RX_ERROR4|NV_RX_CRCERR|NV_RX_OVERFLOW|NV_RX_FRAMINGERR)

#define NV_RX2_CHECKSUMMASK	(0x1C000000)
#define NV_RX2_CHECKSUM_IP	(0x10000000)
#define NV_RX2_CHECKSUM_IP_TCP	(0x14000000)
#define NV_RX2_CHECKSUM_IP_UDP	(0x18000000)
#define NV_RX2_DESCRIPTORVALID	(1<<29)
#define NV_RX2_SUBSTRACT1	(1<<25)
#define NV_RX2_ERROR1		(1<<18)
#define NV_RX2_ERROR2		(1<<19)
#define NV_RX2_ERROR3		(1<<20)
#define NV_RX2_ERROR4		(1<<21)
#define NV_RX2_CRCERR		(1<<22)
#define NV_RX2_OVERFLOW		(1<<23)
#define NV_RX2_FRAMINGERR	(1<<24)
/* error and avail are the same for both */
#define NV_RX2_ERROR		(1<<30)
#define NV_RX2_AVAIL		(1<<31)
#define NV_RX2_ERROR_MASK	(NV_RX2_ERROR1|NV_RX2_ERROR2|NV_RX2_ERROR3|NV_RX2_ERROR4|NV_RX2_CRCERR|NV_RX2_OVERFLOW|NV_RX2_FRAMINGERR)

#define NV_RX3_VLAN_TAG_PRESENT (1<<16)
#define NV_RX3_VLAN_TAG_MASK	(0x0000FFFF)

<<<<<<< HEAD
/* Miscelaneous hardware related defines: */
=======
/* Miscellaneous hardware related defines: */
>>>>>>> 105e53f8
#define NV_PCI_REGSZ_VER1	0x270
#define NV_PCI_REGSZ_VER2	0x2d4
#define NV_PCI_REGSZ_VER3	0x604
#define NV_PCI_REGSZ_MAX	0x604

/* various timeout delays: all in usec */
#define NV_TXRX_RESET_DELAY	4
#define NV_TXSTOP_DELAY1	10
#define NV_TXSTOP_DELAY1MAX	500000
#define NV_TXSTOP_DELAY2	100
#define NV_RXSTOP_DELAY1	10
#define NV_RXSTOP_DELAY1MAX	500000
#define NV_RXSTOP_DELAY2	100
#define NV_SETUP5_DELAY		5
#define NV_SETUP5_DELAYMAX	50000
#define NV_POWERUP_DELAY	5
#define NV_POWERUP_DELAYMAX	5000
#define NV_MIIBUSY_DELAY	50
#define NV_MIIPHY_DELAY	10
#define NV_MIIPHY_DELAYMAX	10000
#define NV_MAC_RESET_DELAY	64

#define NV_WAKEUPPATTERNS	5
#define NV_WAKEUPMASKENTRIES	4

/* General driver defaults */
#define NV_WATCHDOG_TIMEO	(5*HZ)

#define RX_RING_DEFAULT		512
#define TX_RING_DEFAULT		256
#define RX_RING_MIN		128
#define TX_RING_MIN		64
#define RING_MAX_DESC_VER_1	1024
#define RING_MAX_DESC_VER_2_3	16384

/* rx/tx mac addr + type + vlan + align + slack*/
#define NV_RX_HEADERS		(64)
/* even more slack. */
#define NV_RX_ALLOC_PAD		(64)

/* maximum mtu size */
#define NV_PKTLIMIT_1	ETH_DATA_LEN	/* hard limit not known */
#define NV_PKTLIMIT_2	9100	/* Actual limit according to NVidia: 9202 */

#define OOM_REFILL	(1+HZ/20)
#define POLL_WAIT	(1+HZ/100)
#define LINK_TIMEOUT	(3*HZ)
#define STATS_INTERVAL	(10*HZ)

/*
 * desc_ver values:
 * The nic supports three different descriptor types:
 * - DESC_VER_1: Original
 * - DESC_VER_2: support for jumbo frames.
 * - DESC_VER_3: 64-bit format.
 */
#define DESC_VER_1	1
#define DESC_VER_2	2
#define DESC_VER_3	3

/* PHY defines */
#define PHY_OUI_MARVELL		0x5043
#define PHY_OUI_CICADA		0x03f1
#define PHY_OUI_VITESSE		0x01c1
#define PHY_OUI_REALTEK		0x0732
#define PHY_OUI_REALTEK2	0x0020
#define PHYID1_OUI_MASK	0x03ff
#define PHYID1_OUI_SHFT	6
#define PHYID2_OUI_MASK	0xfc00
#define PHYID2_OUI_SHFT	10
#define PHYID2_MODEL_MASK		0x03f0
#define PHY_MODEL_REALTEK_8211		0x0110
#define PHY_REV_MASK			0x0001
#define PHY_REV_REALTEK_8211B		0x0000
#define PHY_REV_REALTEK_8211C		0x0001
#define PHY_MODEL_REALTEK_8201		0x0200
#define PHY_MODEL_MARVELL_E3016		0x0220
#define PHY_MARVELL_E3016_INITMASK	0x0300
#define PHY_CICADA_INIT1	0x0f000
#define PHY_CICADA_INIT2	0x0e00
#define PHY_CICADA_INIT3	0x01000
#define PHY_CICADA_INIT4	0x0200
#define PHY_CICADA_INIT5	0x0004
#define PHY_CICADA_INIT6	0x02000
#define PHY_VITESSE_INIT_REG1	0x1f
#define PHY_VITESSE_INIT_REG2	0x10
#define PHY_VITESSE_INIT_REG3	0x11
#define PHY_VITESSE_INIT_REG4	0x12
#define PHY_VITESSE_INIT_MSK1	0xc
#define PHY_VITESSE_INIT_MSK2	0x0180
#define PHY_VITESSE_INIT1	0x52b5
#define PHY_VITESSE_INIT2	0xaf8a
#define PHY_VITESSE_INIT3	0x8
#define PHY_VITESSE_INIT4	0x8f8a
#define PHY_VITESSE_INIT5	0xaf86
#define PHY_VITESSE_INIT6	0x8f86
#define PHY_VITESSE_INIT7	0xaf82
#define PHY_VITESSE_INIT8	0x0100
#define PHY_VITESSE_INIT9	0x8f82
#define PHY_VITESSE_INIT10	0x0
#define PHY_REALTEK_INIT_REG1	0x1f
#define PHY_REALTEK_INIT_REG2	0x19
#define PHY_REALTEK_INIT_REG3	0x13
#define PHY_REALTEK_INIT_REG4	0x14
#define PHY_REALTEK_INIT_REG5	0x18
#define PHY_REALTEK_INIT_REG6	0x11
#define PHY_REALTEK_INIT_REG7	0x01
#define PHY_REALTEK_INIT1	0x0000
#define PHY_REALTEK_INIT2	0x8e00
#define PHY_REALTEK_INIT3	0x0001
#define PHY_REALTEK_INIT4	0xad17
#define PHY_REALTEK_INIT5	0xfb54
#define PHY_REALTEK_INIT6	0xf5c7
#define PHY_REALTEK_INIT7	0x1000
#define PHY_REALTEK_INIT8	0x0003
#define PHY_REALTEK_INIT9	0x0008
#define PHY_REALTEK_INIT10	0x0005
#define PHY_REALTEK_INIT11	0x0200
#define PHY_REALTEK_INIT_MSK1	0x0003

#define PHY_GIGABIT	0x0100

#define PHY_TIMEOUT	0x1
#define PHY_ERROR	0x2

#define PHY_100	0x1
#define PHY_1000	0x2
#define PHY_HALF	0x100

#define NV_PAUSEFRAME_RX_CAPABLE 0x0001
#define NV_PAUSEFRAME_TX_CAPABLE 0x0002
#define NV_PAUSEFRAME_RX_ENABLE  0x0004
#define NV_PAUSEFRAME_TX_ENABLE  0x0008
#define NV_PAUSEFRAME_RX_REQ     0x0010
#define NV_PAUSEFRAME_TX_REQ     0x0020
#define NV_PAUSEFRAME_AUTONEG    0x0040

/* MSI/MSI-X defines */
#define NV_MSI_X_MAX_VECTORS  8
#define NV_MSI_X_VECTORS_MASK 0x000f
#define NV_MSI_CAPABLE        0x0010
#define NV_MSI_X_CAPABLE      0x0020
#define NV_MSI_ENABLED        0x0040
#define NV_MSI_X_ENABLED      0x0080

#define NV_MSI_X_VECTOR_ALL   0x0
#define NV_MSI_X_VECTOR_RX    0x0
#define NV_MSI_X_VECTOR_TX    0x1
#define NV_MSI_X_VECTOR_OTHER 0x2

#define NV_MSI_PRIV_OFFSET 0x68
#define NV_MSI_PRIV_VALUE  0xffffffff

#define NV_RESTART_TX         0x1
#define NV_RESTART_RX         0x2

#define NV_TX_LIMIT_COUNT     16

#define NV_DYNAMIC_THRESHOLD        4
#define NV_DYNAMIC_MAX_QUIET_COUNT  2048

/* statistics */
struct nv_ethtool_str {
	char name[ETH_GSTRING_LEN];
};

static const struct nv_ethtool_str nv_estats_str[] = {
	{ "tx_bytes" },
	{ "tx_zero_rexmt" },
	{ "tx_one_rexmt" },
	{ "tx_many_rexmt" },
	{ "tx_late_collision" },
	{ "tx_fifo_errors" },
	{ "tx_carrier_errors" },
	{ "tx_excess_deferral" },
	{ "tx_retry_error" },
	{ "rx_frame_error" },
	{ "rx_extra_byte" },
	{ "rx_late_collision" },
	{ "rx_runt" },
	{ "rx_frame_too_long" },
	{ "rx_over_errors" },
	{ "rx_crc_errors" },
	{ "rx_frame_align_error" },
	{ "rx_length_error" },
	{ "rx_unicast" },
	{ "rx_multicast" },
	{ "rx_broadcast" },
	{ "rx_packets" },
	{ "rx_errors_total" },
	{ "tx_errors_total" },

	/* version 2 stats */
	{ "tx_deferral" },
	{ "tx_packets" },
	{ "rx_bytes" },
	{ "tx_pause" },
	{ "rx_pause" },
	{ "rx_drop_frame" },

	/* version 3 stats */
	{ "tx_unicast" },
	{ "tx_multicast" },
	{ "tx_broadcast" }
};

struct nv_ethtool_stats {
	u64 tx_bytes;
	u64 tx_zero_rexmt;
	u64 tx_one_rexmt;
	u64 tx_many_rexmt;
	u64 tx_late_collision;
	u64 tx_fifo_errors;
	u64 tx_carrier_errors;
	u64 tx_excess_deferral;
	u64 tx_retry_error;
	u64 rx_frame_error;
	u64 rx_extra_byte;
	u64 rx_late_collision;
	u64 rx_runt;
	u64 rx_frame_too_long;
	u64 rx_over_errors;
	u64 rx_crc_errors;
	u64 rx_frame_align_error;
	u64 rx_length_error;
	u64 rx_unicast;
	u64 rx_multicast;
	u64 rx_broadcast;
	u64 rx_packets;
	u64 rx_errors_total;
	u64 tx_errors_total;

	/* version 2 stats */
	u64 tx_deferral;
	u64 tx_packets;
	u64 rx_bytes;
	u64 tx_pause;
	u64 rx_pause;
	u64 rx_drop_frame;

	/* version 3 stats */
	u64 tx_unicast;
	u64 tx_multicast;
	u64 tx_broadcast;
};

#define NV_DEV_STATISTICS_V3_COUNT (sizeof(struct nv_ethtool_stats)/sizeof(u64))
#define NV_DEV_STATISTICS_V2_COUNT (NV_DEV_STATISTICS_V3_COUNT - 3)
#define NV_DEV_STATISTICS_V1_COUNT (NV_DEV_STATISTICS_V2_COUNT - 6)

/* diagnostics */
#define NV_TEST_COUNT_BASE 3
#define NV_TEST_COUNT_EXTENDED 4

static const struct nv_ethtool_str nv_etests_str[] = {
	{ "link      (online/offline)" },
	{ "register  (offline)       " },
	{ "interrupt (offline)       " },
	{ "loopback  (offline)       " }
};

struct register_test {
	__u32 reg;
	__u32 mask;
};

static const struct register_test nv_registers_test[] = {
	{ NvRegUnknownSetupReg6, 0x01 },
	{ NvRegMisc1, 0x03c },
	{ NvRegOffloadConfig, 0x03ff },
	{ NvRegMulticastAddrA, 0xffffffff },
	{ NvRegTxWatermark, 0x0ff },
	{ NvRegWakeUpFlags, 0x07777 },
	{ 0, 0 }
};

struct nv_skb_map {
	struct sk_buff *skb;
	dma_addr_t dma;
	unsigned int dma_len:31;
	unsigned int dma_single:1;
	struct ring_desc_ex *first_tx_desc;
	struct nv_skb_map *next_tx_ctx;
};

/*
 * SMP locking:
 * All hardware access under netdev_priv(dev)->lock, except the performance
 * critical parts:
 * - rx is (pseudo-) lockless: it relies on the single-threading provided
 *	by the arch code for interrupts.
 * - tx setup is lockless: it relies on netif_tx_lock. Actual submission
 *	needs netdev_priv(dev)->lock :-(
 * - set_multicast_list: preparation lockless, relies on netif_tx_lock.
 */

/* in dev: base, irq */
struct fe_priv {
	spinlock_t lock;

	struct net_device *dev;
	struct napi_struct napi;

	/* General data:
	 * Locking: spin_lock(&np->lock); */
	struct nv_ethtool_stats estats;
	int in_shutdown;
	u32 linkspeed;
	int duplex;
	int autoneg;
	int fixed_mode;
	int phyaddr;
	int wolenabled;
	unsigned int phy_oui;
	unsigned int phy_model;
	unsigned int phy_rev;
	u16 gigabit;
	int intr_test;
	int recover_error;
	int quiet_count;

	/* General data: RO fields */
	dma_addr_t ring_addr;
	struct pci_dev *pci_dev;
	u32 orig_mac[2];
	u32 events;
	u32 irqmask;
	u32 desc_ver;
	u32 txrxctl_bits;
	u32 vlanctl_bits;
	u32 driver_data;
	u32 device_id;
	u32 register_size;
	int rx_csum;
	u32 mac_in_use;
	int mgmt_version;
	int mgmt_sema;

	void __iomem *base;

	/* rx specific fields.
	 * Locking: Within irq hander or disable_irq+spin_lock(&np->lock);
	 */
	union ring_type get_rx, put_rx, first_rx, last_rx;
	struct nv_skb_map *get_rx_ctx, *put_rx_ctx;
	struct nv_skb_map *first_rx_ctx, *last_rx_ctx;
	struct nv_skb_map *rx_skb;

	union ring_type rx_ring;
	unsigned int rx_buf_sz;
	unsigned int pkt_limit;
	struct timer_list oom_kick;
	struct timer_list nic_poll;
	struct timer_list stats_poll;
	u32 nic_poll_irq;
	int rx_ring_size;

	/* media detection workaround.
	 * Locking: Within irq hander or disable_irq+spin_lock(&np->lock);
	 */
	int need_linktimer;
	unsigned long link_timeout;
	/*
	 * tx specific fields.
	 */
	union ring_type get_tx, put_tx, first_tx, last_tx;
	struct nv_skb_map *get_tx_ctx, *put_tx_ctx;
	struct nv_skb_map *first_tx_ctx, *last_tx_ctx;
	struct nv_skb_map *tx_skb;

	union ring_type tx_ring;
	u32 tx_flags;
	int tx_ring_size;
	int tx_limit;
	u32 tx_pkts_in_progress;
	struct nv_skb_map *tx_change_owner;
	struct nv_skb_map *tx_end_flip;
	int tx_stop;

	/* vlan fields */
	struct vlan_group *vlangrp;

	/* msi/msi-x fields */
	u32 msi_flags;
	struct msix_entry msi_x_entry[NV_MSI_X_MAX_VECTORS];

	/* flow control */
	u32 pause_flags;

	/* power saved state */
	u32 saved_config_space[NV_PCI_REGSZ_MAX/4];

	/* for different msi-x irq type */
	char name_rx[IFNAMSIZ + 3];       /* -rx    */
	char name_tx[IFNAMSIZ + 3];       /* -tx    */
	char name_other[IFNAMSIZ + 6];    /* -other */
};

/*
 * Maximum number of loops until we assume that a bit in the irq mask
 * is stuck. Overridable with module param.
 */
static int max_interrupt_work = 4;

/*
 * Optimization can be either throuput mode or cpu mode
 *
 * Throughput Mode: Every tx and rx packet will generate an interrupt.
 * CPU Mode: Interrupts are controlled by a timer.
 */
enum {
	NV_OPTIMIZATION_MODE_THROUGHPUT,
	NV_OPTIMIZATION_MODE_CPU,
	NV_OPTIMIZATION_MODE_DYNAMIC
};
static int optimization_mode = NV_OPTIMIZATION_MODE_DYNAMIC;

/*
 * Poll interval for timer irq
 *
 * This interval determines how frequent an interrupt is generated.
 * The is value is determined by [(time_in_micro_secs * 100) / (2^10)]
 * Min = 0, and Max = 65535
 */
static int poll_interval = -1;

/*
 * MSI interrupts
 */
enum {
	NV_MSI_INT_DISABLED,
	NV_MSI_INT_ENABLED
};
static int msi = NV_MSI_INT_ENABLED;

/*
 * MSIX interrupts
 */
enum {
	NV_MSIX_INT_DISABLED,
	NV_MSIX_INT_ENABLED
};
static int msix = NV_MSIX_INT_ENABLED;

/*
 * DMA 64bit
 */
enum {
	NV_DMA_64BIT_DISABLED,
	NV_DMA_64BIT_ENABLED
};
static int dma_64bit = NV_DMA_64BIT_ENABLED;

/*
 * Crossover Detection
 * Realtek 8201 phy + some OEM boards do not work properly.
 */
enum {
	NV_CROSSOVER_DETECTION_DISABLED,
	NV_CROSSOVER_DETECTION_ENABLED
};
static int phy_cross = NV_CROSSOVER_DETECTION_DISABLED;

/*
 * Power down phy when interface is down (persists through reboot;
 * older Linux and other OSes may not power it up again)
 */
static int phy_power_down;

static inline struct fe_priv *get_nvpriv(struct net_device *dev)
{
	return netdev_priv(dev);
}

static inline u8 __iomem *get_hwbase(struct net_device *dev)
{
	return ((struct fe_priv *)netdev_priv(dev))->base;
}

static inline void pci_push(u8 __iomem *base)
{
	/* force out pending posted writes */
	readl(base);
}

static inline u32 nv_descr_getlength(struct ring_desc *prd, u32 v)
{
	return le32_to_cpu(prd->flaglen)
		& ((v == DESC_VER_1) ? LEN_MASK_V1 : LEN_MASK_V2);
}

static inline u32 nv_descr_getlength_ex(struct ring_desc_ex *prd, u32 v)
{
	return le32_to_cpu(prd->flaglen) & LEN_MASK_V2;
}

static bool nv_optimized(struct fe_priv *np)
{
	if (np->desc_ver == DESC_VER_1 || np->desc_ver == DESC_VER_2)
		return false;
	return true;
}

static int reg_delay(struct net_device *dev, int offset, u32 mask, u32 target,
		     int delay, int delaymax)
{
	u8 __iomem *base = get_hwbase(dev);

	pci_push(base);
	do {
		udelay(delay);
		delaymax -= delay;
		if (delaymax < 0)
			return 1;
	} while ((readl(base + offset) & mask) != target);
	return 0;
}

#define NV_SETUP_RX_RING 0x01
#define NV_SETUP_TX_RING 0x02

static inline u32 dma_low(dma_addr_t addr)
{
	return addr;
}

static inline u32 dma_high(dma_addr_t addr)
{
	return addr>>31>>1;	/* 0 if 32bit, shift down by 32 if 64bit */
}

static void setup_hw_rings(struct net_device *dev, int rxtx_flags)
{
	struct fe_priv *np = get_nvpriv(dev);
	u8 __iomem *base = get_hwbase(dev);

	if (!nv_optimized(np)) {
		if (rxtx_flags & NV_SETUP_RX_RING)
			writel(dma_low(np->ring_addr), base + NvRegRxRingPhysAddr);
		if (rxtx_flags & NV_SETUP_TX_RING)
			writel(dma_low(np->ring_addr + np->rx_ring_size*sizeof(struct ring_desc)), base + NvRegTxRingPhysAddr);
	} else {
		if (rxtx_flags & NV_SETUP_RX_RING) {
			writel(dma_low(np->ring_addr), base + NvRegRxRingPhysAddr);
			writel(dma_high(np->ring_addr), base + NvRegRxRingPhysAddrHigh);
		}
		if (rxtx_flags & NV_SETUP_TX_RING) {
			writel(dma_low(np->ring_addr + np->rx_ring_size*sizeof(struct ring_desc_ex)), base + NvRegTxRingPhysAddr);
			writel(dma_high(np->ring_addr + np->rx_ring_size*sizeof(struct ring_desc_ex)), base + NvRegTxRingPhysAddrHigh);
		}
	}
}

static void free_rings(struct net_device *dev)
{
	struct fe_priv *np = get_nvpriv(dev);

	if (!nv_optimized(np)) {
		if (np->rx_ring.orig)
			pci_free_consistent(np->pci_dev, sizeof(struct ring_desc) * (np->rx_ring_size + np->tx_ring_size),
					    np->rx_ring.orig, np->ring_addr);
	} else {
		if (np->rx_ring.ex)
			pci_free_consistent(np->pci_dev, sizeof(struct ring_desc_ex) * (np->rx_ring_size + np->tx_ring_size),
					    np->rx_ring.ex, np->ring_addr);
	}
	kfree(np->rx_skb);
	kfree(np->tx_skb);
}

static int using_multi_irqs(struct net_device *dev)
{
	struct fe_priv *np = get_nvpriv(dev);

	if (!(np->msi_flags & NV_MSI_X_ENABLED) ||
	    ((np->msi_flags & NV_MSI_X_ENABLED) &&
	     ((np->msi_flags & NV_MSI_X_VECTORS_MASK) == 0x1)))
		return 0;
	else
		return 1;
}

static void nv_txrx_gate(struct net_device *dev, bool gate)
{
	struct fe_priv *np = get_nvpriv(dev);
	u8 __iomem *base = get_hwbase(dev);
	u32 powerstate;

	if (!np->mac_in_use &&
	    (np->driver_data & DEV_HAS_POWER_CNTRL)) {
		powerstate = readl(base + NvRegPowerState2);
		if (gate)
			powerstate |= NVREG_POWERSTATE2_GATE_CLOCKS;
		else
			powerstate &= ~NVREG_POWERSTATE2_GATE_CLOCKS;
		writel(powerstate, base + NvRegPowerState2);
	}
}

static void nv_enable_irq(struct net_device *dev)
{
	struct fe_priv *np = get_nvpriv(dev);

	if (!using_multi_irqs(dev)) {
		if (np->msi_flags & NV_MSI_X_ENABLED)
			enable_irq(np->msi_x_entry[NV_MSI_X_VECTOR_ALL].vector);
		else
			enable_irq(np->pci_dev->irq);
	} else {
		enable_irq(np->msi_x_entry[NV_MSI_X_VECTOR_RX].vector);
		enable_irq(np->msi_x_entry[NV_MSI_X_VECTOR_TX].vector);
		enable_irq(np->msi_x_entry[NV_MSI_X_VECTOR_OTHER].vector);
	}
}

static void nv_disable_irq(struct net_device *dev)
{
	struct fe_priv *np = get_nvpriv(dev);

	if (!using_multi_irqs(dev)) {
		if (np->msi_flags & NV_MSI_X_ENABLED)
			disable_irq(np->msi_x_entry[NV_MSI_X_VECTOR_ALL].vector);
		else
			disable_irq(np->pci_dev->irq);
	} else {
		disable_irq(np->msi_x_entry[NV_MSI_X_VECTOR_RX].vector);
		disable_irq(np->msi_x_entry[NV_MSI_X_VECTOR_TX].vector);
		disable_irq(np->msi_x_entry[NV_MSI_X_VECTOR_OTHER].vector);
	}
}

/* In MSIX mode, a write to irqmask behaves as XOR */
static void nv_enable_hw_interrupts(struct net_device *dev, u32 mask)
{
	u8 __iomem *base = get_hwbase(dev);

	writel(mask, base + NvRegIrqMask);
}

static void nv_disable_hw_interrupts(struct net_device *dev, u32 mask)
{
	struct fe_priv *np = get_nvpriv(dev);
	u8 __iomem *base = get_hwbase(dev);

	if (np->msi_flags & NV_MSI_X_ENABLED) {
		writel(mask, base + NvRegIrqMask);
	} else {
		if (np->msi_flags & NV_MSI_ENABLED)
			writel(0, base + NvRegMSIIrqMask);
		writel(0, base + NvRegIrqMask);
	}
}

static void nv_napi_enable(struct net_device *dev)
{
	struct fe_priv *np = get_nvpriv(dev);

	napi_enable(&np->napi);
}

static void nv_napi_disable(struct net_device *dev)
{
	struct fe_priv *np = get_nvpriv(dev);

	napi_disable(&np->napi);
}

#define MII_READ	(-1)
/* mii_rw: read/write a register on the PHY.
 *
 * Caller must guarantee serialization
 */
static int mii_rw(struct net_device *dev, int addr, int miireg, int value)
{
	u8 __iomem *base = get_hwbase(dev);
	u32 reg;
	int retval;

	writel(NVREG_MIISTAT_MASK_RW, base + NvRegMIIStatus);

	reg = readl(base + NvRegMIIControl);
	if (reg & NVREG_MIICTL_INUSE) {
		writel(NVREG_MIICTL_INUSE, base + NvRegMIIControl);
		udelay(NV_MIIBUSY_DELAY);
	}

	reg = (addr << NVREG_MIICTL_ADDRSHIFT) | miireg;
	if (value != MII_READ) {
		writel(value, base + NvRegMIIData);
		reg |= NVREG_MIICTL_WRITE;
	}
	writel(reg, base + NvRegMIIControl);

	if (reg_delay(dev, NvRegMIIControl, NVREG_MIICTL_INUSE, 0,
			NV_MIIPHY_DELAY, NV_MIIPHY_DELAYMAX)) {
		retval = -1;
	} else if (value != MII_READ) {
		/* it was a write operation - fewer failures are detectable */
		retval = 0;
	} else if (readl(base + NvRegMIIStatus) & NVREG_MIISTAT_ERROR) {
		retval = -1;
	} else {
		retval = readl(base + NvRegMIIData);
	}

	return retval;
}

static int phy_reset(struct net_device *dev, u32 bmcr_setup)
{
	struct fe_priv *np = netdev_priv(dev);
	u32 miicontrol;
	unsigned int tries = 0;

	miicontrol = BMCR_RESET | bmcr_setup;
	if (mii_rw(dev, np->phyaddr, MII_BMCR, miicontrol))
		return -1;

	/* wait for 500ms */
	msleep(500);

	/* must wait till reset is deasserted */
	while (miicontrol & BMCR_RESET) {
		usleep_range(10000, 20000);
		miicontrol = mii_rw(dev, np->phyaddr, MII_BMCR, MII_READ);
		/* FIXME: 100 tries seem excessive */
		if (tries++ > 100)
			return -1;
	}
	return 0;
}

static int init_realtek_8211b(struct net_device *dev, struct fe_priv *np)
{
	static const struct {
		int reg;
		int init;
	} ri[] = {
		{ PHY_REALTEK_INIT_REG1, PHY_REALTEK_INIT1 },
		{ PHY_REALTEK_INIT_REG2, PHY_REALTEK_INIT2 },
		{ PHY_REALTEK_INIT_REG1, PHY_REALTEK_INIT3 },
		{ PHY_REALTEK_INIT_REG3, PHY_REALTEK_INIT4 },
		{ PHY_REALTEK_INIT_REG4, PHY_REALTEK_INIT5 },
		{ PHY_REALTEK_INIT_REG5, PHY_REALTEK_INIT6 },
		{ PHY_REALTEK_INIT_REG1, PHY_REALTEK_INIT1 },
	};
	int i;

	for (i = 0; i < ARRAY_SIZE(ri); i++) {
		if (mii_rw(dev, np->phyaddr, ri[i].reg, ri[i].init))
			return PHY_ERROR;
	}

	return 0;
}

static int init_realtek_8211c(struct net_device *dev, struct fe_priv *np)
{
	u32 reg;
	u8 __iomem *base = get_hwbase(dev);
	u32 powerstate = readl(base + NvRegPowerState2);

	/* need to perform hw phy reset */
	powerstate |= NVREG_POWERSTATE2_PHY_RESET;
	writel(powerstate, base + NvRegPowerState2);
	msleep(25);

	powerstate &= ~NVREG_POWERSTATE2_PHY_RESET;
	writel(powerstate, base + NvRegPowerState2);
	msleep(25);

	reg = mii_rw(dev, np->phyaddr, PHY_REALTEK_INIT_REG6, MII_READ);
	reg |= PHY_REALTEK_INIT9;
	if (mii_rw(dev, np->phyaddr, PHY_REALTEK_INIT_REG6, reg))
		return PHY_ERROR;
	if (mii_rw(dev, np->phyaddr,
		   PHY_REALTEK_INIT_REG1, PHY_REALTEK_INIT10))
		return PHY_ERROR;
	reg = mii_rw(dev, np->phyaddr, PHY_REALTEK_INIT_REG7, MII_READ);
	if (!(reg & PHY_REALTEK_INIT11)) {
		reg |= PHY_REALTEK_INIT11;
		if (mii_rw(dev, np->phyaddr, PHY_REALTEK_INIT_REG7, reg))
			return PHY_ERROR;
	}
	if (mii_rw(dev, np->phyaddr,
		   PHY_REALTEK_INIT_REG1, PHY_REALTEK_INIT1))
		return PHY_ERROR;

	return 0;
}

static int init_realtek_8201(struct net_device *dev, struct fe_priv *np)
{
	u32 phy_reserved;

	if (np->driver_data & DEV_NEED_PHY_INIT_FIX) {
		phy_reserved = mii_rw(dev, np->phyaddr,
				      PHY_REALTEK_INIT_REG6, MII_READ);
		phy_reserved |= PHY_REALTEK_INIT7;
		if (mii_rw(dev, np->phyaddr,
			   PHY_REALTEK_INIT_REG6, phy_reserved))
			return PHY_ERROR;
	}

	return 0;
}

static int init_realtek_8201_cross(struct net_device *dev, struct fe_priv *np)
{
	u32 phy_reserved;

	if (phy_cross == NV_CROSSOVER_DETECTION_DISABLED) {
		if (mii_rw(dev, np->phyaddr,
			   PHY_REALTEK_INIT_REG1, PHY_REALTEK_INIT3))
			return PHY_ERROR;
		phy_reserved = mii_rw(dev, np->phyaddr,
				      PHY_REALTEK_INIT_REG2, MII_READ);
		phy_reserved &= ~PHY_REALTEK_INIT_MSK1;
		phy_reserved |= PHY_REALTEK_INIT3;
		if (mii_rw(dev, np->phyaddr,
			   PHY_REALTEK_INIT_REG2, phy_reserved))
			return PHY_ERROR;
		if (mii_rw(dev, np->phyaddr,
			   PHY_REALTEK_INIT_REG1, PHY_REALTEK_INIT1))
			return PHY_ERROR;
	}

	return 0;
}

static int init_cicada(struct net_device *dev, struct fe_priv *np,
		       u32 phyinterface)
{
	u32 phy_reserved;

	if (phyinterface & PHY_RGMII) {
		phy_reserved = mii_rw(dev, np->phyaddr, MII_RESV1, MII_READ);
		phy_reserved &= ~(PHY_CICADA_INIT1 | PHY_CICADA_INIT2);
		phy_reserved |= (PHY_CICADA_INIT3 | PHY_CICADA_INIT4);
		if (mii_rw(dev, np->phyaddr, MII_RESV1, phy_reserved))
			return PHY_ERROR;
		phy_reserved = mii_rw(dev, np->phyaddr, MII_NCONFIG, MII_READ);
		phy_reserved |= PHY_CICADA_INIT5;
		if (mii_rw(dev, np->phyaddr, MII_NCONFIG, phy_reserved))
			return PHY_ERROR;
	}
	phy_reserved = mii_rw(dev, np->phyaddr, MII_SREVISION, MII_READ);
	phy_reserved |= PHY_CICADA_INIT6;
	if (mii_rw(dev, np->phyaddr, MII_SREVISION, phy_reserved))
		return PHY_ERROR;

	return 0;
}

static int init_vitesse(struct net_device *dev, struct fe_priv *np)
{
	u32 phy_reserved;

	if (mii_rw(dev, np->phyaddr,
		   PHY_VITESSE_INIT_REG1, PHY_VITESSE_INIT1))
		return PHY_ERROR;
	if (mii_rw(dev, np->phyaddr,
		   PHY_VITESSE_INIT_REG2, PHY_VITESSE_INIT2))
		return PHY_ERROR;
	phy_reserved = mii_rw(dev, np->phyaddr,
			      PHY_VITESSE_INIT_REG4, MII_READ);
	if (mii_rw(dev, np->phyaddr, PHY_VITESSE_INIT_REG4, phy_reserved))
		return PHY_ERROR;
	phy_reserved = mii_rw(dev, np->phyaddr,
			      PHY_VITESSE_INIT_REG3, MII_READ);
	phy_reserved &= ~PHY_VITESSE_INIT_MSK1;
	phy_reserved |= PHY_VITESSE_INIT3;
	if (mii_rw(dev, np->phyaddr, PHY_VITESSE_INIT_REG3, phy_reserved))
		return PHY_ERROR;
	if (mii_rw(dev, np->phyaddr,
		   PHY_VITESSE_INIT_REG2, PHY_VITESSE_INIT4))
		return PHY_ERROR;
	if (mii_rw(dev, np->phyaddr,
		   PHY_VITESSE_INIT_REG2, PHY_VITESSE_INIT5))
		return PHY_ERROR;
	phy_reserved = mii_rw(dev, np->phyaddr,
			      PHY_VITESSE_INIT_REG4, MII_READ);
	phy_reserved &= ~PHY_VITESSE_INIT_MSK1;
	phy_reserved |= PHY_VITESSE_INIT3;
	if (mii_rw(dev, np->phyaddr, PHY_VITESSE_INIT_REG4, phy_reserved))
		return PHY_ERROR;
	phy_reserved = mii_rw(dev, np->phyaddr,
			      PHY_VITESSE_INIT_REG3, MII_READ);
	if (mii_rw(dev, np->phyaddr, PHY_VITESSE_INIT_REG3, phy_reserved))
		return PHY_ERROR;
	if (mii_rw(dev, np->phyaddr,
		   PHY_VITESSE_INIT_REG2, PHY_VITESSE_INIT6))
		return PHY_ERROR;
	if (mii_rw(dev, np->phyaddr,
		   PHY_VITESSE_INIT_REG2, PHY_VITESSE_INIT7))
		return PHY_ERROR;
	phy_reserved = mii_rw(dev, np->phyaddr,
			      PHY_VITESSE_INIT_REG4, MII_READ);
	if (mii_rw(dev, np->phyaddr, PHY_VITESSE_INIT_REG4, phy_reserved))
		return PHY_ERROR;
	phy_reserved = mii_rw(dev, np->phyaddr,
			      PHY_VITESSE_INIT_REG3, MII_READ);
	phy_reserved &= ~PHY_VITESSE_INIT_MSK2;
	phy_reserved |= PHY_VITESSE_INIT8;
	if (mii_rw(dev, np->phyaddr, PHY_VITESSE_INIT_REG3, phy_reserved))
		return PHY_ERROR;
	if (mii_rw(dev, np->phyaddr,
		   PHY_VITESSE_INIT_REG2, PHY_VITESSE_INIT9))
		return PHY_ERROR;
	if (mii_rw(dev, np->phyaddr,
		   PHY_VITESSE_INIT_REG1, PHY_VITESSE_INIT10))
		return PHY_ERROR;

	return 0;
}

static int phy_init(struct net_device *dev)
{
	struct fe_priv *np = get_nvpriv(dev);
	u8 __iomem *base = get_hwbase(dev);
	u32 phyinterface;
	u32 mii_status, mii_control, mii_control_1000, reg;

	/* phy errata for E3016 phy */
	if (np->phy_model == PHY_MODEL_MARVELL_E3016) {
		reg = mii_rw(dev, np->phyaddr, MII_NCONFIG, MII_READ);
		reg &= ~PHY_MARVELL_E3016_INITMASK;
		if (mii_rw(dev, np->phyaddr, MII_NCONFIG, reg)) {
			netdev_info(dev, "%s: phy write to errata reg failed\n",
				    pci_name(np->pci_dev));
			return PHY_ERROR;
		}
	}
	if (np->phy_oui == PHY_OUI_REALTEK) {
		if (np->phy_model == PHY_MODEL_REALTEK_8211 &&
		    np->phy_rev == PHY_REV_REALTEK_8211B) {
			if (init_realtek_8211b(dev, np)) {
				netdev_info(dev, "%s: phy init failed\n",
					    pci_name(np->pci_dev));
<<<<<<< HEAD
				return PHY_ERROR;
			}
		} else if (np->phy_model == PHY_MODEL_REALTEK_8211 &&
			   np->phy_rev == PHY_REV_REALTEK_8211C) {
			if (init_realtek_8211c(dev, np)) {
				netdev_info(dev, "%s: phy init failed\n",
					    pci_name(np->pci_dev));
				return PHY_ERROR;
			}
=======
				return PHY_ERROR;
			}
		} else if (np->phy_model == PHY_MODEL_REALTEK_8211 &&
			   np->phy_rev == PHY_REV_REALTEK_8211C) {
			if (init_realtek_8211c(dev, np)) {
				netdev_info(dev, "%s: phy init failed\n",
					    pci_name(np->pci_dev));
				return PHY_ERROR;
			}
>>>>>>> 105e53f8
		} else if (np->phy_model == PHY_MODEL_REALTEK_8201) {
			if (init_realtek_8201(dev, np)) {
				netdev_info(dev, "%s: phy init failed\n",
					    pci_name(np->pci_dev));
				return PHY_ERROR;
			}
		}
	}

	/* set advertise register */
	reg = mii_rw(dev, np->phyaddr, MII_ADVERTISE, MII_READ);
	reg |= (ADVERTISE_10HALF | ADVERTISE_10FULL |
		ADVERTISE_100HALF | ADVERTISE_100FULL |
		ADVERTISE_PAUSE_ASYM | ADVERTISE_PAUSE_CAP);
	if (mii_rw(dev, np->phyaddr, MII_ADVERTISE, reg)) {
		netdev_info(dev, "%s: phy write to advertise failed\n",
			    pci_name(np->pci_dev));
		return PHY_ERROR;
	}

	/* get phy interface type */
	phyinterface = readl(base + NvRegPhyInterface);

	/* see if gigabit phy */
	mii_status = mii_rw(dev, np->phyaddr, MII_BMSR, MII_READ);
	if (mii_status & PHY_GIGABIT) {
		np->gigabit = PHY_GIGABIT;
		mii_control_1000 = mii_rw(dev, np->phyaddr,
					  MII_CTRL1000, MII_READ);
		mii_control_1000 &= ~ADVERTISE_1000HALF;
		if (phyinterface & PHY_RGMII)
			mii_control_1000 |= ADVERTISE_1000FULL;
		else
			mii_control_1000 &= ~ADVERTISE_1000FULL;

		if (mii_rw(dev, np->phyaddr, MII_CTRL1000, mii_control_1000)) {
			netdev_info(dev, "%s: phy init failed\n",
				    pci_name(np->pci_dev));
			return PHY_ERROR;
		}
	} else
		np->gigabit = 0;

	mii_control = mii_rw(dev, np->phyaddr, MII_BMCR, MII_READ);
	mii_control |= BMCR_ANENABLE;

	if (np->phy_oui == PHY_OUI_REALTEK &&
	    np->phy_model == PHY_MODEL_REALTEK_8211 &&
	    np->phy_rev == PHY_REV_REALTEK_8211C) {
		/* start autoneg since we already performed hw reset above */
		mii_control |= BMCR_ANRESTART;
		if (mii_rw(dev, np->phyaddr, MII_BMCR, mii_control)) {
			netdev_info(dev, "%s: phy init failed\n",
				    pci_name(np->pci_dev));
			return PHY_ERROR;
		}
	} else {
		/* reset the phy
		 * (certain phys need bmcr to be setup with reset)
		 */
		if (phy_reset(dev, mii_control)) {
			netdev_info(dev, "%s: phy reset failed\n",
				    pci_name(np->pci_dev));
			return PHY_ERROR;
		}
	}

	/* phy vendor specific configuration */
	if ((np->phy_oui == PHY_OUI_CICADA)) {
		if (init_cicada(dev, np, phyinterface)) {
			netdev_info(dev, "%s: phy init failed\n",
				    pci_name(np->pci_dev));
			return PHY_ERROR;
		}
	} else if (np->phy_oui == PHY_OUI_VITESSE) {
		if (init_vitesse(dev, np)) {
			netdev_info(dev, "%s: phy init failed\n",
				    pci_name(np->pci_dev));
			return PHY_ERROR;
		}
	} else if (np->phy_oui == PHY_OUI_REALTEK) {
		if (np->phy_model == PHY_MODEL_REALTEK_8211 &&
		    np->phy_rev == PHY_REV_REALTEK_8211B) {
			/* reset could have cleared these out, set them back */
			if (init_realtek_8211b(dev, np)) {
				netdev_info(dev, "%s: phy init failed\n",
					    pci_name(np->pci_dev));
				return PHY_ERROR;
			}
		} else if (np->phy_model == PHY_MODEL_REALTEK_8201) {
			if (init_realtek_8201(dev, np) ||
			    init_realtek_8201_cross(dev, np)) {
				netdev_info(dev, "%s: phy init failed\n",
					    pci_name(np->pci_dev));
				return PHY_ERROR;
			}
		}
	}

	/* some phys clear out pause advertisement on reset, set it back */
	mii_rw(dev, np->phyaddr, MII_ADVERTISE, reg);

	/* restart auto negotiation, power down phy */
	mii_control = mii_rw(dev, np->phyaddr, MII_BMCR, MII_READ);
	mii_control |= (BMCR_ANRESTART | BMCR_ANENABLE);
	if (phy_power_down)
		mii_control |= BMCR_PDOWN;
	if (mii_rw(dev, np->phyaddr, MII_BMCR, mii_control))
		return PHY_ERROR;

	return 0;
}

static void nv_start_rx(struct net_device *dev)
{
	struct fe_priv *np = netdev_priv(dev);
	u8 __iomem *base = get_hwbase(dev);
	u32 rx_ctrl = readl(base + NvRegReceiverControl);

	/* Already running? Stop it. */
	if ((readl(base + NvRegReceiverControl) & NVREG_RCVCTL_START) && !np->mac_in_use) {
		rx_ctrl &= ~NVREG_RCVCTL_START;
		writel(rx_ctrl, base + NvRegReceiverControl);
		pci_push(base);
	}
	writel(np->linkspeed, base + NvRegLinkSpeed);
	pci_push(base);
	rx_ctrl |= NVREG_RCVCTL_START;
	if (np->mac_in_use)
		rx_ctrl &= ~NVREG_RCVCTL_RX_PATH_EN;
	writel(rx_ctrl, base + NvRegReceiverControl);
	pci_push(base);
}

static void nv_stop_rx(struct net_device *dev)
{
	struct fe_priv *np = netdev_priv(dev);
	u8 __iomem *base = get_hwbase(dev);
	u32 rx_ctrl = readl(base + NvRegReceiverControl);

	if (!np->mac_in_use)
		rx_ctrl &= ~NVREG_RCVCTL_START;
	else
		rx_ctrl |= NVREG_RCVCTL_RX_PATH_EN;
	writel(rx_ctrl, base + NvRegReceiverControl);
	if (reg_delay(dev, NvRegReceiverStatus, NVREG_RCVSTAT_BUSY, 0,
		      NV_RXSTOP_DELAY1, NV_RXSTOP_DELAY1MAX))
		netdev_info(dev, "%s: ReceiverStatus remained busy\n",
			    __func__);

	udelay(NV_RXSTOP_DELAY2);
	if (!np->mac_in_use)
		writel(0, base + NvRegLinkSpeed);
}

static void nv_start_tx(struct net_device *dev)
{
	struct fe_priv *np = netdev_priv(dev);
	u8 __iomem *base = get_hwbase(dev);
	u32 tx_ctrl = readl(base + NvRegTransmitterControl);

	tx_ctrl |= NVREG_XMITCTL_START;
	if (np->mac_in_use)
		tx_ctrl &= ~NVREG_XMITCTL_TX_PATH_EN;
	writel(tx_ctrl, base + NvRegTransmitterControl);
	pci_push(base);
}

static void nv_stop_tx(struct net_device *dev)
{
	struct fe_priv *np = netdev_priv(dev);
	u8 __iomem *base = get_hwbase(dev);
	u32 tx_ctrl = readl(base + NvRegTransmitterControl);

	if (!np->mac_in_use)
		tx_ctrl &= ~NVREG_XMITCTL_START;
	else
		tx_ctrl |= NVREG_XMITCTL_TX_PATH_EN;
	writel(tx_ctrl, base + NvRegTransmitterControl);
	if (reg_delay(dev, NvRegTransmitterStatus, NVREG_XMITSTAT_BUSY, 0,
		      NV_TXSTOP_DELAY1, NV_TXSTOP_DELAY1MAX))
		netdev_info(dev, "%s: TransmitterStatus remained busy\n",
			    __func__);

	udelay(NV_TXSTOP_DELAY2);
	if (!np->mac_in_use)
		writel(readl(base + NvRegTransmitPoll) & NVREG_TRANSMITPOLL_MAC_ADDR_REV,
		       base + NvRegTransmitPoll);
}

static void nv_start_rxtx(struct net_device *dev)
{
	nv_start_rx(dev);
	nv_start_tx(dev);
}

static void nv_stop_rxtx(struct net_device *dev)
{
	nv_stop_rx(dev);
	nv_stop_tx(dev);
}

static void nv_txrx_reset(struct net_device *dev)
{
	struct fe_priv *np = netdev_priv(dev);
	u8 __iomem *base = get_hwbase(dev);

	writel(NVREG_TXRXCTL_BIT2 | NVREG_TXRXCTL_RESET | np->txrxctl_bits, base + NvRegTxRxControl);
	pci_push(base);
	udelay(NV_TXRX_RESET_DELAY);
	writel(NVREG_TXRXCTL_BIT2 | np->txrxctl_bits, base + NvRegTxRxControl);
	pci_push(base);
}

static void nv_mac_reset(struct net_device *dev)
{
	struct fe_priv *np = netdev_priv(dev);
	u8 __iomem *base = get_hwbase(dev);
	u32 temp1, temp2, temp3;

	writel(NVREG_TXRXCTL_BIT2 | NVREG_TXRXCTL_RESET | np->txrxctl_bits, base + NvRegTxRxControl);
	pci_push(base);

	/* save registers since they will be cleared on reset */
	temp1 = readl(base + NvRegMacAddrA);
	temp2 = readl(base + NvRegMacAddrB);
	temp3 = readl(base + NvRegTransmitPoll);

	writel(NVREG_MAC_RESET_ASSERT, base + NvRegMacReset);
	pci_push(base);
	udelay(NV_MAC_RESET_DELAY);
	writel(0, base + NvRegMacReset);
	pci_push(base);
	udelay(NV_MAC_RESET_DELAY);

	/* restore saved registers */
	writel(temp1, base + NvRegMacAddrA);
	writel(temp2, base + NvRegMacAddrB);
	writel(temp3, base + NvRegTransmitPoll);

	writel(NVREG_TXRXCTL_BIT2 | np->txrxctl_bits, base + NvRegTxRxControl);
	pci_push(base);
}

static void nv_get_hw_stats(struct net_device *dev)
{
	struct fe_priv *np = netdev_priv(dev);
	u8 __iomem *base = get_hwbase(dev);

	np->estats.tx_bytes += readl(base + NvRegTxCnt);
	np->estats.tx_zero_rexmt += readl(base + NvRegTxZeroReXmt);
	np->estats.tx_one_rexmt += readl(base + NvRegTxOneReXmt);
	np->estats.tx_many_rexmt += readl(base + NvRegTxManyReXmt);
	np->estats.tx_late_collision += readl(base + NvRegTxLateCol);
	np->estats.tx_fifo_errors += readl(base + NvRegTxUnderflow);
	np->estats.tx_carrier_errors += readl(base + NvRegTxLossCarrier);
	np->estats.tx_excess_deferral += readl(base + NvRegTxExcessDef);
	np->estats.tx_retry_error += readl(base + NvRegTxRetryErr);
	np->estats.rx_frame_error += readl(base + NvRegRxFrameErr);
	np->estats.rx_extra_byte += readl(base + NvRegRxExtraByte);
	np->estats.rx_late_collision += readl(base + NvRegRxLateCol);
	np->estats.rx_runt += readl(base + NvRegRxRunt);
	np->estats.rx_frame_too_long += readl(base + NvRegRxFrameTooLong);
	np->estats.rx_over_errors += readl(base + NvRegRxOverflow);
	np->estats.rx_crc_errors += readl(base + NvRegRxFCSErr);
	np->estats.rx_frame_align_error += readl(base + NvRegRxFrameAlignErr);
	np->estats.rx_length_error += readl(base + NvRegRxLenErr);
	np->estats.rx_unicast += readl(base + NvRegRxUnicast);
	np->estats.rx_multicast += readl(base + NvRegRxMulticast);
	np->estats.rx_broadcast += readl(base + NvRegRxBroadcast);
	np->estats.rx_packets =
		np->estats.rx_unicast +
		np->estats.rx_multicast +
		np->estats.rx_broadcast;
	np->estats.rx_errors_total =
		np->estats.rx_crc_errors +
		np->estats.rx_over_errors +
		np->estats.rx_frame_error +
		(np->estats.rx_frame_align_error - np->estats.rx_extra_byte) +
		np->estats.rx_late_collision +
		np->estats.rx_runt +
		np->estats.rx_frame_too_long;
	np->estats.tx_errors_total =
		np->estats.tx_late_collision +
		np->estats.tx_fifo_errors +
		np->estats.tx_carrier_errors +
		np->estats.tx_excess_deferral +
		np->estats.tx_retry_error;

	if (np->driver_data & DEV_HAS_STATISTICS_V2) {
		np->estats.tx_deferral += readl(base + NvRegTxDef);
		np->estats.tx_packets += readl(base + NvRegTxFrame);
		np->estats.rx_bytes += readl(base + NvRegRxCnt);
		np->estats.tx_pause += readl(base + NvRegTxPause);
		np->estats.rx_pause += readl(base + NvRegRxPause);
		np->estats.rx_drop_frame += readl(base + NvRegRxDropFrame);
	}

	if (np->driver_data & DEV_HAS_STATISTICS_V3) {
		np->estats.tx_unicast += readl(base + NvRegTxUnicast);
		np->estats.tx_multicast += readl(base + NvRegTxMulticast);
		np->estats.tx_broadcast += readl(base + NvRegTxBroadcast);
	}
}

/*
 * nv_get_stats: dev->get_stats function
 * Get latest stats value from the nic.
 * Called with read_lock(&dev_base_lock) held for read -
 * only synchronized against unregister_netdevice.
 */
static struct net_device_stats *nv_get_stats(struct net_device *dev)
{
	struct fe_priv *np = netdev_priv(dev);

	/* If the nic supports hw counters then retrieve latest values */
	if (np->driver_data & (DEV_HAS_STATISTICS_V1|DEV_HAS_STATISTICS_V2|DEV_HAS_STATISTICS_V3)) {
		nv_get_hw_stats(dev);

		/* copy to net_device stats */
		dev->stats.tx_bytes = np->estats.tx_bytes;
		dev->stats.tx_fifo_errors = np->estats.tx_fifo_errors;
		dev->stats.tx_carrier_errors = np->estats.tx_carrier_errors;
		dev->stats.rx_crc_errors = np->estats.rx_crc_errors;
		dev->stats.rx_over_errors = np->estats.rx_over_errors;
		dev->stats.rx_errors = np->estats.rx_errors_total;
		dev->stats.tx_errors = np->estats.tx_errors_total;
	}

	return &dev->stats;
}

/*
 * nv_alloc_rx: fill rx ring entries.
 * Return 1 if the allocations for the skbs failed and the
 * rx engine is without Available descriptors
 */
static int nv_alloc_rx(struct net_device *dev)
{
	struct fe_priv *np = netdev_priv(dev);
	struct ring_desc *less_rx;

	less_rx = np->get_rx.orig;
	if (less_rx-- == np->first_rx.orig)
		less_rx = np->last_rx.orig;

	while (np->put_rx.orig != less_rx) {
		struct sk_buff *skb = dev_alloc_skb(np->rx_buf_sz + NV_RX_ALLOC_PAD);
		if (skb) {
			np->put_rx_ctx->skb = skb;
			np->put_rx_ctx->dma = pci_map_single(np->pci_dev,
							     skb->data,
							     skb_tailroom(skb),
							     PCI_DMA_FROMDEVICE);
			np->put_rx_ctx->dma_len = skb_tailroom(skb);
			np->put_rx.orig->buf = cpu_to_le32(np->put_rx_ctx->dma);
			wmb();
			np->put_rx.orig->flaglen = cpu_to_le32(np->rx_buf_sz | NV_RX_AVAIL);
			if (unlikely(np->put_rx.orig++ == np->last_rx.orig))
				np->put_rx.orig = np->first_rx.orig;
			if (unlikely(np->put_rx_ctx++ == np->last_rx_ctx))
				np->put_rx_ctx = np->first_rx_ctx;
		} else
			return 1;
	}
	return 0;
}

static int nv_alloc_rx_optimized(struct net_device *dev)
{
	struct fe_priv *np = netdev_priv(dev);
	struct ring_desc_ex *less_rx;

	less_rx = np->get_rx.ex;
	if (less_rx-- == np->first_rx.ex)
		less_rx = np->last_rx.ex;

	while (np->put_rx.ex != less_rx) {
		struct sk_buff *skb = dev_alloc_skb(np->rx_buf_sz + NV_RX_ALLOC_PAD);
		if (skb) {
			np->put_rx_ctx->skb = skb;
			np->put_rx_ctx->dma = pci_map_single(np->pci_dev,
							     skb->data,
							     skb_tailroom(skb),
							     PCI_DMA_FROMDEVICE);
			np->put_rx_ctx->dma_len = skb_tailroom(skb);
			np->put_rx.ex->bufhigh = cpu_to_le32(dma_high(np->put_rx_ctx->dma));
			np->put_rx.ex->buflow = cpu_to_le32(dma_low(np->put_rx_ctx->dma));
			wmb();
			np->put_rx.ex->flaglen = cpu_to_le32(np->rx_buf_sz | NV_RX2_AVAIL);
			if (unlikely(np->put_rx.ex++ == np->last_rx.ex))
				np->put_rx.ex = np->first_rx.ex;
			if (unlikely(np->put_rx_ctx++ == np->last_rx_ctx))
				np->put_rx_ctx = np->first_rx_ctx;
		} else
			return 1;
	}
	return 0;
}

/* If rx bufs are exhausted called after 50ms to attempt to refresh */
static void nv_do_rx_refill(unsigned long data)
{
	struct net_device *dev = (struct net_device *) data;
	struct fe_priv *np = netdev_priv(dev);

	/* Just reschedule NAPI rx processing */
	napi_schedule(&np->napi);
}

static void nv_init_rx(struct net_device *dev)
{
	struct fe_priv *np = netdev_priv(dev);
	int i;

	np->get_rx = np->put_rx = np->first_rx = np->rx_ring;

	if (!nv_optimized(np))
		np->last_rx.orig = &np->rx_ring.orig[np->rx_ring_size-1];
	else
		np->last_rx.ex = &np->rx_ring.ex[np->rx_ring_size-1];
	np->get_rx_ctx = np->put_rx_ctx = np->first_rx_ctx = np->rx_skb;
	np->last_rx_ctx = &np->rx_skb[np->rx_ring_size-1];

	for (i = 0; i < np->rx_ring_size; i++) {
		if (!nv_optimized(np)) {
			np->rx_ring.orig[i].flaglen = 0;
			np->rx_ring.orig[i].buf = 0;
		} else {
			np->rx_ring.ex[i].flaglen = 0;
			np->rx_ring.ex[i].txvlan = 0;
			np->rx_ring.ex[i].bufhigh = 0;
			np->rx_ring.ex[i].buflow = 0;
		}
		np->rx_skb[i].skb = NULL;
		np->rx_skb[i].dma = 0;
	}
}

static void nv_init_tx(struct net_device *dev)
{
	struct fe_priv *np = netdev_priv(dev);
	int i;

	np->get_tx = np->put_tx = np->first_tx = np->tx_ring;

	if (!nv_optimized(np))
		np->last_tx.orig = &np->tx_ring.orig[np->tx_ring_size-1];
	else
		np->last_tx.ex = &np->tx_ring.ex[np->tx_ring_size-1];
	np->get_tx_ctx = np->put_tx_ctx = np->first_tx_ctx = np->tx_skb;
	np->last_tx_ctx = &np->tx_skb[np->tx_ring_size-1];
	np->tx_pkts_in_progress = 0;
	np->tx_change_owner = NULL;
	np->tx_end_flip = NULL;
	np->tx_stop = 0;

	for (i = 0; i < np->tx_ring_size; i++) {
		if (!nv_optimized(np)) {
			np->tx_ring.orig[i].flaglen = 0;
			np->tx_ring.orig[i].buf = 0;
		} else {
			np->tx_ring.ex[i].flaglen = 0;
			np->tx_ring.ex[i].txvlan = 0;
			np->tx_ring.ex[i].bufhigh = 0;
			np->tx_ring.ex[i].buflow = 0;
		}
		np->tx_skb[i].skb = NULL;
		np->tx_skb[i].dma = 0;
		np->tx_skb[i].dma_len = 0;
		np->tx_skb[i].dma_single = 0;
		np->tx_skb[i].first_tx_desc = NULL;
		np->tx_skb[i].next_tx_ctx = NULL;
	}
}

static int nv_init_ring(struct net_device *dev)
{
	struct fe_priv *np = netdev_priv(dev);

	nv_init_tx(dev);
	nv_init_rx(dev);

	if (!nv_optimized(np))
		return nv_alloc_rx(dev);
	else
		return nv_alloc_rx_optimized(dev);
}

static void nv_unmap_txskb(struct fe_priv *np, struct nv_skb_map *tx_skb)
{
	if (tx_skb->dma) {
		if (tx_skb->dma_single)
			pci_unmap_single(np->pci_dev, tx_skb->dma,
					 tx_skb->dma_len,
					 PCI_DMA_TODEVICE);
		else
			pci_unmap_page(np->pci_dev, tx_skb->dma,
				       tx_skb->dma_len,
				       PCI_DMA_TODEVICE);
		tx_skb->dma = 0;
	}
}

static int nv_release_txskb(struct fe_priv *np, struct nv_skb_map *tx_skb)
{
	nv_unmap_txskb(np, tx_skb);
	if (tx_skb->skb) {
		dev_kfree_skb_any(tx_skb->skb);
		tx_skb->skb = NULL;
		return 1;
	}
	return 0;
}

static void nv_drain_tx(struct net_device *dev)
{
	struct fe_priv *np = netdev_priv(dev);
	unsigned int i;

	for (i = 0; i < np->tx_ring_size; i++) {
		if (!nv_optimized(np)) {
			np->tx_ring.orig[i].flaglen = 0;
			np->tx_ring.orig[i].buf = 0;
		} else {
			np->tx_ring.ex[i].flaglen = 0;
			np->tx_ring.ex[i].txvlan = 0;
			np->tx_ring.ex[i].bufhigh = 0;
			np->tx_ring.ex[i].buflow = 0;
		}
		if (nv_release_txskb(np, &np->tx_skb[i]))
			dev->stats.tx_dropped++;
		np->tx_skb[i].dma = 0;
		np->tx_skb[i].dma_len = 0;
		np->tx_skb[i].dma_single = 0;
		np->tx_skb[i].first_tx_desc = NULL;
		np->tx_skb[i].next_tx_ctx = NULL;
	}
	np->tx_pkts_in_progress = 0;
	np->tx_change_owner = NULL;
	np->tx_end_flip = NULL;
}

static void nv_drain_rx(struct net_device *dev)
{
	struct fe_priv *np = netdev_priv(dev);
	int i;

	for (i = 0; i < np->rx_ring_size; i++) {
		if (!nv_optimized(np)) {
			np->rx_ring.orig[i].flaglen = 0;
			np->rx_ring.orig[i].buf = 0;
		} else {
			np->rx_ring.ex[i].flaglen = 0;
			np->rx_ring.ex[i].txvlan = 0;
			np->rx_ring.ex[i].bufhigh = 0;
			np->rx_ring.ex[i].buflow = 0;
		}
		wmb();
		if (np->rx_skb[i].skb) {
			pci_unmap_single(np->pci_dev, np->rx_skb[i].dma,
					 (skb_end_pointer(np->rx_skb[i].skb) -
					  np->rx_skb[i].skb->data),
					 PCI_DMA_FROMDEVICE);
			dev_kfree_skb(np->rx_skb[i].skb);
			np->rx_skb[i].skb = NULL;
		}
	}
}

static void nv_drain_rxtx(struct net_device *dev)
{
	nv_drain_tx(dev);
	nv_drain_rx(dev);
}

static inline u32 nv_get_empty_tx_slots(struct fe_priv *np)
{
	return (u32)(np->tx_ring_size - ((np->tx_ring_size + (np->put_tx_ctx - np->get_tx_ctx)) % np->tx_ring_size));
}

static void nv_legacybackoff_reseed(struct net_device *dev)
{
	u8 __iomem *base = get_hwbase(dev);
	u32 reg;
	u32 low;
	int tx_status = 0;

	reg = readl(base + NvRegSlotTime) & ~NVREG_SLOTTIME_MASK;
	get_random_bytes(&low, sizeof(low));
	reg |= low & NVREG_SLOTTIME_MASK;

	/* Need to stop tx before change takes effect.
	 * Caller has already gained np->lock.
	 */
	tx_status = readl(base + NvRegTransmitterControl) & NVREG_XMITCTL_START;
	if (tx_status)
		nv_stop_tx(dev);
	nv_stop_rx(dev);
	writel(reg, base + NvRegSlotTime);
	if (tx_status)
		nv_start_tx(dev);
	nv_start_rx(dev);
}

/* Gear Backoff Seeds */
#define BACKOFF_SEEDSET_ROWS	8
#define BACKOFF_SEEDSET_LFSRS	15

/* Known Good seed sets */
static const u32 main_seedset[BACKOFF_SEEDSET_ROWS][BACKOFF_SEEDSET_LFSRS] = {
	{145, 155, 165, 175, 185, 196, 235, 245, 255, 265, 275, 285, 660, 690, 874},
	{245, 255, 265, 575, 385, 298, 335, 345, 355, 366, 375, 385, 761, 790, 974},
	{145, 155, 165, 175, 185, 196, 235, 245, 255, 265, 275, 285, 660, 690, 874},
	{245, 255, 265, 575, 385, 298, 335, 345, 355, 366, 375, 386, 761, 790, 974},
	{266, 265, 276, 585, 397, 208, 345, 355, 365, 376, 385, 396, 771, 700, 984},
	{266, 265, 276, 586, 397, 208, 346, 355, 365, 376, 285, 396, 771, 700, 984},
	{366, 365, 376, 686, 497, 308, 447, 455, 466, 476, 485, 496, 871, 800,  84},
	{466, 465, 476, 786, 597, 408, 547, 555, 566, 576, 585, 597, 971, 900, 184} };

static const u32 gear_seedset[BACKOFF_SEEDSET_ROWS][BACKOFF_SEEDSET_LFSRS] = {
	{251, 262, 273, 324, 319, 508, 375, 364, 341, 371, 398, 193, 375,  30, 295},
	{351, 375, 373, 469, 551, 639, 477, 464, 441, 472, 498, 293, 476, 130, 395},
	{351, 375, 373, 469, 551, 639, 477, 464, 441, 472, 498, 293, 476, 130, 397},
	{251, 262, 273, 324, 319, 508, 375, 364, 341, 371, 398, 193, 375,  30, 295},
	{251, 262, 273, 324, 319, 508, 375, 364, 341, 371, 398, 193, 375,  30, 295},
	{351, 375, 373, 469, 551, 639, 477, 464, 441, 472, 498, 293, 476, 130, 395},
	{351, 375, 373, 469, 551, 639, 477, 464, 441, 472, 498, 293, 476, 130, 395},
	{351, 375, 373, 469, 551, 639, 477, 464, 441, 472, 498, 293, 476, 130, 395} };

static void nv_gear_backoff_reseed(struct net_device *dev)
{
	u8 __iomem *base = get_hwbase(dev);
	u32 miniseed1, miniseed2, miniseed2_reversed, miniseed3, miniseed3_reversed;
	u32 temp, seedset, combinedSeed;
	int i;

	/* Setup seed for free running LFSR */
	/* We are going to read the time stamp counter 3 times
	   and swizzle bits around to increase randomness */
	get_random_bytes(&miniseed1, sizeof(miniseed1));
	miniseed1 &= 0x0fff;
	if (miniseed1 == 0)
		miniseed1 = 0xabc;

	get_random_bytes(&miniseed2, sizeof(miniseed2));
	miniseed2 &= 0x0fff;
	if (miniseed2 == 0)
		miniseed2 = 0xabc;
	miniseed2_reversed =
		((miniseed2 & 0xF00) >> 8) |
		 (miniseed2 & 0x0F0) |
		 ((miniseed2 & 0x00F) << 8);

	get_random_bytes(&miniseed3, sizeof(miniseed3));
	miniseed3 &= 0x0fff;
	if (miniseed3 == 0)
		miniseed3 = 0xabc;
	miniseed3_reversed =
		((miniseed3 & 0xF00) >> 8) |
		 (miniseed3 & 0x0F0) |
		 ((miniseed3 & 0x00F) << 8);

	combinedSeed = ((miniseed1 ^ miniseed2_reversed) << 12) |
		       (miniseed2 ^ miniseed3_reversed);

	/* Seeds can not be zero */
	if ((combinedSeed & NVREG_BKOFFCTRL_SEED_MASK) == 0)
		combinedSeed |= 0x08;
	if ((combinedSeed & (NVREG_BKOFFCTRL_SEED_MASK << NVREG_BKOFFCTRL_GEAR)) == 0)
		combinedSeed |= 0x8000;

	/* No need to disable tx here */
	temp = NVREG_BKOFFCTRL_DEFAULT | (0 << NVREG_BKOFFCTRL_SELECT);
	temp |= combinedSeed & NVREG_BKOFFCTRL_SEED_MASK;
	temp |= combinedSeed >> NVREG_BKOFFCTRL_GEAR;
	writel(temp, base + NvRegBackOffControl);

	/* Setup seeds for all gear LFSRs. */
	get_random_bytes(&seedset, sizeof(seedset));
	seedset = seedset % BACKOFF_SEEDSET_ROWS;
	for (i = 1; i <= BACKOFF_SEEDSET_LFSRS; i++) {
		temp = NVREG_BKOFFCTRL_DEFAULT | (i << NVREG_BKOFFCTRL_SELECT);
		temp |= main_seedset[seedset][i-1] & 0x3ff;
		temp |= ((gear_seedset[seedset][i-1] & 0x3ff) << NVREG_BKOFFCTRL_GEAR);
		writel(temp, base + NvRegBackOffControl);
	}
}

/*
 * nv_start_xmit: dev->hard_start_xmit function
 * Called with netif_tx_lock held.
 */
static netdev_tx_t nv_start_xmit(struct sk_buff *skb, struct net_device *dev)
{
	struct fe_priv *np = netdev_priv(dev);
	u32 tx_flags = 0;
	u32 tx_flags_extra = (np->desc_ver == DESC_VER_1 ? NV_TX_LASTPACKET : NV_TX2_LASTPACKET);
	unsigned int fragments = skb_shinfo(skb)->nr_frags;
	unsigned int i;
	u32 offset = 0;
	u32 bcnt;
	u32 size = skb_headlen(skb);
	u32 entries = (size >> NV_TX2_TSO_MAX_SHIFT) + ((size & (NV_TX2_TSO_MAX_SIZE-1)) ? 1 : 0);
	u32 empty_slots;
	struct ring_desc *put_tx;
	struct ring_desc *start_tx;
	struct ring_desc *prev_tx;
	struct nv_skb_map *prev_tx_ctx;
	unsigned long flags;

	/* add fragments to entries count */
	for (i = 0; i < fragments; i++) {
		entries += (skb_shinfo(skb)->frags[i].size >> NV_TX2_TSO_MAX_SHIFT) +
			   ((skb_shinfo(skb)->frags[i].size & (NV_TX2_TSO_MAX_SIZE-1)) ? 1 : 0);
	}

	spin_lock_irqsave(&np->lock, flags);
	empty_slots = nv_get_empty_tx_slots(np);
	if (unlikely(empty_slots <= entries)) {
		netif_stop_queue(dev);
		np->tx_stop = 1;
		spin_unlock_irqrestore(&np->lock, flags);
		return NETDEV_TX_BUSY;
	}
	spin_unlock_irqrestore(&np->lock, flags);

	start_tx = put_tx = np->put_tx.orig;

	/* setup the header buffer */
	do {
		prev_tx = put_tx;
		prev_tx_ctx = np->put_tx_ctx;
		bcnt = (size > NV_TX2_TSO_MAX_SIZE) ? NV_TX2_TSO_MAX_SIZE : size;
		np->put_tx_ctx->dma = pci_map_single(np->pci_dev, skb->data + offset, bcnt,
						PCI_DMA_TODEVICE);
		np->put_tx_ctx->dma_len = bcnt;
		np->put_tx_ctx->dma_single = 1;
		put_tx->buf = cpu_to_le32(np->put_tx_ctx->dma);
		put_tx->flaglen = cpu_to_le32((bcnt-1) | tx_flags);

		tx_flags = np->tx_flags;
		offset += bcnt;
		size -= bcnt;
		if (unlikely(put_tx++ == np->last_tx.orig))
			put_tx = np->first_tx.orig;
		if (unlikely(np->put_tx_ctx++ == np->last_tx_ctx))
			np->put_tx_ctx = np->first_tx_ctx;
	} while (size);

	/* setup the fragments */
	for (i = 0; i < fragments; i++) {
		skb_frag_t *frag = &skb_shinfo(skb)->frags[i];
		u32 size = frag->size;
		offset = 0;

		do {
			prev_tx = put_tx;
			prev_tx_ctx = np->put_tx_ctx;
			bcnt = (size > NV_TX2_TSO_MAX_SIZE) ? NV_TX2_TSO_MAX_SIZE : size;
			np->put_tx_ctx->dma = pci_map_page(np->pci_dev, frag->page, frag->page_offset+offset, bcnt,
							   PCI_DMA_TODEVICE);
			np->put_tx_ctx->dma_len = bcnt;
			np->put_tx_ctx->dma_single = 0;
			put_tx->buf = cpu_to_le32(np->put_tx_ctx->dma);
			put_tx->flaglen = cpu_to_le32((bcnt-1) | tx_flags);

			offset += bcnt;
			size -= bcnt;
			if (unlikely(put_tx++ == np->last_tx.orig))
				put_tx = np->first_tx.orig;
			if (unlikely(np->put_tx_ctx++ == np->last_tx_ctx))
				np->put_tx_ctx = np->first_tx_ctx;
		} while (size);
	}

	/* set last fragment flag  */
	prev_tx->flaglen |= cpu_to_le32(tx_flags_extra);

	/* save skb in this slot's context area */
	prev_tx_ctx->skb = skb;

	if (skb_is_gso(skb))
		tx_flags_extra = NV_TX2_TSO | (skb_shinfo(skb)->gso_size << NV_TX2_TSO_SHIFT);
	else
		tx_flags_extra = skb->ip_summed == CHECKSUM_PARTIAL ?
			 NV_TX2_CHECKSUM_L3 | NV_TX2_CHECKSUM_L4 : 0;

	spin_lock_irqsave(&np->lock, flags);

	/* set tx flags */
	start_tx->flaglen |= cpu_to_le32(tx_flags | tx_flags_extra);
	np->put_tx.orig = put_tx;

	spin_unlock_irqrestore(&np->lock, flags);

	writel(NVREG_TXRXCTL_KICK|np->txrxctl_bits, get_hwbase(dev) + NvRegTxRxControl);
	return NETDEV_TX_OK;
}

static netdev_tx_t nv_start_xmit_optimized(struct sk_buff *skb,
					   struct net_device *dev)
{
	struct fe_priv *np = netdev_priv(dev);
	u32 tx_flags = 0;
	u32 tx_flags_extra;
	unsigned int fragments = skb_shinfo(skb)->nr_frags;
	unsigned int i;
	u32 offset = 0;
	u32 bcnt;
	u32 size = skb_headlen(skb);
	u32 entries = (size >> NV_TX2_TSO_MAX_SHIFT) + ((size & (NV_TX2_TSO_MAX_SIZE-1)) ? 1 : 0);
	u32 empty_slots;
	struct ring_desc_ex *put_tx;
	struct ring_desc_ex *start_tx;
	struct ring_desc_ex *prev_tx;
	struct nv_skb_map *prev_tx_ctx;
	struct nv_skb_map *start_tx_ctx;
	unsigned long flags;

	/* add fragments to entries count */
	for (i = 0; i < fragments; i++) {
		entries += (skb_shinfo(skb)->frags[i].size >> NV_TX2_TSO_MAX_SHIFT) +
			   ((skb_shinfo(skb)->frags[i].size & (NV_TX2_TSO_MAX_SIZE-1)) ? 1 : 0);
	}

	spin_lock_irqsave(&np->lock, flags);
	empty_slots = nv_get_empty_tx_slots(np);
	if (unlikely(empty_slots <= entries)) {
		netif_stop_queue(dev);
		np->tx_stop = 1;
		spin_unlock_irqrestore(&np->lock, flags);
		return NETDEV_TX_BUSY;
	}
	spin_unlock_irqrestore(&np->lock, flags);

	start_tx = put_tx = np->put_tx.ex;
	start_tx_ctx = np->put_tx_ctx;

	/* setup the header buffer */
	do {
		prev_tx = put_tx;
		prev_tx_ctx = np->put_tx_ctx;
		bcnt = (size > NV_TX2_TSO_MAX_SIZE) ? NV_TX2_TSO_MAX_SIZE : size;
		np->put_tx_ctx->dma = pci_map_single(np->pci_dev, skb->data + offset, bcnt,
						PCI_DMA_TODEVICE);
		np->put_tx_ctx->dma_len = bcnt;
		np->put_tx_ctx->dma_single = 1;
		put_tx->bufhigh = cpu_to_le32(dma_high(np->put_tx_ctx->dma));
		put_tx->buflow = cpu_to_le32(dma_low(np->put_tx_ctx->dma));
		put_tx->flaglen = cpu_to_le32((bcnt-1) | tx_flags);

		tx_flags = NV_TX2_VALID;
		offset += bcnt;
		size -= bcnt;
		if (unlikely(put_tx++ == np->last_tx.ex))
			put_tx = np->first_tx.ex;
		if (unlikely(np->put_tx_ctx++ == np->last_tx_ctx))
			np->put_tx_ctx = np->first_tx_ctx;
	} while (size);

	/* setup the fragments */
	for (i = 0; i < fragments; i++) {
		skb_frag_t *frag = &skb_shinfo(skb)->frags[i];
		u32 size = frag->size;
		offset = 0;

		do {
			prev_tx = put_tx;
			prev_tx_ctx = np->put_tx_ctx;
			bcnt = (size > NV_TX2_TSO_MAX_SIZE) ? NV_TX2_TSO_MAX_SIZE : size;
			np->put_tx_ctx->dma = pci_map_page(np->pci_dev, frag->page, frag->page_offset+offset, bcnt,
							   PCI_DMA_TODEVICE);
			np->put_tx_ctx->dma_len = bcnt;
			np->put_tx_ctx->dma_single = 0;
			put_tx->bufhigh = cpu_to_le32(dma_high(np->put_tx_ctx->dma));
			put_tx->buflow = cpu_to_le32(dma_low(np->put_tx_ctx->dma));
			put_tx->flaglen = cpu_to_le32((bcnt-1) | tx_flags);

			offset += bcnt;
			size -= bcnt;
			if (unlikely(put_tx++ == np->last_tx.ex))
				put_tx = np->first_tx.ex;
			if (unlikely(np->put_tx_ctx++ == np->last_tx_ctx))
				np->put_tx_ctx = np->first_tx_ctx;
		} while (size);
	}

	/* set last fragment flag  */
	prev_tx->flaglen |= cpu_to_le32(NV_TX2_LASTPACKET);

	/* save skb in this slot's context area */
	prev_tx_ctx->skb = skb;

	if (skb_is_gso(skb))
		tx_flags_extra = NV_TX2_TSO | (skb_shinfo(skb)->gso_size << NV_TX2_TSO_SHIFT);
	else
		tx_flags_extra = skb->ip_summed == CHECKSUM_PARTIAL ?
			 NV_TX2_CHECKSUM_L3 | NV_TX2_CHECKSUM_L4 : 0;

	/* vlan tag */
	if (vlan_tx_tag_present(skb))
		start_tx->txvlan = cpu_to_le32(NV_TX3_VLAN_TAG_PRESENT |
					vlan_tx_tag_get(skb));
	else
		start_tx->txvlan = 0;

	spin_lock_irqsave(&np->lock, flags);

	if (np->tx_limit) {
		/* Limit the number of outstanding tx. Setup all fragments, but
		 * do not set the VALID bit on the first descriptor. Save a pointer
		 * to that descriptor and also for next skb_map element.
		 */

		if (np->tx_pkts_in_progress == NV_TX_LIMIT_COUNT) {
			if (!np->tx_change_owner)
				np->tx_change_owner = start_tx_ctx;

			/* remove VALID bit */
			tx_flags &= ~NV_TX2_VALID;
			start_tx_ctx->first_tx_desc = start_tx;
			start_tx_ctx->next_tx_ctx = np->put_tx_ctx;
			np->tx_end_flip = np->put_tx_ctx;
		} else {
			np->tx_pkts_in_progress++;
		}
	}

	/* set tx flags */
	start_tx->flaglen |= cpu_to_le32(tx_flags | tx_flags_extra);
	np->put_tx.ex = put_tx;

	spin_unlock_irqrestore(&np->lock, flags);

	writel(NVREG_TXRXCTL_KICK|np->txrxctl_bits, get_hwbase(dev) + NvRegTxRxControl);
	return NETDEV_TX_OK;
}

static inline void nv_tx_flip_ownership(struct net_device *dev)
{
	struct fe_priv *np = netdev_priv(dev);

	np->tx_pkts_in_progress--;
	if (np->tx_change_owner) {
		np->tx_change_owner->first_tx_desc->flaglen |=
			cpu_to_le32(NV_TX2_VALID);
		np->tx_pkts_in_progress++;

		np->tx_change_owner = np->tx_change_owner->next_tx_ctx;
		if (np->tx_change_owner == np->tx_end_flip)
			np->tx_change_owner = NULL;

		writel(NVREG_TXRXCTL_KICK|np->txrxctl_bits, get_hwbase(dev) + NvRegTxRxControl);
	}
}

/*
 * nv_tx_done: check for completed packets, release the skbs.
 *
 * Caller must own np->lock.
 */
static int nv_tx_done(struct net_device *dev, int limit)
{
	struct fe_priv *np = netdev_priv(dev);
	u32 flags;
	int tx_work = 0;
	struct ring_desc *orig_get_tx = np->get_tx.orig;

	while ((np->get_tx.orig != np->put_tx.orig) &&
	       !((flags = le32_to_cpu(np->get_tx.orig->flaglen)) & NV_TX_VALID) &&
	       (tx_work < limit)) {

		nv_unmap_txskb(np, np->get_tx_ctx);

		if (np->desc_ver == DESC_VER_1) {
			if (flags & NV_TX_LASTPACKET) {
				if (flags & NV_TX_ERROR) {
					if (flags & NV_TX_UNDERFLOW)
						dev->stats.tx_fifo_errors++;
					if (flags & NV_TX_CARRIERLOST)
						dev->stats.tx_carrier_errors++;
					if ((flags & NV_TX_RETRYERROR) && !(flags & NV_TX_RETRYCOUNT_MASK))
						nv_legacybackoff_reseed(dev);
					dev->stats.tx_errors++;
				} else {
					dev->stats.tx_packets++;
					dev->stats.tx_bytes += np->get_tx_ctx->skb->len;
				}
				dev_kfree_skb_any(np->get_tx_ctx->skb);
				np->get_tx_ctx->skb = NULL;
				tx_work++;
			}
		} else {
			if (flags & NV_TX2_LASTPACKET) {
				if (flags & NV_TX2_ERROR) {
					if (flags & NV_TX2_UNDERFLOW)
						dev->stats.tx_fifo_errors++;
					if (flags & NV_TX2_CARRIERLOST)
						dev->stats.tx_carrier_errors++;
					if ((flags & NV_TX2_RETRYERROR) && !(flags & NV_TX2_RETRYCOUNT_MASK))
						nv_legacybackoff_reseed(dev);
					dev->stats.tx_errors++;
				} else {
					dev->stats.tx_packets++;
					dev->stats.tx_bytes += np->get_tx_ctx->skb->len;
				}
				dev_kfree_skb_any(np->get_tx_ctx->skb);
				np->get_tx_ctx->skb = NULL;
				tx_work++;
			}
		}
		if (unlikely(np->get_tx.orig++ == np->last_tx.orig))
			np->get_tx.orig = np->first_tx.orig;
		if (unlikely(np->get_tx_ctx++ == np->last_tx_ctx))
			np->get_tx_ctx = np->first_tx_ctx;
	}
	if (unlikely((np->tx_stop == 1) && (np->get_tx.orig != orig_get_tx))) {
		np->tx_stop = 0;
		netif_wake_queue(dev);
	}
	return tx_work;
}

static int nv_tx_done_optimized(struct net_device *dev, int limit)
{
	struct fe_priv *np = netdev_priv(dev);
	u32 flags;
	int tx_work = 0;
	struct ring_desc_ex *orig_get_tx = np->get_tx.ex;

	while ((np->get_tx.ex != np->put_tx.ex) &&
	       !((flags = le32_to_cpu(np->get_tx.ex->flaglen)) & NV_TX2_VALID) &&
	       (tx_work < limit)) {

		nv_unmap_txskb(np, np->get_tx_ctx);

		if (flags & NV_TX2_LASTPACKET) {
			if (!(flags & NV_TX2_ERROR))
				dev->stats.tx_packets++;
			else {
				if ((flags & NV_TX2_RETRYERROR) && !(flags & NV_TX2_RETRYCOUNT_MASK)) {
					if (np->driver_data & DEV_HAS_GEAR_MODE)
						nv_gear_backoff_reseed(dev);
					else
						nv_legacybackoff_reseed(dev);
				}
			}

			dev_kfree_skb_any(np->get_tx_ctx->skb);
			np->get_tx_ctx->skb = NULL;
			tx_work++;

			if (np->tx_limit)
				nv_tx_flip_ownership(dev);
		}
		if (unlikely(np->get_tx.ex++ == np->last_tx.ex))
			np->get_tx.ex = np->first_tx.ex;
		if (unlikely(np->get_tx_ctx++ == np->last_tx_ctx))
			np->get_tx_ctx = np->first_tx_ctx;
	}
	if (unlikely((np->tx_stop == 1) && (np->get_tx.ex != orig_get_tx))) {
		np->tx_stop = 0;
		netif_wake_queue(dev);
	}
	return tx_work;
}

/*
 * nv_tx_timeout: dev->tx_timeout function
 * Called with netif_tx_lock held.
 */
static void nv_tx_timeout(struct net_device *dev)
{
	struct fe_priv *np = netdev_priv(dev);
	u8 __iomem *base = get_hwbase(dev);
	u32 status;
	union ring_type put_tx;
	int saved_tx_limit;
	int i;

	if (np->msi_flags & NV_MSI_X_ENABLED)
		status = readl(base + NvRegMSIXIrqStatus) & NVREG_IRQSTAT_MASK;
	else
		status = readl(base + NvRegIrqStatus) & NVREG_IRQSTAT_MASK;

	netdev_info(dev, "Got tx_timeout. irq: %08x\n", status);

	netdev_info(dev, "Ring at %lx\n", (unsigned long)np->ring_addr);
	netdev_info(dev, "Dumping tx registers\n");
	for (i = 0; i <= np->register_size; i += 32) {
		netdev_info(dev,
			    "%3x: %08x %08x %08x %08x %08x %08x %08x %08x\n",
			    i,
			    readl(base + i + 0), readl(base + i + 4),
			    readl(base + i + 8), readl(base + i + 12),
			    readl(base + i + 16), readl(base + i + 20),
			    readl(base + i + 24), readl(base + i + 28));
	}
	netdev_info(dev, "Dumping tx ring\n");
	for (i = 0; i < np->tx_ring_size; i += 4) {
		if (!nv_optimized(np)) {
			netdev_info(dev,
				    "%03x: %08x %08x // %08x %08x // %08x %08x // %08x %08x\n",
				    i,
				    le32_to_cpu(np->tx_ring.orig[i].buf),
				    le32_to_cpu(np->tx_ring.orig[i].flaglen),
				    le32_to_cpu(np->tx_ring.orig[i+1].buf),
				    le32_to_cpu(np->tx_ring.orig[i+1].flaglen),
				    le32_to_cpu(np->tx_ring.orig[i+2].buf),
				    le32_to_cpu(np->tx_ring.orig[i+2].flaglen),
				    le32_to_cpu(np->tx_ring.orig[i+3].buf),
				    le32_to_cpu(np->tx_ring.orig[i+3].flaglen));
		} else {
			netdev_info(dev,
				    "%03x: %08x %08x %08x // %08x %08x %08x // %08x %08x %08x // %08x %08x %08x\n",
				    i,
				    le32_to_cpu(np->tx_ring.ex[i].bufhigh),
				    le32_to_cpu(np->tx_ring.ex[i].buflow),
				    le32_to_cpu(np->tx_ring.ex[i].flaglen),
				    le32_to_cpu(np->tx_ring.ex[i+1].bufhigh),
				    le32_to_cpu(np->tx_ring.ex[i+1].buflow),
				    le32_to_cpu(np->tx_ring.ex[i+1].flaglen),
				    le32_to_cpu(np->tx_ring.ex[i+2].bufhigh),
				    le32_to_cpu(np->tx_ring.ex[i+2].buflow),
				    le32_to_cpu(np->tx_ring.ex[i+2].flaglen),
				    le32_to_cpu(np->tx_ring.ex[i+3].bufhigh),
				    le32_to_cpu(np->tx_ring.ex[i+3].buflow),
				    le32_to_cpu(np->tx_ring.ex[i+3].flaglen));
		}
	}

	spin_lock_irq(&np->lock);

	/* 1) stop tx engine */
	nv_stop_tx(dev);

	/* 2) complete any outstanding tx and do not give HW any limited tx pkts */
	saved_tx_limit = np->tx_limit;
	np->tx_limit = 0; /* prevent giving HW any limited pkts */
	np->tx_stop = 0;  /* prevent waking tx queue */
	if (!nv_optimized(np))
		nv_tx_done(dev, np->tx_ring_size);
	else
		nv_tx_done_optimized(dev, np->tx_ring_size);

	/* save current HW position */
	if (np->tx_change_owner)
		put_tx.ex = np->tx_change_owner->first_tx_desc;
	else
		put_tx = np->put_tx;

	/* 3) clear all tx state */
	nv_drain_tx(dev);
	nv_init_tx(dev);

	/* 4) restore state to current HW position */
	np->get_tx = np->put_tx = put_tx;
	np->tx_limit = saved_tx_limit;

	/* 5) restart tx engine */
	nv_start_tx(dev);
	netif_wake_queue(dev);
	spin_unlock_irq(&np->lock);
}

/*
 * Called when the nic notices a mismatch between the actual data len on the
 * wire and the len indicated in the 802 header
 */
static int nv_getlen(struct net_device *dev, void *packet, int datalen)
{
	int hdrlen;	/* length of the 802 header */
	int protolen;	/* length as stored in the proto field */

	/* 1) calculate len according to header */
	if (((struct vlan_ethhdr *)packet)->h_vlan_proto == htons(ETH_P_8021Q)) {
		protolen = ntohs(((struct vlan_ethhdr *)packet)->h_vlan_encapsulated_proto);
		hdrlen = VLAN_HLEN;
	} else {
		protolen = ntohs(((struct ethhdr *)packet)->h_proto);
		hdrlen = ETH_HLEN;
	}
	if (protolen > ETH_DATA_LEN)
		return datalen; /* Value in proto field not a len, no checks possible */

	protolen += hdrlen;
	/* consistency checks: */
	if (datalen > ETH_ZLEN) {
		if (datalen >= protolen) {
			/* more data on wire than in 802 header, trim of
			 * additional data.
			 */
			return protolen;
		} else {
			/* less data on wire than mentioned in header.
			 * Discard the packet.
			 */
			return -1;
		}
	} else {
		/* short packet. Accept only if 802 values are also short */
		if (protolen > ETH_ZLEN) {
			return -1;
		}
		return datalen;
	}
}

static int nv_rx_process(struct net_device *dev, int limit)
{
	struct fe_priv *np = netdev_priv(dev);
	u32 flags;
	int rx_work = 0;
	struct sk_buff *skb;
	int len;

	while ((np->get_rx.orig != np->put_rx.orig) &&
	      !((flags = le32_to_cpu(np->get_rx.orig->flaglen)) & NV_RX_AVAIL) &&
		(rx_work < limit)) {

		/*
		 * the packet is for us - immediately tear down the pci mapping.
		 * TODO: check if a prefetch of the first cacheline improves
		 * the performance.
		 */
		pci_unmap_single(np->pci_dev, np->get_rx_ctx->dma,
				np->get_rx_ctx->dma_len,
				PCI_DMA_FROMDEVICE);
		skb = np->get_rx_ctx->skb;
		np->get_rx_ctx->skb = NULL;

		/* look at what we actually got: */
		if (np->desc_ver == DESC_VER_1) {
			if (likely(flags & NV_RX_DESCRIPTORVALID)) {
				len = flags & LEN_MASK_V1;
				if (unlikely(flags & NV_RX_ERROR)) {
					if ((flags & NV_RX_ERROR_MASK) == NV_RX_ERROR4) {
						len = nv_getlen(dev, skb->data, len);
						if (len < 0) {
							dev->stats.rx_errors++;
							dev_kfree_skb(skb);
							goto next_pkt;
						}
					}
					/* framing errors are soft errors */
					else if ((flags & NV_RX_ERROR_MASK) == NV_RX_FRAMINGERR) {
						if (flags & NV_RX_SUBSTRACT1)
							len--;
					}
					/* the rest are hard errors */
					else {
						if (flags & NV_RX_MISSEDFRAME)
							dev->stats.rx_missed_errors++;
						if (flags & NV_RX_CRCERR)
							dev->stats.rx_crc_errors++;
						if (flags & NV_RX_OVERFLOW)
							dev->stats.rx_over_errors++;
						dev->stats.rx_errors++;
						dev_kfree_skb(skb);
						goto next_pkt;
					}
				}
			} else {
				dev_kfree_skb(skb);
				goto next_pkt;
			}
		} else {
			if (likely(flags & NV_RX2_DESCRIPTORVALID)) {
				len = flags & LEN_MASK_V2;
				if (unlikely(flags & NV_RX2_ERROR)) {
					if ((flags & NV_RX2_ERROR_MASK) == NV_RX2_ERROR4) {
						len = nv_getlen(dev, skb->data, len);
						if (len < 0) {
							dev->stats.rx_errors++;
							dev_kfree_skb(skb);
							goto next_pkt;
						}
					}
					/* framing errors are soft errors */
					else if ((flags & NV_RX2_ERROR_MASK) == NV_RX2_FRAMINGERR) {
						if (flags & NV_RX2_SUBSTRACT1)
							len--;
					}
					/* the rest are hard errors */
					else {
						if (flags & NV_RX2_CRCERR)
							dev->stats.rx_crc_errors++;
						if (flags & NV_RX2_OVERFLOW)
							dev->stats.rx_over_errors++;
						dev->stats.rx_errors++;
						dev_kfree_skb(skb);
						goto next_pkt;
					}
				}
				if (((flags & NV_RX2_CHECKSUMMASK) == NV_RX2_CHECKSUM_IP_TCP) || /*ip and tcp */
				    ((flags & NV_RX2_CHECKSUMMASK) == NV_RX2_CHECKSUM_IP_UDP))   /*ip and udp */
					skb->ip_summed = CHECKSUM_UNNECESSARY;
			} else {
				dev_kfree_skb(skb);
				goto next_pkt;
			}
		}
		/* got a valid packet - forward it to the network core */
		skb_put(skb, len);
		skb->protocol = eth_type_trans(skb, dev);
		napi_gro_receive(&np->napi, skb);
		dev->stats.rx_packets++;
		dev->stats.rx_bytes += len;
next_pkt:
		if (unlikely(np->get_rx.orig++ == np->last_rx.orig))
			np->get_rx.orig = np->first_rx.orig;
		if (unlikely(np->get_rx_ctx++ == np->last_rx_ctx))
			np->get_rx_ctx = np->first_rx_ctx;

		rx_work++;
	}

	return rx_work;
}

static int nv_rx_process_optimized(struct net_device *dev, int limit)
{
	struct fe_priv *np = netdev_priv(dev);
	u32 flags;
	u32 vlanflags = 0;
	int rx_work = 0;
	struct sk_buff *skb;
	int len;

	while ((np->get_rx.ex != np->put_rx.ex) &&
	      !((flags = le32_to_cpu(np->get_rx.ex->flaglen)) & NV_RX2_AVAIL) &&
	      (rx_work < limit)) {

		/*
		 * the packet is for us - immediately tear down the pci mapping.
		 * TODO: check if a prefetch of the first cacheline improves
		 * the performance.
		 */
		pci_unmap_single(np->pci_dev, np->get_rx_ctx->dma,
				np->get_rx_ctx->dma_len,
				PCI_DMA_FROMDEVICE);
		skb = np->get_rx_ctx->skb;
		np->get_rx_ctx->skb = NULL;

		/* look at what we actually got: */
		if (likely(flags & NV_RX2_DESCRIPTORVALID)) {
			len = flags & LEN_MASK_V2;
			if (unlikely(flags & NV_RX2_ERROR)) {
				if ((flags & NV_RX2_ERROR_MASK) == NV_RX2_ERROR4) {
					len = nv_getlen(dev, skb->data, len);
					if (len < 0) {
						dev_kfree_skb(skb);
						goto next_pkt;
					}
				}
				/* framing errors are soft errors */
				else if ((flags & NV_RX2_ERROR_MASK) == NV_RX2_FRAMINGERR) {
					if (flags & NV_RX2_SUBSTRACT1)
						len--;
				}
				/* the rest are hard errors */
				else {
					dev_kfree_skb(skb);
					goto next_pkt;
				}
			}

			if (((flags & NV_RX2_CHECKSUMMASK) == NV_RX2_CHECKSUM_IP_TCP) || /*ip and tcp */
			    ((flags & NV_RX2_CHECKSUMMASK) == NV_RX2_CHECKSUM_IP_UDP))   /*ip and udp */
				skb->ip_summed = CHECKSUM_UNNECESSARY;

			/* got a valid packet - forward it to the network core */
			skb_put(skb, len);
			skb->protocol = eth_type_trans(skb, dev);
			prefetch(skb->data);

			if (likely(!np->vlangrp)) {
				napi_gro_receive(&np->napi, skb);
			} else {
				vlanflags = le32_to_cpu(np->get_rx.ex->buflow);
				if (vlanflags & NV_RX3_VLAN_TAG_PRESENT) {
					vlan_gro_receive(&np->napi, np->vlangrp,
							 vlanflags & NV_RX3_VLAN_TAG_MASK, skb);
				} else {
					napi_gro_receive(&np->napi, skb);
				}
			}

			dev->stats.rx_packets++;
			dev->stats.rx_bytes += len;
		} else {
			dev_kfree_skb(skb);
		}
next_pkt:
		if (unlikely(np->get_rx.ex++ == np->last_rx.ex))
			np->get_rx.ex = np->first_rx.ex;
		if (unlikely(np->get_rx_ctx++ == np->last_rx_ctx))
			np->get_rx_ctx = np->first_rx_ctx;

		rx_work++;
	}

	return rx_work;
}

static void set_bufsize(struct net_device *dev)
{
	struct fe_priv *np = netdev_priv(dev);

	if (dev->mtu <= ETH_DATA_LEN)
		np->rx_buf_sz = ETH_DATA_LEN + NV_RX_HEADERS;
	else
		np->rx_buf_sz = dev->mtu + NV_RX_HEADERS;
}

/*
 * nv_change_mtu: dev->change_mtu function
 * Called with dev_base_lock held for read.
 */
static int nv_change_mtu(struct net_device *dev, int new_mtu)
{
	struct fe_priv *np = netdev_priv(dev);
	int old_mtu;

	if (new_mtu < 64 || new_mtu > np->pkt_limit)
		return -EINVAL;

	old_mtu = dev->mtu;
	dev->mtu = new_mtu;

	/* return early if the buffer sizes will not change */
	if (old_mtu <= ETH_DATA_LEN && new_mtu <= ETH_DATA_LEN)
		return 0;
	if (old_mtu == new_mtu)
		return 0;

	/* synchronized against open : rtnl_lock() held by caller */
	if (netif_running(dev)) {
		u8 __iomem *base = get_hwbase(dev);
		/*
		 * It seems that the nic preloads valid ring entries into an
		 * internal buffer. The procedure for flushing everything is
		 * guessed, there is probably a simpler approach.
		 * Changing the MTU is a rare event, it shouldn't matter.
		 */
		nv_disable_irq(dev);
		nv_napi_disable(dev);
		netif_tx_lock_bh(dev);
		netif_addr_lock(dev);
		spin_lock(&np->lock);
		/* stop engines */
		nv_stop_rxtx(dev);
		nv_txrx_reset(dev);
		/* drain rx queue */
		nv_drain_rxtx(dev);
		/* reinit driver view of the rx queue */
		set_bufsize(dev);
		if (nv_init_ring(dev)) {
			if (!np->in_shutdown)
				mod_timer(&np->oom_kick, jiffies + OOM_REFILL);
		}
		/* reinit nic view of the rx queue */
		writel(np->rx_buf_sz, base + NvRegOffloadConfig);
		setup_hw_rings(dev, NV_SETUP_RX_RING | NV_SETUP_TX_RING);
		writel(((np->rx_ring_size-1) << NVREG_RINGSZ_RXSHIFT) + ((np->tx_ring_size-1) << NVREG_RINGSZ_TXSHIFT),
			base + NvRegRingSizes);
		pci_push(base);
		writel(NVREG_TXRXCTL_KICK|np->txrxctl_bits, get_hwbase(dev) + NvRegTxRxControl);
		pci_push(base);

		/* restart rx engine */
		nv_start_rxtx(dev);
		spin_unlock(&np->lock);
		netif_addr_unlock(dev);
		netif_tx_unlock_bh(dev);
		nv_napi_enable(dev);
		nv_enable_irq(dev);
	}
	return 0;
}

static void nv_copy_mac_to_hw(struct net_device *dev)
{
	u8 __iomem *base = get_hwbase(dev);
	u32 mac[2];

	mac[0] = (dev->dev_addr[0] << 0) + (dev->dev_addr[1] << 8) +
			(dev->dev_addr[2] << 16) + (dev->dev_addr[3] << 24);
	mac[1] = (dev->dev_addr[4] << 0) + (dev->dev_addr[5] << 8);

	writel(mac[0], base + NvRegMacAddrA);
	writel(mac[1], base + NvRegMacAddrB);
}

/*
 * nv_set_mac_address: dev->set_mac_address function
 * Called with rtnl_lock() held.
 */
static int nv_set_mac_address(struct net_device *dev, void *addr)
{
	struct fe_priv *np = netdev_priv(dev);
	struct sockaddr *macaddr = (struct sockaddr *)addr;

	if (!is_valid_ether_addr(macaddr->sa_data))
		return -EADDRNOTAVAIL;

	/* synchronized against open : rtnl_lock() held by caller */
	memcpy(dev->dev_addr, macaddr->sa_data, ETH_ALEN);

	if (netif_running(dev)) {
		netif_tx_lock_bh(dev);
		netif_addr_lock(dev);
		spin_lock_irq(&np->lock);

		/* stop rx engine */
		nv_stop_rx(dev);

		/* set mac address */
		nv_copy_mac_to_hw(dev);

		/* restart rx engine */
		nv_start_rx(dev);
		spin_unlock_irq(&np->lock);
		netif_addr_unlock(dev);
		netif_tx_unlock_bh(dev);
	} else {
		nv_copy_mac_to_hw(dev);
	}
	return 0;
}

/*
 * nv_set_multicast: dev->set_multicast function
 * Called with netif_tx_lock held.
 */
static void nv_set_multicast(struct net_device *dev)
{
	struct fe_priv *np = netdev_priv(dev);
	u8 __iomem *base = get_hwbase(dev);
	u32 addr[2];
	u32 mask[2];
	u32 pff = readl(base + NvRegPacketFilterFlags) & NVREG_PFF_PAUSE_RX;

	memset(addr, 0, sizeof(addr));
	memset(mask, 0, sizeof(mask));

	if (dev->flags & IFF_PROMISC) {
		pff |= NVREG_PFF_PROMISC;
	} else {
		pff |= NVREG_PFF_MYADDR;

		if (dev->flags & IFF_ALLMULTI || !netdev_mc_empty(dev)) {
			u32 alwaysOff[2];
			u32 alwaysOn[2];

			alwaysOn[0] = alwaysOn[1] = alwaysOff[0] = alwaysOff[1] = 0xffffffff;
			if (dev->flags & IFF_ALLMULTI) {
				alwaysOn[0] = alwaysOn[1] = alwaysOff[0] = alwaysOff[1] = 0;
			} else {
				struct netdev_hw_addr *ha;

				netdev_for_each_mc_addr(ha, dev) {
					unsigned char *addr = ha->addr;
					u32 a, b;

					a = le32_to_cpu(*(__le32 *) addr);
					b = le16_to_cpu(*(__le16 *) (&addr[4]));
					alwaysOn[0] &= a;
					alwaysOff[0] &= ~a;
					alwaysOn[1] &= b;
					alwaysOff[1] &= ~b;
				}
			}
			addr[0] = alwaysOn[0];
			addr[1] = alwaysOn[1];
			mask[0] = alwaysOn[0] | alwaysOff[0];
			mask[1] = alwaysOn[1] | alwaysOff[1];
		} else {
			mask[0] = NVREG_MCASTMASKA_NONE;
			mask[1] = NVREG_MCASTMASKB_NONE;
		}
	}
	addr[0] |= NVREG_MCASTADDRA_FORCE;
	pff |= NVREG_PFF_ALWAYS;
	spin_lock_irq(&np->lock);
	nv_stop_rx(dev);
	writel(addr[0], base + NvRegMulticastAddrA);
	writel(addr[1], base + NvRegMulticastAddrB);
	writel(mask[0], base + NvRegMulticastMaskA);
	writel(mask[1], base + NvRegMulticastMaskB);
	writel(pff, base + NvRegPacketFilterFlags);
	nv_start_rx(dev);
	spin_unlock_irq(&np->lock);
}

static void nv_update_pause(struct net_device *dev, u32 pause_flags)
{
	struct fe_priv *np = netdev_priv(dev);
	u8 __iomem *base = get_hwbase(dev);

	np->pause_flags &= ~(NV_PAUSEFRAME_TX_ENABLE | NV_PAUSEFRAME_RX_ENABLE);

	if (np->pause_flags & NV_PAUSEFRAME_RX_CAPABLE) {
		u32 pff = readl(base + NvRegPacketFilterFlags) & ~NVREG_PFF_PAUSE_RX;
		if (pause_flags & NV_PAUSEFRAME_RX_ENABLE) {
			writel(pff|NVREG_PFF_PAUSE_RX, base + NvRegPacketFilterFlags);
			np->pause_flags |= NV_PAUSEFRAME_RX_ENABLE;
		} else {
			writel(pff, base + NvRegPacketFilterFlags);
		}
	}
	if (np->pause_flags & NV_PAUSEFRAME_TX_CAPABLE) {
		u32 regmisc = readl(base + NvRegMisc1) & ~NVREG_MISC1_PAUSE_TX;
		if (pause_flags & NV_PAUSEFRAME_TX_ENABLE) {
			u32 pause_enable = NVREG_TX_PAUSEFRAME_ENABLE_V1;
			if (np->driver_data & DEV_HAS_PAUSEFRAME_TX_V2)
				pause_enable = NVREG_TX_PAUSEFRAME_ENABLE_V2;
			if (np->driver_data & DEV_HAS_PAUSEFRAME_TX_V3) {
				pause_enable = NVREG_TX_PAUSEFRAME_ENABLE_V3;
				/* limit the number of tx pause frames to a default of 8 */
				writel(readl(base + NvRegTxPauseFrameLimit)|NVREG_TX_PAUSEFRAMELIMIT_ENABLE, base + NvRegTxPauseFrameLimit);
			}
			writel(pause_enable,  base + NvRegTxPauseFrame);
			writel(regmisc|NVREG_MISC1_PAUSE_TX, base + NvRegMisc1);
			np->pause_flags |= NV_PAUSEFRAME_TX_ENABLE;
		} else {
			writel(NVREG_TX_PAUSEFRAME_DISABLE,  base + NvRegTxPauseFrame);
			writel(regmisc, base + NvRegMisc1);
		}
	}
}

/**
 * nv_update_linkspeed: Setup the MAC according to the link partner
 * @dev: Network device to be configured
 *
 * The function queries the PHY and checks if there is a link partner.
 * If yes, then it sets up the MAC accordingly. Otherwise, the MAC is
 * set to 10 MBit HD.
 *
 * The function returns 0 if there is no link partner and 1 if there is
 * a good link partner.
 */
static int nv_update_linkspeed(struct net_device *dev)
{
	struct fe_priv *np = netdev_priv(dev);
	u8 __iomem *base = get_hwbase(dev);
	int adv = 0;
	int lpa = 0;
	int adv_lpa, adv_pause, lpa_pause;
	int newls = np->linkspeed;
	int newdup = np->duplex;
	int mii_status;
	int retval = 0;
	u32 control_1000, status_1000, phyreg, pause_flags, txreg;
	u32 txrxFlags = 0;
	u32 phy_exp;

	/* BMSR_LSTATUS is latched, read it twice:
	 * we want the current value.
	 */
	mii_rw(dev, np->phyaddr, MII_BMSR, MII_READ);
	mii_status = mii_rw(dev, np->phyaddr, MII_BMSR, MII_READ);

	if (!(mii_status & BMSR_LSTATUS)) {
		newls = NVREG_LINKSPEED_FORCE|NVREG_LINKSPEED_10;
		newdup = 0;
		retval = 0;
		goto set_speed;
	}

	if (np->autoneg == 0) {
		if (np->fixed_mode & LPA_100FULL) {
			newls = NVREG_LINKSPEED_FORCE|NVREG_LINKSPEED_100;
			newdup = 1;
		} else if (np->fixed_mode & LPA_100HALF) {
			newls = NVREG_LINKSPEED_FORCE|NVREG_LINKSPEED_100;
			newdup = 0;
		} else if (np->fixed_mode & LPA_10FULL) {
			newls = NVREG_LINKSPEED_FORCE|NVREG_LINKSPEED_10;
			newdup = 1;
		} else {
			newls = NVREG_LINKSPEED_FORCE|NVREG_LINKSPEED_10;
			newdup = 0;
		}
		retval = 1;
		goto set_speed;
	}
	/* check auto negotiation is complete */
	if (!(mii_status & BMSR_ANEGCOMPLETE)) {
		/* still in autonegotiation - configure nic for 10 MBit HD and wait. */
		newls = NVREG_LINKSPEED_FORCE|NVREG_LINKSPEED_10;
		newdup = 0;
		retval = 0;
		goto set_speed;
	}

	adv = mii_rw(dev, np->phyaddr, MII_ADVERTISE, MII_READ);
	lpa = mii_rw(dev, np->phyaddr, MII_LPA, MII_READ);

	retval = 1;
	if (np->gigabit == PHY_GIGABIT) {
		control_1000 = mii_rw(dev, np->phyaddr, MII_CTRL1000, MII_READ);
		status_1000 = mii_rw(dev, np->phyaddr, MII_STAT1000, MII_READ);

		if ((control_1000 & ADVERTISE_1000FULL) &&
			(status_1000 & LPA_1000FULL)) {
			newls = NVREG_LINKSPEED_FORCE|NVREG_LINKSPEED_1000;
			newdup = 1;
			goto set_speed;
		}
	}

	/* FIXME: handle parallel detection properly */
	adv_lpa = lpa & adv;
	if (adv_lpa & LPA_100FULL) {
		newls = NVREG_LINKSPEED_FORCE|NVREG_LINKSPEED_100;
		newdup = 1;
	} else if (adv_lpa & LPA_100HALF) {
		newls = NVREG_LINKSPEED_FORCE|NVREG_LINKSPEED_100;
		newdup = 0;
	} else if (adv_lpa & LPA_10FULL) {
		newls = NVREG_LINKSPEED_FORCE|NVREG_LINKSPEED_10;
		newdup = 1;
	} else if (adv_lpa & LPA_10HALF) {
		newls = NVREG_LINKSPEED_FORCE|NVREG_LINKSPEED_10;
		newdup = 0;
	} else {
		newls = NVREG_LINKSPEED_FORCE|NVREG_LINKSPEED_10;
		newdup = 0;
	}

set_speed:
	if (np->duplex == newdup && np->linkspeed == newls)
		return retval;

	np->duplex = newdup;
	np->linkspeed = newls;

	/* The transmitter and receiver must be restarted for safe update */
	if (readl(base + NvRegTransmitterControl) & NVREG_XMITCTL_START) {
		txrxFlags |= NV_RESTART_TX;
		nv_stop_tx(dev);
	}
	if (readl(base + NvRegReceiverControl) & NVREG_RCVCTL_START) {
		txrxFlags |= NV_RESTART_RX;
		nv_stop_rx(dev);
	}

	if (np->gigabit == PHY_GIGABIT) {
		phyreg = readl(base + NvRegSlotTime);
		phyreg &= ~(0x3FF00);
		if (((np->linkspeed & 0xFFF) == NVREG_LINKSPEED_10) ||
		    ((np->linkspeed & 0xFFF) == NVREG_LINKSPEED_100))
			phyreg |= NVREG_SLOTTIME_10_100_FULL;
		else if ((np->linkspeed & 0xFFF) == NVREG_LINKSPEED_1000)
			phyreg |= NVREG_SLOTTIME_1000_FULL;
		writel(phyreg, base + NvRegSlotTime);
	}

	phyreg = readl(base + NvRegPhyInterface);
	phyreg &= ~(PHY_HALF|PHY_100|PHY_1000);
	if (np->duplex == 0)
		phyreg |= PHY_HALF;
	if ((np->linkspeed & NVREG_LINKSPEED_MASK) == NVREG_LINKSPEED_100)
		phyreg |= PHY_100;
	else if ((np->linkspeed & NVREG_LINKSPEED_MASK) == NVREG_LINKSPEED_1000)
		phyreg |= PHY_1000;
	writel(phyreg, base + NvRegPhyInterface);

	phy_exp = mii_rw(dev, np->phyaddr, MII_EXPANSION, MII_READ) & EXPANSION_NWAY; /* autoneg capable */
	if (phyreg & PHY_RGMII) {
		if ((np->linkspeed & NVREG_LINKSPEED_MASK) == NVREG_LINKSPEED_1000) {
			txreg = NVREG_TX_DEFERRAL_RGMII_1000;
		} else {
			if (!phy_exp && !np->duplex && (np->driver_data & DEV_HAS_COLLISION_FIX)) {
				if ((np->linkspeed & NVREG_LINKSPEED_MASK) == NVREG_LINKSPEED_10)
					txreg = NVREG_TX_DEFERRAL_RGMII_STRETCH_10;
				else
					txreg = NVREG_TX_DEFERRAL_RGMII_STRETCH_100;
			} else {
				txreg = NVREG_TX_DEFERRAL_RGMII_10_100;
			}
		}
	} else {
		if (!phy_exp && !np->duplex && (np->driver_data & DEV_HAS_COLLISION_FIX))
			txreg = NVREG_TX_DEFERRAL_MII_STRETCH;
		else
			txreg = NVREG_TX_DEFERRAL_DEFAULT;
	}
	writel(txreg, base + NvRegTxDeferral);

	if (np->desc_ver == DESC_VER_1) {
		txreg = NVREG_TX_WM_DESC1_DEFAULT;
	} else {
		if ((np->linkspeed & NVREG_LINKSPEED_MASK) == NVREG_LINKSPEED_1000)
			txreg = NVREG_TX_WM_DESC2_3_1000;
		else
			txreg = NVREG_TX_WM_DESC2_3_DEFAULT;
	}
	writel(txreg, base + NvRegTxWatermark);

	writel(NVREG_MISC1_FORCE | (np->duplex ? 0 : NVREG_MISC1_HD),
		base + NvRegMisc1);
	pci_push(base);
	writel(np->linkspeed, base + NvRegLinkSpeed);
	pci_push(base);

	pause_flags = 0;
	/* setup pause frame */
	if (np->duplex != 0) {
		if (np->autoneg && np->pause_flags & NV_PAUSEFRAME_AUTONEG) {
			adv_pause = adv & (ADVERTISE_PAUSE_CAP | ADVERTISE_PAUSE_ASYM);
			lpa_pause = lpa & (LPA_PAUSE_CAP | LPA_PAUSE_ASYM);

			switch (adv_pause) {
			case ADVERTISE_PAUSE_CAP:
				if (lpa_pause & LPA_PAUSE_CAP) {
					pause_flags |= NV_PAUSEFRAME_RX_ENABLE;
					if (np->pause_flags & NV_PAUSEFRAME_TX_REQ)
						pause_flags |= NV_PAUSEFRAME_TX_ENABLE;
				}
				break;
			case ADVERTISE_PAUSE_ASYM:
				if (lpa_pause == (LPA_PAUSE_CAP | LPA_PAUSE_ASYM))
					pause_flags |= NV_PAUSEFRAME_TX_ENABLE;
				break;
			case ADVERTISE_PAUSE_CAP | ADVERTISE_PAUSE_ASYM:
				if (lpa_pause & LPA_PAUSE_CAP) {
					pause_flags |=  NV_PAUSEFRAME_RX_ENABLE;
					if (np->pause_flags & NV_PAUSEFRAME_TX_REQ)
						pause_flags |= NV_PAUSEFRAME_TX_ENABLE;
				}
				if (lpa_pause == LPA_PAUSE_ASYM)
					pause_flags |= NV_PAUSEFRAME_RX_ENABLE;
				break;
			}
		} else {
			pause_flags = np->pause_flags;
		}
	}
	nv_update_pause(dev, pause_flags);

	if (txrxFlags & NV_RESTART_TX)
		nv_start_tx(dev);
	if (txrxFlags & NV_RESTART_RX)
		nv_start_rx(dev);

	return retval;
}

static void nv_linkchange(struct net_device *dev)
{
	if (nv_update_linkspeed(dev)) {
		if (!netif_carrier_ok(dev)) {
			netif_carrier_on(dev);
			netdev_info(dev, "link up\n");
			nv_txrx_gate(dev, false);
			nv_start_rx(dev);
		}
	} else {
		if (netif_carrier_ok(dev)) {
			netif_carrier_off(dev);
			netdev_info(dev, "link down\n");
			nv_txrx_gate(dev, true);
			nv_stop_rx(dev);
		}
	}
}

static void nv_link_irq(struct net_device *dev)
{
	u8 __iomem *base = get_hwbase(dev);
	u32 miistat;

	miistat = readl(base + NvRegMIIStatus);
	writel(NVREG_MIISTAT_LINKCHANGE, base + NvRegMIIStatus);

	if (miistat & (NVREG_MIISTAT_LINKCHANGE))
		nv_linkchange(dev);
}

static void nv_msi_workaround(struct fe_priv *np)
{

	/* Need to toggle the msi irq mask within the ethernet device,
	 * otherwise, future interrupts will not be detected.
	 */
	if (np->msi_flags & NV_MSI_ENABLED) {
		u8 __iomem *base = np->base;

		writel(0, base + NvRegMSIIrqMask);
		writel(NVREG_MSI_VECTOR_0_ENABLED, base + NvRegMSIIrqMask);
	}
}

static inline int nv_change_interrupt_mode(struct net_device *dev, int total_work)
{
	struct fe_priv *np = netdev_priv(dev);

	if (optimization_mode == NV_OPTIMIZATION_MODE_DYNAMIC) {
		if (total_work > NV_DYNAMIC_THRESHOLD) {
			/* transition to poll based interrupts */
			np->quiet_count = 0;
			if (np->irqmask != NVREG_IRQMASK_CPU) {
				np->irqmask = NVREG_IRQMASK_CPU;
				return 1;
			}
		} else {
			if (np->quiet_count < NV_DYNAMIC_MAX_QUIET_COUNT) {
				np->quiet_count++;
			} else {
				/* reached a period of low activity, switch
				   to per tx/rx packet interrupts */
				if (np->irqmask != NVREG_IRQMASK_THROUGHPUT) {
					np->irqmask = NVREG_IRQMASK_THROUGHPUT;
					return 1;
				}
			}
		}
	}
	return 0;
}

static irqreturn_t nv_nic_irq(int foo, void *data)
{
	struct net_device *dev = (struct net_device *) data;
	struct fe_priv *np = netdev_priv(dev);
	u8 __iomem *base = get_hwbase(dev);

	if (!(np->msi_flags & NV_MSI_X_ENABLED)) {
		np->events = readl(base + NvRegIrqStatus);
		writel(np->events, base + NvRegIrqStatus);
	} else {
		np->events = readl(base + NvRegMSIXIrqStatus);
		writel(np->events, base + NvRegMSIXIrqStatus);
	}
	if (!(np->events & np->irqmask))
		return IRQ_NONE;

	nv_msi_workaround(np);

	if (napi_schedule_prep(&np->napi)) {
		/*
		 * Disable further irq's (msix not enabled with napi)
		 */
		writel(0, base + NvRegIrqMask);
		__napi_schedule(&np->napi);
	}

	return IRQ_HANDLED;
}

/**
 * All _optimized functions are used to help increase performance
 * (reduce CPU and increase throughput). They use descripter version 3,
 * compiler directives, and reduce memory accesses.
 */
static irqreturn_t nv_nic_irq_optimized(int foo, void *data)
{
	struct net_device *dev = (struct net_device *) data;
	struct fe_priv *np = netdev_priv(dev);
	u8 __iomem *base = get_hwbase(dev);

	if (!(np->msi_flags & NV_MSI_X_ENABLED)) {
		np->events = readl(base + NvRegIrqStatus);
		writel(np->events, base + NvRegIrqStatus);
	} else {
		np->events = readl(base + NvRegMSIXIrqStatus);
		writel(np->events, base + NvRegMSIXIrqStatus);
	}
	if (!(np->events & np->irqmask))
		return IRQ_NONE;

	nv_msi_workaround(np);

	if (napi_schedule_prep(&np->napi)) {
		/*
		 * Disable further irq's (msix not enabled with napi)
		 */
		writel(0, base + NvRegIrqMask);
		__napi_schedule(&np->napi);
	}

	return IRQ_HANDLED;
}

static irqreturn_t nv_nic_irq_tx(int foo, void *data)
{
	struct net_device *dev = (struct net_device *) data;
	struct fe_priv *np = netdev_priv(dev);
	u8 __iomem *base = get_hwbase(dev);
	u32 events;
	int i;
	unsigned long flags;

	for (i = 0;; i++) {
		events = readl(base + NvRegMSIXIrqStatus) & NVREG_IRQ_TX_ALL;
		writel(NVREG_IRQ_TX_ALL, base + NvRegMSIXIrqStatus);
		if (!(events & np->irqmask))
			break;

		spin_lock_irqsave(&np->lock, flags);
		nv_tx_done_optimized(dev, TX_WORK_PER_LOOP);
		spin_unlock_irqrestore(&np->lock, flags);

		if (unlikely(i > max_interrupt_work)) {
			spin_lock_irqsave(&np->lock, flags);
			/* disable interrupts on the nic */
			writel(NVREG_IRQ_TX_ALL, base + NvRegIrqMask);
			pci_push(base);

			if (!np->in_shutdown) {
				np->nic_poll_irq |= NVREG_IRQ_TX_ALL;
				mod_timer(&np->nic_poll, jiffies + POLL_WAIT);
			}
			spin_unlock_irqrestore(&np->lock, flags);
			netdev_dbg(dev, "%s: too many iterations (%d)\n",
				   __func__, i);
			break;
		}

	}

	return IRQ_RETVAL(i);
}

static int nv_napi_poll(struct napi_struct *napi, int budget)
{
	struct fe_priv *np = container_of(napi, struct fe_priv, napi);
	struct net_device *dev = np->dev;
	u8 __iomem *base = get_hwbase(dev);
	unsigned long flags;
	int retcode;
	int rx_count, tx_work = 0, rx_work = 0;

	do {
		if (!nv_optimized(np)) {
			spin_lock_irqsave(&np->lock, flags);
			tx_work += nv_tx_done(dev, np->tx_ring_size);
			spin_unlock_irqrestore(&np->lock, flags);

			rx_count = nv_rx_process(dev, budget - rx_work);
			retcode = nv_alloc_rx(dev);
		} else {
			spin_lock_irqsave(&np->lock, flags);
			tx_work += nv_tx_done_optimized(dev, np->tx_ring_size);
			spin_unlock_irqrestore(&np->lock, flags);

			rx_count = nv_rx_process_optimized(dev,
			    budget - rx_work);
			retcode = nv_alloc_rx_optimized(dev);
		}
	} while (retcode == 0 &&
		 rx_count > 0 && (rx_work += rx_count) < budget);

	if (retcode) {
		spin_lock_irqsave(&np->lock, flags);
		if (!np->in_shutdown)
			mod_timer(&np->oom_kick, jiffies + OOM_REFILL);
		spin_unlock_irqrestore(&np->lock, flags);
	}

	nv_change_interrupt_mode(dev, tx_work + rx_work);

	if (unlikely(np->events & NVREG_IRQ_LINK)) {
		spin_lock_irqsave(&np->lock, flags);
		nv_link_irq(dev);
		spin_unlock_irqrestore(&np->lock, flags);
	}
	if (unlikely(np->need_linktimer && time_after(jiffies, np->link_timeout))) {
		spin_lock_irqsave(&np->lock, flags);
		nv_linkchange(dev);
		spin_unlock_irqrestore(&np->lock, flags);
		np->link_timeout = jiffies + LINK_TIMEOUT;
	}
	if (unlikely(np->events & NVREG_IRQ_RECOVER_ERROR)) {
		spin_lock_irqsave(&np->lock, flags);
		if (!np->in_shutdown) {
			np->nic_poll_irq = np->irqmask;
			np->recover_error = 1;
			mod_timer(&np->nic_poll, jiffies + POLL_WAIT);
		}
		spin_unlock_irqrestore(&np->lock, flags);
		napi_complete(napi);
		return rx_work;
	}

	if (rx_work < budget) {
		/* re-enable interrupts
		   (msix not enabled in napi) */
		napi_complete(napi);

		writel(np->irqmask, base + NvRegIrqMask);
	}
	return rx_work;
}

static irqreturn_t nv_nic_irq_rx(int foo, void *data)
{
	struct net_device *dev = (struct net_device *) data;
	struct fe_priv *np = netdev_priv(dev);
	u8 __iomem *base = get_hwbase(dev);
	u32 events;
	int i;
	unsigned long flags;

	for (i = 0;; i++) {
		events = readl(base + NvRegMSIXIrqStatus) & NVREG_IRQ_RX_ALL;
		writel(NVREG_IRQ_RX_ALL, base + NvRegMSIXIrqStatus);
		if (!(events & np->irqmask))
			break;

		if (nv_rx_process_optimized(dev, RX_WORK_PER_LOOP)) {
			if (unlikely(nv_alloc_rx_optimized(dev))) {
				spin_lock_irqsave(&np->lock, flags);
				if (!np->in_shutdown)
					mod_timer(&np->oom_kick, jiffies + OOM_REFILL);
				spin_unlock_irqrestore(&np->lock, flags);
			}
		}

		if (unlikely(i > max_interrupt_work)) {
			spin_lock_irqsave(&np->lock, flags);
			/* disable interrupts on the nic */
			writel(NVREG_IRQ_RX_ALL, base + NvRegIrqMask);
			pci_push(base);

			if (!np->in_shutdown) {
				np->nic_poll_irq |= NVREG_IRQ_RX_ALL;
				mod_timer(&np->nic_poll, jiffies + POLL_WAIT);
			}
			spin_unlock_irqrestore(&np->lock, flags);
			netdev_dbg(dev, "%s: too many iterations (%d)\n",
				   __func__, i);
			break;
		}
	}

	return IRQ_RETVAL(i);
}

static irqreturn_t nv_nic_irq_other(int foo, void *data)
{
	struct net_device *dev = (struct net_device *) data;
	struct fe_priv *np = netdev_priv(dev);
	u8 __iomem *base = get_hwbase(dev);
	u32 events;
	int i;
	unsigned long flags;

	for (i = 0;; i++) {
		events = readl(base + NvRegMSIXIrqStatus) & NVREG_IRQ_OTHER;
		writel(NVREG_IRQ_OTHER, base + NvRegMSIXIrqStatus);
		if (!(events & np->irqmask))
			break;

		/* check tx in case we reached max loop limit in tx isr */
		spin_lock_irqsave(&np->lock, flags);
		nv_tx_done_optimized(dev, TX_WORK_PER_LOOP);
		spin_unlock_irqrestore(&np->lock, flags);

		if (events & NVREG_IRQ_LINK) {
			spin_lock_irqsave(&np->lock, flags);
			nv_link_irq(dev);
			spin_unlock_irqrestore(&np->lock, flags);
		}
		if (np->need_linktimer && time_after(jiffies, np->link_timeout)) {
			spin_lock_irqsave(&np->lock, flags);
			nv_linkchange(dev);
			spin_unlock_irqrestore(&np->lock, flags);
			np->link_timeout = jiffies + LINK_TIMEOUT;
		}
		if (events & NVREG_IRQ_RECOVER_ERROR) {
			spin_lock_irq(&np->lock);
			/* disable interrupts on the nic */
			writel(NVREG_IRQ_OTHER, base + NvRegIrqMask);
			pci_push(base);

			if (!np->in_shutdown) {
				np->nic_poll_irq |= NVREG_IRQ_OTHER;
				np->recover_error = 1;
				mod_timer(&np->nic_poll, jiffies + POLL_WAIT);
			}
			spin_unlock_irq(&np->lock);
			break;
		}
		if (unlikely(i > max_interrupt_work)) {
			spin_lock_irqsave(&np->lock, flags);
			/* disable interrupts on the nic */
			writel(NVREG_IRQ_OTHER, base + NvRegIrqMask);
			pci_push(base);

			if (!np->in_shutdown) {
				np->nic_poll_irq |= NVREG_IRQ_OTHER;
				mod_timer(&np->nic_poll, jiffies + POLL_WAIT);
			}
			spin_unlock_irqrestore(&np->lock, flags);
			netdev_dbg(dev, "%s: too many iterations (%d)\n",
				   __func__, i);
			break;
		}

	}

	return IRQ_RETVAL(i);
}

static irqreturn_t nv_nic_irq_test(int foo, void *data)
{
	struct net_device *dev = (struct net_device *) data;
	struct fe_priv *np = netdev_priv(dev);
	u8 __iomem *base = get_hwbase(dev);
	u32 events;

	if (!(np->msi_flags & NV_MSI_X_ENABLED)) {
		events = readl(base + NvRegIrqStatus) & NVREG_IRQSTAT_MASK;
		writel(NVREG_IRQ_TIMER, base + NvRegIrqStatus);
	} else {
		events = readl(base + NvRegMSIXIrqStatus) & NVREG_IRQSTAT_MASK;
		writel(NVREG_IRQ_TIMER, base + NvRegMSIXIrqStatus);
	}
	pci_push(base);
	if (!(events & NVREG_IRQ_TIMER))
		return IRQ_RETVAL(0);

	nv_msi_workaround(np);

	spin_lock(&np->lock);
	np->intr_test = 1;
	spin_unlock(&np->lock);

	return IRQ_RETVAL(1);
}

static void set_msix_vector_map(struct net_device *dev, u32 vector, u32 irqmask)
{
	u8 __iomem *base = get_hwbase(dev);
	int i;
	u32 msixmap = 0;

	/* Each interrupt bit can be mapped to a MSIX vector (4 bits).
	 * MSIXMap0 represents the first 8 interrupts and MSIXMap1 represents
	 * the remaining 8 interrupts.
	 */
	for (i = 0; i < 8; i++) {
		if ((irqmask >> i) & 0x1)
			msixmap |= vector << (i << 2);
	}
	writel(readl(base + NvRegMSIXMap0) | msixmap, base + NvRegMSIXMap0);

	msixmap = 0;
	for (i = 0; i < 8; i++) {
		if ((irqmask >> (i + 8)) & 0x1)
			msixmap |= vector << (i << 2);
	}
	writel(readl(base + NvRegMSIXMap1) | msixmap, base + NvRegMSIXMap1);
}

static int nv_request_irq(struct net_device *dev, int intr_test)
{
	struct fe_priv *np = get_nvpriv(dev);
	u8 __iomem *base = get_hwbase(dev);
	int ret = 1;
	int i;
	irqreturn_t (*handler)(int foo, void *data);

	if (intr_test) {
		handler = nv_nic_irq_test;
	} else {
		if (nv_optimized(np))
			handler = nv_nic_irq_optimized;
		else
			handler = nv_nic_irq;
	}

	if (np->msi_flags & NV_MSI_X_CAPABLE) {
		for (i = 0; i < (np->msi_flags & NV_MSI_X_VECTORS_MASK); i++)
			np->msi_x_entry[i].entry = i;
		ret = pci_enable_msix(np->pci_dev, np->msi_x_entry, (np->msi_flags & NV_MSI_X_VECTORS_MASK));
		if (ret == 0) {
			np->msi_flags |= NV_MSI_X_ENABLED;
			if (optimization_mode == NV_OPTIMIZATION_MODE_THROUGHPUT && !intr_test) {
				/* Request irq for rx handling */
				sprintf(np->name_rx, "%s-rx", dev->name);
				if (request_irq(np->msi_x_entry[NV_MSI_X_VECTOR_RX].vector,
						nv_nic_irq_rx, IRQF_SHARED, np->name_rx, dev) != 0) {
					netdev_info(dev,
						    "request_irq failed for rx %d\n",
						    ret);
					pci_disable_msix(np->pci_dev);
					np->msi_flags &= ~NV_MSI_X_ENABLED;
					goto out_err;
				}
				/* Request irq for tx handling */
				sprintf(np->name_tx, "%s-tx", dev->name);
				if (request_irq(np->msi_x_entry[NV_MSI_X_VECTOR_TX].vector,
						nv_nic_irq_tx, IRQF_SHARED, np->name_tx, dev) != 0) {
					netdev_info(dev,
						    "request_irq failed for tx %d\n",
						    ret);
					pci_disable_msix(np->pci_dev);
					np->msi_flags &= ~NV_MSI_X_ENABLED;
					goto out_free_rx;
				}
				/* Request irq for link and timer handling */
				sprintf(np->name_other, "%s-other", dev->name);
				if (request_irq(np->msi_x_entry[NV_MSI_X_VECTOR_OTHER].vector,
						nv_nic_irq_other, IRQF_SHARED, np->name_other, dev) != 0) {
					netdev_info(dev,
						    "request_irq failed for link %d\n",
						    ret);
					pci_disable_msix(np->pci_dev);
					np->msi_flags &= ~NV_MSI_X_ENABLED;
					goto out_free_tx;
				}
				/* map interrupts to their respective vector */
				writel(0, base + NvRegMSIXMap0);
				writel(0, base + NvRegMSIXMap1);
				set_msix_vector_map(dev, NV_MSI_X_VECTOR_RX, NVREG_IRQ_RX_ALL);
				set_msix_vector_map(dev, NV_MSI_X_VECTOR_TX, NVREG_IRQ_TX_ALL);
				set_msix_vector_map(dev, NV_MSI_X_VECTOR_OTHER, NVREG_IRQ_OTHER);
			} else {
				/* Request irq for all interrupts */
				if (request_irq(np->msi_x_entry[NV_MSI_X_VECTOR_ALL].vector, handler, IRQF_SHARED, dev->name, dev) != 0) {
					netdev_info(dev,
						    "request_irq failed %d\n",
						    ret);
					pci_disable_msix(np->pci_dev);
					np->msi_flags &= ~NV_MSI_X_ENABLED;
					goto out_err;
				}

				/* map interrupts to vector 0 */
				writel(0, base + NvRegMSIXMap0);
				writel(0, base + NvRegMSIXMap1);
			}
		}
	}
	if (ret != 0 && np->msi_flags & NV_MSI_CAPABLE) {
		ret = pci_enable_msi(np->pci_dev);
		if (ret == 0) {
			np->msi_flags |= NV_MSI_ENABLED;
			dev->irq = np->pci_dev->irq;
			if (request_irq(np->pci_dev->irq, handler, IRQF_SHARED, dev->name, dev) != 0) {
				netdev_info(dev, "request_irq failed %d\n",
					    ret);
				pci_disable_msi(np->pci_dev);
				np->msi_flags &= ~NV_MSI_ENABLED;
				dev->irq = np->pci_dev->irq;
				goto out_err;
			}

			/* map interrupts to vector 0 */
			writel(0, base + NvRegMSIMap0);
			writel(0, base + NvRegMSIMap1);
			/* enable msi vector 0 */
			writel(NVREG_MSI_VECTOR_0_ENABLED, base + NvRegMSIIrqMask);
		}
	}
	if (ret != 0) {
		if (request_irq(np->pci_dev->irq, handler, IRQF_SHARED, dev->name, dev) != 0)
			goto out_err;

	}

	return 0;
out_free_tx:
	free_irq(np->msi_x_entry[NV_MSI_X_VECTOR_TX].vector, dev);
out_free_rx:
	free_irq(np->msi_x_entry[NV_MSI_X_VECTOR_RX].vector, dev);
out_err:
	return 1;
}

static void nv_free_irq(struct net_device *dev)
{
	struct fe_priv *np = get_nvpriv(dev);
	int i;

	if (np->msi_flags & NV_MSI_X_ENABLED) {
		for (i = 0; i < (np->msi_flags & NV_MSI_X_VECTORS_MASK); i++)
			free_irq(np->msi_x_entry[i].vector, dev);
		pci_disable_msix(np->pci_dev);
		np->msi_flags &= ~NV_MSI_X_ENABLED;
	} else {
		free_irq(np->pci_dev->irq, dev);
		if (np->msi_flags & NV_MSI_ENABLED) {
			pci_disable_msi(np->pci_dev);
			np->msi_flags &= ~NV_MSI_ENABLED;
		}
	}
}

static void nv_do_nic_poll(unsigned long data)
{
	struct net_device *dev = (struct net_device *) data;
	struct fe_priv *np = netdev_priv(dev);
	u8 __iomem *base = get_hwbase(dev);
	u32 mask = 0;

	/*
	 * First disable irq(s) and then
	 * reenable interrupts on the nic, we have to do this before calling
	 * nv_nic_irq because that may decide to do otherwise
	 */

	if (!using_multi_irqs(dev)) {
		if (np->msi_flags & NV_MSI_X_ENABLED)
			disable_irq_lockdep(np->msi_x_entry[NV_MSI_X_VECTOR_ALL].vector);
		else
			disable_irq_lockdep(np->pci_dev->irq);
		mask = np->irqmask;
	} else {
		if (np->nic_poll_irq & NVREG_IRQ_RX_ALL) {
			disable_irq_lockdep(np->msi_x_entry[NV_MSI_X_VECTOR_RX].vector);
			mask |= NVREG_IRQ_RX_ALL;
		}
		if (np->nic_poll_irq & NVREG_IRQ_TX_ALL) {
			disable_irq_lockdep(np->msi_x_entry[NV_MSI_X_VECTOR_TX].vector);
			mask |= NVREG_IRQ_TX_ALL;
		}
		if (np->nic_poll_irq & NVREG_IRQ_OTHER) {
			disable_irq_lockdep(np->msi_x_entry[NV_MSI_X_VECTOR_OTHER].vector);
			mask |= NVREG_IRQ_OTHER;
		}
	}
	/* disable_irq() contains synchronize_irq, thus no irq handler can run now */

	if (np->recover_error) {
		np->recover_error = 0;
		netdev_info(dev, "MAC in recoverable error state\n");
		if (netif_running(dev)) {
			netif_tx_lock_bh(dev);
			netif_addr_lock(dev);
			spin_lock(&np->lock);
			/* stop engines */
			nv_stop_rxtx(dev);
			if (np->driver_data & DEV_HAS_POWER_CNTRL)
				nv_mac_reset(dev);
			nv_txrx_reset(dev);
			/* drain rx queue */
			nv_drain_rxtx(dev);
			/* reinit driver view of the rx queue */
			set_bufsize(dev);
			if (nv_init_ring(dev)) {
				if (!np->in_shutdown)
					mod_timer(&np->oom_kick, jiffies + OOM_REFILL);
			}
			/* reinit nic view of the rx queue */
			writel(np->rx_buf_sz, base + NvRegOffloadConfig);
			setup_hw_rings(dev, NV_SETUP_RX_RING | NV_SETUP_TX_RING);
			writel(((np->rx_ring_size-1) << NVREG_RINGSZ_RXSHIFT) + ((np->tx_ring_size-1) << NVREG_RINGSZ_TXSHIFT),
				base + NvRegRingSizes);
			pci_push(base);
			writel(NVREG_TXRXCTL_KICK|np->txrxctl_bits, get_hwbase(dev) + NvRegTxRxControl);
			pci_push(base);
			/* clear interrupts */
			if (!(np->msi_flags & NV_MSI_X_ENABLED))
				writel(NVREG_IRQSTAT_MASK, base + NvRegIrqStatus);
			else
				writel(NVREG_IRQSTAT_MASK, base + NvRegMSIXIrqStatus);

			/* restart rx engine */
			nv_start_rxtx(dev);
			spin_unlock(&np->lock);
			netif_addr_unlock(dev);
			netif_tx_unlock_bh(dev);
		}
	}

	writel(mask, base + NvRegIrqMask);
	pci_push(base);

	if (!using_multi_irqs(dev)) {
		np->nic_poll_irq = 0;
		if (nv_optimized(np))
			nv_nic_irq_optimized(0, dev);
		else
			nv_nic_irq(0, dev);
		if (np->msi_flags & NV_MSI_X_ENABLED)
			enable_irq_lockdep(np->msi_x_entry[NV_MSI_X_VECTOR_ALL].vector);
		else
			enable_irq_lockdep(np->pci_dev->irq);
	} else {
		if (np->nic_poll_irq & NVREG_IRQ_RX_ALL) {
			np->nic_poll_irq &= ~NVREG_IRQ_RX_ALL;
			nv_nic_irq_rx(0, dev);
			enable_irq_lockdep(np->msi_x_entry[NV_MSI_X_VECTOR_RX].vector);
		}
		if (np->nic_poll_irq & NVREG_IRQ_TX_ALL) {
			np->nic_poll_irq &= ~NVREG_IRQ_TX_ALL;
			nv_nic_irq_tx(0, dev);
			enable_irq_lockdep(np->msi_x_entry[NV_MSI_X_VECTOR_TX].vector);
		}
		if (np->nic_poll_irq & NVREG_IRQ_OTHER) {
			np->nic_poll_irq &= ~NVREG_IRQ_OTHER;
			nv_nic_irq_other(0, dev);
			enable_irq_lockdep(np->msi_x_entry[NV_MSI_X_VECTOR_OTHER].vector);
		}
	}

}

#ifdef CONFIG_NET_POLL_CONTROLLER
static void nv_poll_controller(struct net_device *dev)
{
	nv_do_nic_poll((unsigned long) dev);
}
#endif

static void nv_do_stats_poll(unsigned long data)
{
	struct net_device *dev = (struct net_device *) data;
	struct fe_priv *np = netdev_priv(dev);

	nv_get_hw_stats(dev);

	if (!np->in_shutdown)
		mod_timer(&np->stats_poll,
			round_jiffies(jiffies + STATS_INTERVAL));
}

static void nv_get_drvinfo(struct net_device *dev, struct ethtool_drvinfo *info)
{
	struct fe_priv *np = netdev_priv(dev);
	strcpy(info->driver, DRV_NAME);
	strcpy(info->version, FORCEDETH_VERSION);
	strcpy(info->bus_info, pci_name(np->pci_dev));
}

static void nv_get_wol(struct net_device *dev, struct ethtool_wolinfo *wolinfo)
{
	struct fe_priv *np = netdev_priv(dev);
	wolinfo->supported = WAKE_MAGIC;

	spin_lock_irq(&np->lock);
	if (np->wolenabled)
		wolinfo->wolopts = WAKE_MAGIC;
	spin_unlock_irq(&np->lock);
}

static int nv_set_wol(struct net_device *dev, struct ethtool_wolinfo *wolinfo)
{
	struct fe_priv *np = netdev_priv(dev);
	u8 __iomem *base = get_hwbase(dev);
	u32 flags = 0;

	if (wolinfo->wolopts == 0) {
		np->wolenabled = 0;
	} else if (wolinfo->wolopts & WAKE_MAGIC) {
		np->wolenabled = 1;
		flags = NVREG_WAKEUPFLAGS_ENABLE;
	}
	if (netif_running(dev)) {
		spin_lock_irq(&np->lock);
		writel(flags, base + NvRegWakeUpFlags);
		spin_unlock_irq(&np->lock);
	}
	device_set_wakeup_enable(&np->pci_dev->dev, np->wolenabled);
	return 0;
}

static int nv_get_settings(struct net_device *dev, struct ethtool_cmd *ecmd)
{
	struct fe_priv *np = netdev_priv(dev);
	int adv;

	spin_lock_irq(&np->lock);
	ecmd->port = PORT_MII;
	if (!netif_running(dev)) {
		/* We do not track link speed / duplex setting if the
		 * interface is disabled. Force a link check */
		if (nv_update_linkspeed(dev)) {
			if (!netif_carrier_ok(dev))
				netif_carrier_on(dev);
		} else {
			if (netif_carrier_ok(dev))
				netif_carrier_off(dev);
		}
	}

	if (netif_carrier_ok(dev)) {
		switch (np->linkspeed & (NVREG_LINKSPEED_MASK)) {
		case NVREG_LINKSPEED_10:
			ecmd->speed = SPEED_10;
			break;
		case NVREG_LINKSPEED_100:
			ecmd->speed = SPEED_100;
			break;
		case NVREG_LINKSPEED_1000:
			ecmd->speed = SPEED_1000;
			break;
		}
		ecmd->duplex = DUPLEX_HALF;
		if (np->duplex)
			ecmd->duplex = DUPLEX_FULL;
	} else {
		ecmd->speed = -1;
		ecmd->duplex = -1;
	}

	ecmd->autoneg = np->autoneg;

	ecmd->advertising = ADVERTISED_MII;
	if (np->autoneg) {
		ecmd->advertising |= ADVERTISED_Autoneg;
		adv = mii_rw(dev, np->phyaddr, MII_ADVERTISE, MII_READ);
		if (adv & ADVERTISE_10HALF)
			ecmd->advertising |= ADVERTISED_10baseT_Half;
		if (adv & ADVERTISE_10FULL)
			ecmd->advertising |= ADVERTISED_10baseT_Full;
		if (adv & ADVERTISE_100HALF)
			ecmd->advertising |= ADVERTISED_100baseT_Half;
		if (adv & ADVERTISE_100FULL)
			ecmd->advertising |= ADVERTISED_100baseT_Full;
		if (np->gigabit == PHY_GIGABIT) {
			adv = mii_rw(dev, np->phyaddr, MII_CTRL1000, MII_READ);
			if (adv & ADVERTISE_1000FULL)
				ecmd->advertising |= ADVERTISED_1000baseT_Full;
		}
	}
	ecmd->supported = (SUPPORTED_Autoneg |
		SUPPORTED_10baseT_Half | SUPPORTED_10baseT_Full |
		SUPPORTED_100baseT_Half | SUPPORTED_100baseT_Full |
		SUPPORTED_MII);
	if (np->gigabit == PHY_GIGABIT)
		ecmd->supported |= SUPPORTED_1000baseT_Full;

	ecmd->phy_address = np->phyaddr;
	ecmd->transceiver = XCVR_EXTERNAL;

	/* ignore maxtxpkt, maxrxpkt for now */
	spin_unlock_irq(&np->lock);
	return 0;
}

static int nv_set_settings(struct net_device *dev, struct ethtool_cmd *ecmd)
{
	struct fe_priv *np = netdev_priv(dev);

	if (ecmd->port != PORT_MII)
		return -EINVAL;
	if (ecmd->transceiver != XCVR_EXTERNAL)
		return -EINVAL;
	if (ecmd->phy_address != np->phyaddr) {
		/* TODO: support switching between multiple phys. Should be
		 * trivial, but not enabled due to lack of test hardware. */
		return -EINVAL;
	}
	if (ecmd->autoneg == AUTONEG_ENABLE) {
		u32 mask;

		mask = ADVERTISED_10baseT_Half | ADVERTISED_10baseT_Full |
			  ADVERTISED_100baseT_Half | ADVERTISED_100baseT_Full;
		if (np->gigabit == PHY_GIGABIT)
			mask |= ADVERTISED_1000baseT_Full;

		if ((ecmd->advertising & mask) == 0)
			return -EINVAL;

	} else if (ecmd->autoneg == AUTONEG_DISABLE) {
		/* Note: autonegotiation disable, speed 1000 intentionally
		 * forbidden - no one should need that. */

		if (ecmd->speed != SPEED_10 && ecmd->speed != SPEED_100)
			return -EINVAL;
		if (ecmd->duplex != DUPLEX_HALF && ecmd->duplex != DUPLEX_FULL)
			return -EINVAL;
	} else {
		return -EINVAL;
	}

	netif_carrier_off(dev);
	if (netif_running(dev)) {
		unsigned long flags;

		nv_disable_irq(dev);
		netif_tx_lock_bh(dev);
		netif_addr_lock(dev);
		/* with plain spinlock lockdep complains */
		spin_lock_irqsave(&np->lock, flags);
		/* stop engines */
		/* FIXME:
		 * this can take some time, and interrupts are disabled
		 * due to spin_lock_irqsave, but let's hope no daemon
		 * is going to change the settings very often...
		 * Worst case:
		 * NV_RXSTOP_DELAY1MAX + NV_TXSTOP_DELAY1MAX
		 * + some minor delays, which is up to a second approximately
		 */
		nv_stop_rxtx(dev);
		spin_unlock_irqrestore(&np->lock, flags);
		netif_addr_unlock(dev);
		netif_tx_unlock_bh(dev);
	}

	if (ecmd->autoneg == AUTONEG_ENABLE) {
		int adv, bmcr;

		np->autoneg = 1;

		/* advertise only what has been requested */
		adv = mii_rw(dev, np->phyaddr, MII_ADVERTISE, MII_READ);
		adv &= ~(ADVERTISE_ALL | ADVERTISE_100BASE4 | ADVERTISE_PAUSE_CAP | ADVERTISE_PAUSE_ASYM);
		if (ecmd->advertising & ADVERTISED_10baseT_Half)
			adv |= ADVERTISE_10HALF;
		if (ecmd->advertising & ADVERTISED_10baseT_Full)
			adv |= ADVERTISE_10FULL;
		if (ecmd->advertising & ADVERTISED_100baseT_Half)
			adv |= ADVERTISE_100HALF;
		if (ecmd->advertising & ADVERTISED_100baseT_Full)
			adv |= ADVERTISE_100FULL;
		if (np->pause_flags & NV_PAUSEFRAME_RX_REQ)  /* for rx we set both advertisements but disable tx pause */
			adv |=  ADVERTISE_PAUSE_CAP | ADVERTISE_PAUSE_ASYM;
		if (np->pause_flags & NV_PAUSEFRAME_TX_REQ)
			adv |=  ADVERTISE_PAUSE_ASYM;
		mii_rw(dev, np->phyaddr, MII_ADVERTISE, adv);

		if (np->gigabit == PHY_GIGABIT) {
			adv = mii_rw(dev, np->phyaddr, MII_CTRL1000, MII_READ);
			adv &= ~ADVERTISE_1000FULL;
			if (ecmd->advertising & ADVERTISED_1000baseT_Full)
				adv |= ADVERTISE_1000FULL;
			mii_rw(dev, np->phyaddr, MII_CTRL1000, adv);
		}

		if (netif_running(dev))
			netdev_info(dev, "link down\n");
		bmcr = mii_rw(dev, np->phyaddr, MII_BMCR, MII_READ);
		if (np->phy_model == PHY_MODEL_MARVELL_E3016) {
			bmcr |= BMCR_ANENABLE;
			/* reset the phy in order for settings to stick,
			 * and cause autoneg to start */
			if (phy_reset(dev, bmcr)) {
				netdev_info(dev, "phy reset failed\n");
				return -EINVAL;
			}
		} else {
			bmcr |= (BMCR_ANENABLE | BMCR_ANRESTART);
			mii_rw(dev, np->phyaddr, MII_BMCR, bmcr);
		}
	} else {
		int adv, bmcr;

		np->autoneg = 0;

		adv = mii_rw(dev, np->phyaddr, MII_ADVERTISE, MII_READ);
		adv &= ~(ADVERTISE_ALL | ADVERTISE_100BASE4 | ADVERTISE_PAUSE_CAP | ADVERTISE_PAUSE_ASYM);
		if (ecmd->speed == SPEED_10 && ecmd->duplex == DUPLEX_HALF)
			adv |= ADVERTISE_10HALF;
		if (ecmd->speed == SPEED_10 && ecmd->duplex == DUPLEX_FULL)
			adv |= ADVERTISE_10FULL;
		if (ecmd->speed == SPEED_100 && ecmd->duplex == DUPLEX_HALF)
			adv |= ADVERTISE_100HALF;
		if (ecmd->speed == SPEED_100 && ecmd->duplex == DUPLEX_FULL)
			adv |= ADVERTISE_100FULL;
		np->pause_flags &= ~(NV_PAUSEFRAME_AUTONEG|NV_PAUSEFRAME_RX_ENABLE|NV_PAUSEFRAME_TX_ENABLE);
		if (np->pause_flags & NV_PAUSEFRAME_RX_REQ) {/* for rx we set both advertisements but disable tx pause */
			adv |=  ADVERTISE_PAUSE_CAP | ADVERTISE_PAUSE_ASYM;
			np->pause_flags |= NV_PAUSEFRAME_RX_ENABLE;
		}
		if (np->pause_flags & NV_PAUSEFRAME_TX_REQ) {
			adv |=  ADVERTISE_PAUSE_ASYM;
			np->pause_flags |= NV_PAUSEFRAME_TX_ENABLE;
		}
		mii_rw(dev, np->phyaddr, MII_ADVERTISE, adv);
		np->fixed_mode = adv;

		if (np->gigabit == PHY_GIGABIT) {
			adv = mii_rw(dev, np->phyaddr, MII_CTRL1000, MII_READ);
			adv &= ~ADVERTISE_1000FULL;
			mii_rw(dev, np->phyaddr, MII_CTRL1000, adv);
		}

		bmcr = mii_rw(dev, np->phyaddr, MII_BMCR, MII_READ);
		bmcr &= ~(BMCR_ANENABLE|BMCR_SPEED100|BMCR_SPEED1000|BMCR_FULLDPLX);
		if (np->fixed_mode & (ADVERTISE_10FULL|ADVERTISE_100FULL))
			bmcr |= BMCR_FULLDPLX;
		if (np->fixed_mode & (ADVERTISE_100HALF|ADVERTISE_100FULL))
			bmcr |= BMCR_SPEED100;
		if (np->phy_oui == PHY_OUI_MARVELL) {
			/* reset the phy in order for forced mode settings to stick */
			if (phy_reset(dev, bmcr)) {
				netdev_info(dev, "phy reset failed\n");
				return -EINVAL;
			}
		} else {
			mii_rw(dev, np->phyaddr, MII_BMCR, bmcr);
			if (netif_running(dev)) {
				/* Wait a bit and then reconfigure the nic. */
				udelay(10);
				nv_linkchange(dev);
			}
		}
	}

	if (netif_running(dev)) {
		nv_start_rxtx(dev);
		nv_enable_irq(dev);
	}

	return 0;
}

#define FORCEDETH_REGS_VER	1

static int nv_get_regs_len(struct net_device *dev)
{
	struct fe_priv *np = netdev_priv(dev);
	return np->register_size;
}

static void nv_get_regs(struct net_device *dev, struct ethtool_regs *regs, void *buf)
{
	struct fe_priv *np = netdev_priv(dev);
	u8 __iomem *base = get_hwbase(dev);
	u32 *rbuf = buf;
	int i;

	regs->version = FORCEDETH_REGS_VER;
	spin_lock_irq(&np->lock);
	for (i = 0; i <= np->register_size/sizeof(u32); i++)
		rbuf[i] = readl(base + i*sizeof(u32));
	spin_unlock_irq(&np->lock);
}

static int nv_nway_reset(struct net_device *dev)
{
	struct fe_priv *np = netdev_priv(dev);
	int ret;

	if (np->autoneg) {
		int bmcr;

		netif_carrier_off(dev);
		if (netif_running(dev)) {
			nv_disable_irq(dev);
			netif_tx_lock_bh(dev);
			netif_addr_lock(dev);
			spin_lock(&np->lock);
			/* stop engines */
			nv_stop_rxtx(dev);
			spin_unlock(&np->lock);
			netif_addr_unlock(dev);
			netif_tx_unlock_bh(dev);
			netdev_info(dev, "link down\n");
		}

		bmcr = mii_rw(dev, np->phyaddr, MII_BMCR, MII_READ);
		if (np->phy_model == PHY_MODEL_MARVELL_E3016) {
			bmcr |= BMCR_ANENABLE;
			/* reset the phy in order for settings to stick*/
			if (phy_reset(dev, bmcr)) {
				netdev_info(dev, "phy reset failed\n");
				return -EINVAL;
			}
		} else {
			bmcr |= (BMCR_ANENABLE | BMCR_ANRESTART);
			mii_rw(dev, np->phyaddr, MII_BMCR, bmcr);
		}

		if (netif_running(dev)) {
			nv_start_rxtx(dev);
			nv_enable_irq(dev);
		}
		ret = 0;
	} else {
		ret = -EINVAL;
	}

	return ret;
}

static int nv_set_tso(struct net_device *dev, u32 value)
{
	struct fe_priv *np = netdev_priv(dev);

	if ((np->driver_data & DEV_HAS_CHECKSUM))
		return ethtool_op_set_tso(dev, value);
	else
		return -EOPNOTSUPP;
}

static void nv_get_ringparam(struct net_device *dev, struct ethtool_ringparam* ring)
{
	struct fe_priv *np = netdev_priv(dev);

	ring->rx_max_pending = (np->desc_ver == DESC_VER_1) ? RING_MAX_DESC_VER_1 : RING_MAX_DESC_VER_2_3;
	ring->rx_mini_max_pending = 0;
	ring->rx_jumbo_max_pending = 0;
	ring->tx_max_pending = (np->desc_ver == DESC_VER_1) ? RING_MAX_DESC_VER_1 : RING_MAX_DESC_VER_2_3;

	ring->rx_pending = np->rx_ring_size;
	ring->rx_mini_pending = 0;
	ring->rx_jumbo_pending = 0;
	ring->tx_pending = np->tx_ring_size;
}

static int nv_set_ringparam(struct net_device *dev, struct ethtool_ringparam* ring)
{
	struct fe_priv *np = netdev_priv(dev);
	u8 __iomem *base = get_hwbase(dev);
	u8 *rxtx_ring, *rx_skbuff, *tx_skbuff;
	dma_addr_t ring_addr;

	if (ring->rx_pending < RX_RING_MIN ||
	    ring->tx_pending < TX_RING_MIN ||
	    ring->rx_mini_pending != 0 ||
	    ring->rx_jumbo_pending != 0 ||
	    (np->desc_ver == DESC_VER_1 &&
	     (ring->rx_pending > RING_MAX_DESC_VER_1 ||
	      ring->tx_pending > RING_MAX_DESC_VER_1)) ||
	    (np->desc_ver != DESC_VER_1 &&
	     (ring->rx_pending > RING_MAX_DESC_VER_2_3 ||
	      ring->tx_pending > RING_MAX_DESC_VER_2_3))) {
		return -EINVAL;
	}

	/* allocate new rings */
	if (!nv_optimized(np)) {
		rxtx_ring = pci_alloc_consistent(np->pci_dev,
					    sizeof(struct ring_desc) * (ring->rx_pending + ring->tx_pending),
					    &ring_addr);
	} else {
		rxtx_ring = pci_alloc_consistent(np->pci_dev,
					    sizeof(struct ring_desc_ex) * (ring->rx_pending + ring->tx_pending),
					    &ring_addr);
	}
	rx_skbuff = kmalloc(sizeof(struct nv_skb_map) * ring->rx_pending, GFP_KERNEL);
	tx_skbuff = kmalloc(sizeof(struct nv_skb_map) * ring->tx_pending, GFP_KERNEL);
	if (!rxtx_ring || !rx_skbuff || !tx_skbuff) {
		/* fall back to old rings */
		if (!nv_optimized(np)) {
			if (rxtx_ring)
				pci_free_consistent(np->pci_dev, sizeof(struct ring_desc) * (ring->rx_pending + ring->tx_pending),
						    rxtx_ring, ring_addr);
		} else {
			if (rxtx_ring)
				pci_free_consistent(np->pci_dev, sizeof(struct ring_desc_ex) * (ring->rx_pending + ring->tx_pending),
						    rxtx_ring, ring_addr);
		}

		kfree(rx_skbuff);
		kfree(tx_skbuff);
		goto exit;
	}

	if (netif_running(dev)) {
		nv_disable_irq(dev);
		nv_napi_disable(dev);
		netif_tx_lock_bh(dev);
		netif_addr_lock(dev);
		spin_lock(&np->lock);
		/* stop engines */
		nv_stop_rxtx(dev);
		nv_txrx_reset(dev);
		/* drain queues */
		nv_drain_rxtx(dev);
		/* delete queues */
		free_rings(dev);
	}

	/* set new values */
	np->rx_ring_size = ring->rx_pending;
	np->tx_ring_size = ring->tx_pending;

	if (!nv_optimized(np)) {
		np->rx_ring.orig = (struct ring_desc *)rxtx_ring;
		np->tx_ring.orig = &np->rx_ring.orig[np->rx_ring_size];
	} else {
		np->rx_ring.ex = (struct ring_desc_ex *)rxtx_ring;
		np->tx_ring.ex = &np->rx_ring.ex[np->rx_ring_size];
	}
	np->rx_skb = (struct nv_skb_map *)rx_skbuff;
	np->tx_skb = (struct nv_skb_map *)tx_skbuff;
	np->ring_addr = ring_addr;

	memset(np->rx_skb, 0, sizeof(struct nv_skb_map) * np->rx_ring_size);
	memset(np->tx_skb, 0, sizeof(struct nv_skb_map) * np->tx_ring_size);

	if (netif_running(dev)) {
		/* reinit driver view of the queues */
		set_bufsize(dev);
		if (nv_init_ring(dev)) {
			if (!np->in_shutdown)
				mod_timer(&np->oom_kick, jiffies + OOM_REFILL);
		}

		/* reinit nic view of the queues */
		writel(np->rx_buf_sz, base + NvRegOffloadConfig);
		setup_hw_rings(dev, NV_SETUP_RX_RING | NV_SETUP_TX_RING);
		writel(((np->rx_ring_size-1) << NVREG_RINGSZ_RXSHIFT) + ((np->tx_ring_size-1) << NVREG_RINGSZ_TXSHIFT),
			base + NvRegRingSizes);
		pci_push(base);
		writel(NVREG_TXRXCTL_KICK|np->txrxctl_bits, get_hwbase(dev) + NvRegTxRxControl);
		pci_push(base);

		/* restart engines */
		nv_start_rxtx(dev);
		spin_unlock(&np->lock);
		netif_addr_unlock(dev);
		netif_tx_unlock_bh(dev);
		nv_napi_enable(dev);
		nv_enable_irq(dev);
	}
	return 0;
exit:
	return -ENOMEM;
}

static void nv_get_pauseparam(struct net_device *dev, struct ethtool_pauseparam* pause)
{
	struct fe_priv *np = netdev_priv(dev);

	pause->autoneg = (np->pause_flags & NV_PAUSEFRAME_AUTONEG) != 0;
	pause->rx_pause = (np->pause_flags & NV_PAUSEFRAME_RX_ENABLE) != 0;
	pause->tx_pause = (np->pause_flags & NV_PAUSEFRAME_TX_ENABLE) != 0;
}

static int nv_set_pauseparam(struct net_device *dev, struct ethtool_pauseparam* pause)
{
	struct fe_priv *np = netdev_priv(dev);
	int adv, bmcr;

	if ((!np->autoneg && np->duplex == 0) ||
	    (np->autoneg && !pause->autoneg && np->duplex == 0)) {
		netdev_info(dev, "can not set pause settings when forced link is in half duplex\n");
		return -EINVAL;
	}
	if (pause->tx_pause && !(np->pause_flags & NV_PAUSEFRAME_TX_CAPABLE)) {
		netdev_info(dev, "hardware does not support tx pause frames\n");
		return -EINVAL;
	}

	netif_carrier_off(dev);
	if (netif_running(dev)) {
		nv_disable_irq(dev);
		netif_tx_lock_bh(dev);
		netif_addr_lock(dev);
		spin_lock(&np->lock);
		/* stop engines */
		nv_stop_rxtx(dev);
		spin_unlock(&np->lock);
		netif_addr_unlock(dev);
		netif_tx_unlock_bh(dev);
	}

	np->pause_flags &= ~(NV_PAUSEFRAME_RX_REQ|NV_PAUSEFRAME_TX_REQ);
	if (pause->rx_pause)
		np->pause_flags |= NV_PAUSEFRAME_RX_REQ;
	if (pause->tx_pause)
		np->pause_flags |= NV_PAUSEFRAME_TX_REQ;

	if (np->autoneg && pause->autoneg) {
		np->pause_flags |= NV_PAUSEFRAME_AUTONEG;

		adv = mii_rw(dev, np->phyaddr, MII_ADVERTISE, MII_READ);
		adv &= ~(ADVERTISE_PAUSE_CAP | ADVERTISE_PAUSE_ASYM);
		if (np->pause_flags & NV_PAUSEFRAME_RX_REQ) /* for rx we set both advertisements but disable tx pause */
			adv |=  ADVERTISE_PAUSE_CAP | ADVERTISE_PAUSE_ASYM;
		if (np->pause_flags & NV_PAUSEFRAME_TX_REQ)
			adv |=  ADVERTISE_PAUSE_ASYM;
		mii_rw(dev, np->phyaddr, MII_ADVERTISE, adv);

		if (netif_running(dev))
			netdev_info(dev, "link down\n");
		bmcr = mii_rw(dev, np->phyaddr, MII_BMCR, MII_READ);
		bmcr |= (BMCR_ANENABLE | BMCR_ANRESTART);
		mii_rw(dev, np->phyaddr, MII_BMCR, bmcr);
	} else {
		np->pause_flags &= ~(NV_PAUSEFRAME_AUTONEG|NV_PAUSEFRAME_RX_ENABLE|NV_PAUSEFRAME_TX_ENABLE);
		if (pause->rx_pause)
			np->pause_flags |= NV_PAUSEFRAME_RX_ENABLE;
		if (pause->tx_pause)
			np->pause_flags |= NV_PAUSEFRAME_TX_ENABLE;

		if (!netif_running(dev))
			nv_update_linkspeed(dev);
		else
			nv_update_pause(dev, np->pause_flags);
	}

	if (netif_running(dev)) {
		nv_start_rxtx(dev);
		nv_enable_irq(dev);
	}
	return 0;
}

static u32 nv_get_rx_csum(struct net_device *dev)
{
	struct fe_priv *np = netdev_priv(dev);
	return np->rx_csum != 0;
}

static int nv_set_rx_csum(struct net_device *dev, u32 data)
{
	struct fe_priv *np = netdev_priv(dev);
	u8 __iomem *base = get_hwbase(dev);
	int retcode = 0;

	if (np->driver_data & DEV_HAS_CHECKSUM) {
		if (data) {
			np->rx_csum = 1;
			np->txrxctl_bits |= NVREG_TXRXCTL_RXCHECK;
		} else {
			np->rx_csum = 0;
			/* vlan is dependent on rx checksum offload */
			if (!(np->vlanctl_bits & NVREG_VLANCONTROL_ENABLE))
				np->txrxctl_bits &= ~NVREG_TXRXCTL_RXCHECK;
		}
		if (netif_running(dev)) {
			spin_lock_irq(&np->lock);
			writel(np->txrxctl_bits, base + NvRegTxRxControl);
			spin_unlock_irq(&np->lock);
		}
	} else {
		return -EINVAL;
	}

	return retcode;
}

static int nv_set_tx_csum(struct net_device *dev, u32 data)
{
	struct fe_priv *np = netdev_priv(dev);

	if (np->driver_data & DEV_HAS_CHECKSUM)
		return ethtool_op_set_tx_csum(dev, data);
	else
		return -EOPNOTSUPP;
}

static int nv_set_sg(struct net_device *dev, u32 data)
{
	struct fe_priv *np = netdev_priv(dev);

	if (np->driver_data & DEV_HAS_CHECKSUM)
		return ethtool_op_set_sg(dev, data);
	else
		return -EOPNOTSUPP;
}

static int nv_get_sset_count(struct net_device *dev, int sset)
{
	struct fe_priv *np = netdev_priv(dev);

	switch (sset) {
	case ETH_SS_TEST:
		if (np->driver_data & DEV_HAS_TEST_EXTENDED)
			return NV_TEST_COUNT_EXTENDED;
		else
			return NV_TEST_COUNT_BASE;
	case ETH_SS_STATS:
		if (np->driver_data & DEV_HAS_STATISTICS_V3)
			return NV_DEV_STATISTICS_V3_COUNT;
		else if (np->driver_data & DEV_HAS_STATISTICS_V2)
			return NV_DEV_STATISTICS_V2_COUNT;
		else if (np->driver_data & DEV_HAS_STATISTICS_V1)
			return NV_DEV_STATISTICS_V1_COUNT;
		else
			return 0;
	default:
		return -EOPNOTSUPP;
	}
}

static void nv_get_ethtool_stats(struct net_device *dev, struct ethtool_stats *estats, u64 *buffer)
{
	struct fe_priv *np = netdev_priv(dev);

	/* update stats */
	nv_do_stats_poll((unsigned long)dev);

	memcpy(buffer, &np->estats, nv_get_sset_count(dev, ETH_SS_STATS)*sizeof(u64));
}

static int nv_link_test(struct net_device *dev)
{
	struct fe_priv *np = netdev_priv(dev);
	int mii_status;

	mii_rw(dev, np->phyaddr, MII_BMSR, MII_READ);
	mii_status = mii_rw(dev, np->phyaddr, MII_BMSR, MII_READ);

	/* check phy link status */
	if (!(mii_status & BMSR_LSTATUS))
		return 0;
	else
		return 1;
}

static int nv_register_test(struct net_device *dev)
{
	u8 __iomem *base = get_hwbase(dev);
	int i = 0;
	u32 orig_read, new_read;

	do {
		orig_read = readl(base + nv_registers_test[i].reg);

		/* xor with mask to toggle bits */
		orig_read ^= nv_registers_test[i].mask;

		writel(orig_read, base + nv_registers_test[i].reg);

		new_read = readl(base + nv_registers_test[i].reg);

		if ((new_read & nv_registers_test[i].mask) != (orig_read & nv_registers_test[i].mask))
			return 0;

		/* restore original value */
		orig_read ^= nv_registers_test[i].mask;
		writel(orig_read, base + nv_registers_test[i].reg);

	} while (nv_registers_test[++i].reg != 0);

	return 1;
}

static int nv_interrupt_test(struct net_device *dev)
{
	struct fe_priv *np = netdev_priv(dev);
	u8 __iomem *base = get_hwbase(dev);
	int ret = 1;
	int testcnt;
	u32 save_msi_flags, save_poll_interval = 0;

	if (netif_running(dev)) {
		/* free current irq */
		nv_free_irq(dev);
		save_poll_interval = readl(base+NvRegPollingInterval);
	}

	/* flag to test interrupt handler */
	np->intr_test = 0;

	/* setup test irq */
	save_msi_flags = np->msi_flags;
	np->msi_flags &= ~NV_MSI_X_VECTORS_MASK;
	np->msi_flags |= 0x001; /* setup 1 vector */
	if (nv_request_irq(dev, 1))
		return 0;

	/* setup timer interrupt */
	writel(NVREG_POLL_DEFAULT_CPU, base + NvRegPollingInterval);
	writel(NVREG_UNKSETUP6_VAL, base + NvRegUnknownSetupReg6);

	nv_enable_hw_interrupts(dev, NVREG_IRQ_TIMER);

	/* wait for at least one interrupt */
	msleep(100);

	spin_lock_irq(&np->lock);

	/* flag should be set within ISR */
	testcnt = np->intr_test;
	if (!testcnt)
		ret = 2;

	nv_disable_hw_interrupts(dev, NVREG_IRQ_TIMER);
	if (!(np->msi_flags & NV_MSI_X_ENABLED))
		writel(NVREG_IRQSTAT_MASK, base + NvRegIrqStatus);
	else
		writel(NVREG_IRQSTAT_MASK, base + NvRegMSIXIrqStatus);

	spin_unlock_irq(&np->lock);

	nv_free_irq(dev);

	np->msi_flags = save_msi_flags;

	if (netif_running(dev)) {
		writel(save_poll_interval, base + NvRegPollingInterval);
		writel(NVREG_UNKSETUP6_VAL, base + NvRegUnknownSetupReg6);
		/* restore original irq */
		if (nv_request_irq(dev, 0))
			return 0;
	}

	return ret;
}

static int nv_loopback_test(struct net_device *dev)
{
	struct fe_priv *np = netdev_priv(dev);
	u8 __iomem *base = get_hwbase(dev);
	struct sk_buff *tx_skb, *rx_skb;
	dma_addr_t test_dma_addr;
	u32 tx_flags_extra = (np->desc_ver == DESC_VER_1 ? NV_TX_LASTPACKET : NV_TX2_LASTPACKET);
	u32 flags;
	int len, i, pkt_len;
	u8 *pkt_data;
	u32 filter_flags = 0;
	u32 misc1_flags = 0;
	int ret = 1;

	if (netif_running(dev)) {
		nv_disable_irq(dev);
		filter_flags = readl(base + NvRegPacketFilterFlags);
		misc1_flags = readl(base + NvRegMisc1);
	} else {
		nv_txrx_reset(dev);
	}

	/* reinit driver view of the rx queue */
	set_bufsize(dev);
	nv_init_ring(dev);

	/* setup hardware for loopback */
	writel(NVREG_MISC1_FORCE, base + NvRegMisc1);
	writel(NVREG_PFF_ALWAYS | NVREG_PFF_LOOPBACK, base + NvRegPacketFilterFlags);

	/* reinit nic view of the rx queue */
	writel(np->rx_buf_sz, base + NvRegOffloadConfig);
	setup_hw_rings(dev, NV_SETUP_RX_RING | NV_SETUP_TX_RING);
	writel(((np->rx_ring_size-1) << NVREG_RINGSZ_RXSHIFT) + ((np->tx_ring_size-1) << NVREG_RINGSZ_TXSHIFT),
		base + NvRegRingSizes);
	pci_push(base);

	/* restart rx engine */
	nv_start_rxtx(dev);

	/* setup packet for tx */
	pkt_len = ETH_DATA_LEN;
	tx_skb = dev_alloc_skb(pkt_len);
	if (!tx_skb) {
		netdev_err(dev, "dev_alloc_skb() failed during loopback test\n");
		ret = 0;
		goto out;
	}
	test_dma_addr = pci_map_single(np->pci_dev, tx_skb->data,
				       skb_tailroom(tx_skb),
				       PCI_DMA_FROMDEVICE);
	pkt_data = skb_put(tx_skb, pkt_len);
	for (i = 0; i < pkt_len; i++)
		pkt_data[i] = (u8)(i & 0xff);

	if (!nv_optimized(np)) {
		np->tx_ring.orig[0].buf = cpu_to_le32(test_dma_addr);
		np->tx_ring.orig[0].flaglen = cpu_to_le32((pkt_len-1) | np->tx_flags | tx_flags_extra);
	} else {
		np->tx_ring.ex[0].bufhigh = cpu_to_le32(dma_high(test_dma_addr));
		np->tx_ring.ex[0].buflow = cpu_to_le32(dma_low(test_dma_addr));
		np->tx_ring.ex[0].flaglen = cpu_to_le32((pkt_len-1) | np->tx_flags | tx_flags_extra);
	}
	writel(NVREG_TXRXCTL_KICK|np->txrxctl_bits, get_hwbase(dev) + NvRegTxRxControl);
	pci_push(get_hwbase(dev));

	msleep(500);

	/* check for rx of the packet */
	if (!nv_optimized(np)) {
		flags = le32_to_cpu(np->rx_ring.orig[0].flaglen);
		len = nv_descr_getlength(&np->rx_ring.orig[0], np->desc_ver);

	} else {
		flags = le32_to_cpu(np->rx_ring.ex[0].flaglen);
		len = nv_descr_getlength_ex(&np->rx_ring.ex[0], np->desc_ver);
	}

	if (flags & NV_RX_AVAIL) {
		ret = 0;
	} else if (np->desc_ver == DESC_VER_1) {
		if (flags & NV_RX_ERROR)
			ret = 0;
	} else {
		if (flags & NV_RX2_ERROR)
			ret = 0;
	}

	if (ret) {
		if (len != pkt_len) {
			ret = 0;
		} else {
			rx_skb = np->rx_skb[0].skb;
			for (i = 0; i < pkt_len; i++) {
				if (rx_skb->data[i] != (u8)(i & 0xff)) {
					ret = 0;
					break;
				}
			}
		}
	}

	pci_unmap_single(np->pci_dev, test_dma_addr,
		       (skb_end_pointer(tx_skb) - tx_skb->data),
		       PCI_DMA_TODEVICE);
	dev_kfree_skb_any(tx_skb);
 out:
	/* stop engines */
	nv_stop_rxtx(dev);
	nv_txrx_reset(dev);
	/* drain rx queue */
	nv_drain_rxtx(dev);

	if (netif_running(dev)) {
		writel(misc1_flags, base + NvRegMisc1);
		writel(filter_flags, base + NvRegPacketFilterFlags);
		nv_enable_irq(dev);
	}

	return ret;
}

static void nv_self_test(struct net_device *dev, struct ethtool_test *test, u64 *buffer)
{
	struct fe_priv *np = netdev_priv(dev);
	u8 __iomem *base = get_hwbase(dev);
	int result;
	memset(buffer, 0, nv_get_sset_count(dev, ETH_SS_TEST)*sizeof(u64));

	if (!nv_link_test(dev)) {
		test->flags |= ETH_TEST_FL_FAILED;
		buffer[0] = 1;
	}

	if (test->flags & ETH_TEST_FL_OFFLINE) {
		if (netif_running(dev)) {
			netif_stop_queue(dev);
			nv_napi_disable(dev);
			netif_tx_lock_bh(dev);
			netif_addr_lock(dev);
			spin_lock_irq(&np->lock);
			nv_disable_hw_interrupts(dev, np->irqmask);
			if (!(np->msi_flags & NV_MSI_X_ENABLED))
				writel(NVREG_IRQSTAT_MASK, base + NvRegIrqStatus);
			else
				writel(NVREG_IRQSTAT_MASK, base + NvRegMSIXIrqStatus);
			/* stop engines */
			nv_stop_rxtx(dev);
			nv_txrx_reset(dev);
			/* drain rx queue */
			nv_drain_rxtx(dev);
			spin_unlock_irq(&np->lock);
			netif_addr_unlock(dev);
			netif_tx_unlock_bh(dev);
		}

		if (!nv_register_test(dev)) {
			test->flags |= ETH_TEST_FL_FAILED;
			buffer[1] = 1;
		}

		result = nv_interrupt_test(dev);
		if (result != 1) {
			test->flags |= ETH_TEST_FL_FAILED;
			buffer[2] = 1;
		}
		if (result == 0) {
			/* bail out */
			return;
		}

		if (!nv_loopback_test(dev)) {
			test->flags |= ETH_TEST_FL_FAILED;
			buffer[3] = 1;
		}

		if (netif_running(dev)) {
			/* reinit driver view of the rx queue */
			set_bufsize(dev);
			if (nv_init_ring(dev)) {
				if (!np->in_shutdown)
					mod_timer(&np->oom_kick, jiffies + OOM_REFILL);
			}
			/* reinit nic view of the rx queue */
			writel(np->rx_buf_sz, base + NvRegOffloadConfig);
			setup_hw_rings(dev, NV_SETUP_RX_RING | NV_SETUP_TX_RING);
			writel(((np->rx_ring_size-1) << NVREG_RINGSZ_RXSHIFT) + ((np->tx_ring_size-1) << NVREG_RINGSZ_TXSHIFT),
				base + NvRegRingSizes);
			pci_push(base);
			writel(NVREG_TXRXCTL_KICK|np->txrxctl_bits, get_hwbase(dev) + NvRegTxRxControl);
			pci_push(base);
			/* restart rx engine */
			nv_start_rxtx(dev);
			netif_start_queue(dev);
			nv_napi_enable(dev);
			nv_enable_hw_interrupts(dev, np->irqmask);
		}
	}
}

static void nv_get_strings(struct net_device *dev, u32 stringset, u8 *buffer)
{
	switch (stringset) {
	case ETH_SS_STATS:
		memcpy(buffer, &nv_estats_str, nv_get_sset_count(dev, ETH_SS_STATS)*sizeof(struct nv_ethtool_str));
		break;
	case ETH_SS_TEST:
		memcpy(buffer, &nv_etests_str, nv_get_sset_count(dev, ETH_SS_TEST)*sizeof(struct nv_ethtool_str));
		break;
	}
}

static const struct ethtool_ops ops = {
	.get_drvinfo = nv_get_drvinfo,
	.get_link = ethtool_op_get_link,
	.get_wol = nv_get_wol,
	.set_wol = nv_set_wol,
	.get_settings = nv_get_settings,
	.set_settings = nv_set_settings,
	.get_regs_len = nv_get_regs_len,
	.get_regs = nv_get_regs,
	.nway_reset = nv_nway_reset,
	.set_tso = nv_set_tso,
	.get_ringparam = nv_get_ringparam,
	.set_ringparam = nv_set_ringparam,
	.get_pauseparam = nv_get_pauseparam,
	.set_pauseparam = nv_set_pauseparam,
	.get_rx_csum = nv_get_rx_csum,
	.set_rx_csum = nv_set_rx_csum,
	.set_tx_csum = nv_set_tx_csum,
	.set_sg = nv_set_sg,
	.get_strings = nv_get_strings,
	.get_ethtool_stats = nv_get_ethtool_stats,
	.get_sset_count = nv_get_sset_count,
	.self_test = nv_self_test,
};

static void nv_vlan_rx_register(struct net_device *dev, struct vlan_group *grp)
{
	struct fe_priv *np = get_nvpriv(dev);

	spin_lock_irq(&np->lock);

	/* save vlan group */
	np->vlangrp = grp;

	if (grp) {
		/* enable vlan on MAC */
		np->txrxctl_bits |= NVREG_TXRXCTL_VLANSTRIP | NVREG_TXRXCTL_VLANINS;
	} else {
		/* disable vlan on MAC */
		np->txrxctl_bits &= ~NVREG_TXRXCTL_VLANSTRIP;
		np->txrxctl_bits &= ~NVREG_TXRXCTL_VLANINS;
	}

	writel(np->txrxctl_bits, get_hwbase(dev) + NvRegTxRxControl);

	spin_unlock_irq(&np->lock);
}

/* The mgmt unit and driver use a semaphore to access the phy during init */
static int nv_mgmt_acquire_sema(struct net_device *dev)
{
	struct fe_priv *np = netdev_priv(dev);
	u8 __iomem *base = get_hwbase(dev);
	int i;
	u32 tx_ctrl, mgmt_sema;

	for (i = 0; i < 10; i++) {
		mgmt_sema = readl(base + NvRegTransmitterControl) & NVREG_XMITCTL_MGMT_SEMA_MASK;
		if (mgmt_sema == NVREG_XMITCTL_MGMT_SEMA_FREE)
			break;
		msleep(500);
	}

	if (mgmt_sema != NVREG_XMITCTL_MGMT_SEMA_FREE)
		return 0;

	for (i = 0; i < 2; i++) {
		tx_ctrl = readl(base + NvRegTransmitterControl);
		tx_ctrl |= NVREG_XMITCTL_HOST_SEMA_ACQ;
		writel(tx_ctrl, base + NvRegTransmitterControl);

		/* verify that semaphore was acquired */
		tx_ctrl = readl(base + NvRegTransmitterControl);
		if (((tx_ctrl & NVREG_XMITCTL_HOST_SEMA_MASK) == NVREG_XMITCTL_HOST_SEMA_ACQ) &&
		    ((tx_ctrl & NVREG_XMITCTL_MGMT_SEMA_MASK) == NVREG_XMITCTL_MGMT_SEMA_FREE)) {
			np->mgmt_sema = 1;
			return 1;
		} else
			udelay(50);
	}

	return 0;
}

static void nv_mgmt_release_sema(struct net_device *dev)
{
	struct fe_priv *np = netdev_priv(dev);
	u8 __iomem *base = get_hwbase(dev);
	u32 tx_ctrl;

	if (np->driver_data & DEV_HAS_MGMT_UNIT) {
		if (np->mgmt_sema) {
			tx_ctrl = readl(base + NvRegTransmitterControl);
			tx_ctrl &= ~NVREG_XMITCTL_HOST_SEMA_ACQ;
			writel(tx_ctrl, base + NvRegTransmitterControl);
		}
	}
}


static int nv_mgmt_get_version(struct net_device *dev)
{
	struct fe_priv *np = netdev_priv(dev);
	u8 __iomem *base = get_hwbase(dev);
	u32 data_ready = readl(base + NvRegTransmitterControl);
	u32 data_ready2 = 0;
	unsigned long start;
	int ready = 0;

	writel(NVREG_MGMTUNITGETVERSION, base + NvRegMgmtUnitGetVersion);
	writel(data_ready ^ NVREG_XMITCTL_DATA_START, base + NvRegTransmitterControl);
	start = jiffies;
	while (time_before(jiffies, start + 5*HZ)) {
		data_ready2 = readl(base + NvRegTransmitterControl);
		if ((data_ready & NVREG_XMITCTL_DATA_READY) != (data_ready2 & NVREG_XMITCTL_DATA_READY)) {
			ready = 1;
			break;
		}
		schedule_timeout_uninterruptible(1);
	}

	if (!ready || (data_ready2 & NVREG_XMITCTL_DATA_ERROR))
		return 0;

	np->mgmt_version = readl(base + NvRegMgmtUnitVersion) & NVREG_MGMTUNITVERSION;

	return 1;
}

static int nv_open(struct net_device *dev)
{
	struct fe_priv *np = netdev_priv(dev);
	u8 __iomem *base = get_hwbase(dev);
	int ret = 1;
	int oom, i;
	u32 low;

	/* power up phy */
	mii_rw(dev, np->phyaddr, MII_BMCR,
	       mii_rw(dev, np->phyaddr, MII_BMCR, MII_READ) & ~BMCR_PDOWN);

	nv_txrx_gate(dev, false);
	/* erase previous misconfiguration */
	if (np->driver_data & DEV_HAS_POWER_CNTRL)
		nv_mac_reset(dev);
	writel(NVREG_MCASTADDRA_FORCE, base + NvRegMulticastAddrA);
	writel(0, base + NvRegMulticastAddrB);
	writel(NVREG_MCASTMASKA_NONE, base + NvRegMulticastMaskA);
	writel(NVREG_MCASTMASKB_NONE, base + NvRegMulticastMaskB);
	writel(0, base + NvRegPacketFilterFlags);

	writel(0, base + NvRegTransmitterControl);
	writel(0, base + NvRegReceiverControl);

	writel(0, base + NvRegAdapterControl);

	if (np->pause_flags & NV_PAUSEFRAME_TX_CAPABLE)
		writel(NVREG_TX_PAUSEFRAME_DISABLE,  base + NvRegTxPauseFrame);

	/* initialize descriptor rings */
	set_bufsize(dev);
	oom = nv_init_ring(dev);

	writel(0, base + NvRegLinkSpeed);
	writel(readl(base + NvRegTransmitPoll) & NVREG_TRANSMITPOLL_MAC_ADDR_REV, base + NvRegTransmitPoll);
	nv_txrx_reset(dev);
	writel(0, base + NvRegUnknownSetupReg6);

	np->in_shutdown = 0;

	/* give hw rings */
	setup_hw_rings(dev, NV_SETUP_RX_RING | NV_SETUP_TX_RING);
	writel(((np->rx_ring_size-1) << NVREG_RINGSZ_RXSHIFT) + ((np->tx_ring_size-1) << NVREG_RINGSZ_TXSHIFT),
		base + NvRegRingSizes);

	writel(np->linkspeed, base + NvRegLinkSpeed);
	if (np->desc_ver == DESC_VER_1)
		writel(NVREG_TX_WM_DESC1_DEFAULT, base + NvRegTxWatermark);
	else
		writel(NVREG_TX_WM_DESC2_3_DEFAULT, base + NvRegTxWatermark);
	writel(np->txrxctl_bits, base + NvRegTxRxControl);
	writel(np->vlanctl_bits, base + NvRegVlanControl);
	pci_push(base);
	writel(NVREG_TXRXCTL_BIT1|np->txrxctl_bits, base + NvRegTxRxControl);
	if (reg_delay(dev, NvRegUnknownSetupReg5,
		      NVREG_UNKSETUP5_BIT31, NVREG_UNKSETUP5_BIT31,
		      NV_SETUP5_DELAY, NV_SETUP5_DELAYMAX))
		netdev_info(dev,
			    "%s: SetupReg5, Bit 31 remained off\n", __func__);

	writel(0, base + NvRegMIIMask);
	writel(NVREG_IRQSTAT_MASK, base + NvRegIrqStatus);
	writel(NVREG_MIISTAT_MASK_ALL, base + NvRegMIIStatus);

	writel(NVREG_MISC1_FORCE | NVREG_MISC1_HD, base + NvRegMisc1);
	writel(readl(base + NvRegTransmitterStatus), base + NvRegTransmitterStatus);
	writel(NVREG_PFF_ALWAYS, base + NvRegPacketFilterFlags);
	writel(np->rx_buf_sz, base + NvRegOffloadConfig);

	writel(readl(base + NvRegReceiverStatus), base + NvRegReceiverStatus);

	get_random_bytes(&low, sizeof(low));
	low &= NVREG_SLOTTIME_MASK;
	if (np->desc_ver == DESC_VER_1) {
		writel(low|NVREG_SLOTTIME_DEFAULT, base + NvRegSlotTime);
	} else {
		if (!(np->driver_data & DEV_HAS_GEAR_MODE)) {
			/* setup legacy backoff */
			writel(NVREG_SLOTTIME_LEGBF_ENABLED|NVREG_SLOTTIME_10_100_FULL|low, base + NvRegSlotTime);
		} else {
			writel(NVREG_SLOTTIME_10_100_FULL, base + NvRegSlotTime);
			nv_gear_backoff_reseed(dev);
		}
	}
	writel(NVREG_TX_DEFERRAL_DEFAULT, base + NvRegTxDeferral);
	writel(NVREG_RX_DEFERRAL_DEFAULT, base + NvRegRxDeferral);
	if (poll_interval == -1) {
		if (optimization_mode == NV_OPTIMIZATION_MODE_THROUGHPUT)
			writel(NVREG_POLL_DEFAULT_THROUGHPUT, base + NvRegPollingInterval);
		else
			writel(NVREG_POLL_DEFAULT_CPU, base + NvRegPollingInterval);
	} else
		writel(poll_interval & 0xFFFF, base + NvRegPollingInterval);
	writel(NVREG_UNKSETUP6_VAL, base + NvRegUnknownSetupReg6);
	writel((np->phyaddr << NVREG_ADAPTCTL_PHYSHIFT)|NVREG_ADAPTCTL_PHYVALID|NVREG_ADAPTCTL_RUNNING,
			base + NvRegAdapterControl);
	writel(NVREG_MIISPEED_BIT8|NVREG_MIIDELAY, base + NvRegMIISpeed);
	writel(NVREG_MII_LINKCHANGE, base + NvRegMIIMask);
	if (np->wolenabled)
		writel(NVREG_WAKEUPFLAGS_ENABLE , base + NvRegWakeUpFlags);

	i = readl(base + NvRegPowerState);
	if ((i & NVREG_POWERSTATE_POWEREDUP) == 0)
		writel(NVREG_POWERSTATE_POWEREDUP|i, base + NvRegPowerState);

	pci_push(base);
	udelay(10);
	writel(readl(base + NvRegPowerState) | NVREG_POWERSTATE_VALID, base + NvRegPowerState);

	nv_disable_hw_interrupts(dev, np->irqmask);
	pci_push(base);
	writel(NVREG_MIISTAT_MASK_ALL, base + NvRegMIIStatus);
	writel(NVREG_IRQSTAT_MASK, base + NvRegIrqStatus);
	pci_push(base);

	if (nv_request_irq(dev, 0))
		goto out_drain;

	/* ask for interrupts */
	nv_enable_hw_interrupts(dev, np->irqmask);

	spin_lock_irq(&np->lock);
	writel(NVREG_MCASTADDRA_FORCE, base + NvRegMulticastAddrA);
	writel(0, base + NvRegMulticastAddrB);
	writel(NVREG_MCASTMASKA_NONE, base + NvRegMulticastMaskA);
	writel(NVREG_MCASTMASKB_NONE, base + NvRegMulticastMaskB);
	writel(NVREG_PFF_ALWAYS|NVREG_PFF_MYADDR, base + NvRegPacketFilterFlags);
	/* One manual link speed update: Interrupts are enabled, future link
	 * speed changes cause interrupts and are handled by nv_link_irq().
	 */
	{
		u32 miistat;
		miistat = readl(base + NvRegMIIStatus);
		writel(NVREG_MIISTAT_MASK_ALL, base + NvRegMIIStatus);
	}
	/* set linkspeed to invalid value, thus force nv_update_linkspeed
	 * to init hw */
	np->linkspeed = 0;
	ret = nv_update_linkspeed(dev);
	nv_start_rxtx(dev);
	netif_start_queue(dev);
	nv_napi_enable(dev);

	if (ret) {
		netif_carrier_on(dev);
	} else {
		netdev_info(dev, "no link during initialization\n");
		netif_carrier_off(dev);
	}
	if (oom)
		mod_timer(&np->oom_kick, jiffies + OOM_REFILL);

	/* start statistics timer */
	if (np->driver_data & (DEV_HAS_STATISTICS_V1|DEV_HAS_STATISTICS_V2|DEV_HAS_STATISTICS_V3))
		mod_timer(&np->stats_poll,
			round_jiffies(jiffies + STATS_INTERVAL));

	spin_unlock_irq(&np->lock);

	return 0;
out_drain:
	nv_drain_rxtx(dev);
	return ret;
}

static int nv_close(struct net_device *dev)
{
	struct fe_priv *np = netdev_priv(dev);
	u8 __iomem *base;

	spin_lock_irq(&np->lock);
	np->in_shutdown = 1;
	spin_unlock_irq(&np->lock);
	nv_napi_disable(dev);
	synchronize_irq(np->pci_dev->irq);

	del_timer_sync(&np->oom_kick);
	del_timer_sync(&np->nic_poll);
	del_timer_sync(&np->stats_poll);

	netif_stop_queue(dev);
	spin_lock_irq(&np->lock);
	nv_stop_rxtx(dev);
	nv_txrx_reset(dev);

	/* disable interrupts on the nic or we will lock up */
	base = get_hwbase(dev);
	nv_disable_hw_interrupts(dev, np->irqmask);
	pci_push(base);

	spin_unlock_irq(&np->lock);

	nv_free_irq(dev);

	nv_drain_rxtx(dev);

	if (np->wolenabled || !phy_power_down) {
		nv_txrx_gate(dev, false);
		writel(NVREG_PFF_ALWAYS|NVREG_PFF_MYADDR, base + NvRegPacketFilterFlags);
		nv_start_rx(dev);
	} else {
		/* power down phy */
		mii_rw(dev, np->phyaddr, MII_BMCR,
		       mii_rw(dev, np->phyaddr, MII_BMCR, MII_READ)|BMCR_PDOWN);
		nv_txrx_gate(dev, true);
	}

	/* FIXME: power down nic */

	return 0;
}

static const struct net_device_ops nv_netdev_ops = {
	.ndo_open		= nv_open,
	.ndo_stop		= nv_close,
	.ndo_get_stats		= nv_get_stats,
	.ndo_start_xmit		= nv_start_xmit,
	.ndo_tx_timeout		= nv_tx_timeout,
	.ndo_change_mtu		= nv_change_mtu,
	.ndo_validate_addr	= eth_validate_addr,
	.ndo_set_mac_address	= nv_set_mac_address,
	.ndo_set_multicast_list	= nv_set_multicast,
	.ndo_vlan_rx_register	= nv_vlan_rx_register,
#ifdef CONFIG_NET_POLL_CONTROLLER
	.ndo_poll_controller	= nv_poll_controller,
#endif
};

static const struct net_device_ops nv_netdev_ops_optimized = {
	.ndo_open		= nv_open,
	.ndo_stop		= nv_close,
	.ndo_get_stats		= nv_get_stats,
	.ndo_start_xmit		= nv_start_xmit_optimized,
	.ndo_tx_timeout		= nv_tx_timeout,
	.ndo_change_mtu		= nv_change_mtu,
	.ndo_validate_addr	= eth_validate_addr,
	.ndo_set_mac_address	= nv_set_mac_address,
	.ndo_set_multicast_list	= nv_set_multicast,
	.ndo_vlan_rx_register	= nv_vlan_rx_register,
#ifdef CONFIG_NET_POLL_CONTROLLER
	.ndo_poll_controller	= nv_poll_controller,
#endif
};

static int __devinit nv_probe(struct pci_dev *pci_dev, const struct pci_device_id *id)
{
	struct net_device *dev;
	struct fe_priv *np;
	unsigned long addr;
	u8 __iomem *base;
	int err, i;
	u32 powerstate, txreg;
	u32 phystate_orig = 0, phystate;
	int phyinitialized = 0;
	static int printed_version;

	if (!printed_version++)
		pr_info("Reverse Engineered nForce ethernet driver. Version %s.\n",
			FORCEDETH_VERSION);

	dev = alloc_etherdev(sizeof(struct fe_priv));
	err = -ENOMEM;
	if (!dev)
		goto out;

	np = netdev_priv(dev);
	np->dev = dev;
	np->pci_dev = pci_dev;
	spin_lock_init(&np->lock);
	SET_NETDEV_DEV(dev, &pci_dev->dev);

	init_timer(&np->oom_kick);
	np->oom_kick.data = (unsigned long) dev;
	np->oom_kick.function = nv_do_rx_refill;	/* timer handler */
	init_timer(&np->nic_poll);
	np->nic_poll.data = (unsigned long) dev;
	np->nic_poll.function = nv_do_nic_poll;	/* timer handler */
	init_timer(&np->stats_poll);
	np->stats_poll.data = (unsigned long) dev;
	np->stats_poll.function = nv_do_stats_poll;	/* timer handler */

	err = pci_enable_device(pci_dev);
	if (err)
		goto out_free;

	pci_set_master(pci_dev);

	err = pci_request_regions(pci_dev, DRV_NAME);
	if (err < 0)
		goto out_disable;

	if (id->driver_data & (DEV_HAS_VLAN|DEV_HAS_MSI_X|DEV_HAS_POWER_CNTRL|DEV_HAS_STATISTICS_V2|DEV_HAS_STATISTICS_V3))
		np->register_size = NV_PCI_REGSZ_VER3;
	else if (id->driver_data & DEV_HAS_STATISTICS_V1)
		np->register_size = NV_PCI_REGSZ_VER2;
	else
		np->register_size = NV_PCI_REGSZ_VER1;

	err = -EINVAL;
	addr = 0;
	for (i = 0; i < DEVICE_COUNT_RESOURCE; i++) {
		if (pci_resource_flags(pci_dev, i) & IORESOURCE_MEM &&
				pci_resource_len(pci_dev, i) >= np->register_size) {
			addr = pci_resource_start(pci_dev, i);
			break;
		}
	}
	if (i == DEVICE_COUNT_RESOURCE) {
		dev_info(&pci_dev->dev, "Couldn't find register window\n");
		goto out_relreg;
	}

	/* copy of driver data */
	np->driver_data = id->driver_data;
	/* copy of device id */
	np->device_id = id->device;

	/* handle different descriptor versions */
	if (id->driver_data & DEV_HAS_HIGH_DMA) {
		/* packet format 3: supports 40-bit addressing */
		np->desc_ver = DESC_VER_3;
		np->txrxctl_bits = NVREG_TXRXCTL_DESC_3;
		if (dma_64bit) {
			if (pci_set_dma_mask(pci_dev, DMA_BIT_MASK(39)))
				dev_info(&pci_dev->dev,
					 "64-bit DMA failed, using 32-bit addressing\n");
			else
				dev->features |= NETIF_F_HIGHDMA;
			if (pci_set_consistent_dma_mask(pci_dev, DMA_BIT_MASK(39))) {
				dev_info(&pci_dev->dev,
					 "64-bit DMA (consistent) failed, using 32-bit ring buffers\n");
			}
		}
	} else if (id->driver_data & DEV_HAS_LARGEDESC) {
		/* packet format 2: supports jumbo frames */
		np->desc_ver = DESC_VER_2;
		np->txrxctl_bits = NVREG_TXRXCTL_DESC_2;
	} else {
		/* original packet format */
		np->desc_ver = DESC_VER_1;
		np->txrxctl_bits = NVREG_TXRXCTL_DESC_1;
	}

	np->pkt_limit = NV_PKTLIMIT_1;
	if (id->driver_data & DEV_HAS_LARGEDESC)
		np->pkt_limit = NV_PKTLIMIT_2;

	if (id->driver_data & DEV_HAS_CHECKSUM) {
		np->rx_csum = 1;
		np->txrxctl_bits |= NVREG_TXRXCTL_RXCHECK;
		dev->features |= NETIF_F_IP_CSUM | NETIF_F_SG;
		dev->features |= NETIF_F_TSO;
		dev->features |= NETIF_F_GRO;
	}

	np->vlanctl_bits = 0;
	if (id->driver_data & DEV_HAS_VLAN) {
		np->vlanctl_bits = NVREG_VLANCONTROL_ENABLE;
		dev->features |= NETIF_F_HW_VLAN_RX | NETIF_F_HW_VLAN_TX;
	}

	np->pause_flags = NV_PAUSEFRAME_RX_CAPABLE | NV_PAUSEFRAME_RX_REQ | NV_PAUSEFRAME_AUTONEG;
	if ((id->driver_data & DEV_HAS_PAUSEFRAME_TX_V1) ||
	    (id->driver_data & DEV_HAS_PAUSEFRAME_TX_V2) ||
	    (id->driver_data & DEV_HAS_PAUSEFRAME_TX_V3)) {
		np->pause_flags |= NV_PAUSEFRAME_TX_CAPABLE | NV_PAUSEFRAME_TX_REQ;
	}


	err = -ENOMEM;
	np->base = ioremap(addr, np->register_size);
	if (!np->base)
		goto out_relreg;
	dev->base_addr = (unsigned long)np->base;

	dev->irq = pci_dev->irq;

	np->rx_ring_size = RX_RING_DEFAULT;
	np->tx_ring_size = TX_RING_DEFAULT;

	if (!nv_optimized(np)) {
		np->rx_ring.orig = pci_alloc_consistent(pci_dev,
					sizeof(struct ring_desc) * (np->rx_ring_size + np->tx_ring_size),
					&np->ring_addr);
		if (!np->rx_ring.orig)
			goto out_unmap;
		np->tx_ring.orig = &np->rx_ring.orig[np->rx_ring_size];
	} else {
		np->rx_ring.ex = pci_alloc_consistent(pci_dev,
					sizeof(struct ring_desc_ex) * (np->rx_ring_size + np->tx_ring_size),
					&np->ring_addr);
		if (!np->rx_ring.ex)
			goto out_unmap;
		np->tx_ring.ex = &np->rx_ring.ex[np->rx_ring_size];
	}
	np->rx_skb = kcalloc(np->rx_ring_size, sizeof(struct nv_skb_map), GFP_KERNEL);
	np->tx_skb = kcalloc(np->tx_ring_size, sizeof(struct nv_skb_map), GFP_KERNEL);
	if (!np->rx_skb || !np->tx_skb)
		goto out_freering;

	if (!nv_optimized(np))
		dev->netdev_ops = &nv_netdev_ops;
	else
		dev->netdev_ops = &nv_netdev_ops_optimized;

	netif_napi_add(dev, &np->napi, nv_napi_poll, RX_WORK_PER_LOOP);
	SET_ETHTOOL_OPS(dev, &ops);
	dev->watchdog_timeo = NV_WATCHDOG_TIMEO;

	pci_set_drvdata(pci_dev, dev);

	/* read the mac address */
	base = get_hwbase(dev);
	np->orig_mac[0] = readl(base + NvRegMacAddrA);
	np->orig_mac[1] = readl(base + NvRegMacAddrB);

	/* check the workaround bit for correct mac address order */
	txreg = readl(base + NvRegTransmitPoll);
	if (id->driver_data & DEV_HAS_CORRECT_MACADDR) {
		/* mac address is already in correct order */
		dev->dev_addr[0] = (np->orig_mac[0] >>  0) & 0xff;
		dev->dev_addr[1] = (np->orig_mac[0] >>  8) & 0xff;
		dev->dev_addr[2] = (np->orig_mac[0] >> 16) & 0xff;
		dev->dev_addr[3] = (np->orig_mac[0] >> 24) & 0xff;
		dev->dev_addr[4] = (np->orig_mac[1] >>  0) & 0xff;
		dev->dev_addr[5] = (np->orig_mac[1] >>  8) & 0xff;
	} else if (txreg & NVREG_TRANSMITPOLL_MAC_ADDR_REV) {
		/* mac address is already in correct order */
		dev->dev_addr[0] = (np->orig_mac[0] >>  0) & 0xff;
		dev->dev_addr[1] = (np->orig_mac[0] >>  8) & 0xff;
		dev->dev_addr[2] = (np->orig_mac[0] >> 16) & 0xff;
		dev->dev_addr[3] = (np->orig_mac[0] >> 24) & 0xff;
		dev->dev_addr[4] = (np->orig_mac[1] >>  0) & 0xff;
		dev->dev_addr[5] = (np->orig_mac[1] >>  8) & 0xff;
		/*
		 * Set orig mac address back to the reversed version.
		 * This flag will be cleared during low power transition.
		 * Therefore, we should always put back the reversed address.
		 */
		np->orig_mac[0] = (dev->dev_addr[5] << 0) + (dev->dev_addr[4] << 8) +
			(dev->dev_addr[3] << 16) + (dev->dev_addr[2] << 24);
		np->orig_mac[1] = (dev->dev_addr[1] << 0) + (dev->dev_addr[0] << 8);
	} else {
		/* need to reverse mac address to correct order */
		dev->dev_addr[0] = (np->orig_mac[1] >>  8) & 0xff;
		dev->dev_addr[1] = (np->orig_mac[1] >>  0) & 0xff;
		dev->dev_addr[2] = (np->orig_mac[0] >> 24) & 0xff;
		dev->dev_addr[3] = (np->orig_mac[0] >> 16) & 0xff;
		dev->dev_addr[4] = (np->orig_mac[0] >>  8) & 0xff;
		dev->dev_addr[5] = (np->orig_mac[0] >>  0) & 0xff;
		writel(txreg|NVREG_TRANSMITPOLL_MAC_ADDR_REV, base + NvRegTransmitPoll);
		dev_dbg(&pci_dev->dev,
			"%s: set workaround bit for reversed mac addr\n",
			__func__);
	}
	memcpy(dev->perm_addr, dev->dev_addr, dev->addr_len);

	if (!is_valid_ether_addr(dev->perm_addr)) {
		/*
		 * Bad mac address. At least one bios sets the mac address
		 * to 01:23:45:67:89:ab
		 */
		dev_err(&pci_dev->dev,
			"Invalid MAC address detected: %pM - Please complain to your hardware vendor.\n",
			dev->dev_addr);
		random_ether_addr(dev->dev_addr);
		dev_err(&pci_dev->dev,
			"Using random MAC address: %pM\n", dev->dev_addr);
	}

	/* set mac address */
	nv_copy_mac_to_hw(dev);

	/* disable WOL */
	writel(0, base + NvRegWakeUpFlags);
	np->wolenabled = 0;
	device_set_wakeup_enable(&pci_dev->dev, false);

	if (id->driver_data & DEV_HAS_POWER_CNTRL) {

		/* take phy and nic out of low power mode */
		powerstate = readl(base + NvRegPowerState2);
		powerstate &= ~NVREG_POWERSTATE2_POWERUP_MASK;
		if ((id->driver_data & DEV_NEED_LOW_POWER_FIX) &&
		    pci_dev->revision >= 0xA3)
			powerstate |= NVREG_POWERSTATE2_POWERUP_REV_A3;
		writel(powerstate, base + NvRegPowerState2);
	}

	if (np->desc_ver == DESC_VER_1)
		np->tx_flags = NV_TX_VALID;
	else
		np->tx_flags = NV_TX2_VALID;

	np->msi_flags = 0;
	if ((id->driver_data & DEV_HAS_MSI) && msi)
		np->msi_flags |= NV_MSI_CAPABLE;

	if ((id->driver_data & DEV_HAS_MSI_X) && msix) {
		/* msix has had reported issues when modifying irqmask
		   as in the case of napi, therefore, disable for now
		*/
#if 0
		np->msi_flags |= NV_MSI_X_CAPABLE;
#endif
	}

	if (optimization_mode == NV_OPTIMIZATION_MODE_CPU) {
		np->irqmask = NVREG_IRQMASK_CPU;
		if (np->msi_flags & NV_MSI_X_CAPABLE) /* set number of vectors */
			np->msi_flags |= 0x0001;
	} else if (optimization_mode == NV_OPTIMIZATION_MODE_DYNAMIC &&
		   !(id->driver_data & DEV_NEED_TIMERIRQ)) {
		/* start off in throughput mode */
		np->irqmask = NVREG_IRQMASK_THROUGHPUT;
		/* remove support for msix mode */
		np->msi_flags &= ~NV_MSI_X_CAPABLE;
	} else {
		optimization_mode = NV_OPTIMIZATION_MODE_THROUGHPUT;
		np->irqmask = NVREG_IRQMASK_THROUGHPUT;
		if (np->msi_flags & NV_MSI_X_CAPABLE) /* set number of vectors */
			np->msi_flags |= 0x0003;
	}

	if (id->driver_data & DEV_NEED_TIMERIRQ)
		np->irqmask |= NVREG_IRQ_TIMER;
	if (id->driver_data & DEV_NEED_LINKTIMER) {
		np->need_linktimer = 1;
		np->link_timeout = jiffies + LINK_TIMEOUT;
	} else {
		np->need_linktimer = 0;
	}

	/* Limit the number of tx's outstanding for hw bug */
	if (id->driver_data & DEV_NEED_TX_LIMIT) {
		np->tx_limit = 1;
		if (((id->driver_data & DEV_NEED_TX_LIMIT2) == DEV_NEED_TX_LIMIT2) &&
		    pci_dev->revision >= 0xA2)
			np->tx_limit = 0;
	}

	/* clear phy state and temporarily halt phy interrupts */
	writel(0, base + NvRegMIIMask);
	phystate = readl(base + NvRegAdapterControl);
	if (phystate & NVREG_ADAPTCTL_RUNNING) {
		phystate_orig = 1;
		phystate &= ~NVREG_ADAPTCTL_RUNNING;
		writel(phystate, base + NvRegAdapterControl);
	}
	writel(NVREG_MIISTAT_MASK_ALL, base + NvRegMIIStatus);

	if (id->driver_data & DEV_HAS_MGMT_UNIT) {
		/* management unit running on the mac? */
		if ((readl(base + NvRegTransmitterControl) & NVREG_XMITCTL_MGMT_ST) &&
		    (readl(base + NvRegTransmitterControl) & NVREG_XMITCTL_SYNC_PHY_INIT) &&
		    nv_mgmt_acquire_sema(dev) &&
		    nv_mgmt_get_version(dev)) {
			np->mac_in_use = 1;
			if (np->mgmt_version > 0)
				np->mac_in_use = readl(base + NvRegMgmtUnitControl) & NVREG_MGMTUNITCONTROL_INUSE;
			/* management unit setup the phy already? */
			if (np->mac_in_use &&
			    ((readl(base + NvRegTransmitterControl) & NVREG_XMITCTL_SYNC_MASK) ==
			     NVREG_XMITCTL_SYNC_PHY_INIT)) {
				/* phy is inited by mgmt unit */
				phyinitialized = 1;
			} else {
				/* we need to init the phy */
			}
		}
	}

	/* find a suitable phy */
	for (i = 1; i <= 32; i++) {
		int id1, id2;
		int phyaddr = i & 0x1F;

		spin_lock_irq(&np->lock);
		id1 = mii_rw(dev, phyaddr, MII_PHYSID1, MII_READ);
		spin_unlock_irq(&np->lock);
		if (id1 < 0 || id1 == 0xffff)
			continue;
		spin_lock_irq(&np->lock);
		id2 = mii_rw(dev, phyaddr, MII_PHYSID2, MII_READ);
		spin_unlock_irq(&np->lock);
		if (id2 < 0 || id2 == 0xffff)
			continue;

		np->phy_model = id2 & PHYID2_MODEL_MASK;
		id1 = (id1 & PHYID1_OUI_MASK) << PHYID1_OUI_SHFT;
		id2 = (id2 & PHYID2_OUI_MASK) >> PHYID2_OUI_SHFT;
		np->phyaddr = phyaddr;
		np->phy_oui = id1 | id2;

		/* Realtek hardcoded phy id1 to all zero's on certain phys */
		if (np->phy_oui == PHY_OUI_REALTEK2)
			np->phy_oui = PHY_OUI_REALTEK;
		/* Setup phy revision for Realtek */
		if (np->phy_oui == PHY_OUI_REALTEK && np->phy_model == PHY_MODEL_REALTEK_8211)
			np->phy_rev = mii_rw(dev, phyaddr, MII_RESV1, MII_READ) & PHY_REV_MASK;

		break;
	}
	if (i == 33) {
		dev_info(&pci_dev->dev, "open: Could not find a valid PHY\n");
		goto out_error;
	}

	if (!phyinitialized) {
		/* reset it */
		phy_init(dev);
	} else {
		/* see if it is a gigabit phy */
		u32 mii_status = mii_rw(dev, np->phyaddr, MII_BMSR, MII_READ);
		if (mii_status & PHY_GIGABIT)
			np->gigabit = PHY_GIGABIT;
	}

	/* set default link speed settings */
	np->linkspeed = NVREG_LINKSPEED_FORCE|NVREG_LINKSPEED_10;
	np->duplex = 0;
	np->autoneg = 1;

	err = register_netdev(dev);
	if (err) {
		dev_info(&pci_dev->dev, "unable to register netdev: %d\n", err);
		goto out_error;
	}

<<<<<<< HEAD
=======
	netif_carrier_off(dev);

>>>>>>> 105e53f8
	dev_info(&pci_dev->dev, "ifname %s, PHY OUI 0x%x @ %d, addr %pM\n",
		 dev->name, np->phy_oui, np->phyaddr, dev->dev_addr);

	dev_info(&pci_dev->dev, "%s%s%s%s%s%s%s%s%s%sdesc-v%u\n",
		 dev->features & NETIF_F_HIGHDMA ? "highdma " : "",
		 dev->features & (NETIF_F_IP_CSUM | NETIF_F_SG) ?
			"csum " : "",
		 dev->features & (NETIF_F_HW_VLAN_RX | NETIF_F_HW_VLAN_TX) ?
			"vlan " : "",
		 id->driver_data & DEV_HAS_POWER_CNTRL ? "pwrctl " : "",
		 id->driver_data & DEV_HAS_MGMT_UNIT ? "mgmt " : "",
		 id->driver_data & DEV_NEED_TIMERIRQ ? "timirq " : "",
		 np->gigabit == PHY_GIGABIT ? "gbit " : "",
		 np->need_linktimer ? "lnktim " : "",
		 np->msi_flags & NV_MSI_CAPABLE ? "msi " : "",
		 np->msi_flags & NV_MSI_X_CAPABLE ? "msi-x " : "",
		 np->desc_ver);

	return 0;

out_error:
	if (phystate_orig)
		writel(phystate|NVREG_ADAPTCTL_RUNNING, base + NvRegAdapterControl);
	pci_set_drvdata(pci_dev, NULL);
out_freering:
	free_rings(dev);
out_unmap:
	iounmap(get_hwbase(dev));
out_relreg:
	pci_release_regions(pci_dev);
out_disable:
	pci_disable_device(pci_dev);
out_free:
	free_netdev(dev);
out:
	return err;
}

static void nv_restore_phy(struct net_device *dev)
{
	struct fe_priv *np = netdev_priv(dev);
	u16 phy_reserved, mii_control;

	if (np->phy_oui == PHY_OUI_REALTEK &&
	    np->phy_model == PHY_MODEL_REALTEK_8201 &&
	    phy_cross == NV_CROSSOVER_DETECTION_DISABLED) {
		mii_rw(dev, np->phyaddr, PHY_REALTEK_INIT_REG1, PHY_REALTEK_INIT3);
		phy_reserved = mii_rw(dev, np->phyaddr, PHY_REALTEK_INIT_REG2, MII_READ);
		phy_reserved &= ~PHY_REALTEK_INIT_MSK1;
		phy_reserved |= PHY_REALTEK_INIT8;
		mii_rw(dev, np->phyaddr, PHY_REALTEK_INIT_REG2, phy_reserved);
		mii_rw(dev, np->phyaddr, PHY_REALTEK_INIT_REG1, PHY_REALTEK_INIT1);

		/* restart auto negotiation */
		mii_control = mii_rw(dev, np->phyaddr, MII_BMCR, MII_READ);
		mii_control |= (BMCR_ANRESTART | BMCR_ANENABLE);
		mii_rw(dev, np->phyaddr, MII_BMCR, mii_control);
	}
}

static void nv_restore_mac_addr(struct pci_dev *pci_dev)
{
	struct net_device *dev = pci_get_drvdata(pci_dev);
	struct fe_priv *np = netdev_priv(dev);
	u8 __iomem *base = get_hwbase(dev);

	/* special op: write back the misordered MAC address - otherwise
	 * the next nv_probe would see a wrong address.
	 */
	writel(np->orig_mac[0], base + NvRegMacAddrA);
	writel(np->orig_mac[1], base + NvRegMacAddrB);
	writel(readl(base + NvRegTransmitPoll) & ~NVREG_TRANSMITPOLL_MAC_ADDR_REV,
	       base + NvRegTransmitPoll);
}

static void __devexit nv_remove(struct pci_dev *pci_dev)
{
	struct net_device *dev = pci_get_drvdata(pci_dev);

	unregister_netdev(dev);

	nv_restore_mac_addr(pci_dev);

	/* restore any phy related changes */
	nv_restore_phy(dev);

	nv_mgmt_release_sema(dev);

	/* free all structures */
	free_rings(dev);
	iounmap(get_hwbase(dev));
	pci_release_regions(pci_dev);
	pci_disable_device(pci_dev);
	free_netdev(dev);
	pci_set_drvdata(pci_dev, NULL);
}

<<<<<<< HEAD
#ifdef CONFIG_PM
=======
#ifdef CONFIG_PM_SLEEP
>>>>>>> 105e53f8
static int nv_suspend(struct device *device)
{
	struct pci_dev *pdev = to_pci_dev(device);
	struct net_device *dev = pci_get_drvdata(pdev);
	struct fe_priv *np = netdev_priv(dev);
	u8 __iomem *base = get_hwbase(dev);
	int i;

	if (netif_running(dev)) {
		/* Gross. */
		nv_close(dev);
	}
	netif_device_detach(dev);

	/* save non-pci configuration space */
	for (i = 0; i <= np->register_size/sizeof(u32); i++)
		np->saved_config_space[i] = readl(base + i*sizeof(u32));

	return 0;
}

static int nv_resume(struct device *device)
{
	struct pci_dev *pdev = to_pci_dev(device);
	struct net_device *dev = pci_get_drvdata(pdev);
	struct fe_priv *np = netdev_priv(dev);
	u8 __iomem *base = get_hwbase(dev);
	int i, rc = 0;

	/* restore non-pci configuration space */
	for (i = 0; i <= np->register_size/sizeof(u32); i++)
		writel(np->saved_config_space[i], base+i*sizeof(u32));

	if (np->driver_data & DEV_NEED_MSI_FIX)
		pci_write_config_dword(pdev, NV_MSI_PRIV_OFFSET, NV_MSI_PRIV_VALUE);

	/* restore phy state, including autoneg */
	phy_init(dev);

	netif_device_attach(dev);
	if (netif_running(dev)) {
		rc = nv_open(dev);
		nv_set_multicast(dev);
	}
	return rc;
}

static SIMPLE_DEV_PM_OPS(nv_pm_ops, nv_suspend, nv_resume);
#define NV_PM_OPS (&nv_pm_ops)

<<<<<<< HEAD
=======
#else
#define NV_PM_OPS NULL
#endif /* CONFIG_PM_SLEEP */

#ifdef CONFIG_PM
>>>>>>> 105e53f8
static void nv_shutdown(struct pci_dev *pdev)
{
	struct net_device *dev = pci_get_drvdata(pdev);
	struct fe_priv *np = netdev_priv(dev);

	if (netif_running(dev))
		nv_close(dev);

	/*
	 * Restore the MAC so a kernel started by kexec won't get confused.
	 * If we really go for poweroff, we must not restore the MAC,
	 * otherwise the MAC for WOL will be reversed at least on some boards.
	 */
	if (system_state != SYSTEM_POWER_OFF)
		nv_restore_mac_addr(pdev);

	pci_disable_device(pdev);
	/*
	 * Apparently it is not possible to reinitialise from D3 hot,
	 * only put the device into D3 if we really go for poweroff.
	 */
	if (system_state == SYSTEM_POWER_OFF) {
		pci_wake_from_d3(pdev, np->wolenabled);
		pci_set_power_state(pdev, PCI_D3hot);
	}
}
#else
<<<<<<< HEAD
#define NV_PM_OPS NULL
=======
>>>>>>> 105e53f8
#define nv_shutdown NULL
#endif /* CONFIG_PM */

static DEFINE_PCI_DEVICE_TABLE(pci_tbl) = {
	{	/* nForce Ethernet Controller */
		PCI_DEVICE(0x10DE, 0x01C3),
		.driver_data = DEV_NEED_TIMERIRQ|DEV_NEED_LINKTIMER,
	},
	{	/* nForce2 Ethernet Controller */
		PCI_DEVICE(0x10DE, 0x0066),
		.driver_data = DEV_NEED_TIMERIRQ|DEV_NEED_LINKTIMER,
	},
	{	/* nForce3 Ethernet Controller */
		PCI_DEVICE(0x10DE, 0x00D6),
		.driver_data = DEV_NEED_TIMERIRQ|DEV_NEED_LINKTIMER,
	},
	{	/* nForce3 Ethernet Controller */
		PCI_DEVICE(0x10DE, 0x0086),
		.driver_data = DEV_NEED_TIMERIRQ|DEV_NEED_LINKTIMER|DEV_HAS_LARGEDESC|DEV_HAS_CHECKSUM,
	},
	{	/* nForce3 Ethernet Controller */
		PCI_DEVICE(0x10DE, 0x008C),
		.driver_data = DEV_NEED_TIMERIRQ|DEV_NEED_LINKTIMER|DEV_HAS_LARGEDESC|DEV_HAS_CHECKSUM,
	},
	{	/* nForce3 Ethernet Controller */
		PCI_DEVICE(0x10DE, 0x00E6),
		.driver_data = DEV_NEED_TIMERIRQ|DEV_NEED_LINKTIMER|DEV_HAS_LARGEDESC|DEV_HAS_CHECKSUM,
	},
	{	/* nForce3 Ethernet Controller */
		PCI_DEVICE(0x10DE, 0x00DF),
		.driver_data = DEV_NEED_TIMERIRQ|DEV_NEED_LINKTIMER|DEV_HAS_LARGEDESC|DEV_HAS_CHECKSUM,
	},
	{	/* CK804 Ethernet Controller */
		PCI_DEVICE(0x10DE, 0x0056),
		.driver_data = DEV_NEED_LINKTIMER|DEV_HAS_LARGEDESC|DEV_HAS_CHECKSUM|DEV_HAS_HIGH_DMA|DEV_HAS_STATISTICS_V1|DEV_NEED_TX_LIMIT,
	},
	{	/* CK804 Ethernet Controller */
		PCI_DEVICE(0x10DE, 0x0057),
		.driver_data = DEV_NEED_LINKTIMER|DEV_HAS_LARGEDESC|DEV_HAS_CHECKSUM|DEV_HAS_HIGH_DMA|DEV_HAS_STATISTICS_V1|DEV_NEED_TX_LIMIT,
	},
	{	/* MCP04 Ethernet Controller */
		PCI_DEVICE(0x10DE, 0x0037),
		.driver_data = DEV_NEED_LINKTIMER|DEV_HAS_LARGEDESC|DEV_HAS_CHECKSUM|DEV_HAS_HIGH_DMA|DEV_HAS_STATISTICS_V1|DEV_NEED_TX_LIMIT,
	},
	{	/* MCP04 Ethernet Controller */
		PCI_DEVICE(0x10DE, 0x0038),
		.driver_data = DEV_NEED_LINKTIMER|DEV_HAS_LARGEDESC|DEV_HAS_CHECKSUM|DEV_HAS_HIGH_DMA|DEV_HAS_STATISTICS_V1|DEV_NEED_TX_LIMIT,
	},
	{	/* MCP51 Ethernet Controller */
		PCI_DEVICE(0x10DE, 0x0268),
		.driver_data = DEV_NEED_LINKTIMER|DEV_HAS_HIGH_DMA|DEV_HAS_POWER_CNTRL|DEV_HAS_STATISTICS_V1|DEV_NEED_LOW_POWER_FIX,
	},
	{	/* MCP51 Ethernet Controller */
		PCI_DEVICE(0x10DE, 0x0269),
		.driver_data = DEV_NEED_LINKTIMER|DEV_HAS_HIGH_DMA|DEV_HAS_POWER_CNTRL|DEV_HAS_STATISTICS_V1|DEV_NEED_LOW_POWER_FIX,
	},
	{	/* MCP55 Ethernet Controller */
		PCI_DEVICE(0x10DE, 0x0372),
		.driver_data = DEV_NEED_LINKTIMER|DEV_HAS_LARGEDESC|DEV_HAS_CHECKSUM|DEV_HAS_HIGH_DMA|DEV_HAS_VLAN|DEV_HAS_MSI|DEV_HAS_MSI_X|DEV_HAS_POWER_CNTRL|DEV_HAS_PAUSEFRAME_TX_V1|DEV_HAS_STATISTICS_V12|DEV_HAS_TEST_EXTENDED|DEV_HAS_MGMT_UNIT|DEV_NEED_TX_LIMIT|DEV_NEED_MSI_FIX,
	},
	{	/* MCP55 Ethernet Controller */
		PCI_DEVICE(0x10DE, 0x0373),
		.driver_data = DEV_NEED_LINKTIMER|DEV_HAS_LARGEDESC|DEV_HAS_CHECKSUM|DEV_HAS_HIGH_DMA|DEV_HAS_VLAN|DEV_HAS_MSI|DEV_HAS_MSI_X|DEV_HAS_POWER_CNTRL|DEV_HAS_PAUSEFRAME_TX_V1|DEV_HAS_STATISTICS_V12|DEV_HAS_TEST_EXTENDED|DEV_HAS_MGMT_UNIT|DEV_NEED_TX_LIMIT|DEV_NEED_MSI_FIX,
	},
	{	/* MCP61 Ethernet Controller */
		PCI_DEVICE(0x10DE, 0x03E5),
		.driver_data = DEV_NEED_LINKTIMER|DEV_HAS_HIGH_DMA|DEV_HAS_POWER_CNTRL|DEV_HAS_MSI|DEV_HAS_PAUSEFRAME_TX_V1|DEV_HAS_STATISTICS_V12|DEV_HAS_TEST_EXTENDED|DEV_HAS_MGMT_UNIT|DEV_HAS_CORRECT_MACADDR|DEV_NEED_MSI_FIX,
	},
	{	/* MCP61 Ethernet Controller */
		PCI_DEVICE(0x10DE, 0x03E6),
		.driver_data = DEV_NEED_LINKTIMER|DEV_HAS_HIGH_DMA|DEV_HAS_POWER_CNTRL|DEV_HAS_MSI|DEV_HAS_PAUSEFRAME_TX_V1|DEV_HAS_STATISTICS_V12|DEV_HAS_TEST_EXTENDED|DEV_HAS_MGMT_UNIT|DEV_HAS_CORRECT_MACADDR|DEV_NEED_MSI_FIX,
	},
	{	/* MCP61 Ethernet Controller */
		PCI_DEVICE(0x10DE, 0x03EE),
		.driver_data = DEV_NEED_LINKTIMER|DEV_HAS_HIGH_DMA|DEV_HAS_POWER_CNTRL|DEV_HAS_MSI|DEV_HAS_PAUSEFRAME_TX_V1|DEV_HAS_STATISTICS_V12|DEV_HAS_TEST_EXTENDED|DEV_HAS_MGMT_UNIT|DEV_HAS_CORRECT_MACADDR|DEV_NEED_MSI_FIX,
	},
	{	/* MCP61 Ethernet Controller */
		PCI_DEVICE(0x10DE, 0x03EF),
		.driver_data = DEV_NEED_LINKTIMER|DEV_HAS_HIGH_DMA|DEV_HAS_POWER_CNTRL|DEV_HAS_MSI|DEV_HAS_PAUSEFRAME_TX_V1|DEV_HAS_STATISTICS_V12|DEV_HAS_TEST_EXTENDED|DEV_HAS_MGMT_UNIT|DEV_HAS_CORRECT_MACADDR|DEV_NEED_MSI_FIX,
	},
	{	/* MCP65 Ethernet Controller */
		PCI_DEVICE(0x10DE, 0x0450),
		.driver_data = DEV_NEED_LINKTIMER|DEV_HAS_LARGEDESC|DEV_HAS_HIGH_DMA|DEV_HAS_POWER_CNTRL|DEV_HAS_MSI|DEV_HAS_PAUSEFRAME_TX_V1|DEV_HAS_STATISTICS_V12|DEV_HAS_TEST_EXTENDED|DEV_HAS_MGMT_UNIT|DEV_HAS_CORRECT_MACADDR|DEV_NEED_TX_LIMIT|DEV_HAS_GEAR_MODE|DEV_NEED_MSI_FIX,
	},
	{	/* MCP65 Ethernet Controller */
		PCI_DEVICE(0x10DE, 0x0451),
		.driver_data = DEV_NEED_LINKTIMER|DEV_HAS_LARGEDESC|DEV_HAS_HIGH_DMA|DEV_HAS_POWER_CNTRL|DEV_HAS_MSI|DEV_HAS_PAUSEFRAME_TX_V1|DEV_HAS_STATISTICS_V12|DEV_HAS_TEST_EXTENDED|DEV_HAS_MGMT_UNIT|DEV_HAS_CORRECT_MACADDR|DEV_NEED_TX_LIMIT|DEV_HAS_GEAR_MODE|DEV_NEED_MSI_FIX,
	},
	{	/* MCP65 Ethernet Controller */
		PCI_DEVICE(0x10DE, 0x0452),
		.driver_data = DEV_NEED_LINKTIMER|DEV_HAS_LARGEDESC|DEV_HAS_HIGH_DMA|DEV_HAS_POWER_CNTRL|DEV_HAS_MSI|DEV_HAS_PAUSEFRAME_TX_V1|DEV_HAS_STATISTICS_V12|DEV_HAS_TEST_EXTENDED|DEV_HAS_MGMT_UNIT|DEV_HAS_CORRECT_MACADDR|DEV_NEED_TX_LIMIT|DEV_HAS_GEAR_MODE|DEV_NEED_MSI_FIX,
	},
	{	/* MCP65 Ethernet Controller */
		PCI_DEVICE(0x10DE, 0x0453),
		.driver_data = DEV_NEED_LINKTIMER|DEV_HAS_LARGEDESC|DEV_HAS_HIGH_DMA|DEV_HAS_POWER_CNTRL|DEV_HAS_MSI|DEV_HAS_PAUSEFRAME_TX_V1|DEV_HAS_STATISTICS_V12|DEV_HAS_TEST_EXTENDED|DEV_HAS_MGMT_UNIT|DEV_HAS_CORRECT_MACADDR|DEV_NEED_TX_LIMIT|DEV_HAS_GEAR_MODE|DEV_NEED_MSI_FIX,
	},
	{	/* MCP67 Ethernet Controller */
		PCI_DEVICE(0x10DE, 0x054C),
		.driver_data = DEV_NEED_LINKTIMER|DEV_HAS_HIGH_DMA|DEV_HAS_POWER_CNTRL|DEV_HAS_MSI|DEV_HAS_PAUSEFRAME_TX_V1|DEV_HAS_STATISTICS_V12|DEV_HAS_TEST_EXTENDED|DEV_HAS_MGMT_UNIT|DEV_HAS_CORRECT_MACADDR|DEV_HAS_GEAR_MODE|DEV_NEED_MSI_FIX,
	},
	{	/* MCP67 Ethernet Controller */
		PCI_DEVICE(0x10DE, 0x054D),
		.driver_data = DEV_NEED_LINKTIMER|DEV_HAS_HIGH_DMA|DEV_HAS_POWER_CNTRL|DEV_HAS_MSI|DEV_HAS_PAUSEFRAME_TX_V1|DEV_HAS_STATISTICS_V12|DEV_HAS_TEST_EXTENDED|DEV_HAS_MGMT_UNIT|DEV_HAS_CORRECT_MACADDR|DEV_HAS_GEAR_MODE|DEV_NEED_MSI_FIX,
	},
	{	/* MCP67 Ethernet Controller */
		PCI_DEVICE(0x10DE, 0x054E),
		.driver_data = DEV_NEED_LINKTIMER|DEV_HAS_HIGH_DMA|DEV_HAS_POWER_CNTRL|DEV_HAS_MSI|DEV_HAS_PAUSEFRAME_TX_V1|DEV_HAS_STATISTICS_V12|DEV_HAS_TEST_EXTENDED|DEV_HAS_MGMT_UNIT|DEV_HAS_CORRECT_MACADDR|DEV_HAS_GEAR_MODE|DEV_NEED_MSI_FIX,
	},
	{	/* MCP67 Ethernet Controller */
		PCI_DEVICE(0x10DE, 0x054F),
		.driver_data = DEV_NEED_LINKTIMER|DEV_HAS_HIGH_DMA|DEV_HAS_POWER_CNTRL|DEV_HAS_MSI|DEV_HAS_PAUSEFRAME_TX_V1|DEV_HAS_STATISTICS_V12|DEV_HAS_TEST_EXTENDED|DEV_HAS_MGMT_UNIT|DEV_HAS_CORRECT_MACADDR|DEV_HAS_GEAR_MODE|DEV_NEED_MSI_FIX,
	},
	{	/* MCP73 Ethernet Controller */
		PCI_DEVICE(0x10DE, 0x07DC),
		.driver_data = DEV_NEED_LINKTIMER|DEV_HAS_HIGH_DMA|DEV_HAS_POWER_CNTRL|DEV_HAS_MSI|DEV_HAS_PAUSEFRAME_TX_V1|DEV_HAS_STATISTICS_V12|DEV_HAS_TEST_EXTENDED|DEV_HAS_MGMT_UNIT|DEV_HAS_CORRECT_MACADDR|DEV_HAS_COLLISION_FIX|DEV_HAS_GEAR_MODE|DEV_NEED_MSI_FIX,
	},
	{	/* MCP73 Ethernet Controller */
		PCI_DEVICE(0x10DE, 0x07DD),
		.driver_data = DEV_NEED_LINKTIMER|DEV_HAS_HIGH_DMA|DEV_HAS_POWER_CNTRL|DEV_HAS_MSI|DEV_HAS_PAUSEFRAME_TX_V1|DEV_HAS_STATISTICS_V12|DEV_HAS_TEST_EXTENDED|DEV_HAS_MGMT_UNIT|DEV_HAS_CORRECT_MACADDR|DEV_HAS_COLLISION_FIX|DEV_HAS_GEAR_MODE|DEV_NEED_MSI_FIX,
	},
	{	/* MCP73 Ethernet Controller */
		PCI_DEVICE(0x10DE, 0x07DE),
		.driver_data = DEV_NEED_LINKTIMER|DEV_HAS_HIGH_DMA|DEV_HAS_POWER_CNTRL|DEV_HAS_MSI|DEV_HAS_PAUSEFRAME_TX_V1|DEV_HAS_STATISTICS_V12|DEV_HAS_TEST_EXTENDED|DEV_HAS_MGMT_UNIT|DEV_HAS_CORRECT_MACADDR|DEV_HAS_COLLISION_FIX|DEV_HAS_GEAR_MODE|DEV_NEED_MSI_FIX,
	},
	{	/* MCP73 Ethernet Controller */
		PCI_DEVICE(0x10DE, 0x07DF),
		.driver_data = DEV_NEED_LINKTIMER|DEV_HAS_HIGH_DMA|DEV_HAS_POWER_CNTRL|DEV_HAS_MSI|DEV_HAS_PAUSEFRAME_TX_V1|DEV_HAS_STATISTICS_V12|DEV_HAS_TEST_EXTENDED|DEV_HAS_MGMT_UNIT|DEV_HAS_CORRECT_MACADDR|DEV_HAS_COLLISION_FIX|DEV_HAS_GEAR_MODE|DEV_NEED_MSI_FIX,
	},
	{	/* MCP77 Ethernet Controller */
		PCI_DEVICE(0x10DE, 0x0760),
		.driver_data = DEV_NEED_LINKTIMER|DEV_HAS_CHECKSUM|DEV_HAS_HIGH_DMA|DEV_HAS_MSI|DEV_HAS_POWER_CNTRL|DEV_HAS_PAUSEFRAME_TX_V2|DEV_HAS_STATISTICS_V123|DEV_HAS_TEST_EXTENDED|DEV_HAS_MGMT_UNIT|DEV_HAS_CORRECT_MACADDR|DEV_HAS_COLLISION_FIX|DEV_NEED_TX_LIMIT2|DEV_HAS_GEAR_MODE|DEV_NEED_PHY_INIT_FIX|DEV_NEED_MSI_FIX,
	},
	{	/* MCP77 Ethernet Controller */
		PCI_DEVICE(0x10DE, 0x0761),
		.driver_data = DEV_NEED_LINKTIMER|DEV_HAS_CHECKSUM|DEV_HAS_HIGH_DMA|DEV_HAS_MSI|DEV_HAS_POWER_CNTRL|DEV_HAS_PAUSEFRAME_TX_V2|DEV_HAS_STATISTICS_V123|DEV_HAS_TEST_EXTENDED|DEV_HAS_MGMT_UNIT|DEV_HAS_CORRECT_MACADDR|DEV_HAS_COLLISION_FIX|DEV_NEED_TX_LIMIT2|DEV_HAS_GEAR_MODE|DEV_NEED_PHY_INIT_FIX|DEV_NEED_MSI_FIX,
	},
	{	/* MCP77 Ethernet Controller */
		PCI_DEVICE(0x10DE, 0x0762),
		.driver_data = DEV_NEED_LINKTIMER|DEV_HAS_CHECKSUM|DEV_HAS_HIGH_DMA|DEV_HAS_MSI|DEV_HAS_POWER_CNTRL|DEV_HAS_PAUSEFRAME_TX_V2|DEV_HAS_STATISTICS_V123|DEV_HAS_TEST_EXTENDED|DEV_HAS_MGMT_UNIT|DEV_HAS_CORRECT_MACADDR|DEV_HAS_COLLISION_FIX|DEV_NEED_TX_LIMIT2|DEV_HAS_GEAR_MODE|DEV_NEED_PHY_INIT_FIX|DEV_NEED_MSI_FIX,
	},
	{	/* MCP77 Ethernet Controller */
		PCI_DEVICE(0x10DE, 0x0763),
		.driver_data = DEV_NEED_LINKTIMER|DEV_HAS_CHECKSUM|DEV_HAS_HIGH_DMA|DEV_HAS_MSI|DEV_HAS_POWER_CNTRL|DEV_HAS_PAUSEFRAME_TX_V2|DEV_HAS_STATISTICS_V123|DEV_HAS_TEST_EXTENDED|DEV_HAS_MGMT_UNIT|DEV_HAS_CORRECT_MACADDR|DEV_HAS_COLLISION_FIX|DEV_NEED_TX_LIMIT2|DEV_HAS_GEAR_MODE|DEV_NEED_PHY_INIT_FIX|DEV_NEED_MSI_FIX,
	},
	{	/* MCP79 Ethernet Controller */
		PCI_DEVICE(0x10DE, 0x0AB0),
		.driver_data = DEV_NEED_LINKTIMER|DEV_HAS_LARGEDESC|DEV_HAS_CHECKSUM|DEV_HAS_HIGH_DMA|DEV_HAS_MSI|DEV_HAS_POWER_CNTRL|DEV_HAS_PAUSEFRAME_TX_V3|DEV_HAS_STATISTICS_V123|DEV_HAS_TEST_EXTENDED|DEV_HAS_CORRECT_MACADDR|DEV_HAS_COLLISION_FIX|DEV_NEED_TX_LIMIT2|DEV_HAS_GEAR_MODE|DEV_NEED_PHY_INIT_FIX|DEV_NEED_MSI_FIX,
	},
	{	/* MCP79 Ethernet Controller */
		PCI_DEVICE(0x10DE, 0x0AB1),
		.driver_data = DEV_NEED_LINKTIMER|DEV_HAS_LARGEDESC|DEV_HAS_CHECKSUM|DEV_HAS_HIGH_DMA|DEV_HAS_MSI|DEV_HAS_POWER_CNTRL|DEV_HAS_PAUSEFRAME_TX_V3|DEV_HAS_STATISTICS_V123|DEV_HAS_TEST_EXTENDED|DEV_HAS_CORRECT_MACADDR|DEV_HAS_COLLISION_FIX|DEV_NEED_TX_LIMIT2|DEV_HAS_GEAR_MODE|DEV_NEED_PHY_INIT_FIX|DEV_NEED_MSI_FIX,
	},
	{	/* MCP79 Ethernet Controller */
		PCI_DEVICE(0x10DE, 0x0AB2),
		.driver_data = DEV_NEED_LINKTIMER|DEV_HAS_LARGEDESC|DEV_HAS_CHECKSUM|DEV_HAS_HIGH_DMA|DEV_HAS_MSI|DEV_HAS_POWER_CNTRL|DEV_HAS_PAUSEFRAME_TX_V3|DEV_HAS_STATISTICS_V123|DEV_HAS_TEST_EXTENDED|DEV_HAS_CORRECT_MACADDR|DEV_HAS_COLLISION_FIX|DEV_NEED_TX_LIMIT2|DEV_HAS_GEAR_MODE|DEV_NEED_PHY_INIT_FIX|DEV_NEED_MSI_FIX,
	},
	{	/* MCP79 Ethernet Controller */
		PCI_DEVICE(0x10DE, 0x0AB3),
		.driver_data = DEV_NEED_LINKTIMER|DEV_HAS_LARGEDESC|DEV_HAS_CHECKSUM|DEV_HAS_HIGH_DMA|DEV_HAS_MSI|DEV_HAS_POWER_CNTRL|DEV_HAS_PAUSEFRAME_TX_V3|DEV_HAS_STATISTICS_V123|DEV_HAS_TEST_EXTENDED|DEV_HAS_CORRECT_MACADDR|DEV_HAS_COLLISION_FIX|DEV_NEED_TX_LIMIT2|DEV_HAS_GEAR_MODE|DEV_NEED_PHY_INIT_FIX|DEV_NEED_MSI_FIX,
	},
	{	/* MCP89 Ethernet Controller */
		PCI_DEVICE(0x10DE, 0x0D7D),
		.driver_data = DEV_NEED_LINKTIMER|DEV_HAS_LARGEDESC|DEV_HAS_CHECKSUM|DEV_HAS_HIGH_DMA|DEV_HAS_MSI|DEV_HAS_POWER_CNTRL|DEV_HAS_PAUSEFRAME_TX_V3|DEV_HAS_STATISTICS_V123|DEV_HAS_TEST_EXTENDED|DEV_HAS_CORRECT_MACADDR|DEV_HAS_COLLISION_FIX|DEV_HAS_GEAR_MODE|DEV_NEED_PHY_INIT_FIX,
	},
	{0,},
};

static struct pci_driver driver = {
	.name		= DRV_NAME,
	.id_table	= pci_tbl,
	.probe		= nv_probe,
	.remove		= __devexit_p(nv_remove),
	.shutdown	= nv_shutdown,
	.driver.pm	= NV_PM_OPS,
};

static int __init init_nic(void)
{
	return pci_register_driver(&driver);
}

static void __exit exit_nic(void)
{
	pci_unregister_driver(&driver);
}

module_param(max_interrupt_work, int, 0);
MODULE_PARM_DESC(max_interrupt_work, "forcedeth maximum events handled per interrupt");
module_param(optimization_mode, int, 0);
MODULE_PARM_DESC(optimization_mode, "In throughput mode (0), every tx & rx packet will generate an interrupt. In CPU mode (1), interrupts are controlled by a timer. In dynamic mode (2), the mode toggles between throughput and CPU mode based on network load.");
module_param(poll_interval, int, 0);
MODULE_PARM_DESC(poll_interval, "Interval determines how frequent timer interrupt is generated by [(time_in_micro_secs * 100) / (2^10)]. Min is 0 and Max is 65535.");
module_param(msi, int, 0);
MODULE_PARM_DESC(msi, "MSI interrupts are enabled by setting to 1 and disabled by setting to 0.");
module_param(msix, int, 0);
MODULE_PARM_DESC(msix, "MSIX interrupts are enabled by setting to 1 and disabled by setting to 0.");
module_param(dma_64bit, int, 0);
MODULE_PARM_DESC(dma_64bit, "High DMA is enabled by setting to 1 and disabled by setting to 0.");
module_param(phy_cross, int, 0);
MODULE_PARM_DESC(phy_cross, "Phy crossover detection for Realtek 8201 phy is enabled by setting to 1 and disabled by setting to 0.");
module_param(phy_power_down, int, 0);
MODULE_PARM_DESC(phy_power_down, "Power down phy and disable link when interface is down (1), or leave phy powered up (0).");

MODULE_AUTHOR("Manfred Spraul <manfred@colorfullife.com>");
MODULE_DESCRIPTION("Reverse Engineered nForce ethernet driver");
MODULE_LICENSE("GPL");

MODULE_DEVICE_TABLE(pci, pci_tbl);

module_init(init_nic);
module_exit(exit_nic);<|MERGE_RESOLUTION|>--- conflicted
+++ resolved
@@ -440,11 +440,7 @@
 #define NV_RX3_VLAN_TAG_PRESENT (1<<16)
 #define NV_RX3_VLAN_TAG_MASK	(0x0000FFFF)
 
-<<<<<<< HEAD
-/* Miscelaneous hardware related defines: */
-=======
 /* Miscellaneous hardware related defines: */
->>>>>>> 105e53f8
 #define NV_PCI_REGSZ_VER1	0x270
 #define NV_PCI_REGSZ_VER2	0x2d4
 #define NV_PCI_REGSZ_VER3	0x604
@@ -1384,7 +1380,6 @@
 			if (init_realtek_8211b(dev, np)) {
 				netdev_info(dev, "%s: phy init failed\n",
 					    pci_name(np->pci_dev));
-<<<<<<< HEAD
 				return PHY_ERROR;
 			}
 		} else if (np->phy_model == PHY_MODEL_REALTEK_8211 &&
@@ -1394,17 +1389,6 @@
 					    pci_name(np->pci_dev));
 				return PHY_ERROR;
 			}
-=======
-				return PHY_ERROR;
-			}
-		} else if (np->phy_model == PHY_MODEL_REALTEK_8211 &&
-			   np->phy_rev == PHY_REV_REALTEK_8211C) {
-			if (init_realtek_8211c(dev, np)) {
-				netdev_info(dev, "%s: phy init failed\n",
-					    pci_name(np->pci_dev));
-				return PHY_ERROR;
-			}
->>>>>>> 105e53f8
 		} else if (np->phy_model == PHY_MODEL_REALTEK_8201) {
 			if (init_realtek_8201(dev, np)) {
 				netdev_info(dev, "%s: phy init failed\n",
@@ -5661,11 +5645,8 @@
 		goto out_error;
 	}
 
-<<<<<<< HEAD
-=======
 	netif_carrier_off(dev);
 
->>>>>>> 105e53f8
 	dev_info(&pci_dev->dev, "ifname %s, PHY OUI 0x%x @ %d, addr %pM\n",
 		 dev->name, np->phy_oui, np->phyaddr, dev->dev_addr);
 
@@ -5763,11 +5744,7 @@
 	pci_set_drvdata(pci_dev, NULL);
 }
 
-<<<<<<< HEAD
-#ifdef CONFIG_PM
-=======
 #ifdef CONFIG_PM_SLEEP
->>>>>>> 105e53f8
 static int nv_suspend(struct device *device)
 {
 	struct pci_dev *pdev = to_pci_dev(device);
@@ -5818,14 +5795,11 @@
 static SIMPLE_DEV_PM_OPS(nv_pm_ops, nv_suspend, nv_resume);
 #define NV_PM_OPS (&nv_pm_ops)
 
-<<<<<<< HEAD
-=======
 #else
 #define NV_PM_OPS NULL
 #endif /* CONFIG_PM_SLEEP */
 
 #ifdef CONFIG_PM
->>>>>>> 105e53f8
 static void nv_shutdown(struct pci_dev *pdev)
 {
 	struct net_device *dev = pci_get_drvdata(pdev);
@@ -5853,10 +5827,6 @@
 	}
 }
 #else
-<<<<<<< HEAD
-#define NV_PM_OPS NULL
-=======
->>>>>>> 105e53f8
 #define nv_shutdown NULL
 #endif /* CONFIG_PM */
 
