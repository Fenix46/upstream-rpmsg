--- conflicted
+++ resolved
@@ -2946,26 +2946,10 @@
 		CNIC_WR16(dev, cp->kcq2.io_addr, cp->kcq2.sw_prod_idx +
 			  MAX_KCQ_IDX);
 
-<<<<<<< HEAD
-	CNIC_WR16(dev, cp->kcq1.io_addr, cp->kcq1.sw_prod_idx + MAX_KCQ_IDX);
-
-	if (BNX2X_CHIP_IS_E2(cp->chip_id)) {
-		status_idx = cnic_service_bnx2x_kcq(dev, &cp->kcq2);
-
-		CNIC_WR16(dev, cp->kcq2.io_addr, cp->kcq2.sw_prod_idx +
-			  MAX_KCQ_IDX);
-
 		cnic_ack_igu_sb(dev, cp->bnx2x_igu_sb_id, IGU_SEG_ACCESS_DEF,
 				status_idx, IGU_INT_ENABLE, 1);
-	} else {
-		cnic_ack_bnx2x_int(dev, cp->bnx2x_igu_sb_id, USTORM_ID,
-				   status_idx, IGU_INT_ENABLE, 1);
-=======
-		cnic_ack_igu_sb(dev, cp->bnx2x_igu_sb_id, IGU_SEG_ACCESS_DEF,
-				status_idx, IGU_INT_ENABLE, 1);
 
 		break;
->>>>>>> 105e53f8
 	}
 }
 
@@ -4752,61 +4736,12 @@
 	cp->rx_cons_ptr =
 		&sb->sp_sb.index_values[HC_SP_INDEX_ETH_ISCSI_RX_CQ_CONS];
 	cp->rx_cons = *cp->rx_cons_ptr;
-<<<<<<< HEAD
-}
-
-static int cnic_read_bnx2x_iscsi_mac(struct cnic_dev *dev, u32 upper_addr,
-				     u32 lower_addr)
-{
-	u32 val;
-	u8 mac[6];
-
-	val = CNIC_RD(dev, upper_addr);
-
-	mac[0] = (u8) (val >> 8);
-	mac[1] = (u8) val;
-
-	val = CNIC_RD(dev, lower_addr);
-
-	mac[2] = (u8) (val >> 24);
-	mac[3] = (u8) (val >> 16);
-	mac[4] = (u8) (val >> 8);
-	mac[5] = (u8) val;
-
-	if (is_valid_ether_addr(mac)) {
-		memcpy(dev->mac_addr, mac, 6);
-		return 0;
-	} else {
-		return -EINVAL;
-	}
-=======
->>>>>>> 105e53f8
 }
 
 static void cnic_init_bnx2x_kcq(struct cnic_dev *dev)
 {
 	struct cnic_local *cp = dev->cnic_priv;
-<<<<<<< HEAD
-	u32 base, base2, addr, addr1, val;
-	int port = CNIC_PORT(cp);
-
-	dev->max_iscsi_conn = 0;
-	base = CNIC_RD(dev, MISC_REG_SHARED_MEM_ADDR);
-	if (base == 0)
-		return;
-
-	base2 = CNIC_RD(dev, (CNIC_PATH(cp) ? MISC_REG_GENERIC_CR_1 :
-					      MISC_REG_GENERIC_CR_0));
-	addr = BNX2X_SHMEM_ADDR(base,
-		dev_info.port_hw_config[port].iscsi_mac_upper);
-
-	addr1 = BNX2X_SHMEM_ADDR(base,
-		dev_info.port_hw_config[port].iscsi_mac_lower);
-
-	cnic_read_bnx2x_iscsi_mac(dev, addr, addr1);
-=======
 	u32 pfid = cp->pfid;
->>>>>>> 105e53f8
 
 	cp->kcq1.io_addr = BAR_CSTRORM_INTMEM +
 			   CSTORM_ISCSI_EQ_PROD_OFFSET(pfid, 0);
@@ -4827,65 +4762,6 @@
 		cp->kcq1.status_idx_ptr =
 			&sb->sb.running_index[SM_RX_ID];
 	}
-<<<<<<< HEAD
-
-	if (BNX2X_CHIP_IS_E2(cp->chip_id))
-		dev->max_fcoe_conn = BNX2X_FCOE_NUM_CONNECTIONS;
-
-	if (BNX2X_CHIP_IS_E1H(cp->chip_id) || BNX2X_CHIP_IS_E2(cp->chip_id)) {
-		int func = CNIC_FUNC(cp);
-		u32 mf_cfg_addr;
-
-		if (BNX2X_SHMEM2_HAS(base2, mf_cfg_addr))
-			mf_cfg_addr = CNIC_RD(dev, BNX2X_SHMEM2_ADDR(base2,
-					      mf_cfg_addr));
-		else
-			mf_cfg_addr = base + BNX2X_SHMEM_MF_BLK_OFFSET;
-
-		if (BNX2X_CHIP_IS_E2(cp->chip_id)) {
-			/* Must determine if the MF is SD vs SI mode */
-			addr = BNX2X_SHMEM_ADDR(base,
-					dev_info.shared_feature_config.config);
-			val = CNIC_RD(dev, addr);
-			if ((val & SHARED_FEAT_CFG_FORCE_SF_MODE_MASK) ==
-			    SHARED_FEAT_CFG_FORCE_SF_MODE_SWITCH_INDEPT) {
-				int rc;
-
-				/* MULTI_FUNCTION_SI mode */
-				addr = BNX2X_MF_CFG_ADDR(mf_cfg_addr,
-					func_ext_config[func].func_cfg);
-				val = CNIC_RD(dev, addr);
-				if (!(val & MACP_FUNC_CFG_FLAGS_ISCSI_OFFLOAD))
-					dev->max_iscsi_conn = 0;
-
-				if (!(val & MACP_FUNC_CFG_FLAGS_FCOE_OFFLOAD))
-					dev->max_fcoe_conn = 0;
-
-				addr = BNX2X_MF_CFG_ADDR(mf_cfg_addr,
-					func_ext_config[func].
-					iscsi_mac_addr_upper);
-				addr1 = BNX2X_MF_CFG_ADDR(mf_cfg_addr,
-					func_ext_config[func].
-					iscsi_mac_addr_lower);
-				rc = cnic_read_bnx2x_iscsi_mac(dev, addr,
-								addr1);
-				if (rc && func > 1)
-					dev->max_iscsi_conn = 0;
-
-				return;
-			}
-		}
-
-		addr = BNX2X_MF_CFG_ADDR(mf_cfg_addr,
-			func_mf_config[func].e1hov_tag);
-
-		val = CNIC_RD(dev, addr);
-		val &= FUNC_MF_CFG_E1HOV_TAG_MASK;
-		if (val != FUNC_MF_CFG_E1HOV_TAG_DEFAULT) {
-			dev->max_fcoe_conn = 0;
-			dev->max_iscsi_conn = 0;
-		}
-=======
 
 	if (BNX2X_CHIP_IS_E2(cp->chip_id)) {
 		struct host_hc_status_block_e2 *sb = cp->status_blk.gen;
@@ -4897,47 +4773,6 @@
 			&sb->sb.index_values[HC_INDEX_FCOE_EQ_CONS];
 		cp->kcq2.status_idx_ptr =
 			&sb->sb.running_index[SM_RX_ID];
->>>>>>> 105e53f8
-	}
-	if (!is_valid_ether_addr(dev->mac_addr))
-		dev->max_iscsi_conn = 0;
-}
-
-static void cnic_init_bnx2x_kcq(struct cnic_dev *dev)
-{
-	struct cnic_local *cp = dev->cnic_priv;
-	u32 pfid = cp->pfid;
-
-	cp->kcq1.io_addr = BAR_CSTRORM_INTMEM +
-			   CSTORM_ISCSI_EQ_PROD_OFFSET(pfid, 0);
-	cp->kcq1.sw_prod_idx = 0;
-
-	if (BNX2X_CHIP_IS_E2(cp->chip_id)) {
-		struct host_hc_status_block_e2 *sb = cp->status_blk.gen;
-
-		cp->kcq1.hw_prod_idx_ptr =
-			&sb->sb.index_values[HC_INDEX_ISCSI_EQ_CONS];
-		cp->kcq1.status_idx_ptr =
-			&sb->sb.running_index[SM_RX_ID];
-	} else {
-		struct host_hc_status_block_e1x *sb = cp->status_blk.gen;
-
-		cp->kcq1.hw_prod_idx_ptr =
-			&sb->sb.index_values[HC_INDEX_ISCSI_EQ_CONS];
-		cp->kcq1.status_idx_ptr =
-			&sb->sb.running_index[SM_RX_ID];
-	}
-
-	if (BNX2X_CHIP_IS_E2(cp->chip_id)) {
-		struct host_hc_status_block_e2 *sb = cp->status_blk.gen;
-
-		cp->kcq2.io_addr = BAR_USTRORM_INTMEM +
-					USTORM_FCOE_EQ_PROD_OFFSET(pfid);
-		cp->kcq2.sw_prod_idx = 0;
-		cp->kcq2.hw_prod_idx_ptr =
-			&sb->sb.index_values[HC_INDEX_FCOE_EQ_CONS];
-		cp->kcq2.status_idx_ptr =
-			&sb->sb.running_index[SM_RX_ID];
 	}
 }
 
@@ -4983,11 +4818,6 @@
 	cp->bnx2x_igu_sb_id = ethdev->irq_arr[0].status_blk_num2;
 
 	cnic_init_bnx2x_kcq(dev);
-<<<<<<< HEAD
-
-	cnic_get_bnx2x_iscsi_info(dev);
-=======
->>>>>>> 105e53f8
 
 	/* Only 1 EQ */
 	CNIC_WR16(dev, cp->kcq1.io_addr, MAX_KCQ_IDX);
