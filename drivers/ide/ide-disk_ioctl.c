#include <linux/kernel.h>
#include <linux/ide.h>
#include <linux/hdreg.h>
<<<<<<< HEAD
#include <linux/smp_lock.h>
=======
#include <linux/mutex.h>
>>>>>>> 45f53cc9

#include "ide-disk.h"

static DEFINE_MUTEX(ide_disk_ioctl_mutex);
static const struct ide_ioctl_devset ide_disk_ioctl_settings[] = {
{ HDIO_GET_ADDRESS,	HDIO_SET_ADDRESS,   &ide_devset_address   },
{ HDIO_GET_MULTCOUNT,	HDIO_SET_MULTCOUNT, &ide_devset_multcount },
{ HDIO_GET_NOWERR,	HDIO_SET_NOWERR,    &ide_devset_nowerr	  },
{ HDIO_GET_WCACHE,	HDIO_SET_WCACHE,    &ide_devset_wcache	  },
{ HDIO_GET_ACOUSTIC,	HDIO_SET_ACOUSTIC,  &ide_devset_acoustic  },
{ 0 }
};

int ide_disk_ioctl(ide_drive_t *drive, struct block_device *bdev, fmode_t mode,
		   unsigned int cmd, unsigned long arg)
{
	int err;

<<<<<<< HEAD
	lock_kernel();
=======
	mutex_lock(&ide_disk_ioctl_mutex);
>>>>>>> 45f53cc9
	err = ide_setting_ioctl(drive, bdev, cmd, arg, ide_disk_ioctl_settings);
	if (err != -EOPNOTSUPP)
		goto out;

	err = generic_ide_ioctl(drive, bdev, cmd, arg);
out:
<<<<<<< HEAD
	unlock_kernel();
=======
	mutex_unlock(&ide_disk_ioctl_mutex);
>>>>>>> 45f53cc9
	return err;
}<|MERGE_RESOLUTION|>--- conflicted
+++ resolved
@@ -1,11 +1,7 @@
 #include <linux/kernel.h>
 #include <linux/ide.h>
 #include <linux/hdreg.h>
-<<<<<<< HEAD
-#include <linux/smp_lock.h>
-=======
 #include <linux/mutex.h>
->>>>>>> 45f53cc9
 
 #include "ide-disk.h"
 
@@ -24,21 +20,13 @@
 {
 	int err;
 
-<<<<<<< HEAD
-	lock_kernel();
-=======
 	mutex_lock(&ide_disk_ioctl_mutex);
->>>>>>> 45f53cc9
 	err = ide_setting_ioctl(drive, bdev, cmd, arg, ide_disk_ioctl_settings);
 	if (err != -EOPNOTSUPP)
 		goto out;
 
 	err = generic_ide_ioctl(drive, bdev, cmd, arg);
 out:
-<<<<<<< HEAD
-	unlock_kernel();
-=======
 	mutex_unlock(&ide_disk_ioctl_mutex);
->>>>>>> 45f53cc9
 	return err;
 }