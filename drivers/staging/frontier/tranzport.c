--- conflicted
+++ resolved
@@ -204,11 +204,7 @@
 		t->value = temp;	\
 		return count;	\
 	}	\
-<<<<<<< HEAD
-	static DEVICE_ATTR(value, S_IWUGO | S_IRUGO, show_##value, set_##value);
-=======
 	static DEVICE_ATTR(value, S_IWUSR | S_IRUGO, show_##value, set_##value);
->>>>>>> 3cbea436
 
 show_int(enable);
 show_int(offline);
