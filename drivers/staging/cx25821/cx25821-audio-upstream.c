--- conflicted
+++ resolved
@@ -223,11 +223,7 @@
 
 	if (!dev->_audio_is_running) {
 		printk(KERN_DEBUG
-<<<<<<< HEAD
-		    "cx25821: No audio file is currently running so return!\n");
-=======
 		       pr_fmt("No audio file is currently running so return!\n"));
->>>>>>> 3cbea436
 		return;
 	}
 	/* Disable RISC interrupts */
@@ -287,31 +283,19 @@
 
 	if (IS_ERR(myfile)) {
 		const int open_errno = -PTR_ERR(myfile);
-<<<<<<< HEAD
-		printk(KERN_ERR "%s(): ERROR opening file(%s) with errno = %d!\n",
-=======
 		pr_err("%s(): ERROR opening file(%s) with errno = %d!\n",
->>>>>>> 3cbea436
 		       __func__, dev->_audiofilename, open_errno);
 		return PTR_ERR(myfile);
 	} else {
 		if (!(myfile->f_op)) {
-<<<<<<< HEAD
-			printk(KERN_ERR "%s: File has no file operations registered!\n",
-=======
 			pr_err("%s(): File has no file operations registered!\n",
->>>>>>> 3cbea436
 			       __func__);
 			filp_close(myfile, NULL);
 			return -EIO;
 		}
 
 		if (!myfile->f_op->read) {
-<<<<<<< HEAD
-			printk(KERN_ERR "%s: File has no READ operations registered!\n",
-=======
 			pr_err("%s(): File has no READ operations registered!\n",
->>>>>>> 3cbea436
 			       __func__);
 			filp_close(myfile, NULL);
 			return -EIO;
@@ -363,11 +347,7 @@
 	    container_of(work, struct cx25821_dev, _audio_work_entry);
 
 	if (!dev) {
-<<<<<<< HEAD
-		printk(KERN_ERR "ERROR %s(): since container_of(work_struct) FAILED!\n",
-=======
 		pr_err("ERROR %s(): since container_of(work_struct) FAILED!\n",
->>>>>>> 3cbea436
 		       __func__);
 		return;
 	}
@@ -394,31 +374,19 @@
 
 	if (IS_ERR(myfile)) {
 		const int open_errno = -PTR_ERR(myfile);
-<<<<<<< HEAD
-		printk(KERN_ERR "%s(): ERROR opening file(%s) with errno = %d!\n",
-=======
 		pr_err("%s(): ERROR opening file(%s) with errno = %d!\n",
->>>>>>> 3cbea436
 		       __func__, dev->_audiofilename, open_errno);
 		return PTR_ERR(myfile);
 	} else {
 		if (!(myfile->f_op)) {
-<<<<<<< HEAD
-			printk(KERN_ERR "%s: File has no file operations registered!\n",
-=======
 			pr_err("%s(): File has no file operations registered!\n",
->>>>>>> 3cbea436
 			       __func__);
 			filp_close(myfile, NULL);
 			return -EIO;
 		}
 
 		if (!myfile->f_op->read) {
-<<<<<<< HEAD
-			printk(KERN_ERR "%s: File has no READ operations registered!\n",
-=======
 			pr_err("%s(): File has no READ operations registered!\n",
->>>>>>> 3cbea436
 			       __func__);
 			filp_close(myfile, NULL);
 			return -EIO;
@@ -491,11 +459,7 @@
 
 	if (!dev->_risc_virt_addr) {
 		printk(KERN_DEBUG
-<<<<<<< HEAD
-			"cx25821 ERROR: pci_alloc_consistent() FAILED to allocate memory for RISC program! Returning.\n");
-=======
 		       pr_fmt("ERROR: pci_alloc_consistent() FAILED to allocate memory for RISC program! Returning\n"));
->>>>>>> 3cbea436
 		return -ENOMEM;
 	}
 	/* Clear out memory at address */
@@ -510,11 +474,7 @@
 
 	if (!dev->_audiodata_buf_virt_addr) {
 		printk(KERN_DEBUG
-<<<<<<< HEAD
-			"cx25821 ERROR: pci_alloc_consistent() FAILED to allocate memory for data buffer! Returning.\n");
-=======
 		       pr_fmt("ERROR: pci_alloc_consistent() FAILED to allocate memory for data buffer! Returning\n"));
->>>>>>> 3cbea436
 		return -ENOMEM;
 	}
 	/* Clear out memory at address */
@@ -530,11 +490,7 @@
 					       dev->_audio_lines_count);
 	if (ret < 0) {
 		printk(KERN_DEBUG
-<<<<<<< HEAD
-		      "cx25821 ERROR creating audio upstream RISC programs!\n");
-=======
 		       pr_fmt("ERROR creating audio upstream RISC programs!\n"));
->>>>>>> 3cbea436
 		goto error;
 	}
 
@@ -613,18 +569,6 @@
 		spin_unlock(&dev->slock);
 	} else {
 		if (status & FLD_AUD_SRC_OF)
-<<<<<<< HEAD
-			printk(KERN_WARNING "%s: Audio Received Overflow Error Interrupt!\n",
-			       __func__);
-
-		if (status & FLD_AUD_SRC_SYNC)
-			printk(KERN_WARNING "%s: Audio Received Sync Error Interrupt!\n",
-			       __func__);
-
-		if (status & FLD_AUD_SRC_OPC_ERR)
-			printk(KERN_WARNING "%s: Audio Received OpCode Error Interrupt!\n",
-			       __func__);
-=======
 			pr_warn("%s(): Audio Received Overflow Error Interrupt!\n",
 				__func__);
 
@@ -635,7 +579,6 @@
 		if (status & FLD_AUD_SRC_OPC_ERR)
 			pr_warn("%s(): Audio Received OpCode Error Interrupt!\n",
 				__func__);
->>>>>>> 3cbea436
 
 		/* Read and write back the interrupt status register to clear
 		 * our bits */
@@ -643,13 +586,8 @@
 	}
 
 	if (dev->_audiofile_status == END_OF_FILE) {
-<<<<<<< HEAD
-		printk(KERN_WARNING "cx25821: EOF Channel Audio Framecount = %d\n",
-		       dev->_audioframe_count);
-=======
 		pr_warn("EOF Channel Audio Framecount = %d\n",
 			dev->_audioframe_count);
->>>>>>> 3cbea436
 		return -1;
 	}
 	/* ElSE, set the interrupt mask register, re-enable irq. */
@@ -706,14 +644,8 @@
 
 		/* 10 millisecond timeout */
 		if (count++ > 1000) {
-<<<<<<< HEAD
-			printk(KERN_ERR
-			       "cx25821 ERROR: %s() fifo is NOT turned on. Timeout!\n",
-			     __func__);
-=======
 			pr_err("ERROR: %s() fifo is NOT turned on. Timeout!\n",
 			       __func__);
->>>>>>> 3cbea436
 			return;
 		}
 
@@ -793,11 +725,7 @@
 	int str_length = 0;
 
 	if (dev->_audio_is_running) {
-<<<<<<< HEAD
-		printk(KERN_WARNING "Audio Channel is still running so return!\n");
-=======
 		pr_warn("Audio Channel is still running so return!\n");
->>>>>>> 3cbea436
 		return 0;
 	}
 
@@ -811,11 +739,7 @@
 
 	if (!dev->_irq_audio_queues) {
 		printk(KERN_DEBUG
-<<<<<<< HEAD
-			"cx25821 ERROR: create_singlethread_workqueue() for Audio FAILED!\n");
-=======
 		       pr_fmt("ERROR: create_singlethread_workqueue() for Audio FAILED!\n"));
->>>>>>> 3cbea436
 		return -ENOMEM;
 	}
 
