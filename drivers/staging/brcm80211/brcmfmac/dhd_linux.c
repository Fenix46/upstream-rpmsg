--- conflicted
+++ resolved
@@ -32,10 +32,6 @@
 #include <linux/fs.h>
 #include <linux/uaccess.h>
 #include <bcmdefs.h>
-<<<<<<< HEAD
-#include <osl.h>
-=======
->>>>>>> 105e53f8
 #include <bcmutils.h>
 
 #include <dngl_stats.h>
@@ -1028,19 +1024,11 @@
 	/* Update multicast statistic */
 	if (pktbuf->len >= ETH_ALEN) {
 		u8 *pktdata = (u8 *) (pktbuf->data);
-<<<<<<< HEAD
-		struct ether_header *eh = (struct ether_header *)pktdata;
-
-		if (is_multicast_ether_addr(eh->ether_dhost))
-			dhdp->tx_multicast++;
-		if (ntoh16(eh->ether_type) == ETH_P_PAE)
-=======
 		struct ethhdr *eh = (struct ethhdr *)pktdata;
 
 		if (is_multicast_ether_addr(eh->h_dest))
 			dhdp->tx_multicast++;
 		if (ntohs(eh->h_proto) == ETH_P_PAE)
->>>>>>> 105e53f8
 			atomic_inc(&dhd->pend_8021x_cnt);
 	}
 
@@ -1058,32 +1046,6 @@
 }
 
 static inline void *
-<<<<<<< HEAD
-osl_pkt_frmnative(struct osl_info *osh, struct sk_buff *skb)
-{
-	struct sk_buff *nskb;
-
-	for (nskb = skb; nskb; nskb = nskb->next)
-		osh->pktalloced++;
-
-	return (void *)skb;
-}
-#define PKTFRMNATIVE(osh, skb)	\
-	osl_pkt_frmnative((osh), (struct sk_buff *)(skb))
-
-static inline struct sk_buff *
-osl_pkt_tonative(struct osl_info *osh, void *pkt)
-{
-	struct sk_buff *nskb;
-
-	for (nskb = (struct sk_buff *)pkt; nskb; nskb = nskb->next)
-		osh->pktalloced--;
-
-	return (struct sk_buff *)pkt;
-}
-#define PKTTONATIVE(osh, pkt)	\
-	osl_pkt_tonative((osh), (pkt))
-=======
 osl_pkt_frmnative(struct sk_buff *skb)
 {
 	return (void *)skb;
@@ -1098,7 +1060,6 @@
 }
 #define PKTTONATIVE(osh, pkt)	\
 	osl_pkt_tonative((pkt))
->>>>>>> 105e53f8
 
 static int dhd_start_xmit(struct sk_buff *skb, struct net_device *net)
 {
@@ -1281,13 +1242,8 @@
 
 	dhd_prot_hdrpull(dhdp, &ifidx, txp);
 
-<<<<<<< HEAD
-	eh = (struct ether_header *)(txp->data);
-	type = ntoh16(eh->ether_type);
-=======
 	eh = (struct ethhdr *)(txp->data);
 	type = ntohs(eh->h_proto);
->>>>>>> 105e53f8
 
 	if (type == ETH_P_PAE)
 		atomic_dec(&dhd->pend_8021x_cnt);
@@ -1828,14 +1784,6 @@
 	else if (bcmerror < BCME_LAST)
 		bcmerror = BCME_ERROR;
 
-<<<<<<< HEAD
-	if (bcmerror > 0)
-		bcmerror = 0;
-	else if (bcmerror < BCME_LAST)
-		bcmerror = BCME_ERROR;
-
-=======
->>>>>>> 105e53f8
 	return linuxbcmerrormap[-bcmerror];
 }
 
@@ -1883,11 +1831,7 @@
 		}
 		atomic_set(&dhd->pend_8021x_cnt, 0);
 
-<<<<<<< HEAD
-		memcpy(net->dev_addr, dhd->pub.mac.octet, ETH_ALEN);
-=======
 		memcpy(net->dev_addr, dhd->pub.mac, ETH_ALEN);
->>>>>>> 105e53f8
 
 #ifdef TOE
 		/* Get current TOE mode from dongle */
@@ -1912,19 +1856,6 @@
 	return ret;
 }
 
-<<<<<<< HEAD
-struct osl_info *dhd_osl_attach(void *pdev, uint bustype)
-{
-	return osl_attach(pdev, bustype);
-}
-
-void dhd_osl_detach(struct osl_info *osh)
-{
-	osl_detach(osh);
-}
-
-=======
->>>>>>> 105e53f8
 int
 dhd_add_if(dhd_info_t *dhd, int ifidx, void *handle, char *name,
 	   u8 *mac_addr, u32 flags, u8 bssidx)
@@ -1978,12 +1909,7 @@
 	up(&dhd->sysioc_sem);
 }
 
-<<<<<<< HEAD
-dhd_pub_t *dhd_attach(struct osl_info *osh, struct dhd_bus *bus,
-			uint bus_hdrlen)
-=======
 dhd_pub_t *dhd_attach(struct dhd_bus *bus, uint bus_hdrlen)
->>>>>>> 105e53f8
 {
 	dhd_info_t *dhd = NULL;
 	struct net_device *net;
@@ -2312,11 +2238,7 @@
 	 */
 	if (ifidx != 0) {
 		/* for virtual interfaces use the primary MAC  */
-<<<<<<< HEAD
-		memcpy(temp_addr, dhd->pub.mac.octet, ETH_ALEN);
-=======
 		memcpy(temp_addr, dhd->pub.mac, ETH_ALEN);
->>>>>>> 105e53f8
 
 	}
 
