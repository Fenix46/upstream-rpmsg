--- conflicted
+++ resolved
@@ -172,22 +172,13 @@
 	int ret;
 
 	storvsc_drv_obj->ring_buffer_size = blkvsc_ringbuffer_size;
-<<<<<<< HEAD
-=======
 
 	drv->priv = storvsc_drv_obj;
->>>>>>> 105e53f8
 
 	/* Callback to client driver to complete the initialization */
 	drv_init(&storvsc_drv_obj->base);
 
-<<<<<<< HEAD
-	drv_ctx->driver.name = storvsc_drv_obj->base.name;
-	memcpy(&drv_ctx->class_id, &storvsc_drv_obj->base.deviceType,
-	       sizeof(struct hv_guid));
-=======
 	drv->driver.name = storvsc_drv_obj->base.name;
->>>>>>> 105e53f8
 
 	drv->driver.probe = blkvsc_probe;
 	drv->driver.remove = blkvsc_remove;
@@ -233,13 +224,8 @@
 		device_unregister(current_dev);
 	}
 
-<<<<<<< HEAD
-	if (storvsc_drv_obj->base.OnCleanup)
-		storvsc_drv_obj->base.OnCleanup(&storvsc_drv_obj->base);
-=======
 	if (storvsc_drv_obj->base.cleanup)
 		storvsc_drv_obj->base.cleanup(&storvsc_drv_obj->base);
->>>>>>> 105e53f8
 
 	vmbus_child_driver_unregister(&drv->driver);
 
@@ -267,11 +253,7 @@
 
 	DPRINT_DBG(BLKVSC_DRV, "blkvsc_probe - enter");
 
-<<<<<<< HEAD
-	if (!storvsc_drv_obj->base.OnDeviceAdd) {
-=======
 	if (!storvsc_drv_obj->base.dev_add) {
->>>>>>> 105e53f8
 		DPRINT_ERR(BLKVSC_DRV, "OnDeviceAdd() not set");
 		ret = -1;
 		goto Cleanup;
@@ -302,11 +284,7 @@
 
 
 	/* Call to the vsc driver to add the device */
-<<<<<<< HEAD
-	ret = storvsc_drv_obj->base.OnDeviceAdd(device_obj, &device_info);
-=======
 	ret = storvsc_drv_obj->base.dev_add(device_obj, &device_info);
->>>>>>> 105e53f8
 	if (ret != 0) {
 		DPRINT_ERR(BLKVSC_DRV, "unable to add blkvsc device");
 		goto Cleanup;
@@ -406,11 +384,7 @@
 	return ret;
 
 Remove:
-<<<<<<< HEAD
-	storvsc_drv_obj->base.OnDeviceRemove(device_obj);
-=======
 	storvsc_drv_obj->base.dev_rm(device_obj);
->>>>>>> 105e53f8
 
 Cleanup:
 	if (blkdev) {
@@ -478,15 +452,9 @@
 	blkvsc_req->req = NULL;
 	blkvsc_req->write = 0;
 
-<<<<<<< HEAD
-	blkvsc_req->request.data_buffer.PfnArray[0] = 0;
-	blkvsc_req->request.data_buffer.Offset = 0;
-	blkvsc_req->request.data_buffer.Length = 0;
-=======
 	blkvsc_req->request.data_buffer.pfn_array[0] = 0;
 	blkvsc_req->request.data_buffer.offset = 0;
 	blkvsc_req->request.data_buffer.len = 0;
->>>>>>> 105e53f8
 
 	blkvsc_req->cmnd[0] = SYNCHRONIZE_CACHE;
 	blkvsc_req->cmd_len = 10;
@@ -531,15 +499,9 @@
 	blkvsc_req->req = NULL;
 	blkvsc_req->write = 0;
 
-<<<<<<< HEAD
-	blkvsc_req->request.data_buffer.PfnArray[0] = page_to_pfn(page_buf);
-	blkvsc_req->request.data_buffer.Offset = 0;
-	blkvsc_req->request.data_buffer.Length = 64;
-=======
 	blkvsc_req->request.data_buffer.pfn_array[0] = page_to_pfn(page_buf);
 	blkvsc_req->request.data_buffer.offset = 0;
 	blkvsc_req->request.data_buffer.len = 64;
->>>>>>> 105e53f8
 
 	blkvsc_req->cmnd[0] = INQUIRY;
 	blkvsc_req->cmnd[1] = 0x1;		/* Get product data */
@@ -624,15 +586,9 @@
 	blkvsc_req->req = NULL;
 	blkvsc_req->write = 0;
 
-<<<<<<< HEAD
-	blkvsc_req->request.data_buffer.PfnArray[0] = page_to_pfn(page_buf);
-	blkvsc_req->request.data_buffer.Offset = 0;
-	blkvsc_req->request.data_buffer.Length = 8;
-=======
 	blkvsc_req->request.data_buffer.pfn_array[0] = page_to_pfn(page_buf);
 	blkvsc_req->request.data_buffer.offset = 0;
 	blkvsc_req->request.data_buffer.len = 8;
->>>>>>> 105e53f8
 
 	blkvsc_req->cmnd[0] = READ_CAPACITY;
 	blkvsc_req->cmd_len = 16;
@@ -707,15 +663,9 @@
 	blkvsc_req->req = NULL;
 	blkvsc_req->write = 0;
 
-<<<<<<< HEAD
-	blkvsc_req->request.data_buffer.PfnArray[0] = page_to_pfn(page_buf);
-	blkvsc_req->request.data_buffer.Offset = 0;
-	blkvsc_req->request.data_buffer.Length = 12;
-=======
 	blkvsc_req->request.data_buffer.pfn_array[0] = page_to_pfn(page_buf);
 	blkvsc_req->request.data_buffer.offset = 0;
 	blkvsc_req->request.data_buffer.len = 12;
->>>>>>> 105e53f8
 
 	blkvsc_req->cmnd[0] = 0x9E; /* READ_CAPACITY16; */
 	blkvsc_req->cmd_len = 16;
@@ -781,22 +731,14 @@
 
 	DPRINT_DBG(BLKVSC_DRV, "blkvsc_remove()\n");
 
-<<<<<<< HEAD
-	if (!storvsc_drv_obj->base.OnDeviceRemove)
-=======
 	if (!storvsc_drv_obj->base.dev_rm)
->>>>>>> 105e53f8
 		return -1;
 
 	/*
 	 * Call to the vsc driver to let it know that the device is being
 	 * removed
 	 */
-<<<<<<< HEAD
-	ret = storvsc_drv_obj->base.OnDeviceRemove(device_obj);
-=======
 	ret = storvsc_drv_obj->base.dev_rm(device_obj);
->>>>>>> 105e53f8
 	if (ret != 0) {
 		/* TODO: */
 		DPRINT_ERR(BLKVSC_DRV,
@@ -911,16 +853,6 @@
 		   (blkvsc_req->write) ? "WRITE" : "READ",
 		   (unsigned long) blkvsc_req->sector_start,
 		   blkvsc_req->sector_count,
-<<<<<<< HEAD
-		   blkvsc_req->request.data_buffer.Offset,
-		   blkvsc_req->request.data_buffer.Length);
-#if 0
-	for (i = 0; i < (blkvsc_req->request.data_buffer.Length >> 12); i++) {
-		DPRINT_DBG(BLKVSC_DRV, "blkvsc_submit_request() - "
-			   "req %p pfn[%d] %llx\n",
-			   blkvsc_req, i,
-			   blkvsc_req->request.data_buffer.PfnArray[i]);
-=======
 		   blkvsc_req->request.data_buffer.offset,
 		   blkvsc_req->request.data_buffer.len);
 #if 0
@@ -929,7 +861,6 @@
 			   "req %p pfn[%d] %llx\n",
 			   blkvsc_req, i,
 			   blkvsc_req->request.data_buffer.pfn_array[i]);
->>>>>>> 105e53f8
 	}
 #endif
 
@@ -953,11 +884,7 @@
 	storvsc_req->sense_buffer = blkvsc_req->sense_buffer;
 	storvsc_req->sense_buffer_size = SCSI_SENSE_BUFFERSIZE;
 
-<<<<<<< HEAD
-	ret = storvsc_drv_obj->on_io_request(&blkdev->device_ctx->device_obj,
-=======
 	ret = storvsc_drv_obj->on_io_request(blkdev->device_ctx,
->>>>>>> 105e53f8
 					   &blkvsc_req->request);
 	if (ret == 0)
 		blkdev->num_outstanding_reqs++;
@@ -1053,15 +980,9 @@
 
 					blkvsc_req->dev = blkdev;
 					blkvsc_req->req = req;
-<<<<<<< HEAD
-					blkvsc_req->request.data_buffer.Offset
-						= bvec->bv_offset;
-					blkvsc_req->request.data_buffer.Length
-=======
 					blkvsc_req->request.data_buffer.offset
 						= bvec->bv_offset;
 					blkvsc_req->request.data_buffer.len
->>>>>>> 105e53f8
 						= 0;
 
 					/* Add to the group */
@@ -1077,15 +998,9 @@
 
 				/* Add the curr bvec/segment to the curr blkvsc_req */
 				blkvsc_req->request.data_buffer.
-<<<<<<< HEAD
-					PfnArray[databuf_idx]
-						= page_to_pfn(bvec->bv_page);
-				blkvsc_req->request.data_buffer.Length
-=======
 					pfn_array[databuf_idx]
 						= page_to_pfn(bvec->bv_page);
 				blkvsc_req->request.data_buffer.len
->>>>>>> 105e53f8
 					+= bvec->bv_len;
 
 				prev_bvec = bvec;
@@ -1188,11 +1103,7 @@
 		   (blkvsc_req->write) ? "WRITE" : "READ",
 		   (unsigned long)blkvsc_req->sector_start,
 		   blkvsc_req->sector_count,
-<<<<<<< HEAD
-		   blkvsc_req->request.data_buffer.Length,
-=======
 		   blkvsc_req->request.data_buffer.len,
->>>>>>> 105e53f8
 		   blkvsc_req->group->outstanding,
 		   blkdev->num_outstanding_reqs);
 
