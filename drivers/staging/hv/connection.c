/*
 *
 * Copyright (c) 2009, Microsoft Corporation.
 *
 * This program is free software; you can redistribute it and/or modify it
 * under the terms and conditions of the GNU General Public License,
 * version 2, as published by the Free Software Foundation.
 *
 * This program is distributed in the hope it will be useful, but WITHOUT
 * ANY WARRANTY; without even the implied warranty of MERCHANTABILITY or
 * FITNESS FOR A PARTICULAR PURPOSE.  See the GNU General Public License for
 * more details.
 *
 * You should have received a copy of the GNU General Public License along with
 * this program; if not, write to the Free Software Foundation, Inc., 59 Temple
 * Place - Suite 330, Boston, MA 02111-1307 USA.
 *
 * Authors:
 *   Haiyang Zhang <haiyangz@microsoft.com>
 *   Hank Janssen  <hjanssen@microsoft.com>
 *
 */
#include <linux/kernel.h>
#include <linux/sched.h>
#include <linux/wait.h>
#include <linux/mm.h>
#include <linux/slab.h>
#include <linux/vmalloc.h>
#include "hv_api.h"
#include "logging.h"
#include "vmbus_private.h"


struct vmbus_connection vmbus_connection = {
	.conn_state		= DISCONNECTED,
	.next_gpadl_handle	= ATOMIC_INIT(0xE1E10),
};

/*
 * vmbus_connect - Sends a connect request on the partition service connection
 */
int vmbus_connect(void)
{
	int ret = 0;
	struct vmbus_channel_msginfo *msginfo = NULL;
	struct vmbus_channel_initiate_contact *msg;
	unsigned long flags;

	/* Make sure we are not connecting or connected */
	if (vmbus_connection.conn_state != DISCONNECTED)
		return -1;

	/* Initialize the vmbus connection */
	vmbus_connection.conn_state = CONNECTING;
	vmbus_connection.work_queue = create_workqueue("hv_vmbus_con");
	if (!vmbus_connection.work_queue) {
		ret = -1;
		goto Cleanup;
	}

	INIT_LIST_HEAD(&vmbus_connection.chn_msg_list);
	spin_lock_init(&vmbus_connection.channelmsg_lock);

	INIT_LIST_HEAD(&vmbus_connection.chn_list);
	spin_lock_init(&vmbus_connection.channel_lock);

	/*
	 * Setup the vmbus event connection for channel interrupt
	 * abstraction stuff
	 */
<<<<<<< HEAD
	gVmbusConnection.InterruptPage = osd_page_alloc(1);
	if (gVmbusConnection.InterruptPage == NULL) {
=======
	vmbus_connection.int_page =
	(void *)__get_free_pages(GFP_KERNEL|__GFP_ZERO, 0);
	if (vmbus_connection.int_page == NULL) {
>>>>>>> 105e53f8
		ret = -1;
		goto Cleanup;
	}

	vmbus_connection.recv_int_page = vmbus_connection.int_page;
	vmbus_connection.send_int_page =
		(void *)((unsigned long)vmbus_connection.int_page +
			(PAGE_SIZE >> 1));

	/*
	 * Setup the monitor notification facility. The 1st page for
	 * parent->child and the 2nd page for child->parent
	 */
<<<<<<< HEAD
	gVmbusConnection.MonitorPages = osd_page_alloc(2);
	if (gVmbusConnection.MonitorPages == NULL) {
=======
	vmbus_connection.monitor_pages =
	(void *)__get_free_pages((GFP_KERNEL|__GFP_ZERO), 1);
	if (vmbus_connection.monitor_pages == NULL) {
>>>>>>> 105e53f8
		ret = -1;
		goto Cleanup;
	}

	msginfo = kzalloc(sizeof(*msginfo) +
			  sizeof(struct vmbus_channel_initiate_contact),
			  GFP_KERNEL);
	if (msginfo == NULL) {
		ret = -ENOMEM;
		goto Cleanup;
	}

<<<<<<< HEAD
	msgInfo->waitevent = osd_waitevent_create();
	if (!msgInfo->waitevent) {
		ret = -ENOMEM;
		goto Cleanup;
	}

	msg = (struct vmbus_channel_initiate_contact *)msgInfo->msg;

	msg->header.msgtype = CHANNELMSG_INITIATE_CONTACT;
	msg->vmbus_version_requested = VMBUS_REVISION_NUMBER;
	msg->interrupt_page = virt_to_phys(gVmbusConnection.InterruptPage);
	msg->monitor_page1 = virt_to_phys(gVmbusConnection.MonitorPages);
	msg->monitor_page2 = virt_to_phys(
			(void *)((unsigned long)gVmbusConnection.MonitorPages +
=======
	init_waitqueue_head(&msginfo->waitevent);

	msg = (struct vmbus_channel_initiate_contact *)msginfo->msg;

	msg->header.msgtype = CHANNELMSG_INITIATE_CONTACT;
	msg->vmbus_version_requested = VMBUS_REVISION_NUMBER;
	msg->interrupt_page = virt_to_phys(vmbus_connection.int_page);
	msg->monitor_page1 = virt_to_phys(vmbus_connection.monitor_pages);
	msg->monitor_page2 = virt_to_phys(
			(void *)((unsigned long)vmbus_connection.monitor_pages +
>>>>>>> 105e53f8
				 PAGE_SIZE));

	/*
	 * Add to list before we send the request since we may
	 * receive the response before returning from this routine
	 */
<<<<<<< HEAD
	spin_lock_irqsave(&gVmbusConnection.channelmsg_lock, flags);
	list_add_tail(&msgInfo->msglistentry,
		      &gVmbusConnection.ChannelMsgList);
=======
	spin_lock_irqsave(&vmbus_connection.channelmsg_lock, flags);
	list_add_tail(&msginfo->msglistentry,
		      &vmbus_connection.chn_msg_list);
>>>>>>> 105e53f8

	spin_unlock_irqrestore(&vmbus_connection.channelmsg_lock, flags);

	DPRINT_DBG(VMBUS, "Vmbus connection - interrupt pfn %llx, "
		   "monitor1 pfn %llx,, monitor2 pfn %llx",
		   msg->interrupt_page, msg->monitor_page1, msg->monitor_page2);

	DPRINT_DBG(VMBUS, "Sending channel initiate msg...");
	ret = vmbus_post_msg(msg,
			       sizeof(struct vmbus_channel_initiate_contact));
	if (ret != 0) {
<<<<<<< HEAD
		list_del(&msgInfo->msglistentry);
=======
		spin_lock_irqsave(&vmbus_connection.channelmsg_lock, flags);
		list_del(&msginfo->msglistentry);
		spin_unlock_irqrestore(&vmbus_connection.channelmsg_lock,
					flags);
>>>>>>> 105e53f8
		goto Cleanup;
	}

	/* Wait for the connection response */
<<<<<<< HEAD
	osd_waitevent_wait(msgInfo->waitevent);

	list_del(&msgInfo->msglistentry);

	/* Check if successful */
	if (msgInfo->response.version_response.version_supported) {
=======
	msginfo->wait_condition = 0;
	wait_event_timeout(msginfo->waitevent, msginfo->wait_condition,
			msecs_to_jiffies(1000));
	if (msginfo->wait_condition == 0) {
		spin_lock_irqsave(&vmbus_connection.channelmsg_lock,
				flags);
		list_del(&msginfo->msglistentry);
		spin_unlock_irqrestore(&vmbus_connection.channelmsg_lock,
					flags);
		ret = -ETIMEDOUT;
		goto Cleanup;
	}

	spin_lock_irqsave(&vmbus_connection.channelmsg_lock, flags);
	list_del(&msginfo->msglistentry);
	spin_unlock_irqrestore(&vmbus_connection.channelmsg_lock, flags);

	/* Check if successful */
	if (msginfo->response.version_response.version_supported) {
>>>>>>> 105e53f8
		DPRINT_INFO(VMBUS, "Vmbus connected!!");
		vmbus_connection.conn_state = CONNECTED;

	} else {
		DPRINT_ERR(VMBUS, "Vmbus connection failed!!..."
			   "current version (%d) not supported",
			   VMBUS_REVISION_NUMBER);
		ret = -1;
		goto Cleanup;
	}

<<<<<<< HEAD
	kfree(msgInfo->waitevent);
	kfree(msgInfo);
=======
	kfree(msginfo);
>>>>>>> 105e53f8
	return 0;

Cleanup:
	vmbus_connection.conn_state = DISCONNECTED;

	if (vmbus_connection.work_queue)
		destroy_workqueue(vmbus_connection.work_queue);

<<<<<<< HEAD
	if (gVmbusConnection.InterruptPage) {
		osd_page_free(gVmbusConnection.InterruptPage, 1);
		gVmbusConnection.InterruptPage = NULL;
	}

	if (gVmbusConnection.MonitorPages) {
		osd_page_free(gVmbusConnection.MonitorPages, 2);
		gVmbusConnection.MonitorPages = NULL;
	}

	if (msgInfo) {
		kfree(msgInfo->waitevent);
		kfree(msgInfo);
	}
=======
	if (vmbus_connection.int_page) {
		free_pages((unsigned long)vmbus_connection.int_page, 0);
		vmbus_connection.int_page = NULL;
	}

	if (vmbus_connection.monitor_pages) {
		free_pages((unsigned long)vmbus_connection.monitor_pages, 1);
		vmbus_connection.monitor_pages = NULL;
	}

	kfree(msginfo);
>>>>>>> 105e53f8

	return ret;
}

/*
 * vmbus_disconnect -
 * Sends a disconnect request on the partition service connection
 */
int vmbus_disconnect(void)
{
	int ret = 0;
	struct vmbus_channel_message_header *msg;

	/* Make sure we are connected */
	if (vmbus_connection.conn_state != CONNECTED)
		return -1;

	msg = kzalloc(sizeof(struct vmbus_channel_message_header), GFP_KERNEL);
	if (!msg)
		return -ENOMEM;

	msg->msgtype = CHANNELMSG_UNLOAD;

	ret = vmbus_post_msg(msg,
			       sizeof(struct vmbus_channel_message_header));
	if (ret != 0)
		goto Cleanup;

<<<<<<< HEAD
	osd_page_free(gVmbusConnection.InterruptPage, 1);
=======
	free_pages((unsigned long)vmbus_connection.int_page, 0);
	free_pages((unsigned long)vmbus_connection.monitor_pages, 1);
>>>>>>> 105e53f8

	/* TODO: iterate thru the msg list and free up */
	destroy_workqueue(vmbus_connection.work_queue);

	vmbus_connection.conn_state = DISCONNECTED;

	DPRINT_INFO(VMBUS, "Vmbus disconnected!!");

Cleanup:
	kfree(msg);
	return ret;
}

/*
 * relid2channel - Get the channel object given its
 * child relative id (ie channel id)
 */
struct vmbus_channel *relid2channel(u32 relid)
{
	struct vmbus_channel *channel;
	struct vmbus_channel *found_channel  = NULL;
	unsigned long flags;

<<<<<<< HEAD
	spin_lock_irqsave(&gVmbusConnection.channel_lock, flags);
	list_for_each_entry(channel, &gVmbusConnection.ChannelList, listentry) {
		if (channel->offermsg.child_relid == relId) {
			foundChannel = channel;
=======
	spin_lock_irqsave(&vmbus_connection.channel_lock, flags);
	list_for_each_entry(channel, &vmbus_connection.chn_list, listentry) {
		if (channel->offermsg.child_relid == relid) {
			found_channel = channel;
>>>>>>> 105e53f8
			break;
		}
	}
	spin_unlock_irqrestore(&vmbus_connection.channel_lock, flags);

	return found_channel;
}

/*
 * process_chn_event - Process a channel event notification
 */
static void process_chn_event(void *context)
{
	struct vmbus_channel *channel;
	u32 relid = (u32)(unsigned long)context;

	/* ASSERT(relId > 0); */

	/*
	 * Find the channel based on this relid and invokes the
	 * channel callback to process the event
	 */
	channel = relid2channel(relid);

	if (channel) {
		vmbus_onchannel_event(channel);
		/*
		 * WorkQueueQueueWorkItem(channel->dataWorkQueue,
		 *			  vmbus_onchannel_event,
		 *			  (void*)channel);
		 */
	} else {
		DPRINT_ERR(VMBUS, "channel not found for relid - %d.", relid);
	}
}

/*
 * vmbus_on_event - Handler for events
 */
void vmbus_on_event(unsigned long data)
{
	int dword;
	int maxdword = MAX_NUM_CHANNELS_SUPPORTED >> 5;
	int bit;
	int relid;
	u32 *recv_int_page = vmbus_connection.recv_int_page;

	/* Check events */
	if (recv_int_page) {
		for (dword = 0; dword < maxdword; dword++) {
			if (recv_int_page[dword]) {
				for (bit = 0; bit < 32; bit++) {
					if (sync_test_and_clear_bit(bit,
						(unsigned long *)
						&recv_int_page[dword])) {
						relid = (dword << 5) + bit;
						DPRINT_DBG(VMBUS, "event detected for relid - %d", relid);

						if (relid == 0) {
							/* special case - vmbus channel protocol msg */
							DPRINT_DBG(VMBUS, "invalid relid - %d", relid);
							continue;
						} else {
							/* QueueWorkItem(VmbusProcessEvent, (void*)relid); */
							/* ret = WorkQueueQueueWorkItem(gVmbusConnection.workQueue, VmbusProcessChannelEvent, (void*)relid); */
						process_chn_event((void *)
						(unsigned long)relid);
						}
					}
				}
			}
		 }
	}
	return;
}

/*
 * vmbus_post_msg - Send a msg on the vmbus's message connection
 */
int vmbus_post_msg(void *buffer, size_t buflen)
{
	union hv_connection_id conn_id;

<<<<<<< HEAD
	connId.asu32 = 0;
	connId.u.id = VMBUS_MESSAGE_CONNECTION_ID;
	return hv_post_message(connId, 1, buffer, bufferLen);
=======
	conn_id.asu32 = 0;
	conn_id.u.id = VMBUS_MESSAGE_CONNECTION_ID;
	return hv_post_message(conn_id, 1, buffer, buflen);
>>>>>>> 105e53f8
}

/*
 * vmbus_set_event - Send an event notification to the parent
 */
int vmbus_set_event(u32 child_relid)
{
	/* Each u32 represents 32 channels */
	sync_set_bit(child_relid & 31,
		(unsigned long *)vmbus_connection.send_int_page +
		(child_relid >> 5));

	return hv_signal_event();
}<|MERGE_RESOLUTION|>--- conflicted
+++ resolved
@@ -68,14 +68,9 @@
 	 * Setup the vmbus event connection for channel interrupt
 	 * abstraction stuff
 	 */
-<<<<<<< HEAD
-	gVmbusConnection.InterruptPage = osd_page_alloc(1);
-	if (gVmbusConnection.InterruptPage == NULL) {
-=======
 	vmbus_connection.int_page =
 	(void *)__get_free_pages(GFP_KERNEL|__GFP_ZERO, 0);
 	if (vmbus_connection.int_page == NULL) {
->>>>>>> 105e53f8
 		ret = -1;
 		goto Cleanup;
 	}
@@ -89,14 +84,9 @@
 	 * Setup the monitor notification facility. The 1st page for
 	 * parent->child and the 2nd page for child->parent
 	 */
-<<<<<<< HEAD
-	gVmbusConnection.MonitorPages = osd_page_alloc(2);
-	if (gVmbusConnection.MonitorPages == NULL) {
-=======
 	vmbus_connection.monitor_pages =
 	(void *)__get_free_pages((GFP_KERNEL|__GFP_ZERO), 1);
 	if (vmbus_connection.monitor_pages == NULL) {
->>>>>>> 105e53f8
 		ret = -1;
 		goto Cleanup;
 	}
@@ -109,22 +99,6 @@
 		goto Cleanup;
 	}
 
-<<<<<<< HEAD
-	msgInfo->waitevent = osd_waitevent_create();
-	if (!msgInfo->waitevent) {
-		ret = -ENOMEM;
-		goto Cleanup;
-	}
-
-	msg = (struct vmbus_channel_initiate_contact *)msgInfo->msg;
-
-	msg->header.msgtype = CHANNELMSG_INITIATE_CONTACT;
-	msg->vmbus_version_requested = VMBUS_REVISION_NUMBER;
-	msg->interrupt_page = virt_to_phys(gVmbusConnection.InterruptPage);
-	msg->monitor_page1 = virt_to_phys(gVmbusConnection.MonitorPages);
-	msg->monitor_page2 = virt_to_phys(
-			(void *)((unsigned long)gVmbusConnection.MonitorPages +
-=======
 	init_waitqueue_head(&msginfo->waitevent);
 
 	msg = (struct vmbus_channel_initiate_contact *)msginfo->msg;
@@ -135,22 +109,15 @@
 	msg->monitor_page1 = virt_to_phys(vmbus_connection.monitor_pages);
 	msg->monitor_page2 = virt_to_phys(
 			(void *)((unsigned long)vmbus_connection.monitor_pages +
->>>>>>> 105e53f8
 				 PAGE_SIZE));
 
 	/*
 	 * Add to list before we send the request since we may
 	 * receive the response before returning from this routine
 	 */
-<<<<<<< HEAD
-	spin_lock_irqsave(&gVmbusConnection.channelmsg_lock, flags);
-	list_add_tail(&msgInfo->msglistentry,
-		      &gVmbusConnection.ChannelMsgList);
-=======
 	spin_lock_irqsave(&vmbus_connection.channelmsg_lock, flags);
 	list_add_tail(&msginfo->msglistentry,
 		      &vmbus_connection.chn_msg_list);
->>>>>>> 105e53f8
 
 	spin_unlock_irqrestore(&vmbus_connection.channelmsg_lock, flags);
 
@@ -162,26 +129,14 @@
 	ret = vmbus_post_msg(msg,
 			       sizeof(struct vmbus_channel_initiate_contact));
 	if (ret != 0) {
-<<<<<<< HEAD
-		list_del(&msgInfo->msglistentry);
-=======
 		spin_lock_irqsave(&vmbus_connection.channelmsg_lock, flags);
 		list_del(&msginfo->msglistentry);
 		spin_unlock_irqrestore(&vmbus_connection.channelmsg_lock,
 					flags);
->>>>>>> 105e53f8
 		goto Cleanup;
 	}
 
 	/* Wait for the connection response */
-<<<<<<< HEAD
-	osd_waitevent_wait(msgInfo->waitevent);
-
-	list_del(&msgInfo->msglistentry);
-
-	/* Check if successful */
-	if (msgInfo->response.version_response.version_supported) {
-=======
 	msginfo->wait_condition = 0;
 	wait_event_timeout(msginfo->waitevent, msginfo->wait_condition,
 			msecs_to_jiffies(1000));
@@ -201,7 +156,6 @@
 
 	/* Check if successful */
 	if (msginfo->response.version_response.version_supported) {
->>>>>>> 105e53f8
 		DPRINT_INFO(VMBUS, "Vmbus connected!!");
 		vmbus_connection.conn_state = CONNECTED;
 
@@ -213,12 +167,7 @@
 		goto Cleanup;
 	}
 
-<<<<<<< HEAD
-	kfree(msgInfo->waitevent);
-	kfree(msgInfo);
-=======
 	kfree(msginfo);
->>>>>>> 105e53f8
 	return 0;
 
 Cleanup:
@@ -227,22 +176,6 @@
 	if (vmbus_connection.work_queue)
 		destroy_workqueue(vmbus_connection.work_queue);
 
-<<<<<<< HEAD
-	if (gVmbusConnection.InterruptPage) {
-		osd_page_free(gVmbusConnection.InterruptPage, 1);
-		gVmbusConnection.InterruptPage = NULL;
-	}
-
-	if (gVmbusConnection.MonitorPages) {
-		osd_page_free(gVmbusConnection.MonitorPages, 2);
-		gVmbusConnection.MonitorPages = NULL;
-	}
-
-	if (msgInfo) {
-		kfree(msgInfo->waitevent);
-		kfree(msgInfo);
-	}
-=======
 	if (vmbus_connection.int_page) {
 		free_pages((unsigned long)vmbus_connection.int_page, 0);
 		vmbus_connection.int_page = NULL;
@@ -254,7 +187,6 @@
 	}
 
 	kfree(msginfo);
->>>>>>> 105e53f8
 
 	return ret;
 }
@@ -283,12 +215,8 @@
 	if (ret != 0)
 		goto Cleanup;
 
-<<<<<<< HEAD
-	osd_page_free(gVmbusConnection.InterruptPage, 1);
-=======
 	free_pages((unsigned long)vmbus_connection.int_page, 0);
 	free_pages((unsigned long)vmbus_connection.monitor_pages, 1);
->>>>>>> 105e53f8
 
 	/* TODO: iterate thru the msg list and free up */
 	destroy_workqueue(vmbus_connection.work_queue);
@@ -312,17 +240,10 @@
 	struct vmbus_channel *found_channel  = NULL;
 	unsigned long flags;
 
-<<<<<<< HEAD
-	spin_lock_irqsave(&gVmbusConnection.channel_lock, flags);
-	list_for_each_entry(channel, &gVmbusConnection.ChannelList, listentry) {
-		if (channel->offermsg.child_relid == relId) {
-			foundChannel = channel;
-=======
 	spin_lock_irqsave(&vmbus_connection.channel_lock, flags);
 	list_for_each_entry(channel, &vmbus_connection.chn_list, listentry) {
 		if (channel->offermsg.child_relid == relid) {
 			found_channel = channel;
->>>>>>> 105e53f8
 			break;
 		}
 	}
@@ -406,15 +327,9 @@
 {
 	union hv_connection_id conn_id;
 
-<<<<<<< HEAD
-	connId.asu32 = 0;
-	connId.u.id = VMBUS_MESSAGE_CONNECTION_ID;
-	return hv_post_message(connId, 1, buffer, bufferLen);
-=======
 	conn_id.asu32 = 0;
 	conn_id.u.id = VMBUS_MESSAGE_CONNECTION_ID;
 	return hv_post_message(conn_id, 1, buffer, buflen);
->>>>>>> 105e53f8
 }
 
 /*
