/*
 * Copyright (c) 2009, Microsoft Corporation.
 *
 * This program is free software; you can redistribute it and/or modify it
 * under the terms and conditions of the GNU General Public License,
 * version 2, as published by the Free Software Foundation.
 *
 * This program is distributed in the hope it will be useful, but WITHOUT
 * ANY WARRANTY; without even the implied warranty of MERCHANTABILITY or
 * FITNESS FOR A PARTICULAR PURPOSE.  See the GNU General Public License for
 * more details.
 *
 * You should have received a copy of the GNU General Public License along with
 * this program; if not, write to the Free Software Foundation, Inc., 59 Temple
 * Place - Suite 330, Boston, MA 02111-1307 USA.
 *
 * Authors:
 *   Haiyang Zhang <haiyangz@microsoft.com>
 *   Hank Janssen  <hjanssen@microsoft.com>
 */
#include <linux/kernel.h>
#include <linux/sched.h>
#include <linux/wait.h>
#include <linux/string.h>
#include <linux/slab.h>
#include <linux/mm.h>
#include <linux/delay.h>
#include "hv_api.h"
#include "logging.h"
#include "storvsc_api.h"
#include "vmbus_packet_format.h"
#include "vstorage.h"
#include "channel.h"


struct storvsc_request_extension {
	/* LIST_ENTRY ListEntry; */

	struct hv_storvsc_request *request;
	struct hv_device *device;

	/* Synchronize the request/response if needed */
<<<<<<< HEAD
	struct osd_waitevent *wait_event;
=======
	int wait_condition;
	wait_queue_head_t wait_event;
>>>>>>> 105e53f8

	struct vstor_packet vstor_packet;
};

/* A storvsc device is a device object that contains a vmbus channel */
struct storvsc_device {
	struct hv_device *device;

	/* 0 indicates the device is being destroyed */
	atomic_t ref_count;

	atomic_t num_outstanding_req;

	/*
	 * Each unique Port/Path/Target represents 1 channel ie scsi
	 * controller. In reality, the pathid, targetid is always 0
	 * and the port is set by us
	 */
	unsigned int port_number;
	unsigned char path_id;
	unsigned char target_id;

	/* LIST_ENTRY OutstandingRequestList; */
	/* HANDLE OutstandingRequestLock; */

	/* Used for vsc/vsp channel reset process */
	struct storvsc_request_extension init_request;
	struct storvsc_request_extension reset_request;
};


static const char *g_driver_name = "storvsc";

/* {ba6163d9-04a1-4d29-b605-72e2ffb1dc7f} */
static const struct hv_guid gStorVscDeviceType = {
	.data = {
		0xd9, 0x63, 0x61, 0xba, 0xa1, 0x04, 0x29, 0x4d,
		0xb6, 0x05, 0x72, 0xe2, 0xff, 0xb1, 0xdc, 0x7f
	}
};


static inline struct storvsc_device *alloc_stor_device(struct hv_device *device)
{
	struct storvsc_device *stor_device;

	stor_device = kzalloc(sizeof(struct storvsc_device), GFP_KERNEL);
	if (!stor_device)
		return NULL;

	/* Set to 2 to allow both inbound and outbound traffics */
	/* (ie get_stor_device() and must_get_stor_device()) to proceed. */
	atomic_cmpxchg(&stor_device->ref_count, 0, 2);

	stor_device->device = device;
<<<<<<< HEAD
	device->Extension = stor_device;
=======
	device->ext = stor_device;
>>>>>>> 105e53f8

	return stor_device;
}

static inline void free_stor_device(struct storvsc_device *device)
{
	/* ASSERT(atomic_read(&device->ref_count) == 0); */
	kfree(device);
}

/* Get the stordevice object iff exists and its refcount > 1 */
static inline struct storvsc_device *get_stor_device(struct hv_device *device)
{
	struct storvsc_device *stor_device;

<<<<<<< HEAD
	stor_device = (struct storvsc_device *)device->Extension;
=======
	stor_device = (struct storvsc_device *)device->ext;
>>>>>>> 105e53f8
	if (stor_device && atomic_read(&stor_device->ref_count) > 1)
		atomic_inc(&stor_device->ref_count);
	else
		stor_device = NULL;

	return stor_device;
}

/* Get the stordevice object iff exists and its refcount > 0 */
static inline struct storvsc_device *must_get_stor_device(
					struct hv_device *device)
{
	struct storvsc_device *stor_device;

<<<<<<< HEAD
	stor_device = (struct storvsc_device *)device->Extension;
=======
	stor_device = (struct storvsc_device *)device->ext;
>>>>>>> 105e53f8
	if (stor_device && atomic_read(&stor_device->ref_count))
		atomic_inc(&stor_device->ref_count);
	else
		stor_device = NULL;

	return stor_device;
}

static inline void put_stor_device(struct hv_device *device)
{
	struct storvsc_device *stor_device;

<<<<<<< HEAD
	stor_device = (struct storvsc_device *)device->Extension;
=======
	stor_device = (struct storvsc_device *)device->ext;
>>>>>>> 105e53f8
	/* ASSERT(stor_device); */

	atomic_dec(&stor_device->ref_count);
	/* ASSERT(atomic_read(&stor_device->ref_count)); */
}

/* Drop ref count to 1 to effectively disable get_stor_device() */
static inline struct storvsc_device *release_stor_device(
					struct hv_device *device)
{
	struct storvsc_device *stor_device;

<<<<<<< HEAD
	stor_device = (struct storvsc_device *)device->Extension;
=======
	stor_device = (struct storvsc_device *)device->ext;
>>>>>>> 105e53f8
	/* ASSERT(stor_device); */

	/* Busy wait until the ref drop to 2, then set it to 1 */
	while (atomic_cmpxchg(&stor_device->ref_count, 2, 1) != 2)
		udelay(100);

	return stor_device;
}

/* Drop ref count to 0. No one can use stor_device object. */
static inline struct storvsc_device *final_release_stor_device(
			struct hv_device *device)
{
	struct storvsc_device *stor_device;

<<<<<<< HEAD
	stor_device = (struct storvsc_device *)device->Extension;
=======
	stor_device = (struct storvsc_device *)device->ext;
>>>>>>> 105e53f8
	/* ASSERT(stor_device); */

	/* Busy wait until the ref drop to 1, then set it to 0 */
	while (atomic_cmpxchg(&stor_device->ref_count, 1, 0) != 1)
		udelay(100);

<<<<<<< HEAD
	device->Extension = NULL;
=======
	device->ext = NULL;
>>>>>>> 105e53f8
	return stor_device;
}

static int stor_vsc_channel_init(struct hv_device *device)
{
	struct storvsc_device *stor_device;
	struct storvsc_request_extension *request;
	struct vstor_packet *vstor_packet;
	int ret;

	stor_device = get_stor_device(device);
	if (!stor_device) {
		DPRINT_ERR(STORVSC, "unable to get stor device..."
			   "device being destroyed?");
		return -1;
	}

	request = &stor_device->init_request;
	vstor_packet = &request->vstor_packet;

	/*
	 * Now, initiate the vsc/vsp initialization protocol on the open
	 * channel
	 */
	memset(request, 0, sizeof(struct storvsc_request_extension));
<<<<<<< HEAD
	request->wait_event = osd_waitevent_create();
	if (!request->wait_event) {
		ret = -ENOMEM;
		goto nomem;
	}

	vstor_packet->operation = VSTOR_OPERATION_BEGIN_INITIALIZATION;
	vstor_packet->flags = REQUEST_COMPLETION_FLAG;

	/*SpinlockAcquire(gDriverExt.packetListLock);
	INSERT_TAIL_LIST(&gDriverExt.packetList, &packet->listEntry.entry);
	SpinlockRelease(gDriverExt.packetListLock);*/

	DPRINT_INFO(STORVSC, "BEGIN_INITIALIZATION_OPERATION...");

=======
	init_waitqueue_head(&request->wait_event);
	vstor_packet->operation = VSTOR_OPERATION_BEGIN_INITIALIZATION;
	vstor_packet->flags = REQUEST_COMPLETION_FLAG;

	DPRINT_INFO(STORVSC, "BEGIN_INITIALIZATION_OPERATION...");

	request->wait_condition = 0;
>>>>>>> 105e53f8
	ret = vmbus_sendpacket(device->channel, vstor_packet,
			       sizeof(struct vstor_packet),
			       (unsigned long)request,
			       VM_PKT_DATA_INBAND,
			       VMBUS_DATA_PACKET_FLAG_COMPLETION_REQUESTED);
	if (ret != 0) {
		DPRINT_ERR(STORVSC,
			   "unable to send BEGIN_INITIALIZATION_OPERATION");
		goto cleanup;
	}

	wait_event_timeout(request->wait_event, request->wait_condition,
			msecs_to_jiffies(1000));
	if (request->wait_condition == 0) {
		ret = -ETIMEDOUT;
		goto cleanup;
	}

<<<<<<< HEAD
	osd_waitevent_wait(request->wait_event);
=======
>>>>>>> 105e53f8

	if (vstor_packet->operation != VSTOR_OPERATION_COMPLETE_IO ||
	    vstor_packet->status != 0) {
		DPRINT_ERR(STORVSC, "BEGIN_INITIALIZATION_OPERATION failed "
			   "(op %d status 0x%x)",
			   vstor_packet->operation, vstor_packet->status);
<<<<<<< HEAD
		goto Cleanup;
=======
		goto cleanup;
>>>>>>> 105e53f8
	}

	DPRINT_INFO(STORVSC, "QUERY_PROTOCOL_VERSION_OPERATION...");

	/* reuse the packet for version range supported */
	memset(vstor_packet, 0, sizeof(struct vstor_packet));
	vstor_packet->operation = VSTOR_OPERATION_QUERY_PROTOCOL_VERSION;
	vstor_packet->flags = REQUEST_COMPLETION_FLAG;

	vstor_packet->version.major_minor = VMSTOR_PROTOCOL_VERSION_CURRENT;
	FILL_VMSTOR_REVISION(vstor_packet->version.revision);

<<<<<<< HEAD
=======
	request->wait_condition = 0;
>>>>>>> 105e53f8
	ret = vmbus_sendpacket(device->channel, vstor_packet,
			       sizeof(struct vstor_packet),
			       (unsigned long)request,
			       VM_PKT_DATA_INBAND,
			       VMBUS_DATA_PACKET_FLAG_COMPLETION_REQUESTED);
	if (ret != 0) {
		DPRINT_ERR(STORVSC,
			   "unable to send BEGIN_INITIALIZATION_OPERATION");
		goto cleanup;
	}

<<<<<<< HEAD
	osd_waitevent_wait(request->wait_event);
=======
	wait_event_timeout(request->wait_event, request->wait_condition,
			msecs_to_jiffies(1000));
	if (request->wait_condition == 0) {
		ret = -ETIMEDOUT;
		goto cleanup;
	}
>>>>>>> 105e53f8

	/* TODO: Check returned version */
	if (vstor_packet->operation != VSTOR_OPERATION_COMPLETE_IO ||
	    vstor_packet->status != 0) {
		DPRINT_ERR(STORVSC, "QUERY_PROTOCOL_VERSION_OPERATION failed "
			   "(op %d status 0x%x)",
			   vstor_packet->operation, vstor_packet->status);
<<<<<<< HEAD
		goto Cleanup;
=======
		goto cleanup;
>>>>>>> 105e53f8
	}

	/* Query channel properties */
	DPRINT_INFO(STORVSC, "QUERY_PROPERTIES_OPERATION...");

	memset(vstor_packet, 0, sizeof(struct vstor_packet));
	vstor_packet->operation = VSTOR_OPERATION_QUERY_PROPERTIES;
	vstor_packet->flags = REQUEST_COMPLETION_FLAG;
	vstor_packet->storage_channel_properties.port_number =
					stor_device->port_number;

<<<<<<< HEAD
=======
	request->wait_condition = 0;
>>>>>>> 105e53f8
	ret = vmbus_sendpacket(device->channel, vstor_packet,
			       sizeof(struct vstor_packet),
			       (unsigned long)request,
			       VM_PKT_DATA_INBAND,
			       VMBUS_DATA_PACKET_FLAG_COMPLETION_REQUESTED);

	if (ret != 0) {
		DPRINT_ERR(STORVSC,
			   "unable to send QUERY_PROPERTIES_OPERATION");
		goto cleanup;
	}

<<<<<<< HEAD
	osd_waitevent_wait(request->wait_event);
=======
	wait_event_timeout(request->wait_event, request->wait_condition,
			msecs_to_jiffies(1000));
	if (request->wait_condition == 0) {
		ret = -ETIMEDOUT;
		goto cleanup;
	}
>>>>>>> 105e53f8

	/* TODO: Check returned version */
	if (vstor_packet->operation != VSTOR_OPERATION_COMPLETE_IO ||
	    vstor_packet->status != 0) {
		DPRINT_ERR(STORVSC, "QUERY_PROPERTIES_OPERATION failed "
			   "(op %d status 0x%x)",
			   vstor_packet->operation, vstor_packet->status);
<<<<<<< HEAD
		goto Cleanup;
=======
		goto cleanup;
>>>>>>> 105e53f8
	}

	stor_device->path_id = vstor_packet->storage_channel_properties.path_id;
	stor_device->target_id
		= vstor_packet->storage_channel_properties.target_id;

	DPRINT_DBG(STORVSC, "channel flag 0x%x, max xfer len 0x%x",
		   vstor_packet->storage_channel_properties.flags,
		   vstor_packet->storage_channel_properties.max_transfer_bytes);

	DPRINT_INFO(STORVSC, "END_INITIALIZATION_OPERATION...");

	memset(vstor_packet, 0, sizeof(struct vstor_packet));
	vstor_packet->operation = VSTOR_OPERATION_END_INITIALIZATION;
	vstor_packet->flags = REQUEST_COMPLETION_FLAG;

<<<<<<< HEAD
=======
	request->wait_condition = 0;
>>>>>>> 105e53f8
	ret = vmbus_sendpacket(device->channel, vstor_packet,
			       sizeof(struct vstor_packet),
			       (unsigned long)request,
			       VM_PKT_DATA_INBAND,
			       VMBUS_DATA_PACKET_FLAG_COMPLETION_REQUESTED);

	if (ret != 0) {
		DPRINT_ERR(STORVSC,
			   "unable to send END_INITIALIZATION_OPERATION");
		goto cleanup;
	}

<<<<<<< HEAD
	osd_waitevent_wait(request->wait_event);
=======
	wait_event_timeout(request->wait_event, request->wait_condition,
			msecs_to_jiffies(1000));
	if (request->wait_condition == 0) {
		ret = -ETIMEDOUT;
		goto cleanup;
	}
>>>>>>> 105e53f8

	if (vstor_packet->operation != VSTOR_OPERATION_COMPLETE_IO ||
	    vstor_packet->status != 0) {
		DPRINT_ERR(STORVSC, "END_INITIALIZATION_OPERATION failed "
			   "(op %d status 0x%x)",
			   vstor_packet->operation, vstor_packet->status);
<<<<<<< HEAD
		goto Cleanup;
=======
		goto cleanup;
>>>>>>> 105e53f8
	}

	DPRINT_INFO(STORVSC, "**** storage channel up and running!! ****");

<<<<<<< HEAD
Cleanup:
	kfree(request->wait_event);
	request->wait_event = NULL;
nomem:
=======
cleanup:
>>>>>>> 105e53f8
	put_stor_device(device);
	return ret;
}

static void stor_vsc_on_io_completion(struct hv_device *device,
				  struct vstor_packet *vstor_packet,
				  struct storvsc_request_extension *request_ext)
{
	struct hv_storvsc_request *request;
	struct storvsc_device *stor_device;

	stor_device = must_get_stor_device(device);
	if (!stor_device) {
		DPRINT_ERR(STORVSC, "unable to get stor device..."
			   "device being destroyed?");
		return;
	}

	DPRINT_DBG(STORVSC, "IO_COMPLETE_OPERATION - request extension %p "
		   "completed bytes xfer %u", request_ext,
		   vstor_packet->vm_srb.data_transfer_length);

	/* ASSERT(request_ext != NULL); */
	/* ASSERT(request_ext->request != NULL); */

	request = request_ext->request;

	/* ASSERT(request->OnIOCompletion != NULL); */

	/* Copy over the status...etc */
	request->status = vstor_packet->vm_srb.scsi_status;

	if (request->status != 0 || vstor_packet->vm_srb.srb_status != 1) {
		DPRINT_WARN(STORVSC,
			    "cmd 0x%x scsi status 0x%x srb status 0x%x\n",
			    request->cdb[0], vstor_packet->vm_srb.scsi_status,
			    vstor_packet->vm_srb.srb_status);
	}

	if ((request->status & 0xFF) == 0x02) {
		/* CHECK_CONDITION */
		if (vstor_packet->vm_srb.srb_status & 0x80) {
			/* autosense data available */
			DPRINT_WARN(STORVSC, "storvsc pkt %p autosense data "
				    "valid - len %d\n", request_ext,
				    vstor_packet->vm_srb.sense_info_length);

			/* ASSERT(vstor_packet->vm_srb.sense_info_length <= */
			/* 	request->SenseBufferSize); */
			memcpy(request->sense_buffer,
			       vstor_packet->vm_srb.sense_data,
			       vstor_packet->vm_srb.sense_info_length);

			request->sense_buffer_size =
					vstor_packet->vm_srb.sense_info_length;
		}
	}

	/* TODO: */
	request->bytes_xfer = vstor_packet->vm_srb.data_transfer_length;

	request->on_io_completion(request);

	atomic_dec(&stor_device->num_outstanding_req);

	put_stor_device(device);
}

static void stor_vsc_on_receive(struct hv_device *device,
			     struct vstor_packet *vstor_packet,
			     struct storvsc_request_extension *request_ext)
{
	switch (vstor_packet->operation) {
	case VSTOR_OPERATION_COMPLETE_IO:
		DPRINT_DBG(STORVSC, "IO_COMPLETE_OPERATION");
		stor_vsc_on_io_completion(device, vstor_packet, request_ext);
		break;
	case VSTOR_OPERATION_REMOVE_DEVICE:
		DPRINT_INFO(STORVSC, "REMOVE_DEVICE_OPERATION");
		/* TODO: */
		break;

	default:
		DPRINT_INFO(STORVSC, "Unknown operation received - %d",
			    vstor_packet->operation);
		break;
	}
}

static void stor_vsc_on_channel_callback(void *context)
{
	struct hv_device *device = (struct hv_device *)context;
	struct storvsc_device *stor_device;
	u32 bytes_recvd;
	u64 request_id;
<<<<<<< HEAD
	unsigned char packet[ALIGN_UP(sizeof(struct vstor_packet), 8)];
=======
	unsigned char packet[ALIGN(sizeof(struct vstor_packet), 8)];
>>>>>>> 105e53f8
	struct storvsc_request_extension *request;
	int ret;

	/* ASSERT(device); */

	stor_device = must_get_stor_device(device);
	if (!stor_device) {
		DPRINT_ERR(STORVSC, "unable to get stor device..."
			   "device being destroyed?");
		return;
	}

	do {
		ret = vmbus_recvpacket(device->channel, packet,
<<<<<<< HEAD
				       ALIGN_UP(sizeof(struct vstor_packet), 8),
=======
				       ALIGN(sizeof(struct vstor_packet), 8),
>>>>>>> 105e53f8
				       &bytes_recvd, &request_id);
		if (ret == 0 && bytes_recvd > 0) {
			DPRINT_DBG(STORVSC, "receive %d bytes - tid %llx",
				   bytes_recvd, request_id);

			/* ASSERT(bytes_recvd ==
					sizeof(struct vstor_packet)); */

			request = (struct storvsc_request_extension *)
					(unsigned long)request_id;
			/* ASSERT(request);c */

			/* if (vstor_packet.Flags & SYNTHETIC_FLAG) */
			if ((request == &stor_device->init_request) ||
			    (request == &stor_device->reset_request)) {
				/* DPRINT_INFO(STORVSC,
				 *             "reset completion - operation "
				 *             "%u status %u",
				 *             vstor_packet.Operation,
				 *             vstor_packet.Status); */

				memcpy(&request->vstor_packet, packet,
				       sizeof(struct vstor_packet));
<<<<<<< HEAD

				osd_waitevent_set(request->wait_event);
=======
				request->wait_condition = 1;
				wake_up(&request->wait_event);
>>>>>>> 105e53f8
			} else {
				stor_vsc_on_receive(device,
						(struct vstor_packet *)packet,
						request);
			}
		} else {
			/* DPRINT_DBG(STORVSC, "nothing else to read..."); */
			break;
		}
	} while (1);

	put_stor_device(device);
	return;
}

static int stor_vsc_connect_to_vsp(struct hv_device *device)
{
	struct vmstorage_channel_properties props;
	struct storvsc_driver_object *stor_driver;
	int ret;

<<<<<<< HEAD
	stor_driver = (struct storvsc_driver_object *)device->Driver;
=======
	stor_driver = (struct storvsc_driver_object *)device->drv;
>>>>>>> 105e53f8
	memset(&props, 0, sizeof(struct vmstorage_channel_properties));

	/* Open the channel */
	ret = vmbus_open(device->channel,
			 stor_driver->ring_buffer_size,
			 stor_driver->ring_buffer_size,
			 (void *)&props,
			 sizeof(struct vmstorage_channel_properties),
			 stor_vsc_on_channel_callback, device);

	DPRINT_DBG(STORVSC, "storage props: path id %d, tgt id %d, max xfer %d",
		   props.path_id, props.target_id, props.max_transfer_bytes);

	if (ret != 0) {
		DPRINT_ERR(STORVSC, "unable to open channel: %d", ret);
		return -1;
	}

	ret = stor_vsc_channel_init(device);

	return ret;
}

/*
 * stor_vsc_on_device_add - Callback when the device belonging to this driver
 * is added
 */
static int stor_vsc_on_device_add(struct hv_device *device,
					void *additional_info)
{
	struct storvsc_device *stor_device;
	/* struct vmstorage_channel_properties *props; */
	struct storvsc_device_info *device_info;
	int ret = 0;

	device_info = (struct storvsc_device_info *)additional_info;
	stor_device = alloc_stor_device(device);
	if (!stor_device) {
		ret = -1;
		goto cleanup;
	}

	/* Save the channel properties to our storvsc channel */
	/* props = (struct vmstorage_channel_properties *)
	 *		channel->offerMsg.Offer.u.Standard.UserDefined; */

	/* FIXME: */
	/*
	 * If we support more than 1 scsi channel, we need to set the
	 * port number here to the scsi channel but how do we get the
	 * scsi channel prior to the bus scan
	 */

	/* storChannel->PortNumber = 0;
	storChannel->PathId = props->PathId;
	storChannel->TargetId = props->TargetId; */

	stor_device->port_number = device_info->port_number;
	/* Send it back up */
	ret = stor_vsc_connect_to_vsp(device);

	/* device_info->PortNumber = stor_device->PortNumber; */
	device_info->path_id = stor_device->path_id;
	device_info->target_id = stor_device->target_id;

	DPRINT_DBG(STORVSC, "assigned port %u, path %u target %u\n",
		   stor_device->port_number, stor_device->path_id,
		   stor_device->target_id);

cleanup:
	return ret;
}

/*
 * stor_vsc_on_device_remove - Callback when the our device is being removed
 */
static int stor_vsc_on_device_remove(struct hv_device *device)
{
	struct storvsc_device *stor_device;

	DPRINT_INFO(STORVSC, "disabling storage device (%p)...",
<<<<<<< HEAD
		    device->Extension);
=======
		    device->ext);
>>>>>>> 105e53f8

	stor_device = release_stor_device(device);

	/*
	 * At this point, all outbound traffic should be disable. We
	 * only allow inbound traffic (responses) to proceed so that
	 * outstanding requests can be completed.
	 */
	while (atomic_read(&stor_device->num_outstanding_req)) {
		DPRINT_INFO(STORVSC, "waiting for %d requests to complete...",
			    atomic_read(&stor_device->num_outstanding_req));
		udelay(100);
	}

	DPRINT_INFO(STORVSC, "removing storage device (%p)...",
<<<<<<< HEAD
		    device->Extension);
=======
		    device->ext);
>>>>>>> 105e53f8

	stor_device = final_release_stor_device(device);

	DPRINT_INFO(STORVSC, "storage device (%p) safe to remove", stor_device);

	/* Close the channel */
	vmbus_close(device->channel);

	free_stor_device(stor_device);
	return 0;
}

int stor_vsc_on_host_reset(struct hv_device *device)
{
	struct storvsc_device *stor_device;
	struct storvsc_request_extension *request;
	struct vstor_packet *vstor_packet;
	int ret;

	DPRINT_INFO(STORVSC, "resetting host adapter...");

	stor_device = get_stor_device(device);
	if (!stor_device) {
		DPRINT_ERR(STORVSC, "unable to get stor device..."
			   "device being destroyed?");
		return -1;
	}

	request = &stor_device->reset_request;
	vstor_packet = &request->vstor_packet;

<<<<<<< HEAD
	request->wait_event = osd_waitevent_create();
	if (!request->wait_event) {
		ret = -ENOMEM;
		goto Cleanup;
	}
=======
	init_waitqueue_head(&request->wait_event);
>>>>>>> 105e53f8

	vstor_packet->operation = VSTOR_OPERATION_RESET_BUS;
	vstor_packet->flags = REQUEST_COMPLETION_FLAG;
	vstor_packet->vm_srb.path_id = stor_device->path_id;

<<<<<<< HEAD
	ret = vmbus_sendpacket(device->channel, vstor_packet,
			       sizeof(struct vstor_packet),
			       (unsigned long)&stor_device->reset_request,
			       VmbusPacketTypeDataInBand,
=======
	request->wait_condition = 0;
	ret = vmbus_sendpacket(device->channel, vstor_packet,
			       sizeof(struct vstor_packet),
			       (unsigned long)&stor_device->reset_request,
			       VM_PKT_DATA_INBAND,
>>>>>>> 105e53f8
			       VMBUS_DATA_PACKET_FLAG_COMPLETION_REQUESTED);
	if (ret != 0) {
		DPRINT_ERR(STORVSC, "Unable to send reset packet %p ret %d",
			   vstor_packet, ret);
<<<<<<< HEAD
		goto Cleanup;
	}

	/* FIXME: Add a timeout */
	osd_waitevent_wait(request->wait_event);

	kfree(request->wait_event);
=======
		goto cleanup;
	}

	wait_event_timeout(request->wait_event, request->wait_condition,
			msecs_to_jiffies(1000));
	if (request->wait_condition == 0) {
		ret = -ETIMEDOUT;
		goto cleanup;
	}

>>>>>>> 105e53f8
	DPRINT_INFO(STORVSC, "host adapter reset completed");

	/*
	 * At this point, all outstanding requests in the adapter
	 * should have been flushed out and return to us
	 */

<<<<<<< HEAD
Cleanup:
=======
cleanup:
>>>>>>> 105e53f8
	put_stor_device(device);
	return ret;
}

/*
 * stor_vsc_on_io_request - Callback to initiate an I/O request
 */
static int stor_vsc_on_io_request(struct hv_device *device,
			      struct hv_storvsc_request *request)
{
	struct storvsc_device *stor_device;
	struct storvsc_request_extension *request_extension;
	struct vstor_packet *vstor_packet;
	int ret = 0;

	request_extension =
		(struct storvsc_request_extension *)request->extension;
	vstor_packet = &request_extension->vstor_packet;
	stor_device = get_stor_device(device);

	DPRINT_DBG(STORVSC, "enter - Device %p, DeviceExt %p, Request %p, "
		   "Extension %p", device, stor_device, request,
		   request_extension);

	DPRINT_DBG(STORVSC, "req %p len %d bus %d, target %d, lun %d cdblen %d",
<<<<<<< HEAD
		   request, request->data_buffer.Length, request->bus,
=======
		   request, request->data_buffer.len, request->bus,
>>>>>>> 105e53f8
		   request->target_id, request->lun_id, request->cdb_len);

	if (!stor_device) {
		DPRINT_ERR(STORVSC, "unable to get stor device..."
			   "device being destroyed?");
		return -2;
	}

	/* print_hex_dump_bytes("", DUMP_PREFIX_NONE, request->Cdb,
	 *			request->CdbLen); */

	request_extension->request = request;
	request_extension->device  = device;

	memset(vstor_packet, 0 , sizeof(struct vstor_packet));

	vstor_packet->flags |= REQUEST_COMPLETION_FLAG;

	vstor_packet->vm_srb.length = sizeof(struct vmscsi_request);

	vstor_packet->vm_srb.port_number = request->host;
	vstor_packet->vm_srb.path_id = request->bus;
	vstor_packet->vm_srb.target_id = request->target_id;
	vstor_packet->vm_srb.lun = request->lun_id;

	vstor_packet->vm_srb.sense_info_length = SENSE_BUFFER_SIZE;

	/* Copy over the scsi command descriptor block */
	vstor_packet->vm_srb.cdb_length = request->cdb_len;
	memcpy(&vstor_packet->vm_srb.cdb, request->cdb, request->cdb_len);

	vstor_packet->vm_srb.data_in = request->type;
<<<<<<< HEAD
	vstor_packet->vm_srb.data_transfer_length = request->data_buffer.Length;
=======
	vstor_packet->vm_srb.data_transfer_length = request->data_buffer.len;
>>>>>>> 105e53f8

	vstor_packet->operation = VSTOR_OPERATION_EXECUTE_SRB;

	DPRINT_DBG(STORVSC, "srb - len %d port %d, path %d, target %d, "
		   "lun %d senselen %d cdblen %d",
		   vstor_packet->vm_srb.length,
		   vstor_packet->vm_srb.port_number,
		   vstor_packet->vm_srb.path_id,
		   vstor_packet->vm_srb.target_id,
		   vstor_packet->vm_srb.lun,
		   vstor_packet->vm_srb.sense_info_length,
		   vstor_packet->vm_srb.cdb_length);

<<<<<<< HEAD
	if (request_extension->request->data_buffer.Length) {
=======
	if (request_extension->request->data_buffer.len) {
>>>>>>> 105e53f8
		ret = vmbus_sendpacket_multipagebuffer(device->channel,
				&request_extension->request->data_buffer,
				vstor_packet,
				sizeof(struct vstor_packet),
				(unsigned long)request_extension);
	} else {
		ret = vmbus_sendpacket(device->channel, vstor_packet,
				       sizeof(struct vstor_packet),
				       (unsigned long)request_extension,
<<<<<<< HEAD
				       VmbusPacketTypeDataInBand,
=======
				       VM_PKT_DATA_INBAND,
>>>>>>> 105e53f8
				       VMBUS_DATA_PACKET_FLAG_COMPLETION_REQUESTED);
	}

	if (ret != 0) {
		DPRINT_DBG(STORVSC, "Unable to send packet %p ret %d",
			   vstor_packet, ret);
	}

	atomic_inc(&stor_device->num_outstanding_req);

	put_stor_device(device);
	return ret;
}

/*
 * stor_vsc_on_cleanup - Perform any cleanup when the driver is removed
 */
static void stor_vsc_on_cleanup(struct hv_driver *driver)
{
}

/*
 * stor_vsc_initialize - Main entry point
 */
int stor_vsc_initialize(struct hv_driver *driver)
{
	struct storvsc_driver_object *stor_driver;

	stor_driver = (struct storvsc_driver_object *)driver;

	DPRINT_DBG(STORVSC, "sizeof(STORVSC_REQUEST)=%zd "
		   "sizeof(struct storvsc_request_extension)=%zd "
		   "sizeof(struct vstor_packet)=%zd, "
		   "sizeof(struct vmscsi_request)=%zd",
		   sizeof(struct hv_storvsc_request),
		   sizeof(struct storvsc_request_extension),
		   sizeof(struct vstor_packet),
		   sizeof(struct vmscsi_request));

	/* Make sure we are at least 2 pages since 1 page is used for control */
	/* ASSERT(stor_driver->RingBufferSize >= (PAGE_SIZE << 1)); */

	driver->name = g_driver_name;
<<<<<<< HEAD
	memcpy(&driver->deviceType, &gStorVscDeviceType,
=======
	memcpy(&driver->dev_type, &gStorVscDeviceType,
>>>>>>> 105e53f8
	       sizeof(struct hv_guid));

	stor_driver->request_ext_size =
			sizeof(struct storvsc_request_extension);

	/*
	 * Divide the ring buffer data size (which is 1 page less
	 * than the ring buffer size since that page is reserved for
	 * the ring buffer indices) by the max request size (which is
	 * vmbus_channel_packet_multipage_buffer + struct vstor_packet + u64)
	 */
	stor_driver->max_outstanding_req_per_channel =
		((stor_driver->ring_buffer_size - PAGE_SIZE) /
<<<<<<< HEAD
		  ALIGN_UP(MAX_MULTIPAGE_BUFFER_PACKET +
=======
		  ALIGN(MAX_MULTIPAGE_BUFFER_PACKET +
>>>>>>> 105e53f8
			   sizeof(struct vstor_packet) + sizeof(u64),
			   sizeof(u64)));

	DPRINT_INFO(STORVSC, "max io %u, currently %u\n",
		    stor_driver->max_outstanding_req_per_channel,
		    STORVSC_MAX_IO_REQUESTS);

	/* Setup the dispatch table */
<<<<<<< HEAD
	stor_driver->base.OnDeviceAdd	= stor_vsc_on_device_add;
	stor_driver->base.OnDeviceRemove	= stor_vsc_on_device_remove;
	stor_driver->base.OnCleanup	= stor_vsc_on_cleanup;
=======
	stor_driver->base.dev_add	= stor_vsc_on_device_add;
	stor_driver->base.dev_rm	= stor_vsc_on_device_remove;
	stor_driver->base.cleanup	= stor_vsc_on_cleanup;
>>>>>>> 105e53f8

	stor_driver->on_io_request	= stor_vsc_on_io_request;

	return 0;
}<|MERGE_RESOLUTION|>--- conflicted
+++ resolved
@@ -40,12 +40,8 @@
 	struct hv_device *device;
 
 	/* Synchronize the request/response if needed */
-<<<<<<< HEAD
-	struct osd_waitevent *wait_event;
-=======
 	int wait_condition;
 	wait_queue_head_t wait_event;
->>>>>>> 105e53f8
 
 	struct vstor_packet vstor_packet;
 };
@@ -101,11 +97,7 @@
 	atomic_cmpxchg(&stor_device->ref_count, 0, 2);
 
 	stor_device->device = device;
-<<<<<<< HEAD
-	device->Extension = stor_device;
-=======
 	device->ext = stor_device;
->>>>>>> 105e53f8
 
 	return stor_device;
 }
@@ -121,11 +113,7 @@
 {
 	struct storvsc_device *stor_device;
 
-<<<<<<< HEAD
-	stor_device = (struct storvsc_device *)device->Extension;
-=======
 	stor_device = (struct storvsc_device *)device->ext;
->>>>>>> 105e53f8
 	if (stor_device && atomic_read(&stor_device->ref_count) > 1)
 		atomic_inc(&stor_device->ref_count);
 	else
@@ -140,11 +128,7 @@
 {
 	struct storvsc_device *stor_device;
 
-<<<<<<< HEAD
-	stor_device = (struct storvsc_device *)device->Extension;
-=======
 	stor_device = (struct storvsc_device *)device->ext;
->>>>>>> 105e53f8
 	if (stor_device && atomic_read(&stor_device->ref_count))
 		atomic_inc(&stor_device->ref_count);
 	else
@@ -157,11 +141,7 @@
 {
 	struct storvsc_device *stor_device;
 
-<<<<<<< HEAD
-	stor_device = (struct storvsc_device *)device->Extension;
-=======
 	stor_device = (struct storvsc_device *)device->ext;
->>>>>>> 105e53f8
 	/* ASSERT(stor_device); */
 
 	atomic_dec(&stor_device->ref_count);
@@ -174,11 +154,7 @@
 {
 	struct storvsc_device *stor_device;
 
-<<<<<<< HEAD
-	stor_device = (struct storvsc_device *)device->Extension;
-=======
 	stor_device = (struct storvsc_device *)device->ext;
->>>>>>> 105e53f8
 	/* ASSERT(stor_device); */
 
 	/* Busy wait until the ref drop to 2, then set it to 1 */
@@ -194,22 +170,14 @@
 {
 	struct storvsc_device *stor_device;
 
-<<<<<<< HEAD
-	stor_device = (struct storvsc_device *)device->Extension;
-=======
 	stor_device = (struct storvsc_device *)device->ext;
->>>>>>> 105e53f8
 	/* ASSERT(stor_device); */
 
 	/* Busy wait until the ref drop to 1, then set it to 0 */
 	while (atomic_cmpxchg(&stor_device->ref_count, 1, 0) != 1)
 		udelay(100);
 
-<<<<<<< HEAD
-	device->Extension = NULL;
-=======
 	device->ext = NULL;
->>>>>>> 105e53f8
 	return stor_device;
 }
 
@@ -235,23 +203,6 @@
 	 * channel
 	 */
 	memset(request, 0, sizeof(struct storvsc_request_extension));
-<<<<<<< HEAD
-	request->wait_event = osd_waitevent_create();
-	if (!request->wait_event) {
-		ret = -ENOMEM;
-		goto nomem;
-	}
-
-	vstor_packet->operation = VSTOR_OPERATION_BEGIN_INITIALIZATION;
-	vstor_packet->flags = REQUEST_COMPLETION_FLAG;
-
-	/*SpinlockAcquire(gDriverExt.packetListLock);
-	INSERT_TAIL_LIST(&gDriverExt.packetList, &packet->listEntry.entry);
-	SpinlockRelease(gDriverExt.packetListLock);*/
-
-	DPRINT_INFO(STORVSC, "BEGIN_INITIALIZATION_OPERATION...");
-
-=======
 	init_waitqueue_head(&request->wait_event);
 	vstor_packet->operation = VSTOR_OPERATION_BEGIN_INITIALIZATION;
 	vstor_packet->flags = REQUEST_COMPLETION_FLAG;
@@ -259,7 +210,6 @@
 	DPRINT_INFO(STORVSC, "BEGIN_INITIALIZATION_OPERATION...");
 
 	request->wait_condition = 0;
->>>>>>> 105e53f8
 	ret = vmbus_sendpacket(device->channel, vstor_packet,
 			       sizeof(struct vstor_packet),
 			       (unsigned long)request,
@@ -278,21 +228,13 @@
 		goto cleanup;
 	}
 
-<<<<<<< HEAD
-	osd_waitevent_wait(request->wait_event);
-=======
->>>>>>> 105e53f8
 
 	if (vstor_packet->operation != VSTOR_OPERATION_COMPLETE_IO ||
 	    vstor_packet->status != 0) {
 		DPRINT_ERR(STORVSC, "BEGIN_INITIALIZATION_OPERATION failed "
 			   "(op %d status 0x%x)",
 			   vstor_packet->operation, vstor_packet->status);
-<<<<<<< HEAD
-		goto Cleanup;
-=======
-		goto cleanup;
->>>>>>> 105e53f8
+		goto cleanup;
 	}
 
 	DPRINT_INFO(STORVSC, "QUERY_PROTOCOL_VERSION_OPERATION...");
@@ -305,10 +247,7 @@
 	vstor_packet->version.major_minor = VMSTOR_PROTOCOL_VERSION_CURRENT;
 	FILL_VMSTOR_REVISION(vstor_packet->version.revision);
 
-<<<<<<< HEAD
-=======
 	request->wait_condition = 0;
->>>>>>> 105e53f8
 	ret = vmbus_sendpacket(device->channel, vstor_packet,
 			       sizeof(struct vstor_packet),
 			       (unsigned long)request,
@@ -320,16 +259,12 @@
 		goto cleanup;
 	}
 
-<<<<<<< HEAD
-	osd_waitevent_wait(request->wait_event);
-=======
 	wait_event_timeout(request->wait_event, request->wait_condition,
 			msecs_to_jiffies(1000));
 	if (request->wait_condition == 0) {
 		ret = -ETIMEDOUT;
 		goto cleanup;
 	}
->>>>>>> 105e53f8
 
 	/* TODO: Check returned version */
 	if (vstor_packet->operation != VSTOR_OPERATION_COMPLETE_IO ||
@@ -337,11 +272,7 @@
 		DPRINT_ERR(STORVSC, "QUERY_PROTOCOL_VERSION_OPERATION failed "
 			   "(op %d status 0x%x)",
 			   vstor_packet->operation, vstor_packet->status);
-<<<<<<< HEAD
-		goto Cleanup;
-=======
-		goto cleanup;
->>>>>>> 105e53f8
+		goto cleanup;
 	}
 
 	/* Query channel properties */
@@ -353,10 +284,7 @@
 	vstor_packet->storage_channel_properties.port_number =
 					stor_device->port_number;
 
-<<<<<<< HEAD
-=======
 	request->wait_condition = 0;
->>>>>>> 105e53f8
 	ret = vmbus_sendpacket(device->channel, vstor_packet,
 			       sizeof(struct vstor_packet),
 			       (unsigned long)request,
@@ -369,16 +297,12 @@
 		goto cleanup;
 	}
 
-<<<<<<< HEAD
-	osd_waitevent_wait(request->wait_event);
-=======
 	wait_event_timeout(request->wait_event, request->wait_condition,
 			msecs_to_jiffies(1000));
 	if (request->wait_condition == 0) {
 		ret = -ETIMEDOUT;
 		goto cleanup;
 	}
->>>>>>> 105e53f8
 
 	/* TODO: Check returned version */
 	if (vstor_packet->operation != VSTOR_OPERATION_COMPLETE_IO ||
@@ -386,11 +310,7 @@
 		DPRINT_ERR(STORVSC, "QUERY_PROPERTIES_OPERATION failed "
 			   "(op %d status 0x%x)",
 			   vstor_packet->operation, vstor_packet->status);
-<<<<<<< HEAD
-		goto Cleanup;
-=======
-		goto cleanup;
->>>>>>> 105e53f8
+		goto cleanup;
 	}
 
 	stor_device->path_id = vstor_packet->storage_channel_properties.path_id;
@@ -407,10 +327,7 @@
 	vstor_packet->operation = VSTOR_OPERATION_END_INITIALIZATION;
 	vstor_packet->flags = REQUEST_COMPLETION_FLAG;
 
-<<<<<<< HEAD
-=======
 	request->wait_condition = 0;
->>>>>>> 105e53f8
 	ret = vmbus_sendpacket(device->channel, vstor_packet,
 			       sizeof(struct vstor_packet),
 			       (unsigned long)request,
@@ -423,39 +340,24 @@
 		goto cleanup;
 	}
 
-<<<<<<< HEAD
-	osd_waitevent_wait(request->wait_event);
-=======
 	wait_event_timeout(request->wait_event, request->wait_condition,
 			msecs_to_jiffies(1000));
 	if (request->wait_condition == 0) {
 		ret = -ETIMEDOUT;
 		goto cleanup;
 	}
->>>>>>> 105e53f8
 
 	if (vstor_packet->operation != VSTOR_OPERATION_COMPLETE_IO ||
 	    vstor_packet->status != 0) {
 		DPRINT_ERR(STORVSC, "END_INITIALIZATION_OPERATION failed "
 			   "(op %d status 0x%x)",
 			   vstor_packet->operation, vstor_packet->status);
-<<<<<<< HEAD
-		goto Cleanup;
-=======
-		goto cleanup;
->>>>>>> 105e53f8
+		goto cleanup;
 	}
 
 	DPRINT_INFO(STORVSC, "**** storage channel up and running!! ****");
 
-<<<<<<< HEAD
-Cleanup:
-	kfree(request->wait_event);
-	request->wait_event = NULL;
-nomem:
-=======
 cleanup:
->>>>>>> 105e53f8
 	put_stor_device(device);
 	return ret;
 }
@@ -551,11 +453,7 @@
 	struct storvsc_device *stor_device;
 	u32 bytes_recvd;
 	u64 request_id;
-<<<<<<< HEAD
-	unsigned char packet[ALIGN_UP(sizeof(struct vstor_packet), 8)];
-=======
 	unsigned char packet[ALIGN(sizeof(struct vstor_packet), 8)];
->>>>>>> 105e53f8
 	struct storvsc_request_extension *request;
 	int ret;
 
@@ -570,11 +468,7 @@
 
 	do {
 		ret = vmbus_recvpacket(device->channel, packet,
-<<<<<<< HEAD
-				       ALIGN_UP(sizeof(struct vstor_packet), 8),
-=======
 				       ALIGN(sizeof(struct vstor_packet), 8),
->>>>>>> 105e53f8
 				       &bytes_recvd, &request_id);
 		if (ret == 0 && bytes_recvd > 0) {
 			DPRINT_DBG(STORVSC, "receive %d bytes - tid %llx",
@@ -598,13 +492,8 @@
 
 				memcpy(&request->vstor_packet, packet,
 				       sizeof(struct vstor_packet));
-<<<<<<< HEAD
-
-				osd_waitevent_set(request->wait_event);
-=======
 				request->wait_condition = 1;
 				wake_up(&request->wait_event);
->>>>>>> 105e53f8
 			} else {
 				stor_vsc_on_receive(device,
 						(struct vstor_packet *)packet,
@@ -626,11 +515,7 @@
 	struct storvsc_driver_object *stor_driver;
 	int ret;
 
-<<<<<<< HEAD
-	stor_driver = (struct storvsc_driver_object *)device->Driver;
-=======
 	stor_driver = (struct storvsc_driver_object *)device->drv;
->>>>>>> 105e53f8
 	memset(&props, 0, sizeof(struct vmstorage_channel_properties));
 
 	/* Open the channel */
@@ -712,11 +597,7 @@
 	struct storvsc_device *stor_device;
 
 	DPRINT_INFO(STORVSC, "disabling storage device (%p)...",
-<<<<<<< HEAD
-		    device->Extension);
-=======
 		    device->ext);
->>>>>>> 105e53f8
 
 	stor_device = release_stor_device(device);
 
@@ -732,11 +613,7 @@
 	}
 
 	DPRINT_INFO(STORVSC, "removing storage device (%p)...",
-<<<<<<< HEAD
-		    device->Extension);
-=======
 		    device->ext);
->>>>>>> 105e53f8
 
 	stor_device = final_release_stor_device(device);
 
@@ -768,45 +645,21 @@
 	request = &stor_device->reset_request;
 	vstor_packet = &request->vstor_packet;
 
-<<<<<<< HEAD
-	request->wait_event = osd_waitevent_create();
-	if (!request->wait_event) {
-		ret = -ENOMEM;
-		goto Cleanup;
-	}
-=======
 	init_waitqueue_head(&request->wait_event);
->>>>>>> 105e53f8
 
 	vstor_packet->operation = VSTOR_OPERATION_RESET_BUS;
 	vstor_packet->flags = REQUEST_COMPLETION_FLAG;
 	vstor_packet->vm_srb.path_id = stor_device->path_id;
 
-<<<<<<< HEAD
-	ret = vmbus_sendpacket(device->channel, vstor_packet,
-			       sizeof(struct vstor_packet),
-			       (unsigned long)&stor_device->reset_request,
-			       VmbusPacketTypeDataInBand,
-=======
 	request->wait_condition = 0;
 	ret = vmbus_sendpacket(device->channel, vstor_packet,
 			       sizeof(struct vstor_packet),
 			       (unsigned long)&stor_device->reset_request,
 			       VM_PKT_DATA_INBAND,
->>>>>>> 105e53f8
 			       VMBUS_DATA_PACKET_FLAG_COMPLETION_REQUESTED);
 	if (ret != 0) {
 		DPRINT_ERR(STORVSC, "Unable to send reset packet %p ret %d",
 			   vstor_packet, ret);
-<<<<<<< HEAD
-		goto Cleanup;
-	}
-
-	/* FIXME: Add a timeout */
-	osd_waitevent_wait(request->wait_event);
-
-	kfree(request->wait_event);
-=======
 		goto cleanup;
 	}
 
@@ -817,7 +670,6 @@
 		goto cleanup;
 	}
 
->>>>>>> 105e53f8
 	DPRINT_INFO(STORVSC, "host adapter reset completed");
 
 	/*
@@ -825,11 +677,7 @@
 	 * should have been flushed out and return to us
 	 */
 
-<<<<<<< HEAD
-Cleanup:
-=======
 cleanup:
->>>>>>> 105e53f8
 	put_stor_device(device);
 	return ret;
 }
@@ -855,11 +703,7 @@
 		   request_extension);
 
 	DPRINT_DBG(STORVSC, "req %p len %d bus %d, target %d, lun %d cdblen %d",
-<<<<<<< HEAD
-		   request, request->data_buffer.Length, request->bus,
-=======
 		   request, request->data_buffer.len, request->bus,
->>>>>>> 105e53f8
 		   request->target_id, request->lun_id, request->cdb_len);
 
 	if (!stor_device) {
@@ -892,11 +736,7 @@
 	memcpy(&vstor_packet->vm_srb.cdb, request->cdb, request->cdb_len);
 
 	vstor_packet->vm_srb.data_in = request->type;
-<<<<<<< HEAD
-	vstor_packet->vm_srb.data_transfer_length = request->data_buffer.Length;
-=======
 	vstor_packet->vm_srb.data_transfer_length = request->data_buffer.len;
->>>>>>> 105e53f8
 
 	vstor_packet->operation = VSTOR_OPERATION_EXECUTE_SRB;
 
@@ -910,11 +750,7 @@
 		   vstor_packet->vm_srb.sense_info_length,
 		   vstor_packet->vm_srb.cdb_length);
 
-<<<<<<< HEAD
-	if (request_extension->request->data_buffer.Length) {
-=======
 	if (request_extension->request->data_buffer.len) {
->>>>>>> 105e53f8
 		ret = vmbus_sendpacket_multipagebuffer(device->channel,
 				&request_extension->request->data_buffer,
 				vstor_packet,
@@ -924,11 +760,7 @@
 		ret = vmbus_sendpacket(device->channel, vstor_packet,
 				       sizeof(struct vstor_packet),
 				       (unsigned long)request_extension,
-<<<<<<< HEAD
-				       VmbusPacketTypeDataInBand,
-=======
 				       VM_PKT_DATA_INBAND,
->>>>>>> 105e53f8
 				       VMBUS_DATA_PACKET_FLAG_COMPLETION_REQUESTED);
 	}
 
@@ -972,11 +804,7 @@
 	/* ASSERT(stor_driver->RingBufferSize >= (PAGE_SIZE << 1)); */
 
 	driver->name = g_driver_name;
-<<<<<<< HEAD
-	memcpy(&driver->deviceType, &gStorVscDeviceType,
-=======
 	memcpy(&driver->dev_type, &gStorVscDeviceType,
->>>>>>> 105e53f8
 	       sizeof(struct hv_guid));
 
 	stor_driver->request_ext_size =
@@ -990,11 +818,7 @@
 	 */
 	stor_driver->max_outstanding_req_per_channel =
 		((stor_driver->ring_buffer_size - PAGE_SIZE) /
-<<<<<<< HEAD
-		  ALIGN_UP(MAX_MULTIPAGE_BUFFER_PACKET +
-=======
 		  ALIGN(MAX_MULTIPAGE_BUFFER_PACKET +
->>>>>>> 105e53f8
 			   sizeof(struct vstor_packet) + sizeof(u64),
 			   sizeof(u64)));
 
@@ -1003,15 +827,9 @@
 		    STORVSC_MAX_IO_REQUESTS);
 
 	/* Setup the dispatch table */
-<<<<<<< HEAD
-	stor_driver->base.OnDeviceAdd	= stor_vsc_on_device_add;
-	stor_driver->base.OnDeviceRemove	= stor_vsc_on_device_remove;
-	stor_driver->base.OnCleanup	= stor_vsc_on_cleanup;
-=======
 	stor_driver->base.dev_add	= stor_vsc_on_device_add;
 	stor_driver->base.dev_rm	= stor_vsc_on_device_remove;
 	stor_driver->base.cleanup	= stor_vsc_on_cleanup;
->>>>>>> 105e53f8
 
 	stor_driver->on_io_request	= stor_vsc_on_io_request;
 
