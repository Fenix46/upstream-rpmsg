/*
 *
 * Copyright (c) 2009, Microsoft Corporation.
 *
 * This program is free software; you can redistribute it and/or modify it
 * under the terms and conditions of the GNU General Public License,
 * version 2, as published by the Free Software Foundation.
 *
 * This program is distributed in the hope it will be useful, but WITHOUT
 * ANY WARRANTY; without even the implied warranty of MERCHANTABILITY or
 * FITNESS FOR A PARTICULAR PURPOSE.  See the GNU General Public License for
 * more details.
 *
 * You should have received a copy of the GNU General Public License along with
 * this program; if not, write to the Free Software Foundation, Inc., 59 Temple
 * Place - Suite 330, Boston, MA 02111-1307 USA.
 *
 * Authors:
 *   Haiyang Zhang <haiyangz@microsoft.com>
 *   Hank Janssen  <hjanssen@microsoft.com>
 *
 */


#ifndef _NETVSC_H_
#define _NETVSC_H_

#include <linux/list.h>
#include "vmbus_packet_format.h"
#include "vmbus_channel_interface.h"
#include "netvsc_api.h"


#define NVSP_INVALID_PROTOCOL_VERSION	((u32)0xFFFFFFFF)

#define NVSP_PROTOCOL_VERSION_1		2
#define NVSP_MIN_PROTOCOL_VERSION	NVSP_PROTOCOL_VERSION_1
#define NVSP_MAX_PROTOCOL_VERSION	NVSP_PROTOCOL_VERSION_1

enum {
	NVSP_MSG_TYPE_NONE = 0,

	/* Init Messages */
	NVSP_MSG_TYPE_INIT			= 1,
	NVSP_MSG_TYPE_INIT_COMPLETE		= 2,

	NVSP_VERSION_MSG_START			= 100,

	/* Version 1 Messages */
	NVSP_MSG1_TYPE_SEND_NDIS_VER		= NVSP_VERSION_MSG_START,

	NVSP_MSG1_TYPE_SEND_RECV_BUF,
	NVSP_MSG1_TYPE_SEND_RECV_BUF_COMPLETE,
	NVSP_MSG1_TYPE_REVOKE_RECV_BUF,

	NVSP_MSG1_TYPE_SEND_SEND_BUF,
	NVSP_MSG1_TYPE_SEND_SEND_BUF_COMPLETE,
	NVSP_MSG1_TYPE_REVOKE_SEND_BUF,

	NVSP_MSG1_TYPE_SEND_RNDIS_PKT,
	NVSP_MSG1_TYPE_SEND_RNDIS_PKT_COMPLETE,

	/*
	 * This should be set to the number of messages for the version with
	 * the maximum number of messages.
	 */
	NVSP_NUM_MSG_PER_VERSION		= 9,
};

enum {
	NVSP_STAT_NONE = 0,
	NVSP_STAT_SUCCESS,
	NVSP_STAT_FAIL,
	NVSP_STAT_PROTOCOL_TOO_NEW,
	NVSP_STAT_PROTOCOL_TOO_OLD,
	NVSP_STAT_INVALID_RNDIS_PKT,
	NVSP_STAT_BUSY,
	NVSP_STAT_MAX,
};

struct nvsp_message_header {
	u32 msg_type;
};

/* Init Messages */

/*
 * This message is used by the VSC to initialize the channel after the channels
 * has been opened. This message should never include anything other then
 * versioning (i.e. this message will be the same for ever).
 */
struct nvsp_message_init {
	u32 min_protocol_ver;
	u32 max_protocol_ver;
<<<<<<< HEAD
} __attribute__((packed));
=======
} __packed;
>>>>>>> 105e53f8

/*
 * This message is used by the VSP to complete the initialization of the
 * channel. This message should never include anything other then versioning
 * (i.e. this message will be the same for ever).
 */
struct nvsp_message_init_complete {
	u32 negotiated_protocol_ver;
	u32 max_mdl_chain_len;
	u32 status;
<<<<<<< HEAD
} __attribute__((packed));
=======
} __packed;
>>>>>>> 105e53f8

union nvsp_message_init_uber {
	struct nvsp_message_init init;
	struct nvsp_message_init_complete init_complete;
<<<<<<< HEAD
} __attribute__((packed));
=======
} __packed;
>>>>>>> 105e53f8

/* Version 1 Messages */

/*
 * This message is used by the VSC to send the NDIS version to the VSP. The VSP
 * can use this information when handling OIDs sent by the VSC.
 */
struct nvsp_1_message_send_ndis_version {
	u32 ndis_major_ver;
	u32 ndis_minor_ver;
<<<<<<< HEAD
} __attribute__((packed));
=======
} __packed;
>>>>>>> 105e53f8

/*
 * This message is used by the VSC to send a receive buffer to the VSP. The VSP
 * can then use the receive buffer to send data to the VSC.
 */
struct nvsp_1_message_send_receive_buffer {
	u32 gpadl_handle;
	u16 id;
<<<<<<< HEAD
} __attribute__((packed));
=======
} __packed;
>>>>>>> 105e53f8

struct nvsp_1_receive_buffer_section {
	u32 offset;
	u32 sub_alloc_size;
	u32 num_sub_allocs;
	u32 end_offset;
<<<<<<< HEAD
} __attribute__((packed));
=======
} __packed;
>>>>>>> 105e53f8

/*
 * This message is used by the VSP to acknowledge a receive buffer send by the
 * VSC. This message must be sent by the VSP before the VSP uses the receive
 * buffer.
 */
struct nvsp_1_message_send_receive_buffer_complete {
	u32 status;
	u32 num_sections;

	/*
	 * The receive buffer is split into two parts, a large suballocation
	 * section and a small suballocation section. These sections are then
	 * suballocated by a certain size.
	 */

	/*
	 * For example, the following break up of the receive buffer has 6
	 * large suballocations and 10 small suballocations.
	 */

	/*
	 * |            Large Section          |  |   Small Section   |
	 * ------------------------------------------------------------
	 * |     |     |     |     |     |     |  | | | | | | | | | | |
	 * |                                      |
	 *  LargeOffset                            SmallOffset
	 */

	struct nvsp_1_receive_buffer_section sections[1];
<<<<<<< HEAD
} __attribute__((packed));
=======
} __packed;
>>>>>>> 105e53f8

/*
 * This message is sent by the VSC to revoke the receive buffer.  After the VSP
 * completes this transaction, the vsp should never use the receive buffer
 * again.
 */
struct nvsp_1_message_revoke_receive_buffer {
	u16 id;
};

/*
 * This message is used by the VSC to send a send buffer to the VSP. The VSC
 * can then use the send buffer to send data to the VSP.
 */
struct nvsp_1_message_send_send_buffer {
	u32 gpadl_handle;
	u16 id;
<<<<<<< HEAD
} __attribute__((packed));
=======
} __packed;
>>>>>>> 105e53f8

/*
 * This message is used by the VSP to acknowledge a send buffer sent by the
 * VSC. This message must be sent by the VSP before the VSP uses the sent
 * buffer.
 */
struct nvsp_1_message_send_send_buffer_complete {
	u32 status;

	/*
	 * The VSC gets to choose the size of the send buffer and the VSP gets
	 * to choose the sections size of the buffer.  This was done to enable
	 * dynamic reconfigurations when the cost of GPA-direct buffers
	 * decreases.
	 */
	u32 section_size;
<<<<<<< HEAD
} __attribute__((packed));
=======
} __packed;
>>>>>>> 105e53f8

/*
 * This message is sent by the VSC to revoke the send buffer.  After the VSP
 * completes this transaction, the vsp should never use the send buffer again.
 */
struct nvsp_1_message_revoke_send_buffer {
	u16 id;
};

/*
 * This message is used by both the VSP and the VSC to send a RNDIS message to
 * the opposite channel endpoint.
 */
struct nvsp_1_message_send_rndis_packet {
	/*
	 * This field is specified by RNIDS. They assume there's two different
	 * channels of communication. However, the Network VSP only has one.
	 * Therefore, the channel travels with the RNDIS packet.
	 */
	u32 channel_type;

	/*
	 * This field is used to send part or all of the data through a send
	 * buffer. This values specifies an index into the send buffer. If the
	 * index is 0xFFFFFFFF, then the send buffer is not being used and all
	 * of the data was sent through other VMBus mechanisms.
	 */
	u32 send_buf_section_index;
	u32 send_buf_section_size;
<<<<<<< HEAD
} __attribute__((packed));
=======
} __packed;
>>>>>>> 105e53f8

/*
 * This message is used by both the VSP and the VSC to complete a RNDIS message
 * to the opposite channel endpoint. At this point, the initiator of this
 * message cannot use any resources associated with the original RNDIS packet.
 */
struct nvsp_1_message_send_rndis_packet_complete {
	u32 status;
};

union nvsp_1_message_uber {
	struct nvsp_1_message_send_ndis_version send_ndis_ver;

	struct nvsp_1_message_send_receive_buffer send_recv_buf;
	struct nvsp_1_message_send_receive_buffer_complete
						send_recv_buf_complete;
	struct nvsp_1_message_revoke_receive_buffer revoke_recv_buf;

	struct nvsp_1_message_send_send_buffer send_send_buf;
	struct nvsp_1_message_send_send_buffer_complete send_send_buf_complete;
	struct nvsp_1_message_revoke_send_buffer revoke_send_buf;

	struct nvsp_1_message_send_rndis_packet send_rndis_pkt;
	struct nvsp_1_message_send_rndis_packet_complete
						send_rndis_pkt_complete;
<<<<<<< HEAD
} __attribute__((packed));
=======
} __packed;
>>>>>>> 105e53f8

union nvsp_all_messages {
	union nvsp_message_init_uber init_msg;
	union nvsp_1_message_uber v1_msg;
<<<<<<< HEAD
} __attribute__((packed));
=======
} __packed;
>>>>>>> 105e53f8

/* ALL Messages */
struct nvsp_message {
	struct nvsp_message_header hdr;
	union nvsp_all_messages msg;
<<<<<<< HEAD
} __attribute__((packed));
=======
} __packed;
>>>>>>> 105e53f8




/* #define NVSC_MIN_PROTOCOL_VERSION		1 */
/* #define NVSC_MAX_PROTOCOL_VERSION		1 */

#define NETVSC_SEND_BUFFER_SIZE			(64*1024)	/* 64K */
#define NETVSC_SEND_BUFFER_ID			0xface


#define NETVSC_RECEIVE_BUFFER_SIZE		(1024*1024)	/* 1MB */

#define NETVSC_RECEIVE_BUFFER_ID		0xcafe

#define NETVSC_RECEIVE_SG_COUNT			1

/* Preallocated receive packets */
#define NETVSC_RECEIVE_PACKETLIST_COUNT		256

#define NETVSC_PACKET_SIZE                      2048

/* Per netvsc channel-specific */
struct netvsc_device {
	struct hv_device *dev;

	atomic_t refcnt;
	atomic_t num_outstanding_sends;
	/*
	 * List of free preallocated hv_netvsc_packet to represent receive
	 * packet
	 */
	struct list_head recv_pkt_list;
	spinlock_t recv_pkt_list_lock;

	/* Send buffer allocated by us but manages by NetVSP */
	void *send_buf;
	u32 send_buf_size;
	u32 send_buf_gpadl_handle;
	u32 send_section_size;

	/* Receive buffer allocated by us but manages by NetVSP */
	void *recv_buf;
	u32 recv_buf_size;
	u32 recv_buf_gpadl_handle;
	u32 recv_section_cnt;
	struct nvsp_1_receive_buffer_section *recv_section;

	/* Used for NetVSP initialization protocol */
<<<<<<< HEAD
	struct osd_waitevent *channel_init_event;
=======
	int wait_condition;
	wait_queue_head_t channel_init_wait;
>>>>>>> 105e53f8
	struct nvsp_message channel_init_pkt;

	struct nvsp_message revoke_packet;
	/* unsigned char HwMacAddr[HW_MACADDR_LEN]; */

	/* Holds rndis device info */
	void *extension;
};

#endif /* _NETVSC_H_ */<|MERGE_RESOLUTION|>--- conflicted
+++ resolved
@@ -92,11 +92,7 @@
 struct nvsp_message_init {
 	u32 min_protocol_ver;
 	u32 max_protocol_ver;
-<<<<<<< HEAD
-} __attribute__((packed));
-=======
-} __packed;
->>>>>>> 105e53f8
+} __packed;
 
 /*
  * This message is used by the VSP to complete the initialization of the
@@ -107,20 +103,12 @@
 	u32 negotiated_protocol_ver;
 	u32 max_mdl_chain_len;
 	u32 status;
-<<<<<<< HEAD
-} __attribute__((packed));
-=======
-} __packed;
->>>>>>> 105e53f8
+} __packed;
 
 union nvsp_message_init_uber {
 	struct nvsp_message_init init;
 	struct nvsp_message_init_complete init_complete;
-<<<<<<< HEAD
-} __attribute__((packed));
-=======
-} __packed;
->>>>>>> 105e53f8
+} __packed;
 
 /* Version 1 Messages */
 
@@ -131,11 +119,7 @@
 struct nvsp_1_message_send_ndis_version {
 	u32 ndis_major_ver;
 	u32 ndis_minor_ver;
-<<<<<<< HEAD
-} __attribute__((packed));
-=======
-} __packed;
->>>>>>> 105e53f8
+} __packed;
 
 /*
  * This message is used by the VSC to send a receive buffer to the VSP. The VSP
@@ -144,22 +128,14 @@
 struct nvsp_1_message_send_receive_buffer {
 	u32 gpadl_handle;
 	u16 id;
-<<<<<<< HEAD
-} __attribute__((packed));
-=======
-} __packed;
->>>>>>> 105e53f8
+} __packed;
 
 struct nvsp_1_receive_buffer_section {
 	u32 offset;
 	u32 sub_alloc_size;
 	u32 num_sub_allocs;
 	u32 end_offset;
-<<<<<<< HEAD
-} __attribute__((packed));
-=======
-} __packed;
->>>>>>> 105e53f8
+} __packed;
 
 /*
  * This message is used by the VSP to acknowledge a receive buffer send by the
@@ -190,11 +166,7 @@
 	 */
 
 	struct nvsp_1_receive_buffer_section sections[1];
-<<<<<<< HEAD
-} __attribute__((packed));
-=======
-} __packed;
->>>>>>> 105e53f8
+} __packed;
 
 /*
  * This message is sent by the VSC to revoke the receive buffer.  After the VSP
@@ -212,11 +184,7 @@
 struct nvsp_1_message_send_send_buffer {
 	u32 gpadl_handle;
 	u16 id;
-<<<<<<< HEAD
-} __attribute__((packed));
-=======
-} __packed;
->>>>>>> 105e53f8
+} __packed;
 
 /*
  * This message is used by the VSP to acknowledge a send buffer sent by the
@@ -233,11 +201,7 @@
 	 * decreases.
 	 */
 	u32 section_size;
-<<<<<<< HEAD
-} __attribute__((packed));
-=======
-} __packed;
->>>>>>> 105e53f8
+} __packed;
 
 /*
  * This message is sent by the VSC to revoke the send buffer.  After the VSP
@@ -267,11 +231,7 @@
 	 */
 	u32 send_buf_section_index;
 	u32 send_buf_section_size;
-<<<<<<< HEAD
-} __attribute__((packed));
-=======
-} __packed;
->>>>>>> 105e53f8
+} __packed;
 
 /*
  * This message is used by both the VSP and the VSC to complete a RNDIS message
@@ -297,30 +257,18 @@
 	struct nvsp_1_message_send_rndis_packet send_rndis_pkt;
 	struct nvsp_1_message_send_rndis_packet_complete
 						send_rndis_pkt_complete;
-<<<<<<< HEAD
-} __attribute__((packed));
-=======
-} __packed;
->>>>>>> 105e53f8
+} __packed;
 
 union nvsp_all_messages {
 	union nvsp_message_init_uber init_msg;
 	union nvsp_1_message_uber v1_msg;
-<<<<<<< HEAD
-} __attribute__((packed));
-=======
-} __packed;
->>>>>>> 105e53f8
+} __packed;
 
 /* ALL Messages */
 struct nvsp_message {
 	struct nvsp_message_header hdr;
 	union nvsp_all_messages msg;
-<<<<<<< HEAD
-} __attribute__((packed));
-=======
-} __packed;
->>>>>>> 105e53f8
+} __packed;
 
 
 
@@ -370,12 +318,8 @@
 	struct nvsp_1_receive_buffer_section *recv_section;
 
 	/* Used for NetVSP initialization protocol */
-<<<<<<< HEAD
-	struct osd_waitevent *channel_init_event;
-=======
 	int wait_condition;
 	wait_queue_head_t channel_init_wait;
->>>>>>> 105e53f8
 	struct nvsp_message channel_init_pkt;
 
 	struct nvsp_message revoke_packet;
