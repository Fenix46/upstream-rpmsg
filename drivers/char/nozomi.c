/*
 * nozomi.c  -- HSDPA driver Broadband Wireless Data Card - Globe Trotter
 *
 * Written by: Ulf Jakobsson,
 *             Jan Åkerfeldt,
 *             Stefan Thomasson,
 *
 * Maintained by: Paul Hardwick (p.hardwick@option.com)
 *
 * Patches:
 *          Locking code changes for Vodafone by Sphere Systems Ltd,
 *                              Andrew Bird (ajb@spheresystems.co.uk )
 *                              & Phil Sanderson
 *
 * Source has been ported from an implementation made by Filip Aben @ Option
 *
 * --------------------------------------------------------------------------
 *
 * Copyright (c) 2005,2006 Option Wireless Sweden AB
 * Copyright (c) 2006 Sphere Systems Ltd
 * Copyright (c) 2006 Option Wireless n/v
 * All rights Reserved.
 *
 * This program is free software; you can redistribute it and/or modify
 * it under the terms of the GNU General Public License as published by
 * the Free Software Foundation; either version 2 of the License, or
 * (at your option) any later version.
 *
 * This program is distributed in the hope that it will be useful,
 * but WITHOUT ANY WARRANTY; without even the implied warranty of
 * MERCHANTABILITY or FITNESS FOR A PARTICULAR PURPOSE.  See the
 * GNU General Public License for more details.
 *
 * You should have received a copy of the GNU General Public License
 * along with this program; if not, write to the Free Software
 * Foundation, Inc., 51 Franklin St, Fifth Floor, Boston, MA  02110-1301  USA
 *
 * --------------------------------------------------------------------------
 */

/* Enable this to have a lot of debug printouts */
#define DEBUG

#include <linux/kernel.h>
#include <linux/module.h>
#include <linux/pci.h>
#include <linux/ioport.h>
#include <linux/tty.h>
#include <linux/tty_driver.h>
#include <linux/tty_flip.h>
#include <linux/sched.h>
#include <linux/serial.h>
#include <linux/interrupt.h>
#include <linux/kmod.h>
#include <linux/init.h>
#include <linux/kfifo.h>
#include <linux/uaccess.h>
#include <linux/slab.h>
#include <asm/byteorder.h>

#include <linux/delay.h>


#define VERSION_STRING DRIVER_DESC " 2.1d (build date: " \
					__DATE__ " " __TIME__ ")"

/*    Macros definitions */

/* Default debug printout level */
#define NOZOMI_DEBUG_LEVEL 0x00

#define P_BUF_SIZE 128
#define NFO(_err_flag_, args...)				\
do {								\
	char tmp[P_BUF_SIZE];					\
	snprintf(tmp, sizeof(tmp), ##args);			\
	printk(_err_flag_ "[%d] %s(): %s\n", __LINE__,		\
		__func__, tmp);				\
} while (0)

#define DBG1(args...) D_(0x01, ##args)
#define DBG2(args...) D_(0x02, ##args)
#define DBG3(args...) D_(0x04, ##args)
#define DBG4(args...) D_(0x08, ##args)
#define DBG5(args...) D_(0x10, ##args)
#define DBG6(args...) D_(0x20, ##args)
#define DBG7(args...) D_(0x40, ##args)
#define DBG8(args...) D_(0x80, ##args)

#ifdef DEBUG
/* Do we need this settable at runtime? */
static int debug = NOZOMI_DEBUG_LEVEL;

#define D(lvl, args...)  do \
			{if (lvl & debug) NFO(KERN_DEBUG, ##args); } \
			while (0)
#define D_(lvl, args...) D(lvl, ##args)

/* These printouts are always printed */

#else
static int debug;
#define D_(lvl, args...)
#endif

/* TODO: rewrite to optimize macros... */

#define TMP_BUF_MAX 256

#define DUMP(buf__,len__) \
  do {  \
    char tbuf[TMP_BUF_MAX] = {0};\
    if (len__ > 1) {\
	snprintf(tbuf, len__ > TMP_BUF_MAX ? TMP_BUF_MAX : len__, "%s", buf__);\
	if (tbuf[len__-2] == '\r') {\
		tbuf[len__-2] = 'r';\
	} \
	DBG1("SENDING: '%s' (%d+n)", tbuf, len__);\
    } else {\
	DBG1("SENDING: '%s' (%d)", tbuf, len__);\
    } \
} while (0)

/*    Defines */
#define NOZOMI_NAME		"nozomi"
#define NOZOMI_NAME_TTY		"nozomi_tty"
#define DRIVER_DESC		"Nozomi driver"

#define NTTY_TTY_MAXMINORS	256
#define NTTY_FIFO_BUFFER_SIZE	8192

/* Must be power of 2 */
#define FIFO_BUFFER_SIZE_UL	8192

/* Size of tmp send buffer to card */
#define SEND_BUF_MAX		1024
#define RECEIVE_BUF_MAX		4


#define R_IIR		0x0000	/* Interrupt Identity Register */
#define R_FCR		0x0000	/* Flow Control Register */
#define R_IER		0x0004	/* Interrupt Enable Register */

#define CONFIG_MAGIC	0xEFEFFEFE
#define TOGGLE_VALID	0x0000

/* Definition of interrupt tokens */
#define MDM_DL1		0x0001
#define MDM_UL1		0x0002
#define MDM_DL2		0x0004
#define MDM_UL2		0x0008
#define DIAG_DL1	0x0010
#define DIAG_DL2	0x0020
#define DIAG_UL		0x0040
#define APP1_DL		0x0080
#define APP1_UL		0x0100
#define APP2_DL		0x0200
#define APP2_UL		0x0400
#define CTRL_DL		0x0800
#define CTRL_UL		0x1000
#define RESET		0x8000

#define MDM_DL		(MDM_DL1  | MDM_DL2)
#define MDM_UL		(MDM_UL1  | MDM_UL2)
#define DIAG_DL		(DIAG_DL1 | DIAG_DL2)

/* modem signal definition */
#define CTRL_DSR	0x0001
#define CTRL_DCD	0x0002
#define CTRL_RI		0x0004
#define CTRL_CTS	0x0008

#define CTRL_DTR	0x0001
#define CTRL_RTS	0x0002

#define MAX_PORT		4
#define NOZOMI_MAX_PORTS	5
#define NOZOMI_MAX_CARDS	(NTTY_TTY_MAXMINORS / MAX_PORT)

/*    Type definitions */

/*
 * There are two types of nozomi cards,
 * one with 2048 memory and with 8192 memory
 */
enum card_type {
	F32_2 = 2048,	/* 512 bytes downlink + uplink * 2 -> 2048 */
	F32_8 = 8192,	/* 3072 bytes downl. + 1024 bytes uplink * 2 -> 8192 */
};

/* Initialization states a card can be in */
enum card_state {
	NOZOMI_STATE_UKNOWN	= 0,
	NOZOMI_STATE_ENABLED	= 1,	/* pci device enabled */
	NOZOMI_STATE_ALLOCATED	= 2,	/* config setup done */
	NOZOMI_STATE_READY	= 3,	/* flowcontrols received */
};

/* Two different toggle channels exist */
enum channel_type {
	CH_A = 0,
	CH_B = 1,
};

/* Port definition for the card regarding flow control */
enum ctrl_port_type {
	CTRL_CMD	= 0,
	CTRL_MDM	= 1,
	CTRL_DIAG	= 2,
	CTRL_APP1	= 3,
	CTRL_APP2	= 4,
	CTRL_ERROR	= -1,
};

/* Ports that the nozomi has */
enum port_type {
	PORT_MDM	= 0,
	PORT_DIAG	= 1,
	PORT_APP1	= 2,
	PORT_APP2	= 3,
	PORT_CTRL	= 4,
	PORT_ERROR	= -1,
};

#ifdef __BIG_ENDIAN
/* Big endian */

struct toggles {
	unsigned int enabled:5;	/*
				 * Toggle fields are valid if enabled is 0,
				 * else A-channels must always be used.
				 */
	unsigned int diag_dl:1;
	unsigned int mdm_dl:1;
	unsigned int mdm_ul:1;
} __attribute__ ((packed));

/* Configuration table to read at startup of card */
/* Is for now only needed during initialization phase */
struct config_table {
	u32 signature;
	u16 product_information;
	u16 version;
	u8 pad3[3];
	struct toggles toggle;
	u8 pad1[4];
	u16 dl_mdm_len1;	/*
				 * If this is 64, it can hold
				 * 60 bytes + 4 that is length field
				 */
	u16 dl_start;

	u16 dl_diag_len1;
	u16 dl_mdm_len2;	/*
				 * If this is 64, it can hold
				 * 60 bytes + 4 that is length field
				 */
	u16 dl_app1_len;

	u16 dl_diag_len2;
	u16 dl_ctrl_len;
	u16 dl_app2_len;
	u8 pad2[16];
	u16 ul_mdm_len1;
	u16 ul_start;
	u16 ul_diag_len;
	u16 ul_mdm_len2;
	u16 ul_app1_len;
	u16 ul_app2_len;
	u16 ul_ctrl_len;
} __attribute__ ((packed));

/* This stores all control downlink flags */
struct ctrl_dl {
	u8 port;
	unsigned int reserved:4;
	unsigned int CTS:1;
	unsigned int RI:1;
	unsigned int DCD:1;
	unsigned int DSR:1;
} __attribute__ ((packed));

/* This stores all control uplink flags */
struct ctrl_ul {
	u8 port;
	unsigned int reserved:6;
	unsigned int RTS:1;
	unsigned int DTR:1;
} __attribute__ ((packed));

#else
/* Little endian */

/* This represents the toggle information */
struct toggles {
	unsigned int mdm_ul:1;
	unsigned int mdm_dl:1;
	unsigned int diag_dl:1;
	unsigned int enabled:5;	/*
				 * Toggle fields are valid if enabled is 0,
				 * else A-channels must always be used.
				 */
} __attribute__ ((packed));

/* Configuration table to read at startup of card */
struct config_table {
	u32 signature;
	u16 version;
	u16 product_information;
	struct toggles toggle;
	u8 pad1[7];
	u16 dl_start;
	u16 dl_mdm_len1;	/*
				 * If this is 64, it can hold
				 * 60 bytes + 4 that is length field
				 */
	u16 dl_mdm_len2;
	u16 dl_diag_len1;
	u16 dl_diag_len2;
	u16 dl_app1_len;
	u16 dl_app2_len;
	u16 dl_ctrl_len;
	u8 pad2[16];
	u16 ul_start;
	u16 ul_mdm_len2;
	u16 ul_mdm_len1;
	u16 ul_diag_len;
	u16 ul_app1_len;
	u16 ul_app2_len;
	u16 ul_ctrl_len;
} __attribute__ ((packed));

/* This stores all control downlink flags */
struct ctrl_dl {
	unsigned int DSR:1;
	unsigned int DCD:1;
	unsigned int RI:1;
	unsigned int CTS:1;
	unsigned int reserverd:4;
	u8 port;
} __attribute__ ((packed));

/* This stores all control uplink flags */
struct ctrl_ul {
	unsigned int DTR:1;
	unsigned int RTS:1;
	unsigned int reserved:6;
	u8 port;
} __attribute__ ((packed));
#endif

/* This holds all information that is needed regarding a port */
struct port {
	struct tty_port port;
	u8 update_flow_control;
	struct ctrl_ul ctrl_ul;
	struct ctrl_dl ctrl_dl;
	struct kfifo fifo_ul;
	void __iomem *dl_addr[2];
	u32 dl_size[2];
	u8 toggle_dl;
	void __iomem *ul_addr[2];
	u32 ul_size[2];
	u8 toggle_ul;
	u16 token_dl;

	/* mutex to ensure one access patch to this port */
	struct mutex tty_sem;
	wait_queue_head_t tty_wait;
	struct async_icount tty_icount;

	struct nozomi *dc;
};

/* Private data one for each card in the system */
struct nozomi {
	void __iomem *base_addr;
	unsigned long flip;

	/* Pointers to registers */
	void __iomem *reg_iir;
	void __iomem *reg_fcr;
	void __iomem *reg_ier;

	u16 last_ier;
	enum card_type card_type;
	struct config_table config_table;	/* Configuration table */
	struct pci_dev *pdev;
	struct port port[NOZOMI_MAX_PORTS];
	u8 *send_buf;

	spinlock_t spin_mutex;	/* secures access to registers and tty */

	unsigned int index_start;
	enum card_state state;
	u32 open_ttys;
};

/* This is a data packet that is read or written to/from card */
struct buffer {
	u32 size;		/* size is the length of the data buffer */
	u8 *data;
} __attribute__ ((packed));

/*    Global variables */
static const struct pci_device_id nozomi_pci_tbl[] __devinitconst = {
	{PCI_DEVICE(0x1931, 0x000c)},	/* Nozomi HSDPA */
	{},
};

MODULE_DEVICE_TABLE(pci, nozomi_pci_tbl);

static struct nozomi *ndevs[NOZOMI_MAX_CARDS];
static struct tty_driver *ntty_driver;

static const struct tty_port_operations noz_tty_port_ops;

/*
 * find card by tty_index
 */
static inline struct nozomi *get_dc_by_tty(const struct tty_struct *tty)
{
	return tty ? ndevs[tty->index / MAX_PORT] : NULL;
}

static inline struct port *get_port_by_tty(const struct tty_struct *tty)
{
	struct nozomi *ndev = get_dc_by_tty(tty);
	return ndev ? &ndev->port[tty->index % MAX_PORT] : NULL;
}

/*
 * TODO:
 * -Optimize
 * -Rewrite cleaner
 */

static void read_mem32(u32 *buf, const void __iomem *mem_addr_start,
			u32 size_bytes)
{
	u32 i = 0;
	const u32 __iomem *ptr = mem_addr_start;
	u16 *buf16;

	if (unlikely(!ptr || !buf))
		goto out;

	/* shortcut for extremely often used cases */
	switch (size_bytes) {
	case 2:	/* 2 bytes */
		buf16 = (u16 *) buf;
		*buf16 = __le16_to_cpu(readw(ptr));
		goto out;
		break;
	case 4:	/* 4 bytes */
		*(buf) = __le32_to_cpu(readl(ptr));
		goto out;
		break;
	}

	while (i < size_bytes) {
		if (size_bytes - i == 2) {
			/* Handle 2 bytes in the end */
			buf16 = (u16 *) buf;
			*(buf16) = __le16_to_cpu(readw(ptr));
			i += 2;
		} else {
			/* Read 4 bytes */
			*(buf) = __le32_to_cpu(readl(ptr));
			i += 4;
		}
		buf++;
		ptr++;
	}
out:
	return;
}

/*
 * TODO:
 * -Optimize
 * -Rewrite cleaner
 */
static u32 write_mem32(void __iomem *mem_addr_start, const u32 *buf,
			u32 size_bytes)
{
	u32 i = 0;
	u32 __iomem *ptr = mem_addr_start;
	const u16 *buf16;

	if (unlikely(!ptr || !buf))
		return 0;

	/* shortcut for extremely often used cases */
	switch (size_bytes) {
	case 2:	/* 2 bytes */
		buf16 = (const u16 *)buf;
		writew(__cpu_to_le16(*buf16), ptr);
		return 2;
		break;
	case 1: /*
		 * also needs to write 4 bytes in this case
		 * so falling through..
		 */
	case 4: /* 4 bytes */
		writel(__cpu_to_le32(*buf), ptr);
		return 4;
		break;
	}

	while (i < size_bytes) {
		if (size_bytes - i == 2) {
			/* 2 bytes */
			buf16 = (const u16 *)buf;
			writew(__cpu_to_le16(*buf16), ptr);
			i += 2;
		} else {
			/* 4 bytes */
			writel(__cpu_to_le32(*buf), ptr);
			i += 4;
		}
		buf++;
		ptr++;
	}
	return i;
}

/* Setup pointers to different channels and also setup buffer sizes. */
static void setup_memory(struct nozomi *dc)
{
	void __iomem *offset = dc->base_addr + dc->config_table.dl_start;
	/* The length reported is including the length field of 4 bytes,
	 * hence subtract with 4.
	 */
	const u16 buff_offset = 4;

	/* Modem port dl configuration */
	dc->port[PORT_MDM].dl_addr[CH_A] = offset;
	dc->port[PORT_MDM].dl_addr[CH_B] =
				(offset += dc->config_table.dl_mdm_len1);
	dc->port[PORT_MDM].dl_size[CH_A] =
				dc->config_table.dl_mdm_len1 - buff_offset;
	dc->port[PORT_MDM].dl_size[CH_B] =
				dc->config_table.dl_mdm_len2 - buff_offset;

	/* Diag port dl configuration */
	dc->port[PORT_DIAG].dl_addr[CH_A] =
				(offset += dc->config_table.dl_mdm_len2);
	dc->port[PORT_DIAG].dl_size[CH_A] =
				dc->config_table.dl_diag_len1 - buff_offset;
	dc->port[PORT_DIAG].dl_addr[CH_B] =
				(offset += dc->config_table.dl_diag_len1);
	dc->port[PORT_DIAG].dl_size[CH_B] =
				dc->config_table.dl_diag_len2 - buff_offset;

	/* App1 port dl configuration */
	dc->port[PORT_APP1].dl_addr[CH_A] =
				(offset += dc->config_table.dl_diag_len2);
	dc->port[PORT_APP1].dl_size[CH_A] =
				dc->config_table.dl_app1_len - buff_offset;

	/* App2 port dl configuration */
	dc->port[PORT_APP2].dl_addr[CH_A] =
				(offset += dc->config_table.dl_app1_len);
	dc->port[PORT_APP2].dl_size[CH_A] =
				dc->config_table.dl_app2_len - buff_offset;

	/* Ctrl dl configuration */
	dc->port[PORT_CTRL].dl_addr[CH_A] =
				(offset += dc->config_table.dl_app2_len);
	dc->port[PORT_CTRL].dl_size[CH_A] =
				dc->config_table.dl_ctrl_len - buff_offset;

	offset = dc->base_addr + dc->config_table.ul_start;

	/* Modem Port ul configuration */
	dc->port[PORT_MDM].ul_addr[CH_A] = offset;
	dc->port[PORT_MDM].ul_size[CH_A] =
				dc->config_table.ul_mdm_len1 - buff_offset;
	dc->port[PORT_MDM].ul_addr[CH_B] =
				(offset += dc->config_table.ul_mdm_len1);
	dc->port[PORT_MDM].ul_size[CH_B] =
				dc->config_table.ul_mdm_len2 - buff_offset;

	/* Diag port ul configuration */
	dc->port[PORT_DIAG].ul_addr[CH_A] =
				(offset += dc->config_table.ul_mdm_len2);
	dc->port[PORT_DIAG].ul_size[CH_A] =
				dc->config_table.ul_diag_len - buff_offset;

	/* App1 port ul configuration */
	dc->port[PORT_APP1].ul_addr[CH_A] =
				(offset += dc->config_table.ul_diag_len);
	dc->port[PORT_APP1].ul_size[CH_A] =
				dc->config_table.ul_app1_len - buff_offset;

	/* App2 port ul configuration */
	dc->port[PORT_APP2].ul_addr[CH_A] =
				(offset += dc->config_table.ul_app1_len);
	dc->port[PORT_APP2].ul_size[CH_A] =
				dc->config_table.ul_app2_len - buff_offset;

	/* Ctrl ul configuration */
	dc->port[PORT_CTRL].ul_addr[CH_A] =
				(offset += dc->config_table.ul_app2_len);
	dc->port[PORT_CTRL].ul_size[CH_A] =
				dc->config_table.ul_ctrl_len - buff_offset;
}

/* Dump config table under initalization phase */
#ifdef DEBUG
static void dump_table(const struct nozomi *dc)
{
	DBG3("signature: 0x%08X", dc->config_table.signature);
	DBG3("version: 0x%04X", dc->config_table.version);
	DBG3("product_information: 0x%04X", \
				dc->config_table.product_information);
	DBG3("toggle enabled: %d", dc->config_table.toggle.enabled);
	DBG3("toggle up_mdm: %d", dc->config_table.toggle.mdm_ul);
	DBG3("toggle dl_mdm: %d", dc->config_table.toggle.mdm_dl);
	DBG3("toggle dl_dbg: %d", dc->config_table.toggle.diag_dl);

	DBG3("dl_start: 0x%04X", dc->config_table.dl_start);
	DBG3("dl_mdm_len0: 0x%04X, %d", dc->config_table.dl_mdm_len1,
	   dc->config_table.dl_mdm_len1);
	DBG3("dl_mdm_len1: 0x%04X, %d", dc->config_table.dl_mdm_len2,
	   dc->config_table.dl_mdm_len2);
	DBG3("dl_diag_len0: 0x%04X, %d", dc->config_table.dl_diag_len1,
	   dc->config_table.dl_diag_len1);
	DBG3("dl_diag_len1: 0x%04X, %d", dc->config_table.dl_diag_len2,
	   dc->config_table.dl_diag_len2);
	DBG3("dl_app1_len: 0x%04X, %d", dc->config_table.dl_app1_len,
	   dc->config_table.dl_app1_len);
	DBG3("dl_app2_len: 0x%04X, %d", dc->config_table.dl_app2_len,
	   dc->config_table.dl_app2_len);
	DBG3("dl_ctrl_len: 0x%04X, %d", dc->config_table.dl_ctrl_len,
	   dc->config_table.dl_ctrl_len);
	DBG3("ul_start: 0x%04X, %d", dc->config_table.ul_start,
	   dc->config_table.ul_start);
	DBG3("ul_mdm_len[0]: 0x%04X, %d", dc->config_table.ul_mdm_len1,
	   dc->config_table.ul_mdm_len1);
	DBG3("ul_mdm_len[1]: 0x%04X, %d", dc->config_table.ul_mdm_len2,
	   dc->config_table.ul_mdm_len2);
	DBG3("ul_diag_len: 0x%04X, %d", dc->config_table.ul_diag_len,
	   dc->config_table.ul_diag_len);
	DBG3("ul_app1_len: 0x%04X, %d", dc->config_table.ul_app1_len,
	   dc->config_table.ul_app1_len);
	DBG3("ul_app2_len: 0x%04X, %d", dc->config_table.ul_app2_len,
	   dc->config_table.ul_app2_len);
	DBG3("ul_ctrl_len: 0x%04X, %d", dc->config_table.ul_ctrl_len,
	   dc->config_table.ul_ctrl_len);
}
#else
static inline void dump_table(const struct nozomi *dc) { }
#endif

/*
 * Read configuration table from card under intalization phase
 * Returns 1 if ok, else 0
 */
static int nozomi_read_config_table(struct nozomi *dc)
{
	read_mem32((u32 *) &dc->config_table, dc->base_addr + 0,
						sizeof(struct config_table));

	if (dc->config_table.signature != CONFIG_MAGIC) {
		dev_err(&dc->pdev->dev, "ConfigTable Bad! 0x%08X != 0x%08X\n",
			dc->config_table.signature, CONFIG_MAGIC);
		return 0;
	}

	if ((dc->config_table.version == 0)
	    || (dc->config_table.toggle.enabled == TOGGLE_VALID)) {
		int i;
		DBG1("Second phase, configuring card");

		setup_memory(dc);

		dc->port[PORT_MDM].toggle_ul = dc->config_table.toggle.mdm_ul;
		dc->port[PORT_MDM].toggle_dl = dc->config_table.toggle.mdm_dl;
		dc->port[PORT_DIAG].toggle_dl = dc->config_table.toggle.diag_dl;
		DBG1("toggle ports: MDM UL:%d MDM DL:%d, DIAG DL:%d",
		   dc->port[PORT_MDM].toggle_ul,
		   dc->port[PORT_MDM].toggle_dl, dc->port[PORT_DIAG].toggle_dl);

		dump_table(dc);

		for (i = PORT_MDM; i < MAX_PORT; i++) {
			memset(&dc->port[i].ctrl_dl, 0, sizeof(struct ctrl_dl));
			memset(&dc->port[i].ctrl_ul, 0, sizeof(struct ctrl_ul));
		}

		/* Enable control channel */
		dc->last_ier = dc->last_ier | CTRL_DL;
		writew(dc->last_ier, dc->reg_ier);

		dc->state = NOZOMI_STATE_ALLOCATED;
		dev_info(&dc->pdev->dev, "Initialization OK!\n");
		return 1;
	}

	if ((dc->config_table.version > 0)
	    && (dc->config_table.toggle.enabled != TOGGLE_VALID)) {
		u32 offset = 0;
		DBG1("First phase: pushing upload buffers, clearing download");

		dev_info(&dc->pdev->dev, "Version of card: %d\n",
			 dc->config_table.version);

		/* Here we should disable all I/O over F32. */
		setup_memory(dc);

		/*
		 * We should send ALL channel pair tokens back along
		 * with reset token
		 */

		/* push upload modem buffers */
		write_mem32(dc->port[PORT_MDM].ul_addr[CH_A],
			(u32 *) &offset, 4);
		write_mem32(dc->port[PORT_MDM].ul_addr[CH_B],
			(u32 *) &offset, 4);

		writew(MDM_UL | DIAG_DL | MDM_DL, dc->reg_fcr);

		DBG1("First phase done");
	}

	return 1;
}

/* Enable uplink interrupts  */
static void enable_transmit_ul(enum port_type port, struct nozomi *dc)
{
	static const u16 mask[] = {MDM_UL, DIAG_UL, APP1_UL, APP2_UL, CTRL_UL};

	if (port < NOZOMI_MAX_PORTS) {
		dc->last_ier |= mask[port];
		writew(dc->last_ier, dc->reg_ier);
	} else {
		dev_err(&dc->pdev->dev, "Called with wrong port?\n");
	}
}

/* Disable uplink interrupts  */
static void disable_transmit_ul(enum port_type port, struct nozomi *dc)
{
	static const u16 mask[] =
		{~MDM_UL, ~DIAG_UL, ~APP1_UL, ~APP2_UL, ~CTRL_UL};

	if (port < NOZOMI_MAX_PORTS) {
		dc->last_ier &= mask[port];
		writew(dc->last_ier, dc->reg_ier);
	} else {
		dev_err(&dc->pdev->dev, "Called with wrong port?\n");
	}
}

/* Enable downlink interrupts */
static void enable_transmit_dl(enum port_type port, struct nozomi *dc)
{
	static const u16 mask[] = {MDM_DL, DIAG_DL, APP1_DL, APP2_DL, CTRL_DL};

	if (port < NOZOMI_MAX_PORTS) {
		dc->last_ier |= mask[port];
		writew(dc->last_ier, dc->reg_ier);
	} else {
		dev_err(&dc->pdev->dev, "Called with wrong port?\n");
	}
}

/* Disable downlink interrupts */
static void disable_transmit_dl(enum port_type port, struct nozomi *dc)
{
	static const u16 mask[] =
		{~MDM_DL, ~DIAG_DL, ~APP1_DL, ~APP2_DL, ~CTRL_DL};

	if (port < NOZOMI_MAX_PORTS) {
		dc->last_ier &= mask[port];
		writew(dc->last_ier, dc->reg_ier);
	} else {
		dev_err(&dc->pdev->dev, "Called with wrong port?\n");
	}
}

/*
 * Return 1 - send buffer to card and ack.
 * Return 0 - don't ack, don't send buffer to card.
 */
static int send_data(enum port_type index, struct nozomi *dc)
{
	u32 size = 0;
	struct port *port = &dc->port[index];
	const u8 toggle = port->toggle_ul;
	void __iomem *addr = port->ul_addr[toggle];
	const u32 ul_size = port->ul_size[toggle];
	struct tty_struct *tty = tty_port_tty_get(&port->port);

	/* Get data from tty and place in buf for now */
	size = kfifo_out(&port->fifo_ul, dc->send_buf,
			   ul_size < SEND_BUF_MAX ? ul_size : SEND_BUF_MAX);

	if (size == 0) {
		DBG4("No more data to send, disable link:");
		tty_kref_put(tty);
		return 0;
	}

	/* DUMP(buf, size); */

	/* Write length + data */
	write_mem32(addr, (u32 *) &size, 4);
	write_mem32(addr + 4, (u32 *) dc->send_buf, size);

	if (tty)
		tty_wakeup(tty);

	tty_kref_put(tty);
	return 1;
}

/* If all data has been read, return 1, else 0 */
static int receive_data(enum port_type index, struct nozomi *dc)
{
	u8 buf[RECEIVE_BUF_MAX] = { 0 };
	int size;
	u32 offset = 4;
	struct port *port = &dc->port[index];
	void __iomem *addr = port->dl_addr[port->toggle_dl];
	struct tty_struct *tty = tty_port_tty_get(&port->port);
	int i, ret;

	if (unlikely(!tty)) {
		DBG1("tty not open for port: %d?", index);
		return 1;
	}

	read_mem32((u32 *) &size, addr, 4);
	/*  DBG1( "%d bytes port: %d", size, index); */

	if (test_bit(TTY_THROTTLED, &tty->flags)) {
		DBG1("No room in tty, don't read data, don't ack interrupt, "
			"disable interrupt");

		/* disable interrupt in downlink... */
		disable_transmit_dl(index, dc);
		ret = 0;
		goto put;
	}

	if (unlikely(size == 0)) {
		dev_err(&dc->pdev->dev, "size == 0?\n");
		ret = 1;
		goto put;
	}

	while (size > 0) {
		read_mem32((u32 *) buf, addr + offset, RECEIVE_BUF_MAX);

		if (size == 1) {
			tty_insert_flip_char(tty, buf[0], TTY_NORMAL);
			size = 0;
		} else if (size < RECEIVE_BUF_MAX) {
			size -= tty_insert_flip_string(tty, (char *) buf, size);
		} else {
			i = tty_insert_flip_string(tty, \
						(char *) buf, RECEIVE_BUF_MAX);
			size -= i;
			offset += i;
		}
	}

	set_bit(index, &dc->flip);
	ret = 1;
put:
	tty_kref_put(tty);
	return ret;
}

/* Debug for interrupts */
#ifdef DEBUG
static char *interrupt2str(u16 interrupt)
{
	static char buf[TMP_BUF_MAX];
	char *p = buf;

	interrupt & MDM_DL1 ? p += snprintf(p, TMP_BUF_MAX, "MDM_DL1 ") : NULL;
	interrupt & MDM_DL2 ? p += snprintf(p, TMP_BUF_MAX - (p - buf),
					"MDM_DL2 ") : NULL;

	interrupt & MDM_UL1 ? p += snprintf(p, TMP_BUF_MAX - (p - buf),
					"MDM_UL1 ") : NULL;
	interrupt & MDM_UL2 ? p += snprintf(p, TMP_BUF_MAX - (p - buf),
					"MDM_UL2 ") : NULL;

	interrupt & DIAG_DL1 ? p += snprintf(p, TMP_BUF_MAX - (p - buf),
					"DIAG_DL1 ") : NULL;
	interrupt & DIAG_DL2 ? p += snprintf(p, TMP_BUF_MAX - (p - buf),
					"DIAG_DL2 ") : NULL;

	interrupt & DIAG_UL ? p += snprintf(p, TMP_BUF_MAX - (p - buf),
					"DIAG_UL ") : NULL;

	interrupt & APP1_DL ? p += snprintf(p, TMP_BUF_MAX - (p - buf),
					"APP1_DL ") : NULL;
	interrupt & APP2_DL ? p += snprintf(p, TMP_BUF_MAX - (p - buf),
					"APP2_DL ") : NULL;

	interrupt & APP1_UL ? p += snprintf(p, TMP_BUF_MAX - (p - buf),
					"APP1_UL ") : NULL;
	interrupt & APP2_UL ? p += snprintf(p, TMP_BUF_MAX - (p - buf),
					"APP2_UL ") : NULL;

	interrupt & CTRL_DL ? p += snprintf(p, TMP_BUF_MAX - (p - buf),
					"CTRL_DL ") : NULL;
	interrupt & CTRL_UL ? p += snprintf(p, TMP_BUF_MAX - (p - buf),
					"CTRL_UL ") : NULL;

	interrupt & RESET ? p += snprintf(p, TMP_BUF_MAX - (p - buf),
					"RESET ") : NULL;

	return buf;
}
#endif

/*
 * Receive flow control
 * Return 1 - If ok, else 0
 */
static int receive_flow_control(struct nozomi *dc)
{
	enum port_type port = PORT_MDM;
	struct ctrl_dl ctrl_dl;
	struct ctrl_dl old_ctrl;
	u16 enable_ier = 0;

	read_mem32((u32 *) &ctrl_dl, dc->port[PORT_CTRL].dl_addr[CH_A], 2);

	switch (ctrl_dl.port) {
	case CTRL_CMD:
		DBG1("The Base Band sends this value as a response to a "
			"request for IMSI detach sent over the control "
			"channel uplink (see section 7.6.1).");
		break;
	case CTRL_MDM:
		port = PORT_MDM;
		enable_ier = MDM_DL;
		break;
	case CTRL_DIAG:
		port = PORT_DIAG;
		enable_ier = DIAG_DL;
		break;
	case CTRL_APP1:
		port = PORT_APP1;
		enable_ier = APP1_DL;
		break;
	case CTRL_APP2:
		port = PORT_APP2;
		enable_ier = APP2_DL;
		if (dc->state == NOZOMI_STATE_ALLOCATED) {
			/*
			 * After card initialization the flow control
			 * received for APP2 is always the last
			 */
			dc->state = NOZOMI_STATE_READY;
			dev_info(&dc->pdev->dev, "Device READY!\n");
		}
		break;
	default:
		dev_err(&dc->pdev->dev,
			"ERROR: flow control received for non-existing port\n");
		return 0;
	};

	DBG1("0x%04X->0x%04X", *((u16 *)&dc->port[port].ctrl_dl),
	   *((u16 *)&ctrl_dl));

	old_ctrl = dc->port[port].ctrl_dl;
	dc->port[port].ctrl_dl = ctrl_dl;

	if (old_ctrl.CTS == 1 && ctrl_dl.CTS == 0) {
		DBG1("Disable interrupt (0x%04X) on port: %d",
			enable_ier, port);
		disable_transmit_ul(port, dc);

	} else if (old_ctrl.CTS == 0 && ctrl_dl.CTS == 1) {

		if (kfifo_len(&dc->port[port].fifo_ul)) {
			DBG1("Enable interrupt (0x%04X) on port: %d",
				enable_ier, port);
			DBG1("Data in buffer [%d], enable transmit! ",
				kfifo_len(&dc->port[port].fifo_ul));
			enable_transmit_ul(port, dc);
		} else {
			DBG1("No data in buffer...");
		}
	}

	if (*(u16 *)&old_ctrl == *(u16 *)&ctrl_dl) {
		DBG1(" No change in mctrl");
		return 1;
	}
	/* Update statistics */
	if (old_ctrl.CTS != ctrl_dl.CTS)
		dc->port[port].tty_icount.cts++;
	if (old_ctrl.DSR != ctrl_dl.DSR)
		dc->port[port].tty_icount.dsr++;
	if (old_ctrl.RI != ctrl_dl.RI)
		dc->port[port].tty_icount.rng++;
	if (old_ctrl.DCD != ctrl_dl.DCD)
		dc->port[port].tty_icount.dcd++;

	wake_up_interruptible(&dc->port[port].tty_wait);

	DBG1("port: %d DCD(%d), CTS(%d), RI(%d), DSR(%d)",
	   port,
	   dc->port[port].tty_icount.dcd, dc->port[port].tty_icount.cts,
	   dc->port[port].tty_icount.rng, dc->port[port].tty_icount.dsr);

	return 1;
}

static enum ctrl_port_type port2ctrl(enum port_type port,
					const struct nozomi *dc)
{
	switch (port) {
	case PORT_MDM:
		return CTRL_MDM;
	case PORT_DIAG:
		return CTRL_DIAG;
	case PORT_APP1:
		return CTRL_APP1;
	case PORT_APP2:
		return CTRL_APP2;
	default:
		dev_err(&dc->pdev->dev,
			"ERROR: send flow control " \
			"received for non-existing port\n");
	};
	return CTRL_ERROR;
}

/*
 * Send flow control, can only update one channel at a time
 * Return 0 - If we have updated all flow control
 * Return 1 - If we need to update more flow control, ack current enable more
 */
static int send_flow_control(struct nozomi *dc)
{
	u32 i, more_flow_control_to_be_updated = 0;
	u16 *ctrl;

	for (i = PORT_MDM; i < MAX_PORT; i++) {
		if (dc->port[i].update_flow_control) {
			if (more_flow_control_to_be_updated) {
				/* We have more flow control to be updated */
				return 1;
			}
			dc->port[i].ctrl_ul.port = port2ctrl(i, dc);
			ctrl = (u16 *)&dc->port[i].ctrl_ul;
			write_mem32(dc->port[PORT_CTRL].ul_addr[0], \
				(u32 *) ctrl, 2);
			dc->port[i].update_flow_control = 0;
			more_flow_control_to_be_updated = 1;
		}
	}
	return 0;
}

/*
 * Handle downlink data, ports that are handled are modem and diagnostics
 * Return 1 - ok
 * Return 0 - toggle fields are out of sync
 */
static int handle_data_dl(struct nozomi *dc, enum port_type port, u8 *toggle,
			u16 read_iir, u16 mask1, u16 mask2)
{
	if (*toggle == 0 && read_iir & mask1) {
		if (receive_data(port, dc)) {
			writew(mask1, dc->reg_fcr);
			*toggle = !(*toggle);
		}

		if (read_iir & mask2) {
			if (receive_data(port, dc)) {
				writew(mask2, dc->reg_fcr);
				*toggle = !(*toggle);
			}
		}
	} else if (*toggle == 1 && read_iir & mask2) {
		if (receive_data(port, dc)) {
			writew(mask2, dc->reg_fcr);
			*toggle = !(*toggle);
		}

		if (read_iir & mask1) {
			if (receive_data(port, dc)) {
				writew(mask1, dc->reg_fcr);
				*toggle = !(*toggle);
			}
		}
	} else {
		dev_err(&dc->pdev->dev, "port out of sync!, toggle:%d\n",
			*toggle);
		return 0;
	}
	return 1;
}

/*
 * Handle uplink data, this is currently for the modem port
 * Return 1 - ok
 * Return 0 - toggle field are out of sync
 */
static int handle_data_ul(struct nozomi *dc, enum port_type port, u16 read_iir)
{
	u8 *toggle = &(dc->port[port].toggle_ul);

	if (*toggle == 0 && read_iir & MDM_UL1) {
		dc->last_ier &= ~MDM_UL;
		writew(dc->last_ier, dc->reg_ier);
		if (send_data(port, dc)) {
			writew(MDM_UL1, dc->reg_fcr);
			dc->last_ier = dc->last_ier | MDM_UL;
			writew(dc->last_ier, dc->reg_ier);
			*toggle = !*toggle;
		}

		if (read_iir & MDM_UL2) {
			dc->last_ier &= ~MDM_UL;
			writew(dc->last_ier, dc->reg_ier);
			if (send_data(port, dc)) {
				writew(MDM_UL2, dc->reg_fcr);
				dc->last_ier = dc->last_ier | MDM_UL;
				writew(dc->last_ier, dc->reg_ier);
				*toggle = !*toggle;
			}
		}

	} else if (*toggle == 1 && read_iir & MDM_UL2) {
		dc->last_ier &= ~MDM_UL;
		writew(dc->last_ier, dc->reg_ier);
		if (send_data(port, dc)) {
			writew(MDM_UL2, dc->reg_fcr);
			dc->last_ier = dc->last_ier | MDM_UL;
			writew(dc->last_ier, dc->reg_ier);
			*toggle = !*toggle;
		}

		if (read_iir & MDM_UL1) {
			dc->last_ier &= ~MDM_UL;
			writew(dc->last_ier, dc->reg_ier);
			if (send_data(port, dc)) {
				writew(MDM_UL1, dc->reg_fcr);
				dc->last_ier = dc->last_ier | MDM_UL;
				writew(dc->last_ier, dc->reg_ier);
				*toggle = !*toggle;
			}
		}
	} else {
		writew(read_iir & MDM_UL, dc->reg_fcr);
		dev_err(&dc->pdev->dev, "port out of sync!\n");
		return 0;
	}
	return 1;
}

static irqreturn_t interrupt_handler(int irq, void *dev_id)
{
	struct nozomi *dc = dev_id;
	unsigned int a;
	u16 read_iir;

	if (!dc)
		return IRQ_NONE;

	spin_lock(&dc->spin_mutex);
	read_iir = readw(dc->reg_iir);

	/* Card removed */
	if (read_iir == (u16)-1)
		goto none;
	/*
	 * Just handle interrupt enabled in IER
	 * (by masking with dc->last_ier)
	 */
	read_iir &= dc->last_ier;

	if (read_iir == 0)
		goto none;


	DBG4("%s irq:0x%04X, prev:0x%04X", interrupt2str(read_iir), read_iir,
		dc->last_ier);

	if (read_iir & RESET) {
		if (unlikely(!nozomi_read_config_table(dc))) {
			dc->last_ier = 0x0;
			writew(dc->last_ier, dc->reg_ier);
			dev_err(&dc->pdev->dev, "Could not read status from "
				"card, we should disable interface\n");
		} else {
			writew(RESET, dc->reg_fcr);
		}
		/* No more useful info if this was the reset interrupt. */
		goto exit_handler;
	}
	if (read_iir & CTRL_UL) {
		DBG1("CTRL_UL");
		dc->last_ier &= ~CTRL_UL;
		writew(dc->last_ier, dc->reg_ier);
		if (send_flow_control(dc)) {
			writew(CTRL_UL, dc->reg_fcr);
			dc->last_ier = dc->last_ier | CTRL_UL;
			writew(dc->last_ier, dc->reg_ier);
		}
	}
	if (read_iir & CTRL_DL) {
		receive_flow_control(dc);
		writew(CTRL_DL, dc->reg_fcr);
	}
	if (read_iir & MDM_DL) {
		if (!handle_data_dl(dc, PORT_MDM,
				&(dc->port[PORT_MDM].toggle_dl), read_iir,
				MDM_DL1, MDM_DL2)) {
			dev_err(&dc->pdev->dev, "MDM_DL out of sync!\n");
			goto exit_handler;
		}
	}
	if (read_iir & MDM_UL) {
		if (!handle_data_ul(dc, PORT_MDM, read_iir)) {
			dev_err(&dc->pdev->dev, "MDM_UL out of sync!\n");
			goto exit_handler;
		}
	}
	if (read_iir & DIAG_DL) {
		if (!handle_data_dl(dc, PORT_DIAG,
				&(dc->port[PORT_DIAG].toggle_dl), read_iir,
				DIAG_DL1, DIAG_DL2)) {
			dev_err(&dc->pdev->dev, "DIAG_DL out of sync!\n");
			goto exit_handler;
		}
	}
	if (read_iir & DIAG_UL) {
		dc->last_ier &= ~DIAG_UL;
		writew(dc->last_ier, dc->reg_ier);
		if (send_data(PORT_DIAG, dc)) {
			writew(DIAG_UL, dc->reg_fcr);
			dc->last_ier = dc->last_ier | DIAG_UL;
			writew(dc->last_ier, dc->reg_ier);
		}
	}
	if (read_iir & APP1_DL) {
		if (receive_data(PORT_APP1, dc))
			writew(APP1_DL, dc->reg_fcr);
	}
	if (read_iir & APP1_UL) {
		dc->last_ier &= ~APP1_UL;
		writew(dc->last_ier, dc->reg_ier);
		if (send_data(PORT_APP1, dc)) {
			writew(APP1_UL, dc->reg_fcr);
			dc->last_ier = dc->last_ier | APP1_UL;
			writew(dc->last_ier, dc->reg_ier);
		}
	}
	if (read_iir & APP2_DL) {
		if (receive_data(PORT_APP2, dc))
			writew(APP2_DL, dc->reg_fcr);
	}
	if (read_iir & APP2_UL) {
		dc->last_ier &= ~APP2_UL;
		writew(dc->last_ier, dc->reg_ier);
		if (send_data(PORT_APP2, dc)) {
			writew(APP2_UL, dc->reg_fcr);
			dc->last_ier = dc->last_ier | APP2_UL;
			writew(dc->last_ier, dc->reg_ier);
		}
	}

exit_handler:
	spin_unlock(&dc->spin_mutex);
	for (a = 0; a < NOZOMI_MAX_PORTS; a++) {
		struct tty_struct *tty;
		if (test_and_clear_bit(a, &dc->flip)) {
			tty = tty_port_tty_get(&dc->port[a].port);
			if (tty)
				tty_flip_buffer_push(tty);
			tty_kref_put(tty);
		}
	}
	return IRQ_HANDLED;
none:
	spin_unlock(&dc->spin_mutex);
	return IRQ_NONE;
}

static void nozomi_get_card_type(struct nozomi *dc)
{
	int i;
	u32 size = 0;

	for (i = 0; i < 6; i++)
		size += pci_resource_len(dc->pdev, i);

	/* Assume card type F32_8 if no match */
	dc->card_type = size == 2048 ? F32_2 : F32_8;

	dev_info(&dc->pdev->dev, "Card type is: %d\n", dc->card_type);
}

static void nozomi_setup_private_data(struct nozomi *dc)
{
	void __iomem *offset = dc->base_addr + dc->card_type / 2;
	unsigned int i;

	dc->reg_fcr = (void __iomem *)(offset + R_FCR);
	dc->reg_iir = (void __iomem *)(offset + R_IIR);
	dc->reg_ier = (void __iomem *)(offset + R_IER);
	dc->last_ier = 0;
	dc->flip = 0;

	dc->port[PORT_MDM].token_dl = MDM_DL;
	dc->port[PORT_DIAG].token_dl = DIAG_DL;
	dc->port[PORT_APP1].token_dl = APP1_DL;
	dc->port[PORT_APP2].token_dl = APP2_DL;

	for (i = 0; i < MAX_PORT; i++)
		init_waitqueue_head(&dc->port[i].tty_wait);
}

static ssize_t card_type_show(struct device *dev, struct device_attribute *attr,
			  char *buf)
{
	const struct nozomi *dc = pci_get_drvdata(to_pci_dev(dev));

	return sprintf(buf, "%d\n", dc->card_type);
}
static DEVICE_ATTR(card_type, S_IRUGO, card_type_show, NULL);

static ssize_t open_ttys_show(struct device *dev, struct device_attribute *attr,
			  char *buf)
{
	const struct nozomi *dc = pci_get_drvdata(to_pci_dev(dev));

	return sprintf(buf, "%u\n", dc->open_ttys);
}
static DEVICE_ATTR(open_ttys, S_IRUGO, open_ttys_show, NULL);

static void make_sysfs_files(struct nozomi *dc)
{
	if (device_create_file(&dc->pdev->dev, &dev_attr_card_type))
		dev_err(&dc->pdev->dev,
			"Could not create sysfs file for card_type\n");
	if (device_create_file(&dc->pdev->dev, &dev_attr_open_ttys))
		dev_err(&dc->pdev->dev,
			"Could not create sysfs file for open_ttys\n");
}

static void remove_sysfs_files(struct nozomi *dc)
{
	device_remove_file(&dc->pdev->dev, &dev_attr_card_type);
	device_remove_file(&dc->pdev->dev, &dev_attr_open_ttys);
}

/* Allocate memory for one device */
static int __devinit nozomi_card_init(struct pci_dev *pdev,
				      const struct pci_device_id *ent)
{
	resource_size_t start;
	int ret;
	struct nozomi *dc = NULL;
	int ndev_idx;
	int i;

	dev_dbg(&pdev->dev, "Init, new card found\n");

	for (ndev_idx = 0; ndev_idx < ARRAY_SIZE(ndevs); ndev_idx++)
		if (!ndevs[ndev_idx])
			break;

	if (ndev_idx >= ARRAY_SIZE(ndevs)) {
		dev_err(&pdev->dev, "no free tty range for this card left\n");
		ret = -EIO;
		goto err;
	}

	dc = kzalloc(sizeof(struct nozomi), GFP_KERNEL);
	if (unlikely(!dc)) {
		dev_err(&pdev->dev, "Could not allocate memory\n");
		ret = -ENOMEM;
		goto err_free;
	}

	dc->pdev = pdev;

	ret = pci_enable_device(dc->pdev);
	if (ret) {
		dev_err(&pdev->dev, "Failed to enable PCI Device\n");
		goto err_free;
	}

	ret = pci_request_regions(dc->pdev, NOZOMI_NAME);
	if (ret) {
		dev_err(&pdev->dev, "I/O address 0x%04x already in use\n",
			(int) /* nozomi_private.io_addr */ 0);
		goto err_disable_device;
	}

	start = pci_resource_start(dc->pdev, 0);
	if (start == 0) {
		dev_err(&pdev->dev, "No I/O address for card detected\n");
		ret = -ENODEV;
		goto err_rel_regs;
	}

	/* Find out what card type it is */
	nozomi_get_card_type(dc);

	dc->base_addr = ioremap_nocache(start, dc->card_type);
	if (!dc->base_addr) {
		dev_err(&pdev->dev, "Unable to map card MMIO\n");
		ret = -ENODEV;
		goto err_rel_regs;
	}

	dc->send_buf = kmalloc(SEND_BUF_MAX, GFP_KERNEL);
	if (!dc->send_buf) {
		dev_err(&pdev->dev, "Could not allocate send buffer?\n");
		ret = -ENOMEM;
		goto err_free_sbuf;
	}

	for (i = PORT_MDM; i < MAX_PORT; i++) {
		if (kfifo_alloc(&dc->port[i].fifo_ul,
		      FIFO_BUFFER_SIZE_UL, GFP_ATOMIC)) {
			dev_err(&pdev->dev,
					"Could not allocate kfifo buffer\n");
			ret = -ENOMEM;
			goto err_free_kfifo;
		}
	}

	spin_lock_init(&dc->spin_mutex);

	nozomi_setup_private_data(dc);

	/* Disable all interrupts */
	dc->last_ier = 0;
	writew(dc->last_ier, dc->reg_ier);

	ret = request_irq(pdev->irq, &interrupt_handler, IRQF_SHARED,
			NOZOMI_NAME, dc);
	if (unlikely(ret)) {
		dev_err(&pdev->dev, "can't request irq %d\n", pdev->irq);
		goto err_free_kfifo;
	}

	DBG1("base_addr: %p", dc->base_addr);

	make_sysfs_files(dc);

	dc->index_start = ndev_idx * MAX_PORT;
	ndevs[ndev_idx] = dc;

	pci_set_drvdata(pdev, dc);

	/* Enable RESET interrupt */
	dc->last_ier = RESET;
	iowrite16(dc->last_ier, dc->reg_ier);

	dc->state = NOZOMI_STATE_ENABLED;

	for (i = 0; i < MAX_PORT; i++) {
		struct device *tty_dev;
		struct port *port = &dc->port[i];
		port->dc = dc;
		mutex_init(&port->tty_sem);
		tty_port_init(&port->port);
		port->port.ops = &noz_tty_port_ops;
		tty_dev = tty_register_device(ntty_driver, dc->index_start + i,
							&pdev->dev);

		if (IS_ERR(tty_dev)) {
			ret = PTR_ERR(tty_dev);
			dev_err(&pdev->dev, "Could not allocate tty?\n");
			goto err_free_tty;
		}
	}

	return 0;

err_free_tty:
	for (i = dc->index_start; i < dc->index_start + MAX_PORT; ++i)
		tty_unregister_device(ntty_driver, i);
err_free_kfifo:
	for (i = 0; i < MAX_PORT; i++)
		kfifo_free(&dc->port[i].fifo_ul);
err_free_sbuf:
	kfree(dc->send_buf);
	iounmap(dc->base_addr);
err_rel_regs:
	pci_release_regions(pdev);
err_disable_device:
	pci_disable_device(pdev);
err_free:
	kfree(dc);
err:
	return ret;
}

static void __devexit tty_exit(struct nozomi *dc)
{
	unsigned int i;

	DBG1(" ");

	flush_scheduled_work();

	for (i = 0; i < MAX_PORT; ++i) {
		struct tty_struct *tty = tty_port_tty_get(&dc->port[i].port);
		if (tty && list_empty(&tty->hangup_work.entry))
			tty_hangup(tty);
		tty_kref_put(tty);
	}
	/* Racy below - surely should wait for scheduled work to be done or
	   complete off a hangup method ? */
	while (dc->open_ttys)
		msleep(1);
	for (i = dc->index_start; i < dc->index_start + MAX_PORT; ++i)
		tty_unregister_device(ntty_driver, i);
}

/* Deallocate memory for one device */
static void __devexit nozomi_card_exit(struct pci_dev *pdev)
{
	int i;
	struct ctrl_ul ctrl;
	struct nozomi *dc = pci_get_drvdata(pdev);

	/* Disable all interrupts */
	dc->last_ier = 0;
	writew(dc->last_ier, dc->reg_ier);

	tty_exit(dc);

	/* Send 0x0001, command card to resend the reset token.  */
	/* This is to get the reset when the module is reloaded. */
	ctrl.port = 0x00;
	ctrl.reserved = 0;
	ctrl.RTS = 0;
	ctrl.DTR = 1;
	DBG1("sending flow control 0x%04X", *((u16 *)&ctrl));

	/* Setup dc->reg addresses to we can use defines here */
	write_mem32(dc->port[PORT_CTRL].ul_addr[0], (u32 *)&ctrl, 2);
	writew(CTRL_UL, dc->reg_fcr);	/* push the token to the card. */

	remove_sysfs_files(dc);

	free_irq(pdev->irq, dc);

	for (i = 0; i < MAX_PORT; i++)
		kfifo_free(&dc->port[i].fifo_ul);

	kfree(dc->send_buf);

	iounmap(dc->base_addr);

	pci_release_regions(pdev);

	pci_disable_device(pdev);

	ndevs[dc->index_start / MAX_PORT] = NULL;

	kfree(dc);
}

static void set_rts(const struct tty_struct *tty, int rts)
{
	struct port *port = get_port_by_tty(tty);

	port->ctrl_ul.RTS = rts;
	port->update_flow_control = 1;
	enable_transmit_ul(PORT_CTRL, get_dc_by_tty(tty));
}

static void set_dtr(const struct tty_struct *tty, int dtr)
{
	struct port *port = get_port_by_tty(tty);

	DBG1("SETTING DTR index: %d, dtr: %d", tty->index, dtr);

	port->ctrl_ul.DTR = dtr;
	port->update_flow_control = 1;
	enable_transmit_ul(PORT_CTRL, get_dc_by_tty(tty));
}

/*
 * ----------------------------------------------------------------------------
 * TTY code
 * ----------------------------------------------------------------------------
 */

static int ntty_install(struct tty_driver *driver, struct tty_struct *tty)
{
	struct port *port = get_port_by_tty(tty);
	struct nozomi *dc = get_dc_by_tty(tty);
	int ret;
	if (!port || !dc || dc->state != NOZOMI_STATE_READY)
		return -ENODEV;
	ret = tty_init_termios(tty);
	if (ret == 0) {
		tty_driver_kref_get(driver);
		driver->ttys[tty->index] = tty;
	}
	return ret;
}

static void ntty_cleanup(struct tty_struct *tty)
{
	tty->driver_data = NULL;
}

static int ntty_activate(struct tty_port *tport, struct tty_struct *tty)
{
	struct port *port = container_of(tport, struct port, port);
	struct nozomi *dc = port->dc;
	unsigned long flags;

	DBG1("open: %d", port->token_dl);
	spin_lock_irqsave(&dc->spin_mutex, flags);
	dc->last_ier = dc->last_ier | port->token_dl;
	writew(dc->last_ier, dc->reg_ier);
	dc->open_ttys++;
	spin_unlock_irqrestore(&dc->spin_mutex, flags);
	printk("noz: activated %d: %p\n", tty->index, tport);
	return 0;
}

static int ntty_open(struct tty_struct *tty, struct file *filp)
{
	struct port *port = get_port_by_tty(tty);
	return tty_port_open(&port->port, tty, filp);
}

static void ntty_shutdown(struct tty_port *tport)
{
	struct port *port = container_of(tport, struct port, port);
	struct nozomi *dc = port->dc;
	unsigned long flags;

	DBG1("close: %d", port->token_dl);
	spin_lock_irqsave(&dc->spin_mutex, flags);
	dc->last_ier &= ~(port->token_dl);
	writew(dc->last_ier, dc->reg_ier);
	dc->open_ttys--;
<<<<<<< HEAD
	port->count--;

	if (port->count == 0) {
		DBG1("close: %d", nport->token_dl);
		tty_port_tty_set(port, NULL);
		spin_lock_irqsave(&dc->spin_mutex, flags);
		dc->last_ier &= ~(nport->token_dl);
		writew(dc->last_ier, dc->reg_ier);
		spin_unlock_irqrestore(&dc->spin_mutex, flags);
	}
	mutex_unlock(&nport->tty_sem);
=======
	spin_unlock_irqrestore(&dc->spin_mutex, flags);
	printk("noz: shutdown %p\n", tport);
}

static void ntty_close(struct tty_struct *tty, struct file *filp)
{
	struct port *port = tty->driver_data;
	if (port)
		tty_port_close(&port->port, tty, filp);
}

static void ntty_hangup(struct tty_struct *tty)
{
	struct port *port = tty->driver_data;
	tty_port_hangup(&port->port);
>>>>>>> 2da30e70
}

/*
 * called when the userspace process writes to the tty (/dev/noz*).
 * Data is inserted into a fifo, which is then read and transfered to the modem.
 */
static int ntty_write(struct tty_struct *tty, const unsigned char *buffer,
		      int count)
{
	int rval = -EINVAL;
	struct nozomi *dc = get_dc_by_tty(tty);
	struct port *port = tty->driver_data;
	unsigned long flags;

	/* DBG1( "WRITEx: %d, index = %d", count, index); */

	if (!dc || !port)
		return -ENODEV;

	mutex_lock(&port->tty_sem);

	if (unlikely(!port->port.count)) {
		DBG1(" ");
		goto exit;
	}

	rval = kfifo_in(&port->fifo_ul, (unsigned char *)buffer, count);

	/* notify card */
	if (unlikely(dc == NULL)) {
		DBG1("No device context?");
		goto exit;
	}

	spin_lock_irqsave(&dc->spin_mutex, flags);
	/* CTS is only valid on the modem channel */
	if (port == &(dc->port[PORT_MDM])) {
		if (port->ctrl_dl.CTS) {
			DBG4("Enable interrupt");
			enable_transmit_ul(tty->index % MAX_PORT, dc);
		} else {
			dev_err(&dc->pdev->dev,
				"CTS not active on modem port?\n");
		}
	} else {
		enable_transmit_ul(tty->index % MAX_PORT, dc);
	}
	spin_unlock_irqrestore(&dc->spin_mutex, flags);

exit:
	mutex_unlock(&port->tty_sem);
	return rval;
}

/*
 * Calculate how much is left in device
 * This method is called by the upper tty layer.
 *   #according to sources N_TTY.c it expects a value >= 0 and
 *    does not check for negative values.
 *
 * If the port is unplugged report lots of room and let the bits
 * dribble away so we don't block anything.
 */
static int ntty_write_room(struct tty_struct *tty)
{
	struct port *port = tty->driver_data;
	int room = 4096;
	const struct nozomi *dc = get_dc_by_tty(tty);

	if (dc) {
		mutex_lock(&port->tty_sem);
		if (port->port.count)
			room = port->fifo_ul.size -
					kfifo_len(&port->fifo_ul);
		mutex_unlock(&port->tty_sem);
	}
	return room;
}

/* Gets io control parameters */
static int ntty_tiocmget(struct tty_struct *tty, struct file *file)
{
	const struct port *port = tty->driver_data;
	const struct ctrl_dl *ctrl_dl = &port->ctrl_dl;
	const struct ctrl_ul *ctrl_ul = &port->ctrl_ul;

	/* Note: these could change under us but it is not clear this
	   matters if so */
	return	(ctrl_ul->RTS ? TIOCM_RTS : 0) |
		(ctrl_ul->DTR ? TIOCM_DTR : 0) |
		(ctrl_dl->DCD ? TIOCM_CAR : 0) |
		(ctrl_dl->RI  ? TIOCM_RNG : 0) |
		(ctrl_dl->DSR ? TIOCM_DSR : 0) |
		(ctrl_dl->CTS ? TIOCM_CTS : 0);
}

/* Sets io controls parameters */
static int ntty_tiocmset(struct tty_struct *tty, struct file *file,
	unsigned int set, unsigned int clear)
{
	struct nozomi *dc = get_dc_by_tty(tty);
	unsigned long flags;

	spin_lock_irqsave(&dc->spin_mutex, flags);
	if (set & TIOCM_RTS)
		set_rts(tty, 1);
	else if (clear & TIOCM_RTS)
		set_rts(tty, 0);

	if (set & TIOCM_DTR)
		set_dtr(tty, 1);
	else if (clear & TIOCM_DTR)
		set_dtr(tty, 0);
	spin_unlock_irqrestore(&dc->spin_mutex, flags);

	return 0;
}

static int ntty_cflags_changed(struct port *port, unsigned long flags,
		struct async_icount *cprev)
{
	const struct async_icount cnow = port->tty_icount;
	int ret;

	ret =	((flags & TIOCM_RNG) && (cnow.rng != cprev->rng)) ||
		((flags & TIOCM_DSR) && (cnow.dsr != cprev->dsr)) ||
		((flags & TIOCM_CD)  && (cnow.dcd != cprev->dcd)) ||
		((flags & TIOCM_CTS) && (cnow.cts != cprev->cts));

	*cprev = cnow;

	return ret;
}

static int ntty_ioctl_tiocgicount(struct port *port, void __user *argp)
{
	const struct async_icount cnow = port->tty_icount;
	struct serial_icounter_struct icount;

	icount.cts = cnow.cts;
	icount.dsr = cnow.dsr;
	icount.rng = cnow.rng;
	icount.dcd = cnow.dcd;
	icount.rx = cnow.rx;
	icount.tx = cnow.tx;
	icount.frame = cnow.frame;
	icount.overrun = cnow.overrun;
	icount.parity = cnow.parity;
	icount.brk = cnow.brk;
	icount.buf_overrun = cnow.buf_overrun;

	return copy_to_user(argp, &icount, sizeof(icount)) ? -EFAULT : 0;
}

static int ntty_ioctl(struct tty_struct *tty, struct file *file,
		      unsigned int cmd, unsigned long arg)
{
	struct port *port = tty->driver_data;
	void __user *argp = (void __user *)arg;
	int rval = -ENOIOCTLCMD;

	DBG1("******** IOCTL, cmd: %d", cmd);

	switch (cmd) {
	case TIOCMIWAIT: {
		struct async_icount cprev = port->tty_icount;

		rval = wait_event_interruptible(port->tty_wait,
				ntty_cflags_changed(port, arg, &cprev));
		break;
	} case TIOCGICOUNT:
		rval = ntty_ioctl_tiocgicount(port, argp);
		break;
	default:
		DBG1("ERR: 0x%08X, %d", cmd, cmd);
		break;
	};

	return rval;
}

/*
 * Called by the upper tty layer when tty buffers are ready
 * to receive data again after a call to throttle.
 */
static void ntty_unthrottle(struct tty_struct *tty)
{
	struct nozomi *dc = get_dc_by_tty(tty);
	unsigned long flags;

	DBG1("UNTHROTTLE");
	spin_lock_irqsave(&dc->spin_mutex, flags);
	enable_transmit_dl(tty->index % MAX_PORT, dc);
	set_rts(tty, 1);

	spin_unlock_irqrestore(&dc->spin_mutex, flags);
}

/*
 * Called by the upper tty layer when the tty buffers are almost full.
 * The driver should stop send more data.
 */
static void ntty_throttle(struct tty_struct *tty)
{
	struct nozomi *dc = get_dc_by_tty(tty);
	unsigned long flags;

	DBG1("THROTTLE");
	spin_lock_irqsave(&dc->spin_mutex, flags);
	set_rts(tty, 0);
	spin_unlock_irqrestore(&dc->spin_mutex, flags);
}

/* Returns number of chars in buffer, called by tty layer */
static s32 ntty_chars_in_buffer(struct tty_struct *tty)
{
	struct port *port = tty->driver_data;
	struct nozomi *dc = get_dc_by_tty(tty);
	s32 rval = 0;

	if (unlikely(!dc || !port)) {
		goto exit_in_buffer;
	}

	if (unlikely(!port->port.count)) {
		dev_err(&dc->pdev->dev, "No tty open?\n");
		goto exit_in_buffer;
	}

	rval = kfifo_len(&port->fifo_ul);

exit_in_buffer:
	return rval;
}

static const struct tty_port_operations noz_tty_port_ops = {
	.activate = ntty_activate,
	.shutdown = ntty_shutdown,
};

static const struct tty_operations tty_ops = {
	.ioctl = ntty_ioctl,
	.open = ntty_open,
	.close = ntty_close,
	.hangup = ntty_hangup,
	.write = ntty_write,
	.write_room = ntty_write_room,
	.unthrottle = ntty_unthrottle,
	.throttle = ntty_throttle,
	.chars_in_buffer = ntty_chars_in_buffer,
	.tiocmget = ntty_tiocmget,
	.tiocmset = ntty_tiocmset,
	.install = ntty_install,
	.cleanup = ntty_cleanup,
};

/* Module initialization */
static struct pci_driver nozomi_driver = {
	.name = NOZOMI_NAME,
	.id_table = nozomi_pci_tbl,
	.probe = nozomi_card_init,
	.remove = __devexit_p(nozomi_card_exit),
};

static __init int nozomi_init(void)
{
	int ret;

	printk(KERN_INFO "Initializing %s\n", VERSION_STRING);

	ntty_driver = alloc_tty_driver(NTTY_TTY_MAXMINORS);
	if (!ntty_driver)
		return -ENOMEM;

	ntty_driver->owner = THIS_MODULE;
	ntty_driver->driver_name = NOZOMI_NAME_TTY;
	ntty_driver->name = "noz";
	ntty_driver->major = 0;
	ntty_driver->type = TTY_DRIVER_TYPE_SERIAL;
	ntty_driver->subtype = SERIAL_TYPE_NORMAL;
	ntty_driver->flags = TTY_DRIVER_REAL_RAW | TTY_DRIVER_DYNAMIC_DEV;
	ntty_driver->init_termios = tty_std_termios;
	ntty_driver->init_termios.c_cflag = B115200 | CS8 | CREAD | \
						HUPCL | CLOCAL;
	ntty_driver->init_termios.c_ispeed = 115200;
	ntty_driver->init_termios.c_ospeed = 115200;
	tty_set_operations(ntty_driver, &tty_ops);

	ret = tty_register_driver(ntty_driver);
	if (ret) {
		printk(KERN_ERR "Nozomi: failed to register ntty driver\n");
		goto free_tty;
	}

	ret = pci_register_driver(&nozomi_driver);
	if (ret) {
		printk(KERN_ERR "Nozomi: can't register pci driver\n");
		goto unr_tty;
	}

	return 0;
unr_tty:
	tty_unregister_driver(ntty_driver);
free_tty:
	put_tty_driver(ntty_driver);
	return ret;
}

static __exit void nozomi_exit(void)
{
	printk(KERN_INFO "Unloading %s\n", DRIVER_DESC);
	pci_unregister_driver(&nozomi_driver);
	tty_unregister_driver(ntty_driver);
	put_tty_driver(ntty_driver);
}

module_init(nozomi_init);
module_exit(nozomi_exit);

module_param(debug, int, S_IRUGO | S_IWUSR);

MODULE_LICENSE("Dual BSD/GPL");
MODULE_DESCRIPTION(DRIVER_DESC);<|MERGE_RESOLUTION|>--- conflicted
+++ resolved
@@ -1654,19 +1654,6 @@
 	dc->last_ier &= ~(port->token_dl);
 	writew(dc->last_ier, dc->reg_ier);
 	dc->open_ttys--;
-<<<<<<< HEAD
-	port->count--;
-
-	if (port->count == 0) {
-		DBG1("close: %d", nport->token_dl);
-		tty_port_tty_set(port, NULL);
-		spin_lock_irqsave(&dc->spin_mutex, flags);
-		dc->last_ier &= ~(nport->token_dl);
-		writew(dc->last_ier, dc->reg_ier);
-		spin_unlock_irqrestore(&dc->spin_mutex, flags);
-	}
-	mutex_unlock(&nport->tty_sem);
-=======
 	spin_unlock_irqrestore(&dc->spin_mutex, flags);
 	printk("noz: shutdown %p\n", tport);
 }
@@ -1682,7 +1669,6 @@
 {
 	struct port *port = tty->driver_data;
 	tty_port_hangup(&port->port);
->>>>>>> 2da30e70
 }
 
 /*
