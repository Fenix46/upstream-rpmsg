/******************************************************************************
 * xenbus_probe.h
 *
 * Talks to Xen Store to figure out what devices we have.
 *
 * Copyright (C) 2005 Rusty Russell, IBM Corporation
 * Copyright (C) 2005 XenSource Ltd.
 *
 * This program is free software; you can redistribute it and/or
 * modify it under the terms of the GNU General Public License version 2
 * as published by the Free Software Foundation; or, when distributed
 * separately from the Linux kernel or incorporated into other
 * software packages, subject to the following license:
 *
 * Permission is hereby granted, free of charge, to any person obtaining a copy
 * of this source file (the "Software"), to deal in the Software without
 * restriction, including without limitation the rights to use, copy, modify,
 * merge, publish, distribute, sublicense, and/or sell copies of the Software,
 * and to permit persons to whom the Software is furnished to do so, subject to
 * the following conditions:
 *
 * The above copyright notice and this permission notice shall be included in
 * all copies or substantial portions of the Software.
 *
 * THE SOFTWARE IS PROVIDED "AS IS", WITHOUT WARRANTY OF ANY KIND, EXPRESS OR
 * IMPLIED, INCLUDING BUT NOT LIMITED TO THE WARRANTIES OF MERCHANTABILITY,
 * FITNESS FOR A PARTICULAR PURPOSE AND NONINFRINGEMENT. IN NO EVENT SHALL THE
 * AUTHORS OR COPYRIGHT HOLDERS BE LIABLE FOR ANY CLAIM, DAMAGES OR OTHER
 * LIABILITY, WHETHER IN AN ACTION OF CONTRACT, TORT OR OTHERWISE, ARISING
 * FROM, OUT OF OR IN CONNECTION WITH THE SOFTWARE OR THE USE OR OTHER DEALINGS
 * IN THE SOFTWARE.
 */

#ifndef _XENBUS_PROBE_H
#define _XENBUS_PROBE_H

#define XEN_BUS_ID_SIZE			20

struct xen_bus_type
{
	char *root;
	unsigned int levels;
	int (*get_bus_id)(char bus_id[XEN_BUS_ID_SIZE], const char *nodename);
	int (*probe)(struct xen_bus_type *bus, const char *type,
		     const char *dir);
	void (*otherend_changed)(struct xenbus_watch *watch, const char **vec,
				 unsigned int len);
	struct bus_type bus;
};

extern int xenbus_match(struct device *_dev, struct device_driver *_drv);
extern int xenbus_dev_probe(struct device *_dev);
extern int xenbus_dev_remove(struct device *_dev);
extern int xenbus_register_driver_common(struct xenbus_driver *drv,
					 struct xen_bus_type *bus,
					 struct module *owner,
					 const char *mod_name);
extern int xenbus_probe_node(struct xen_bus_type *bus,
			     const char *type,
			     const char *nodename);
extern int xenbus_probe_devices(struct xen_bus_type *bus);

extern void xenbus_dev_changed(const char *node, struct xen_bus_type *bus);

extern void xenbus_dev_shutdown(struct device *_dev);

<<<<<<< HEAD
extern int xenbus_dev_suspend(struct device *dev, pm_message_t state);
extern int xenbus_dev_resume(struct device *dev);
=======
extern int xenbus_dev_suspend(struct device *dev);
extern int xenbus_dev_resume(struct device *dev);
extern int xenbus_dev_cancel(struct device *dev);
>>>>>>> 105e53f8

extern void xenbus_otherend_changed(struct xenbus_watch *watch,
				    const char **vec, unsigned int len,
				    int ignore_on_shutdown);

extern int xenbus_read_otherend_details(struct xenbus_device *xendev,
					char *id_node, char *path_node);

#endif<|MERGE_RESOLUTION|>--- conflicted
+++ resolved
@@ -64,14 +64,9 @@
 
 extern void xenbus_dev_shutdown(struct device *_dev);
 
-<<<<<<< HEAD
-extern int xenbus_dev_suspend(struct device *dev, pm_message_t state);
-extern int xenbus_dev_resume(struct device *dev);
-=======
 extern int xenbus_dev_suspend(struct device *dev);
 extern int xenbus_dev_resume(struct device *dev);
 extern int xenbus_dev_cancel(struct device *dev);
->>>>>>> 105e53f8
 
 extern void xenbus_otherend_changed(struct xenbus_watch *watch,
 				    const char **vec, unsigned int len,
