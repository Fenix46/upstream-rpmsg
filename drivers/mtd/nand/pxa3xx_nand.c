/*
 * drivers/mtd/nand/pxa3xx_nand.c
 *
 * Copyright © 2005 Intel Corporation
 * Copyright © 2006 Marvell International Ltd.
 *
 * This program is free software; you can redistribute it and/or modify
 * it under the terms of the GNU General Public License version 2 as
 * published by the Free Software Foundation.
 */

#include <linux/kernel.h>
#include <linux/module.h>
#include <linux/interrupt.h>
#include <linux/platform_device.h>
#include <linux/dma-mapping.h>
#include <linux/delay.h>
#include <linux/clk.h>
#include <linux/mtd/mtd.h>
#include <linux/mtd/nand.h>
#include <linux/mtd/partitions.h>
#include <linux/io.h>
#include <linux/irq.h>
#include <linux/slab.h>

#include <mach/dma.h>
#include <plat/pxa3xx_nand.h>

#define	CHIP_DELAY_TIMEOUT	(2 * HZ/10)
#define NAND_STOP_DELAY		(2 * HZ/50)
#define PAGE_CHUNK_SIZE		(2048)

/* registers and bit definitions */
#define NDCR		(0x00) /* Control register */
#define NDTR0CS0	(0x04) /* Timing Parameter 0 for CS0 */
#define NDTR1CS0	(0x0C) /* Timing Parameter 1 for CS0 */
#define NDSR		(0x14) /* Status Register */
#define NDPCR		(0x18) /* Page Count Register */
#define NDBDR0		(0x1C) /* Bad Block Register 0 */
#define NDBDR1		(0x20) /* Bad Block Register 1 */
#define NDDB		(0x40) /* Data Buffer */
#define NDCB0		(0x48) /* Command Buffer0 */
#define NDCB1		(0x4C) /* Command Buffer1 */
#define NDCB2		(0x50) /* Command Buffer2 */

#define NDCR_SPARE_EN		(0x1 << 31)
#define NDCR_ECC_EN		(0x1 << 30)
#define NDCR_DMA_EN		(0x1 << 29)
#define NDCR_ND_RUN		(0x1 << 28)
#define NDCR_DWIDTH_C		(0x1 << 27)
#define NDCR_DWIDTH_M		(0x1 << 26)
#define NDCR_PAGE_SZ		(0x1 << 24)
#define NDCR_NCSX		(0x1 << 23)
#define NDCR_ND_MODE		(0x3 << 21)
#define NDCR_NAND_MODE   	(0x0)
#define NDCR_CLR_PG_CNT		(0x1 << 20)
#define NDCR_STOP_ON_UNCOR	(0x1 << 19)
#define NDCR_RD_ID_CNT_MASK	(0x7 << 16)
#define NDCR_RD_ID_CNT(x)	(((x) << 16) & NDCR_RD_ID_CNT_MASK)

#define NDCR_RA_START		(0x1 << 15)
#define NDCR_PG_PER_BLK		(0x1 << 14)
#define NDCR_ND_ARB_EN		(0x1 << 12)
#define NDCR_INT_MASK           (0xFFF)

#define NDSR_MASK		(0xfff)
#define NDSR_RDY                (0x1 << 12)
#define NDSR_FLASH_RDY          (0x1 << 11)
#define NDSR_CS0_PAGED		(0x1 << 10)
#define NDSR_CS1_PAGED		(0x1 << 9)
#define NDSR_CS0_CMDD		(0x1 << 8)
#define NDSR_CS1_CMDD		(0x1 << 7)
#define NDSR_CS0_BBD		(0x1 << 6)
#define NDSR_CS1_BBD		(0x1 << 5)
#define NDSR_DBERR		(0x1 << 4)
#define NDSR_SBERR		(0x1 << 3)
#define NDSR_WRDREQ		(0x1 << 2)
#define NDSR_RDDREQ		(0x1 << 1)
#define NDSR_WRCMDREQ		(0x1)

#define NDCB0_ST_ROW_EN         (0x1 << 26)
#define NDCB0_AUTO_RS		(0x1 << 25)
#define NDCB0_CSEL		(0x1 << 24)
#define NDCB0_CMD_TYPE_MASK	(0x7 << 21)
#define NDCB0_CMD_TYPE(x)	(((x) << 21) & NDCB0_CMD_TYPE_MASK)
#define NDCB0_NC		(0x1 << 20)
#define NDCB0_DBC		(0x1 << 19)
#define NDCB0_ADDR_CYC_MASK	(0x7 << 16)
#define NDCB0_ADDR_CYC(x)	(((x) << 16) & NDCB0_ADDR_CYC_MASK)
#define NDCB0_CMD2_MASK		(0xff << 8)
#define NDCB0_CMD1_MASK		(0xff)
#define NDCB0_ADDR_CYC_SHIFT	(16)

/* macros for registers read/write */
#define nand_writel(info, off, val)	\
	__raw_writel((val), (info)->mmio_base + (off))

#define nand_readl(info, off)		\
	__raw_readl((info)->mmio_base + (off))

/* error code and state */
enum {
	ERR_NONE	= 0,
	ERR_DMABUSERR	= -1,
	ERR_SENDCMD	= -2,
	ERR_DBERR	= -3,
	ERR_BBERR	= -4,
	ERR_SBERR	= -5,
};

enum {
	STATE_IDLE = 0,
	STATE_CMD_HANDLE,
	STATE_DMA_READING,
	STATE_DMA_WRITING,
	STATE_DMA_DONE,
	STATE_PIO_READING,
	STATE_PIO_WRITING,
	STATE_CMD_DONE,
	STATE_READY,
};

struct pxa3xx_nand_info {
	struct nand_chip	nand_chip;

	struct nand_hw_control	controller;
	struct platform_device	 *pdev;
	struct pxa3xx_nand_cmdset *cmdset;

	struct clk		*clk;
	void __iomem		*mmio_base;
	unsigned long		mmio_phys;

	unsigned int 		buf_start;
	unsigned int		buf_count;

	struct mtd_info         *mtd;
	/* DMA information */
	int			drcmr_dat;
	int			drcmr_cmd;

	unsigned char		*data_buff;
	unsigned char		*oob_buff;
	dma_addr_t 		data_buff_phys;
	size_t			data_buff_size;
	int 			data_dma_ch;
	struct pxa_dma_desc	*data_desc;
	dma_addr_t 		data_desc_addr;

	uint32_t		reg_ndcr;

	/* saved column/page_addr during CMD_SEQIN */
	int			seqin_column;
	int			seqin_page_addr;

	/* relate to the command */
	unsigned int		state;

	int			use_ecc;	/* use HW ECC ? */
	int			use_dma;	/* use DMA ? */
	int			is_ready;

	unsigned int		page_size;	/* page size of attached chip */
	unsigned int		data_size;	/* data size in FIFO */
	int 			retcode;
	struct completion 	cmd_complete;

	/* generated NDCBx register values */
	uint32_t		ndcb0;
	uint32_t		ndcb1;
	uint32_t		ndcb2;

	/* timing calcuted from setting */
	uint32_t		ndtr0cs0;
	uint32_t		ndtr1cs0;

	/* calculated from pxa3xx_nand_flash data */
	size_t		oob_size;
	size_t		read_id_bytes;

	unsigned int	col_addr_cycles;
	unsigned int	row_addr_cycles;
};

static int use_dma = 1;
module_param(use_dma, bool, 0444);
MODULE_PARM_DESC(use_dma, "enable DMA for data transferring to/from NAND HW");

/*
 * Default NAND flash controller configuration setup by the
 * bootloader. This configuration is used only when pdata->keep_config is set
 */
static struct pxa3xx_nand_cmdset default_cmdset = {
	.read1		= 0x3000,
	.read2		= 0x0050,
	.program	= 0x1080,
	.read_status	= 0x0070,
	.read_id	= 0x0090,
	.erase		= 0xD060,
	.reset		= 0x00FF,
	.lock		= 0x002A,
	.unlock		= 0x2423,
	.lock_status	= 0x007A,
};

static struct pxa3xx_nand_timing timing[] = {
	{ 40, 80, 60, 100, 80, 100, 90000, 400, 40, },
	{ 10,  0, 20,  40, 30,  40, 11123, 110, 10, },
	{ 10, 25, 15,  25, 15,  30, 25000,  60, 10, },
	{ 10, 35, 15,  25, 15,  25, 25000,  60, 10, },
};

static struct pxa3xx_nand_flash builtin_flash_types[] = {
{ "DEFAULT FLASH",      0,   0, 2048,  8,  8,    0, &timing[0] },
{ "64MiB 16-bit",  0x46ec,  32,  512, 16, 16, 4096, &timing[1] },
{ "256MiB 8-bit",  0xdaec,  64, 2048,  8,  8, 2048, &timing[1] },
{ "4GiB 8-bit",    0xd7ec, 128, 4096,  8,  8, 8192, &timing[1] },
{ "128MiB 8-bit",  0xa12c,  64, 2048,  8,  8, 1024, &timing[2] },
{ "128MiB 16-bit", 0xb12c,  64, 2048, 16, 16, 1024, &timing[2] },
{ "512MiB 8-bit",  0xdc2c,  64, 2048,  8,  8, 4096, &timing[2] },
{ "512MiB 16-bit", 0xcc2c,  64, 2048, 16, 16, 4096, &timing[2] },
{ "256MiB 16-bit", 0xba20,  64, 2048, 16, 16, 2048, &timing[3] },
};

/* Define a default flash type setting serve as flash detecting only */
#define DEFAULT_FLASH_TYPE (&builtin_flash_types[0])

const char *mtd_names[] = {"pxa3xx_nand-0", NULL};

#define NDTR0_tCH(c)	(min((c), 7) << 19)
#define NDTR0_tCS(c)	(min((c), 7) << 16)
#define NDTR0_tWH(c)	(min((c), 7) << 11)
#define NDTR0_tWP(c)	(min((c), 7) << 8)
#define NDTR0_tRH(c)	(min((c), 7) << 3)
#define NDTR0_tRP(c)	(min((c), 7) << 0)

#define NDTR1_tR(c)	(min((c), 65535) << 16)
#define NDTR1_tWHR(c)	(min((c), 15) << 4)
#define NDTR1_tAR(c)	(min((c), 15) << 0)

/* convert nano-seconds to nand flash controller clock cycles */
#define ns2cycle(ns, clk)	(int)((ns) * (clk / 1000000) / 1000)

static void pxa3xx_nand_set_timing(struct pxa3xx_nand_info *info,
				   const struct pxa3xx_nand_timing *t)
{
	unsigned long nand_clk = clk_get_rate(info->clk);
	uint32_t ndtr0, ndtr1;

	ndtr0 = NDTR0_tCH(ns2cycle(t->tCH, nand_clk)) |
		NDTR0_tCS(ns2cycle(t->tCS, nand_clk)) |
		NDTR0_tWH(ns2cycle(t->tWH, nand_clk)) |
		NDTR0_tWP(ns2cycle(t->tWP, nand_clk)) |
		NDTR0_tRH(ns2cycle(t->tRH, nand_clk)) |
		NDTR0_tRP(ns2cycle(t->tRP, nand_clk));

	ndtr1 = NDTR1_tR(ns2cycle(t->tR, nand_clk)) |
		NDTR1_tWHR(ns2cycle(t->tWHR, nand_clk)) |
		NDTR1_tAR(ns2cycle(t->tAR, nand_clk));

	info->ndtr0cs0 = ndtr0;
	info->ndtr1cs0 = ndtr1;
	nand_writel(info, NDTR0CS0, ndtr0);
	nand_writel(info, NDTR1CS0, ndtr1);
}

static void pxa3xx_set_datasize(struct pxa3xx_nand_info *info)
{
	int oob_enable = info->reg_ndcr & NDCR_SPARE_EN;

	info->data_size = info->page_size;
	if (!oob_enable) {
		info->oob_size = 0;
		return;
	}

	switch (info->page_size) {
	case 2048:
		info->oob_size = (info->use_ecc) ? 40 : 64;
		break;
	case 512:
		info->oob_size = (info->use_ecc) ? 8 : 16;
		break;
	}
}

/**
 * NOTE: it is a must to set ND_RUN firstly, then write
 * command buffer, otherwise, it does not work.
 * We enable all the interrupt at the same time, and
 * let pxa3xx_nand_irq to handle all logic.
 */
static void pxa3xx_nand_start(struct pxa3xx_nand_info *info)
{
	uint32_t ndcr;

	ndcr = info->reg_ndcr;
	ndcr |= info->use_ecc ? NDCR_ECC_EN : 0;
	ndcr |= info->use_dma ? NDCR_DMA_EN : 0;
	ndcr |= NDCR_ND_RUN;

	/* clear status bits and run */
	nand_writel(info, NDCR, 0);
	nand_writel(info, NDSR, NDSR_MASK);
	nand_writel(info, NDCR, ndcr);
}

static void pxa3xx_nand_stop(struct pxa3xx_nand_info *info)
{
	uint32_t ndcr;
	int timeout = NAND_STOP_DELAY;

	/* wait RUN bit in NDCR become 0 */
	ndcr = nand_readl(info, NDCR);
	while ((ndcr & NDCR_ND_RUN) && (timeout-- > 0)) {
		ndcr = nand_readl(info, NDCR);
		udelay(1);
	}

	if (timeout <= 0) {
		ndcr &= ~NDCR_ND_RUN;
		nand_writel(info, NDCR, ndcr);
	}
	/* clear status bits */
	nand_writel(info, NDSR, NDSR_MASK);
}

static void enable_int(struct pxa3xx_nand_info *info, uint32_t int_mask)
{
	uint32_t ndcr;

	ndcr = nand_readl(info, NDCR);
	nand_writel(info, NDCR, ndcr & ~int_mask);
}

static void disable_int(struct pxa3xx_nand_info *info, uint32_t int_mask)
{
	uint32_t ndcr;

	ndcr = nand_readl(info, NDCR);
	nand_writel(info, NDCR, ndcr | int_mask);
}

static void handle_data_pio(struct pxa3xx_nand_info *info)
{
	switch (info->state) {
	case STATE_PIO_WRITING:
		__raw_writesl(info->mmio_base + NDDB, info->data_buff,
				DIV_ROUND_UP(info->data_size, 4));
		if (info->oob_size > 0)
			__raw_writesl(info->mmio_base + NDDB, info->oob_buff,
					DIV_ROUND_UP(info->oob_size, 4));
		break;
	case STATE_PIO_READING:
		__raw_readsl(info->mmio_base + NDDB, info->data_buff,
				DIV_ROUND_UP(info->data_size, 4));
		if (info->oob_size > 0)
			__raw_readsl(info->mmio_base + NDDB, info->oob_buff,
					DIV_ROUND_UP(info->oob_size, 4));
		break;
	default:
		printk(KERN_ERR "%s: invalid state %d\n", __func__,
				info->state);
		BUG();
	}
}

static void start_data_dma(struct pxa3xx_nand_info *info)
{
	struct pxa_dma_desc *desc = info->data_desc;
	int dma_len = ALIGN(info->data_size + info->oob_size, 32);

	desc->ddadr = DDADR_STOP;
	desc->dcmd = DCMD_ENDIRQEN | DCMD_WIDTH4 | DCMD_BURST32 | dma_len;

	switch (info->state) {
	case STATE_DMA_WRITING:
		desc->dsadr = info->data_buff_phys;
		desc->dtadr = info->mmio_phys + NDDB;
		desc->dcmd |= DCMD_INCSRCADDR | DCMD_FLOWTRG;
		break;
	case STATE_DMA_READING:
		desc->dtadr = info->data_buff_phys;
		desc->dsadr = info->mmio_phys + NDDB;
		desc->dcmd |= DCMD_INCTRGADDR | DCMD_FLOWSRC;
		break;
	default:
		printk(KERN_ERR "%s: invalid state %d\n", __func__,
				info->state);
		BUG();
	}

	DRCMR(info->drcmr_dat) = DRCMR_MAPVLD | info->data_dma_ch;
	DDADR(info->data_dma_ch) = info->data_desc_addr;
	DCSR(info->data_dma_ch) |= DCSR_RUN;
}

static void pxa3xx_nand_data_dma_irq(int channel, void *data)
{
	struct pxa3xx_nand_info *info = data;
	uint32_t dcsr;

	dcsr = DCSR(channel);
	DCSR(channel) = dcsr;

	if (dcsr & DCSR_BUSERR) {
		info->retcode = ERR_DMABUSERR;
	}

	info->state = STATE_DMA_DONE;
	enable_int(info, NDCR_INT_MASK);
	nand_writel(info, NDSR, NDSR_WRDREQ | NDSR_RDDREQ);
}

static irqreturn_t pxa3xx_nand_irq(int irq, void *devid)
{
	struct pxa3xx_nand_info *info = devid;
	unsigned int status, is_completed = 0;

	status = nand_readl(info, NDSR);

	if (status & NDSR_DBERR)
		info->retcode = ERR_DBERR;
	if (status & NDSR_SBERR)
		info->retcode = ERR_SBERR;
	if (status & (NDSR_RDDREQ | NDSR_WRDREQ)) {
		/* whether use dma to transfer data */
		if (info->use_dma) {
			disable_int(info, NDCR_INT_MASK);
			info->state = (status & NDSR_RDDREQ) ?
				      STATE_DMA_READING : STATE_DMA_WRITING;
			start_data_dma(info);
			goto NORMAL_IRQ_EXIT;
		} else {
			info->state = (status & NDSR_RDDREQ) ?
				      STATE_PIO_READING : STATE_PIO_WRITING;
			handle_data_pio(info);
		}
	}
	if (status & NDSR_CS0_CMDD) {
		info->state = STATE_CMD_DONE;
		is_completed = 1;
	}
	if (status & NDSR_FLASH_RDY) {
		info->is_ready = 1;
		info->state = STATE_READY;
	}

	if (status & NDSR_WRCMDREQ) {
		nand_writel(info, NDSR, NDSR_WRCMDREQ);
		status &= ~NDSR_WRCMDREQ;
		info->state = STATE_CMD_HANDLE;
		nand_writel(info, NDCB0, info->ndcb0);
		nand_writel(info, NDCB0, info->ndcb1);
		nand_writel(info, NDCB0, info->ndcb2);
	}

	/* clear NDSR to let the controller exit the IRQ */
	nand_writel(info, NDSR, status);
	if (is_completed)
		complete(&info->cmd_complete);
NORMAL_IRQ_EXIT:
	return IRQ_HANDLED;
}

static int pxa3xx_nand_dev_ready(struct mtd_info *mtd)
{
	struct pxa3xx_nand_info *info = mtd->priv;
	return (nand_readl(info, NDSR) & NDSR_RDY) ? 1 : 0;
}

static inline int is_buf_blank(uint8_t *buf, size_t len)
{
	for (; len > 0; len--)
		if (*buf++ != 0xff)
			return 0;
	return 1;
}

static int prepare_command_pool(struct pxa3xx_nand_info *info, int command,
		uint16_t column, int page_addr)
{
	uint16_t cmd;
	int addr_cycle, exec_cmd, ndcb0;
	struct mtd_info *mtd = info->mtd;

	ndcb0 = 0;
	addr_cycle = 0;
	exec_cmd = 1;

	/* reset data and oob column point to handle data */
	info->buf_start		= 0;
	info->buf_count		= 0;
	info->oob_size		= 0;
	info->use_ecc		= 0;
	info->is_ready		= 0;
	info->retcode		= ERR_NONE;

	switch (command) {
	case NAND_CMD_READ0:
	case NAND_CMD_PAGEPROG:
		info->use_ecc = 1;
	case NAND_CMD_READOOB:
		pxa3xx_set_datasize(info);
		break;
	case NAND_CMD_SEQIN:
		exec_cmd = 0;
		break;
	default:
		info->ndcb1 = 0;
		info->ndcb2 = 0;
		break;
	}

	info->ndcb0 = ndcb0;
	addr_cycle = NDCB0_ADDR_CYC(info->row_addr_cycles
				    + info->col_addr_cycles);

	switch (command) {
	case NAND_CMD_READOOB:
	case NAND_CMD_READ0:
		cmd = info->cmdset->read1;
		if (command == NAND_CMD_READOOB)
			info->buf_start = mtd->writesize + column;
		else
			info->buf_start = column;

		if (unlikely(info->page_size < PAGE_CHUNK_SIZE))
			info->ndcb0 |= NDCB0_CMD_TYPE(0)
					| addr_cycle
					| (cmd & NDCB0_CMD1_MASK);
		else
			info->ndcb0 |= NDCB0_CMD_TYPE(0)
					| NDCB0_DBC
					| addr_cycle
					| cmd;

	case NAND_CMD_SEQIN:
		/* small page addr setting */
		if (unlikely(info->page_size < PAGE_CHUNK_SIZE)) {
			info->ndcb1 = ((page_addr & 0xFFFFFF) << 8)
					| (column & 0xFF);

			info->ndcb2 = 0;
		} else {
			info->ndcb1 = ((page_addr & 0xFFFF) << 16)
					| (column & 0xFFFF);

			if (page_addr & 0xFF0000)
				info->ndcb2 = (page_addr & 0xFF0000) >> 16;
			else
				info->ndcb2 = 0;
		}

		info->buf_count = mtd->writesize + mtd->oobsize;
		memset(info->data_buff, 0xFF, info->buf_count);

		break;

	case NAND_CMD_PAGEPROG:
		if (is_buf_blank(info->data_buff,
					(mtd->writesize + mtd->oobsize))) {
			exec_cmd = 0;
			break;
		}

		cmd = info->cmdset->program;
		info->ndcb0 |= NDCB0_CMD_TYPE(0x1)
				| NDCB0_AUTO_RS
				| NDCB0_ST_ROW_EN
				| NDCB0_DBC
				| cmd
				| addr_cycle;
		break;

	case NAND_CMD_READID:
		cmd = info->cmdset->read_id;
		info->buf_count = info->read_id_bytes;
		info->ndcb0 |= NDCB0_CMD_TYPE(3)
				| NDCB0_ADDR_CYC(1)
				| cmd;

		info->data_size = 8;
		break;
	case NAND_CMD_STATUS:
		cmd = info->cmdset->read_status;
		info->buf_count = 1;
		info->ndcb0 |= NDCB0_CMD_TYPE(4)
				| NDCB0_ADDR_CYC(1)
				| cmd;

		info->data_size = 8;
		break;

	case NAND_CMD_ERASE1:
		cmd = info->cmdset->erase;
		info->ndcb0 |= NDCB0_CMD_TYPE(2)
				| NDCB0_AUTO_RS
				| NDCB0_ADDR_CYC(3)
				| NDCB0_DBC
				| cmd;
		info->ndcb1 = page_addr;
		info->ndcb2 = 0;

		break;
	case NAND_CMD_RESET:
		cmd = info->cmdset->reset;
		info->ndcb0 |= NDCB0_CMD_TYPE(5)
				| cmd;

		break;

	case NAND_CMD_ERASE2:
		exec_cmd = 0;
		break;

	default:
		exec_cmd = 0;
		printk(KERN_ERR "pxa3xx-nand: non-supported"
			" command %x\n", command);
		break;
	}

	return exec_cmd;
}

static void pxa3xx_nand_cmdfunc(struct mtd_info *mtd, unsigned command,
				int column, int page_addr)
{
	struct pxa3xx_nand_info *info = mtd->priv;
	int ret, exec_cmd;

	/*
	 * if this is a x16 device ,then convert the input
	 * "byte" address into a "word" address appropriate
	 * for indexing a word-oriented device
	 */
	if (info->reg_ndcr & NDCR_DWIDTH_M)
		column /= 2;

	exec_cmd = prepare_command_pool(info, command, column, page_addr);
	if (exec_cmd) {
		init_completion(&info->cmd_complete);
		pxa3xx_nand_start(info);

		ret = wait_for_completion_timeout(&info->cmd_complete,
				CHIP_DELAY_TIMEOUT);
		if (!ret) {
			printk(KERN_ERR "Wait time out!!!\n");
			/* Stop State Machine for next command cycle */
			pxa3xx_nand_stop(info);
		}
		info->state = STATE_IDLE;
	}
}

static void pxa3xx_nand_write_page_hwecc(struct mtd_info *mtd,
		struct nand_chip *chip, const uint8_t *buf)
{
	chip->write_buf(mtd, buf, mtd->writesize);
	chip->write_buf(mtd, chip->oob_poi, mtd->oobsize);
}

static int pxa3xx_nand_read_page_hwecc(struct mtd_info *mtd,
		struct nand_chip *chip, uint8_t *buf, int page)
{
	struct pxa3xx_nand_info *info = mtd->priv;

	chip->read_buf(mtd, buf, mtd->writesize);
	chip->read_buf(mtd, chip->oob_poi, mtd->oobsize);

	if (info->retcode == ERR_SBERR) {
		switch (info->use_ecc) {
		case 1:
			mtd->ecc_stats.corrected++;
			break;
		case 0:
		default:
			break;
		}
	} else if (info->retcode == ERR_DBERR) {
		/*
		 * for blank page (all 0xff), HW will calculate its ECC as
		 * 0, which is different from the ECC information within
		 * OOB, ignore such double bit errors
		 */
		if (is_buf_blank(buf, mtd->writesize))
			mtd->ecc_stats.failed++;
	}

	return 0;
}

static uint8_t pxa3xx_nand_read_byte(struct mtd_info *mtd)
{
	struct pxa3xx_nand_info *info = mtd->priv;
	char retval = 0xFF;

	if (info->buf_start < info->buf_count)
		/* Has just send a new command? */
		retval = info->data_buff[info->buf_start++];

	return retval;
}

static u16 pxa3xx_nand_read_word(struct mtd_info *mtd)
{
	struct pxa3xx_nand_info *info = mtd->priv;
	u16 retval = 0xFFFF;

	if (!(info->buf_start & 0x01) && info->buf_start < info->buf_count) {
		retval = *((u16 *)(info->data_buff+info->buf_start));
		info->buf_start += 2;
	}
	return retval;
}

static void pxa3xx_nand_read_buf(struct mtd_info *mtd, uint8_t *buf, int len)
{
	struct pxa3xx_nand_info *info = mtd->priv;
	int real_len = min_t(size_t, len, info->buf_count - info->buf_start);

	memcpy(buf, info->data_buff + info->buf_start, real_len);
	info->buf_start += real_len;
}

static void pxa3xx_nand_write_buf(struct mtd_info *mtd,
		const uint8_t *buf, int len)
{
	struct pxa3xx_nand_info *info = mtd->priv;
	int real_len = min_t(size_t, len, info->buf_count - info->buf_start);

	memcpy(info->data_buff + info->buf_start, buf, real_len);
	info->buf_start += real_len;
}

static int pxa3xx_nand_verify_buf(struct mtd_info *mtd,
		const uint8_t *buf, int len)
{
	return 0;
}

static void pxa3xx_nand_select_chip(struct mtd_info *mtd, int chip)
{
	return;
}

static int pxa3xx_nand_waitfunc(struct mtd_info *mtd, struct nand_chip *this)
{
	struct pxa3xx_nand_info *info = mtd->priv;

	/* pxa3xx_nand_send_command has waited for command complete */
	if (this->state == FL_WRITING || this->state == FL_ERASING) {
		if (info->retcode == ERR_NONE)
			return 0;
		else {
			/*
			 * any error make it return 0x01 which will tell
			 * the caller the erase and write fail
			 */
			return 0x01;
		}
	}

	return 0;
}

static int pxa3xx_nand_config_flash(struct pxa3xx_nand_info *info,
				    const struct pxa3xx_nand_flash *f)
{
	struct platform_device *pdev = info->pdev;
	struct pxa3xx_nand_platform_data *pdata = pdev->dev.platform_data;
	uint32_t ndcr = 0x0; /* enable all interrupts */

	if (f->page_size != 2048 && f->page_size != 512)
		return -EINVAL;

	if (f->flash_width != 16 && f->flash_width != 8)
		return -EINVAL;

	/* calculate flash information */
	info->cmdset = &default_cmdset;
	info->page_size = f->page_size;
	info->read_id_bytes = (f->page_size == 2048) ? 4 : 2;

	/* calculate addressing information */
	info->col_addr_cycles = (f->page_size == 2048) ? 2 : 1;

	if (f->num_blocks * f->page_per_block > 65536)
		info->row_addr_cycles = 3;
	else
		info->row_addr_cycles = 2;

	ndcr |= (pdata->enable_arbiter) ? NDCR_ND_ARB_EN : 0;
	ndcr |= (info->col_addr_cycles == 2) ? NDCR_RA_START : 0;
	ndcr |= (f->page_per_block == 64) ? NDCR_PG_PER_BLK : 0;
	ndcr |= (f->page_size == 2048) ? NDCR_PAGE_SZ : 0;
	ndcr |= (f->flash_width == 16) ? NDCR_DWIDTH_M : 0;
	ndcr |= (f->dfc_width == 16) ? NDCR_DWIDTH_C : 0;

	ndcr |= NDCR_RD_ID_CNT(info->read_id_bytes);
	ndcr |= NDCR_SPARE_EN; /* enable spare by default */

	info->reg_ndcr = ndcr;

	pxa3xx_nand_set_timing(info, f->timing);
	return 0;
}

static int pxa3xx_nand_detect_config(struct pxa3xx_nand_info *info)
{
	uint32_t ndcr = nand_readl(info, NDCR);
	info->page_size = ndcr & NDCR_PAGE_SZ ? 2048 : 512;
	/* set info fields needed to read id */
	info->read_id_bytes = (info->page_size == 2048) ? 4 : 2;
	info->reg_ndcr = ndcr;
	info->cmdset = &default_cmdset;
<<<<<<< HEAD

	if (__readid(info, &id))
		return -ENODEV;

	/* Lookup the flash id */
	id = (id >> 8) & 0xff;		/* device id is byte 2 */
	for (i = 0; nand_flash_ids[i].name != NULL; i++) {
		if (id == nand_flash_ids[i].id) {
			type =  &nand_flash_ids[i];
			break;
		}
	}

	if (!type)
		return -ENODEV;

	/* fill the missing flash information */
	i = __ffs(page_per_block * info->page_size);
	num_blocks = type->chipsize << (20 - i);

	/* calculate addressing information */
	info->col_addr_cycles = (info->page_size == 2048) ? 2 : 1;

	if (num_blocks * page_per_block > 65536)
		info->row_addr_cycles = 3;
	else
		info->row_addr_cycles = 2;
=======
>>>>>>> 105e53f8

	info->ndtr0cs0 = nand_readl(info, NDTR0CS0);
	info->ndtr1cs0 = nand_readl(info, NDTR1CS0);

	return 0;
}

/* the maximum possible buffer size for large page with OOB data
 * is: 2048 + 64 = 2112 bytes, allocate a page here for both the
 * data buffer and the DMA descriptor
 */
#define MAX_BUFF_SIZE	PAGE_SIZE

static int pxa3xx_nand_init_buff(struct pxa3xx_nand_info *info)
{
	struct platform_device *pdev = info->pdev;
	int data_desc_offset = MAX_BUFF_SIZE - sizeof(struct pxa_dma_desc);

	if (use_dma == 0) {
		info->data_buff = kmalloc(MAX_BUFF_SIZE, GFP_KERNEL);
		if (info->data_buff == NULL)
			return -ENOMEM;
		return 0;
	}

	info->data_buff = dma_alloc_coherent(&pdev->dev, MAX_BUFF_SIZE,
				&info->data_buff_phys, GFP_KERNEL);
	if (info->data_buff == NULL) {
		dev_err(&pdev->dev, "failed to allocate dma buffer\n");
		return -ENOMEM;
	}

	info->data_buff_size = MAX_BUFF_SIZE;
	info->data_desc = (void *)info->data_buff + data_desc_offset;
	info->data_desc_addr = info->data_buff_phys + data_desc_offset;

	info->data_dma_ch = pxa_request_dma("nand-data", DMA_PRIO_LOW,
				pxa3xx_nand_data_dma_irq, info);
	if (info->data_dma_ch < 0) {
		dev_err(&pdev->dev, "failed to request data dma\n");
		dma_free_coherent(&pdev->dev, info->data_buff_size,
				info->data_buff, info->data_buff_phys);
		return info->data_dma_ch;
	}

	return 0;
}

static int pxa3xx_nand_sensing(struct pxa3xx_nand_info *info)
{
	struct mtd_info *mtd = info->mtd;
	struct nand_chip *chip = mtd->priv;

	/* use the common timing to make a try */
	pxa3xx_nand_config_flash(info, &builtin_flash_types[0]);
	chip->cmdfunc(mtd, NAND_CMD_RESET, 0, 0);
	if (info->is_ready)
		return 1;
	else
		return 0;
}

static int pxa3xx_nand_scan(struct mtd_info *mtd)
{
	struct pxa3xx_nand_info *info = mtd->priv;
	struct platform_device *pdev = info->pdev;
	struct pxa3xx_nand_platform_data *pdata = pdev->dev.platform_data;
	struct nand_flash_dev pxa3xx_flash_ids[2] = { {NULL,}, {NULL,} };
	const struct pxa3xx_nand_flash *f = NULL;
	struct nand_chip *chip = mtd->priv;
	uint32_t id = -1;
	uint64_t chipsize;
	int i, ret, num;

	if (pdata->keep_config && !pxa3xx_nand_detect_config(info))
		goto KEEP_CONFIG;

	ret = pxa3xx_nand_sensing(info);
	if (!ret) {
		kfree(mtd);
		info->mtd = NULL;
		printk(KERN_INFO "There is no nand chip on cs 0!\n");

		return -EINVAL;
	}

	chip->cmdfunc(mtd, NAND_CMD_READID, 0, 0);
	id = *((uint16_t *)(info->data_buff));
	if (id != 0)
		printk(KERN_INFO "Detect a flash id %x\n", id);
	else {
		kfree(mtd);
		info->mtd = NULL;
		printk(KERN_WARNING "Read out ID 0, potential timing set wrong!!\n");

		return -EINVAL;
	}

	num = ARRAY_SIZE(builtin_flash_types) + pdata->num_flash - 1;
	for (i = 0; i < num; i++) {
		if (i < pdata->num_flash)
			f = pdata->flash + i;
		else
			f = &builtin_flash_types[i - pdata->num_flash + 1];

		/* find the chip in default list */
		if (f->chip_id == id)
			break;
	}

	if (i >= (ARRAY_SIZE(builtin_flash_types) + pdata->num_flash - 1)) {
		kfree(mtd);
		info->mtd = NULL;
		printk(KERN_ERR "ERROR!! flash not defined!!!\n");

		return -EINVAL;
	}

	pxa3xx_nand_config_flash(info, f);
	pxa3xx_flash_ids[0].name = f->name;
	pxa3xx_flash_ids[0].id = (f->chip_id >> 8) & 0xffff;
	pxa3xx_flash_ids[0].pagesize = f->page_size;
	chipsize = (uint64_t)f->num_blocks * f->page_per_block * f->page_size;
	pxa3xx_flash_ids[0].chipsize = chipsize >> 20;
	pxa3xx_flash_ids[0].erasesize = f->page_size * f->page_per_block;
	if (f->flash_width == 16)
		pxa3xx_flash_ids[0].options = NAND_BUSWIDTH_16;
KEEP_CONFIG:
	if (nand_scan_ident(mtd, 1, pxa3xx_flash_ids))
		return -ENODEV;
	/* calculate addressing information */
	info->col_addr_cycles = (mtd->writesize >= 2048) ? 2 : 1;
	info->oob_buff = info->data_buff + mtd->writesize;
	if ((mtd->size >> chip->page_shift) > 65536)
		info->row_addr_cycles = 3;
	else
		info->row_addr_cycles = 2;
	mtd->name = mtd_names[0];
	chip->ecc.mode = NAND_ECC_HW;
	chip->ecc.size = f->page_size;

	chip->options = (f->flash_width == 16) ? NAND_BUSWIDTH_16 : 0;
	chip->options |= NAND_NO_AUTOINCR;
	chip->options |= NAND_NO_READRDY;

	return nand_scan_tail(mtd);
}

static
struct pxa3xx_nand_info *alloc_nand_resource(struct platform_device *pdev)
{
	struct pxa3xx_nand_info *info;
	struct nand_chip *chip;
	struct mtd_info *mtd;
	struct resource *r;
	int ret, irq;

	mtd = kzalloc(sizeof(struct mtd_info) + sizeof(struct pxa3xx_nand_info),
			GFP_KERNEL);
	if (!mtd) {
		dev_err(&pdev->dev, "failed to allocate memory\n");
		return NULL;
	}

	info = (struct pxa3xx_nand_info *)(&mtd[1]);
	chip = (struct nand_chip *)(&mtd[1]);
	info->pdev = pdev;
	info->mtd = mtd;
	mtd->priv = info;
	mtd->owner = THIS_MODULE;

	chip->ecc.read_page	= pxa3xx_nand_read_page_hwecc;
	chip->ecc.write_page	= pxa3xx_nand_write_page_hwecc;
	chip->controller        = &info->controller;
	chip->waitfunc		= pxa3xx_nand_waitfunc;
	chip->select_chip	= pxa3xx_nand_select_chip;
	chip->dev_ready		= pxa3xx_nand_dev_ready;
	chip->cmdfunc		= pxa3xx_nand_cmdfunc;
	chip->read_word		= pxa3xx_nand_read_word;
	chip->read_byte		= pxa3xx_nand_read_byte;
	chip->read_buf		= pxa3xx_nand_read_buf;
	chip->write_buf		= pxa3xx_nand_write_buf;
	chip->verify_buf	= pxa3xx_nand_verify_buf;

	spin_lock_init(&chip->controller->lock);
	init_waitqueue_head(&chip->controller->wq);
	info->clk = clk_get(&pdev->dev, NULL);
	if (IS_ERR(info->clk)) {
		dev_err(&pdev->dev, "failed to get nand clock\n");
		ret = PTR_ERR(info->clk);
		goto fail_free_mtd;
	}
	clk_enable(info->clk);

	r = platform_get_resource(pdev, IORESOURCE_DMA, 0);
	if (r == NULL) {
		dev_err(&pdev->dev, "no resource defined for data DMA\n");
		ret = -ENXIO;
		goto fail_put_clk;
	}
	info->drcmr_dat = r->start;

	r = platform_get_resource(pdev, IORESOURCE_DMA, 1);
	if (r == NULL) {
		dev_err(&pdev->dev, "no resource defined for command DMA\n");
		ret = -ENXIO;
		goto fail_put_clk;
	}
	info->drcmr_cmd = r->start;

	irq = platform_get_irq(pdev, 0);
	if (irq < 0) {
		dev_err(&pdev->dev, "no IRQ resource defined\n");
		ret = -ENXIO;
		goto fail_put_clk;
	}

	r = platform_get_resource(pdev, IORESOURCE_MEM, 0);
	if (r == NULL) {
		dev_err(&pdev->dev, "no IO memory resource defined\n");
		ret = -ENODEV;
		goto fail_put_clk;
	}

	r = request_mem_region(r->start, resource_size(r), pdev->name);
	if (r == NULL) {
		dev_err(&pdev->dev, "failed to request memory resource\n");
		ret = -EBUSY;
		goto fail_put_clk;
	}

	info->mmio_base = ioremap(r->start, resource_size(r));
	if (info->mmio_base == NULL) {
		dev_err(&pdev->dev, "ioremap() failed\n");
		ret = -ENODEV;
		goto fail_free_res;
	}
	info->mmio_phys = r->start;

	ret = pxa3xx_nand_init_buff(info);
	if (ret)
		goto fail_free_io;

	/* initialize all interrupts to be disabled */
	disable_int(info, NDSR_MASK);

	ret = request_irq(irq, pxa3xx_nand_irq, IRQF_DISABLED,
			  pdev->name, info);
	if (ret < 0) {
		dev_err(&pdev->dev, "failed to request IRQ\n");
		goto fail_free_buf;
	}

	platform_set_drvdata(pdev, info);

	return info;

fail_free_buf:
	free_irq(irq, info);
	if (use_dma) {
		pxa_free_dma(info->data_dma_ch);
		dma_free_coherent(&pdev->dev, info->data_buff_size,
			info->data_buff, info->data_buff_phys);
	} else
		kfree(info->data_buff);
fail_free_io:
	iounmap(info->mmio_base);
fail_free_res:
	release_mem_region(r->start, resource_size(r));
fail_put_clk:
	clk_disable(info->clk);
	clk_put(info->clk);
fail_free_mtd:
	kfree(mtd);
	return NULL;
}

static int pxa3xx_nand_remove(struct platform_device *pdev)
{
	struct pxa3xx_nand_info *info = platform_get_drvdata(pdev);
	struct mtd_info *mtd = info->mtd;
	struct resource *r;
	int irq;

	platform_set_drvdata(pdev, NULL);

	irq = platform_get_irq(pdev, 0);
	if (irq >= 0)
		free_irq(irq, info);
	if (use_dma) {
		pxa_free_dma(info->data_dma_ch);
		dma_free_writecombine(&pdev->dev, info->data_buff_size,
				info->data_buff, info->data_buff_phys);
	} else
		kfree(info->data_buff);

	iounmap(info->mmio_base);
	r = platform_get_resource(pdev, IORESOURCE_MEM, 0);
	release_mem_region(r->start, resource_size(r));

	clk_disable(info->clk);
	clk_put(info->clk);

	if (mtd) {
		del_mtd_device(mtd);
#ifdef CONFIG_MTD_PARTITIONS
		del_mtd_partitions(mtd);
#endif
		kfree(mtd);
	}
	return 0;
}

static int pxa3xx_nand_probe(struct platform_device *pdev)
{
	struct pxa3xx_nand_platform_data *pdata;
	struct pxa3xx_nand_info *info;

	pdata = pdev->dev.platform_data;
	if (!pdata) {
		dev_err(&pdev->dev, "no platform data defined\n");
		return -ENODEV;
	}

	info = alloc_nand_resource(pdev);
	if (info == NULL)
		return -ENOMEM;

	if (pxa3xx_nand_scan(info->mtd)) {
		dev_err(&pdev->dev, "failed to scan nand\n");
		pxa3xx_nand_remove(pdev);
		return -ENODEV;
	}

#ifdef CONFIG_MTD_PARTITIONS
	if (mtd_has_cmdlinepart()) {
		const char *probes[] = { "cmdlinepart", NULL };
		struct mtd_partition *parts;
		int nr_parts;

		nr_parts = parse_mtd_partitions(info->mtd, probes, &parts, 0);

		if (nr_parts)
			return add_mtd_partitions(info->mtd, parts, nr_parts);
	}

	return add_mtd_partitions(info->mtd, pdata->parts, pdata->nr_parts);
#else
	return 0;
#endif
}

#ifdef CONFIG_PM
static int pxa3xx_nand_suspend(struct platform_device *pdev, pm_message_t state)
{
	struct pxa3xx_nand_info *info = platform_get_drvdata(pdev);
	struct mtd_info *mtd = info->mtd;

	if (info->state) {
		dev_err(&pdev->dev, "driver busy, state = %d\n", info->state);
		return -EAGAIN;
	}

	return 0;
}

static int pxa3xx_nand_resume(struct platform_device *pdev)
{
	struct pxa3xx_nand_info *info = platform_get_drvdata(pdev);
	struct mtd_info *mtd = info->mtd;

	nand_writel(info, NDTR0CS0, info->ndtr0cs0);
	nand_writel(info, NDTR1CS0, info->ndtr1cs0);
	clk_enable(info->clk);

	return 0;
}
#else
#define pxa3xx_nand_suspend	NULL
#define pxa3xx_nand_resume	NULL
#endif

static struct platform_driver pxa3xx_nand_driver = {
	.driver = {
		.name	= "pxa3xx-nand",
	},
	.probe		= pxa3xx_nand_probe,
	.remove		= pxa3xx_nand_remove,
	.suspend	= pxa3xx_nand_suspend,
	.resume		= pxa3xx_nand_resume,
};

static int __init pxa3xx_nand_init(void)
{
	return platform_driver_register(&pxa3xx_nand_driver);
}
module_init(pxa3xx_nand_init);

static void __exit pxa3xx_nand_exit(void)
{
	platform_driver_unregister(&pxa3xx_nand_driver);
}
module_exit(pxa3xx_nand_exit);

MODULE_LICENSE("GPL");
MODULE_DESCRIPTION("PXA3xx NAND controller driver");<|MERGE_RESOLUTION|>--- conflicted
+++ resolved
@@ -815,36 +815,6 @@
 	info->read_id_bytes = (info->page_size == 2048) ? 4 : 2;
 	info->reg_ndcr = ndcr;
 	info->cmdset = &default_cmdset;
-<<<<<<< HEAD
-
-	if (__readid(info, &id))
-		return -ENODEV;
-
-	/* Lookup the flash id */
-	id = (id >> 8) & 0xff;		/* device id is byte 2 */
-	for (i = 0; nand_flash_ids[i].name != NULL; i++) {
-		if (id == nand_flash_ids[i].id) {
-			type =  &nand_flash_ids[i];
-			break;
-		}
-	}
-
-	if (!type)
-		return -ENODEV;
-
-	/* fill the missing flash information */
-	i = __ffs(page_per_block * info->page_size);
-	num_blocks = type->chipsize << (20 - i);
-
-	/* calculate addressing information */
-	info->col_addr_cycles = (info->page_size == 2048) ? 2 : 1;
-
-	if (num_blocks * page_per_block > 65536)
-		info->row_addr_cycles = 3;
-	else
-		info->row_addr_cycles = 2;
-=======
->>>>>>> 105e53f8
 
 	info->ndtr0cs0 = nand_readl(info, NDTR0CS0);
 	info->ndtr1cs0 = nand_readl(info, NDTR1CS0);
