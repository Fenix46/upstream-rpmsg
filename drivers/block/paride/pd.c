--- conflicted
+++ resolved
@@ -153,11 +153,7 @@
 #include <linux/blkdev.h>
 #include <linux/blkpg.h>
 #include <linux/kernel.h>
-<<<<<<< HEAD
-#include <linux/smp_lock.h>
-=======
 #include <linux/mutex.h>
->>>>>>> 45f53cc9
 #include <asm/uaccess.h>
 #include <linux/workqueue.h>
 
@@ -741,22 +737,14 @@
 {
 	struct pd_unit *disk = bdev->bd_disk->private_data;
 
-<<<<<<< HEAD
-	lock_kernel();
-=======
 	mutex_lock(&pd_mutex);
->>>>>>> 45f53cc9
 	disk->access++;
 
 	if (disk->removable) {
 		pd_special_command(disk, pd_media_check);
 		pd_special_command(disk, pd_door_lock);
 	}
-<<<<<<< HEAD
-	unlock_kernel();
-=======
 	mutex_unlock(&pd_mutex);
->>>>>>> 45f53cc9
 	return 0;
 }
 
@@ -784,17 +772,10 @@
 
 	switch (cmd) {
 	case CDROMEJECT:
-<<<<<<< HEAD
-		lock_kernel();
-		if (disk->access == 1)
-			pd_special_command(disk, pd_eject);
-		unlock_kernel();
-=======
 		mutex_lock(&pd_mutex);
 		if (disk->access == 1)
 			pd_special_command(disk, pd_eject);
 		mutex_unlock(&pd_mutex);
->>>>>>> 45f53cc9
 		return 0;
 	default:
 		return -EINVAL;
@@ -805,17 +786,10 @@
 {
 	struct pd_unit *disk = p->private_data;
 
-<<<<<<< HEAD
-	lock_kernel();
-	if (!--disk->access && disk->removable)
-		pd_special_command(disk, pd_door_unlock);
-	unlock_kernel();
-=======
 	mutex_lock(&pd_mutex);
 	if (!--disk->access && disk->removable)
 		pd_special_command(disk, pd_door_unlock);
 	mutex_unlock(&pd_mutex);
->>>>>>> 45f53cc9
 
 	return 0;
 }
