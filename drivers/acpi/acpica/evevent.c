/******************************************************************************
 *
 * Module Name: evevent - Fixed Event handling and dispatch
 *
 *****************************************************************************/

/*
 * Copyright (C) 2000 - 2010, Intel Corp.
 * All rights reserved.
 *
 * Redistribution and use in source and binary forms, with or without
 * modification, are permitted provided that the following conditions
 * are met:
 * 1. Redistributions of source code must retain the above copyright
 *    notice, this list of conditions, and the following disclaimer,
 *    without modification.
 * 2. Redistributions in binary form must reproduce at minimum a disclaimer
 *    substantially similar to the "NO WARRANTY" disclaimer below
 *    ("Disclaimer") and any redistribution must be conditioned upon
 *    including a substantially similar Disclaimer requirement for further
 *    binary redistribution.
 * 3. Neither the names of the above-listed copyright holders nor the names
 *    of any contributors may be used to endorse or promote products derived
 *    from this software without specific prior written permission.
 *
 * Alternatively, this software may be distributed under the terms of the
 * GNU General Public License ("GPL") version 2 as published by the Free
 * Software Foundation.
 *
 * NO WARRANTY
 * THIS SOFTWARE IS PROVIDED BY THE COPYRIGHT HOLDERS AND CONTRIBUTORS
 * "AS IS" AND ANY EXPRESS OR IMPLIED WARRANTIES, INCLUDING, BUT NOT
 * LIMITED TO, THE IMPLIED WARRANTIES OF MERCHANTIBILITY AND FITNESS FOR
 * A PARTICULAR PURPOSE ARE DISCLAIMED. IN NO EVENT SHALL THE COPYRIGHT
 * HOLDERS OR CONTRIBUTORS BE LIABLE FOR SPECIAL, EXEMPLARY, OR CONSEQUENTIAL
 * DAMAGES (INCLUDING, BUT NOT LIMITED TO, PROCUREMENT OF SUBSTITUTE GOODS
 * OR SERVICES; LOSS OF USE, DATA, OR PROFITS; OR BUSINESS INTERRUPTION)
 * HOWEVER CAUSED AND ON ANY THEORY OF LIABILITY, WHETHER IN CONTRACT,
 * STRICT LIABILITY, OR TORT (INCLUDING NEGLIGENCE OR OTHERWISE) ARISING
 * IN ANY WAY OUT OF THE USE OF THIS SOFTWARE, EVEN IF ADVISED OF THE
 * POSSIBILITY OF SUCH DAMAGES.
 */

#include <acpi/acpi.h>
#include "accommon.h"
#include "acevents.h"

#define _COMPONENT          ACPI_EVENTS
ACPI_MODULE_NAME("evevent")

/* Local prototypes */
static acpi_status acpi_ev_fixed_event_initialize(void);

static u32 acpi_ev_fixed_event_dispatch(u32 event);

/*******************************************************************************
 *
 * FUNCTION:    acpi_ev_initialize_events
 *
 * PARAMETERS:  None
 *
 * RETURN:      Status
 *
 * DESCRIPTION: Initialize global data structures for ACPI events (Fixed, GPE)
 *
 ******************************************************************************/

acpi_status acpi_ev_initialize_events(void)
{
	acpi_status status;

	ACPI_FUNCTION_TRACE(ev_initialize_events);

	/*
	 * Initialize the Fixed and General Purpose Events. This is done prior to
	 * enabling SCIs to prevent interrupts from occurring before the handlers
	 * are installed.
	 */
	status = acpi_ev_fixed_event_initialize();
	if (ACPI_FAILURE(status)) {
		ACPI_EXCEPTION((AE_INFO, status,
				"Unable to initialize fixed events"));
		return_ACPI_STATUS(status);
	}

	status = acpi_ev_gpe_initialize();
	if (ACPI_FAILURE(status)) {
		ACPI_EXCEPTION((AE_INFO, status,
				"Unable to initialize general purpose events"));
		return_ACPI_STATUS(status);
	}

	return_ACPI_STATUS(status);
}

/*******************************************************************************
 *
<<<<<<< HEAD
 * FUNCTION:    acpi_ev_install_fadt_gpes
 *
 * PARAMETERS:  None
 *
 * RETURN:      Status
 *
 * DESCRIPTION: Completes initialization of the FADT-defined GPE blocks
 *              (0 and 1). The HW must be fully initialized at this point,
 *              including global lock support.
 *
 ******************************************************************************/

acpi_status acpi_ev_install_fadt_gpes(void)
{
	acpi_status status;

	ACPI_FUNCTION_TRACE(ev_install_fadt_gpes);

	/* Namespace must be locked */

	status = acpi_ut_acquire_mutex(ACPI_MTX_NAMESPACE);
	if (ACPI_FAILURE(status)) {
		return (status);
	}

	/* FADT GPE Block 0 */

	(void)acpi_ev_initialize_gpe_block(acpi_gbl_fadt_gpe_device,
					   acpi_gbl_gpe_fadt_blocks[0]);

	/* FADT GPE Block 1 */

	(void)acpi_ev_initialize_gpe_block(acpi_gbl_fadt_gpe_device,
					   acpi_gbl_gpe_fadt_blocks[1]);

	(void)acpi_ut_release_mutex(ACPI_MTX_NAMESPACE);
	return_ACPI_STATUS(AE_OK);
}

/*******************************************************************************
 *
=======
>>>>>>> 45f53cc9
 * FUNCTION:    acpi_ev_install_xrupt_handlers
 *
 * PARAMETERS:  None
 *
 * RETURN:      Status
 *
 * DESCRIPTION: Install interrupt handlers for the SCI and Global Lock
 *
 ******************************************************************************/

acpi_status acpi_ev_install_xrupt_handlers(void)
{
	acpi_status status;

	ACPI_FUNCTION_TRACE(ev_install_xrupt_handlers);

	/* Install the SCI handler */

	status = acpi_ev_install_sci_handler();
	if (ACPI_FAILURE(status)) {
		ACPI_EXCEPTION((AE_INFO, status,
				"Unable to install System Control Interrupt handler"));
		return_ACPI_STATUS(status);
	}

	/* Install the handler for the Global Lock */

	status = acpi_ev_init_global_lock_handler();
	if (ACPI_FAILURE(status)) {
		ACPI_EXCEPTION((AE_INFO, status,
				"Unable to initialize Global Lock handler"));
		return_ACPI_STATUS(status);
	}

	acpi_gbl_events_initialized = TRUE;
	return_ACPI_STATUS(status);
}

/*******************************************************************************
 *
 * FUNCTION:    acpi_ev_fixed_event_initialize
 *
 * PARAMETERS:  None
 *
 * RETURN:      Status
 *
 * DESCRIPTION: Install the fixed event handlers and disable all fixed events.
 *
 ******************************************************************************/

static acpi_status acpi_ev_fixed_event_initialize(void)
{
	u32 i;
	acpi_status status;

	/*
	 * Initialize the structure that keeps track of fixed event handlers and
	 * enable the fixed events.
	 */
	for (i = 0; i < ACPI_NUM_FIXED_EVENTS; i++) {
		acpi_gbl_fixed_event_handlers[i].handler = NULL;
		acpi_gbl_fixed_event_handlers[i].context = NULL;

		/* Disable the fixed event */

		if (acpi_gbl_fixed_event_info[i].enable_register_id != 0xFF) {
			status =
			    acpi_write_bit_register(acpi_gbl_fixed_event_info
						    [i].enable_register_id,
						    ACPI_DISABLE_EVENT);
			if (ACPI_FAILURE(status)) {
				return (status);
			}
		}
	}

	return (AE_OK);
}

/*******************************************************************************
 *
 * FUNCTION:    acpi_ev_fixed_event_detect
 *
 * PARAMETERS:  None
 *
 * RETURN:      INTERRUPT_HANDLED or INTERRUPT_NOT_HANDLED
 *
 * DESCRIPTION: Checks the PM status register for active fixed events
 *
 ******************************************************************************/

u32 acpi_ev_fixed_event_detect(void)
{
	u32 int_status = ACPI_INTERRUPT_NOT_HANDLED;
	u32 fixed_status;
	u32 fixed_enable;
	u32 i;

	ACPI_FUNCTION_NAME(ev_fixed_event_detect);

	/*
	 * Read the fixed feature status and enable registers, as all the cases
	 * depend on their values. Ignore errors here.
	 */
	(void)acpi_hw_register_read(ACPI_REGISTER_PM1_STATUS, &fixed_status);
	(void)acpi_hw_register_read(ACPI_REGISTER_PM1_ENABLE, &fixed_enable);

	ACPI_DEBUG_PRINT((ACPI_DB_INTERRUPTS,
			  "Fixed Event Block: Enable %08X Status %08X\n",
			  fixed_enable, fixed_status));

	/*
	 * Check for all possible Fixed Events and dispatch those that are active
	 */
	for (i = 0; i < ACPI_NUM_FIXED_EVENTS; i++) {

		/* Both the status and enable bits must be on for this event */

		if ((fixed_status & acpi_gbl_fixed_event_info[i].
		     status_bit_mask)
		    && (fixed_enable & acpi_gbl_fixed_event_info[i].
			enable_bit_mask)) {

			/* Found an active (signalled) event */
			acpi_os_fixed_event_count(i);
			int_status |= acpi_ev_fixed_event_dispatch(i);
		}
	}

	return (int_status);
}

/*******************************************************************************
 *
 * FUNCTION:    acpi_ev_fixed_event_dispatch
 *
 * PARAMETERS:  Event               - Event type
 *
 * RETURN:      INTERRUPT_HANDLED or INTERRUPT_NOT_HANDLED
 *
 * DESCRIPTION: Clears the status bit for the requested event, calls the
 *              handler that previously registered for the event.
 *
 ******************************************************************************/

static u32 acpi_ev_fixed_event_dispatch(u32 event)
{

	ACPI_FUNCTION_ENTRY();

	/* Clear the status bit */

	(void)acpi_write_bit_register(acpi_gbl_fixed_event_info[event].
				      status_register_id, ACPI_CLEAR_STATUS);

	/*
	 * Make sure we've got a handler. If not, report an error. The event is
	 * disabled to prevent further interrupts.
	 */
	if (NULL == acpi_gbl_fixed_event_handlers[event].handler) {
		(void)acpi_write_bit_register(acpi_gbl_fixed_event_info[event].
					      enable_register_id,
					      ACPI_DISABLE_EVENT);

		ACPI_ERROR((AE_INFO,
			    "No installed handler for fixed event [0x%08X]",
			    event));

		return (ACPI_INTERRUPT_NOT_HANDLED);
	}

	/* Invoke the Fixed Event handler */

	return ((acpi_gbl_fixed_event_handlers[event].
		 handler) (acpi_gbl_fixed_event_handlers[event].context));
}<|MERGE_RESOLUTION|>--- conflicted
+++ resolved
@@ -95,50 +95,6 @@
 
 /*******************************************************************************
  *
-<<<<<<< HEAD
- * FUNCTION:    acpi_ev_install_fadt_gpes
- *
- * PARAMETERS:  None
- *
- * RETURN:      Status
- *
- * DESCRIPTION: Completes initialization of the FADT-defined GPE blocks
- *              (0 and 1). The HW must be fully initialized at this point,
- *              including global lock support.
- *
- ******************************************************************************/
-
-acpi_status acpi_ev_install_fadt_gpes(void)
-{
-	acpi_status status;
-
-	ACPI_FUNCTION_TRACE(ev_install_fadt_gpes);
-
-	/* Namespace must be locked */
-
-	status = acpi_ut_acquire_mutex(ACPI_MTX_NAMESPACE);
-	if (ACPI_FAILURE(status)) {
-		return (status);
-	}
-
-	/* FADT GPE Block 0 */
-
-	(void)acpi_ev_initialize_gpe_block(acpi_gbl_fadt_gpe_device,
-					   acpi_gbl_gpe_fadt_blocks[0]);
-
-	/* FADT GPE Block 1 */
-
-	(void)acpi_ev_initialize_gpe_block(acpi_gbl_fadt_gpe_device,
-					   acpi_gbl_gpe_fadt_blocks[1]);
-
-	(void)acpi_ut_release_mutex(ACPI_MTX_NAMESPACE);
-	return_ACPI_STATUS(AE_OK);
-}
-
-/*******************************************************************************
- *
-=======
->>>>>>> 45f53cc9
  * FUNCTION:    acpi_ev_install_xrupt_handlers
  *
  * PARAMETERS:  None
