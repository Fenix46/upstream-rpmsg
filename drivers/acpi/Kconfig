#
# ACPI Configuration
#

menuconfig ACPI
	bool "ACPI (Advanced Configuration and Power Interface) Support"
	depends on !IA64_HP_SIM
	depends on IA64 || X86
	depends on PCI
	depends on PM
	select PNP
	select CPU_IDLE
	default y
	help
	  Advanced Configuration and Power Interface (ACPI) support for 
	  Linux requires an ACPI-compliant platform (hardware/firmware),
	  and assumes the presence of OS-directed configuration and power
	  management (OSPM) software.  This option will enlarge your 
	  kernel by about 70K.

	  Linux ACPI provides a robust functional replacement for several 
	  legacy configuration and power management interfaces, including
	  the Plug-and-Play BIOS specification (PnP BIOS), the 
	  MultiProcessor Specification (MPS), and the Advanced Power 
	  Management (APM) specification.  If both ACPI and APM support 
	  are configured, ACPI is used.

	  The project home page for the Linux ACPI subsystem is here:
	  <http://www.lesswatts.org/projects/acpi/>

	  Linux support for ACPI is based on Intel Corporation's ACPI
	  Component Architecture (ACPI CA).  For more information on the
	  ACPI CA, see:
	  <http://acpica.org/>

	  ACPI is an open industry specification co-developed by
	  Hewlett-Packard, Intel, Microsoft, Phoenix, and Toshiba.
	  The specification is available at:
	  <http://www.acpi.info>

if ACPI

config ACPI_SLEEP
	bool
	depends on SUSPEND || HIBERNATION
	default y

config ACPI_PROCFS
	bool "Deprecated /proc/acpi files"
	depends on PROC_FS
	help
	  For backwards compatibility, this option allows
	  deprecated /proc/acpi/ files to exist, even when
	  they have been replaced by functions in /sys.
	  The deprecated files (and their replacements) include:

	  /proc/acpi/processor/*/throttling (/sys/class/thermal/
		cooling_device*/*)
	  /proc/acpi/video/*/brightness (/sys/class/backlight/)
	  /proc/acpi/thermal_zone/*/* (/sys/class/thermal/)
	  This option has no effect on /proc/acpi/ files
	  and functions which do not yet exist in /sys.

	  Say N to delete /proc/acpi/ files that have moved to /sys/

config ACPI_PROCFS_POWER
	bool "Deprecated power /proc/acpi directories"
	depends on PROC_FS
	default y
	help
	  For backwards compatibility, this option allows
          deprecated power /proc/acpi/ directories to exist, even when
          they have been replaced by functions in /sys.
          The deprecated directories (and their replacements) include:
	  /proc/acpi/battery/* (/sys/class/power_supply/*)
	  /proc/acpi/ac_adapter/* (sys/class/power_supply/*)
	  This option has no effect on /proc/acpi/ directories
	  and functions, which do not yet exist in /sys

	  Say N to delete power /proc/acpi/ directories that have moved to /sys/

config ACPI_POWER_METER
	tristate "ACPI 4.0 power meter"
	depends on HWMON
	help
	  This driver exposes ACPI 4.0 power meters as hardware monitoring
	  devices.  Say Y (or M) if you have a computer with ACPI 4.0 firmware
	  and a power meter.

	  To compile this driver as a module, choose M here:
	  the module will be called power-meter.

config ACPI_SYSFS_POWER
	bool "Future power /sys interface"
	select POWER_SUPPLY
	default y
	help
	  Say N to disable power /sys interface

config ACPI_EC_DEBUGFS
	tristate "EC read/write access through /sys/kernel/debug/ec"
	default n
	help
	  Say N to disable Embedded Controller /sys/kernel/debug interface

	  Be aware that using this interface can confuse your Embedded
	  Controller in a way that a normal reboot is not enough. You then
<<<<<<< HEAD
	  have to power of your system, and remove the laptop battery for
=======
	  have to power off your system, and remove the laptop battery for
>>>>>>> 062c1825
	  some seconds.
	  An Embedded Controller typically is available on laptops and reads
	  sensor values like battery state and temperature.
	  The kernel accesses the EC through ACPI parsed code provided by BIOS
	  tables. This option allows to access the EC directly without ACPI
	  code being involved.
	  Thus this option is a debug option that helps to write ACPI drivers
	  and can be used to identify ACPI code or EC firmware bugs.

config ACPI_PROC_EVENT
	bool "Deprecated /proc/acpi/event support"
	depends on PROC_FS
	default y
	help
	  A user-space daemon, acpid, typically reads /proc/acpi/event
	  and handles all ACPI-generated events.

	  These events are now delivered to user-space either
	  via the input layer or as netlink events.

	  This build option enables the old code for legacy
	  user-space implementation.  After some time, this will
	  be moved under CONFIG_ACPI_PROCFS, and then deleted.

	  Say Y here to retain the old behaviour.  Say N if your
	  user-space is newer than kernel 2.6.23 (September 2007).

config ACPI_AC
	tristate "AC Adapter"
	depends on X86
	default y
	help
	  This driver supports the AC Adapter object, which indicates
	  whether a system is on AC or not.  If you have a system that can
	  switch between A/C and battery, say Y.

	  To compile this driver as a module, choose M here:
	  the module will be called ac.

config ACPI_BATTERY
	tristate "Battery"
	depends on X86
	default y
	help
	  This driver adds support for battery information through
	  /proc/acpi/battery. If you have a mobile system with a battery, 
	  say Y.

	  To compile this driver as a module, choose M here:
	  the module will be called battery.

config ACPI_BUTTON
	tristate "Button"
	depends on INPUT
	default y
	help
	  This driver handles events on the power, sleep, and lid buttons.
	  A daemon reads /proc/acpi/event and perform user-defined actions
	  such as shutting down the system.  This is necessary for
	  software-controlled poweroff.

	  To compile this driver as a module, choose M here:
	  the module will be called button.

config ACPI_VIDEO
	tristate "Video"
	depends on X86 && BACKLIGHT_CLASS_DEVICE && VIDEO_OUTPUT_CONTROL
	depends on INPUT
	select THERMAL
	help
	  This driver implements the ACPI Extensions For Display Adapters
	  for integrated graphics devices on motherboard, as specified in
	  ACPI 2.0 Specification, Appendix B.  This supports basic operations
	  such as defining the video POST device, retrieving EDID information,
	  and setting up a video output.

	  To compile this driver as a module, choose M here:
	  the module will be called video.

config ACPI_FAN
	tristate "Fan"
	select THERMAL
	default y
	help
	  This driver supports ACPI fan devices, allowing user-mode
	  applications to perform basic fan control (on, off, status).

	  To compile this driver as a module, choose M here:
	  the module will be called fan.

config ACPI_DOCK
	bool "Dock"
	depends on EXPERIMENTAL
	help
	  This driver supports ACPI-controlled docking stations and removable
	  drive bays such as the IBM Ultrabay and the Dell Module Bay.

config ACPI_PROCESSOR
	tristate "Processor"
	select THERMAL
	default y
	help
	  This driver installs ACPI as the idle handler for Linux and uses
	  ACPI C2 and C3 processor states to save power on systems that
	  support it.  It is required by several flavors of cpufreq
	  performance-state drivers.

	  To compile this driver as a module, choose M here:
	  the module will be called processor.

config ACPI_HOTPLUG_CPU
	bool
	depends on ACPI_PROCESSOR && HOTPLUG_CPU
	select ACPI_CONTAINER
	default y

config ACPI_PROCESSOR_AGGREGATOR
	tristate "Processor Aggregator"
	depends on ACPI_PROCESSOR
	depends on EXPERIMENTAL
	depends on X86
	help
	  ACPI 4.0 defines processor Aggregator, which enables OS to perform
	  specific processor configuration and control that applies to all
	  processors in the platform. Currently only logical processor idling
	  is defined, which is to reduce power consumption. This driver
	  supports the new device.

config ACPI_THERMAL
	tristate "Thermal Zone"
	depends on ACPI_PROCESSOR
	select THERMAL
	default y
	help
	  This driver supports ACPI thermal zones.  Most mobile and
	  some desktop systems support ACPI thermal zones.  It is HIGHLY
	  recommended that this option be enabled, as your processor(s)
	  may be damaged without it.

	  To compile this driver as a module, choose M here:
	  the module will be called thermal.

config ACPI_NUMA
	bool "NUMA support"
	depends on NUMA
	depends on (X86 || IA64)
	default y if IA64_GENERIC || IA64_SGI_SN2

config ACPI_CUSTOM_DSDT_FILE
	string "Custom DSDT Table file to include"
	default ""
	depends on !STANDALONE
	help
	  This option supports a custom DSDT by linking it into the kernel.
	  See Documentation/acpi/dsdt-override.txt

	  Enter the full path name to the file which includes the AmlCode
	  declaration.

	  If unsure, don't enter a file name.

config ACPI_CUSTOM_DSDT
	bool
	default ACPI_CUSTOM_DSDT_FILE != ""

config ACPI_BLACKLIST_YEAR
	int "Disable ACPI for systems before Jan 1st this year" if X86_32
	default 0
	help
	  Enter a 4-digit year, e.g., 2001, to disable ACPI by default
	  on platforms with DMI BIOS date before January 1st that year.
	  "acpi=force" can be used to override this mechanism.

	  Enter 0 to disable this mechanism and allow ACPI to
	  run by default no matter what the year.  (default)

config ACPI_DEBUG
	bool "Debug Statements"
	default n
	help
	  The ACPI subsystem can produce debug output.  Saying Y enables this
	  output and increases the kernel size by around 50K.

	  Use the acpi.debug_layer and acpi.debug_level kernel command-line
	  parameters documented in Documentation/acpi/debug.txt and
	  Documentation/kernel-parameters.txt to control the type and
	  amount of debug output.

config ACPI_DEBUG_FUNC_TRACE
	bool "Additionally enable ACPI function tracing"
	default n
	depends on ACPI_DEBUG
	help
	  ACPI Debug Statements slow down ACPI processing. Function trace
	  is about half of the penalty and is rarely useful.

config ACPI_PCI_SLOT
	tristate "PCI slot detection driver"
	depends on SYSFS
	default n
	help
	  This driver creates entries in /sys/bus/pci/slots/ for all PCI
	  slots in the system.  This can help correlate PCI bus addresses,
	  i.e., segment/bus/device/function tuples, with physical slots in
	  the system.  If you are unsure, say N.

	  To compile this driver as a module, choose M here:
	  the module will be called pci_slot.

config X86_PM_TIMER
	bool "Power Management Timer Support" if EMBEDDED
	depends on X86
	default y
	help
	  The Power Management Timer is available on all ACPI-capable,
	  in most cases even if ACPI is unusable or blacklisted.

	  This timing source is not affected by power management features
	  like aggressive processor idling, throttling, frequency and/or
	  voltage scaling, unlike the commonly used Time Stamp Counter
	  (TSC) timing source.

	  You should nearly always say Y here because many modern
	  systems require this timer. 

config ACPI_CONTAINER
	tristate "Container and Module Devices (EXPERIMENTAL)"
	depends on EXPERIMENTAL
	default (ACPI_HOTPLUG_MEMORY || ACPI_HOTPLUG_CPU || ACPI_HOTPLUG_IO)
	help
	  This driver supports ACPI Container and Module devices (IDs
	  ACPI0004, PNP0A05, and PNP0A06).

	  This helps support hotplug of nodes, CPUs, and memory.

	  To compile this driver as a module, choose M here:
	  the module will be called container.

config ACPI_HOTPLUG_MEMORY
	tristate "Memory Hotplug"
	depends on MEMORY_HOTPLUG
	default n
	help
	  This driver supports ACPI memory hotplug.  The driver
	  fields notifications on ACPI memory devices (PNP0C80),
	  which represent memory ranges that may be onlined or
	  offlined during runtime.

	  If your hardware and firmware do not support adding or
	  removing memory devices at runtime, you need not enable
	  this driver.

	  To compile this driver as a module, choose M here:
	  the module will be called acpi_memhotplug.

config ACPI_SBS
	tristate "Smart Battery System"
	depends on X86
	help
	  This driver supports the Smart Battery System, another
	  type of access to battery information, found on some laptops.

	  To compile this driver as a module, choose M here:
	  the modules will be called sbs and sbshc.

config ACPI_HED
	tristate "Hardware Error Device"
	help
	  This driver supports the Hardware Error Device (PNP0C33),
	  which is used to report some hardware errors notified via
	  SCI, mainly the corrected errors.

source "drivers/acpi/apei/Kconfig"

endif	# ACPI<|MERGE_RESOLUTION|>--- conflicted
+++ resolved
@@ -105,11 +105,7 @@
 
 	  Be aware that using this interface can confuse your Embedded
 	  Controller in a way that a normal reboot is not enough. You then
-<<<<<<< HEAD
-	  have to power of your system, and remove the laptop battery for
-=======
 	  have to power off your system, and remove the laptop battery for
->>>>>>> 062c1825
 	  some seconds.
 	  An Embedded Controller typically is available on laptops and reads
 	  sensor values like battery state and temperature.
