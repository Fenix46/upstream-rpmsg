--- conflicted
+++ resolved
@@ -16,10 +16,7 @@
  * Foundation, Inc., 59 Temple Place, Suite 330, Boston, MA  02111-1307 USA
  */
 
-<<<<<<< HEAD
-=======
 #include <linux/device.h>
->>>>>>> 1a9ca7b0
 #include <linux/kernel.h>
 #include <linux/bug.h>
 #include <linux/types.h>
@@ -69,15 +66,12 @@
  * iommu_set_fault_handler() - set a fault handler for an iommu domain
  * @domain: iommu domain
  * @handler: fault handler
-<<<<<<< HEAD
-=======
  *
  * This function should be used by IOMMU users which want to be notified
  * whenever an IOMMU fault happens.
  *
  * The fault handler itself should return 0 on success, and an appropriate
  * error code otherwise.
->>>>>>> 1a9ca7b0
  */
 void iommu_set_fault_handler(struct iommu_domain *domain,
 					iommu_fault_handler_t handler)
@@ -86,14 +80,9 @@
 
 	domain->handler = handler;
 }
-<<<<<<< HEAD
-
-struct iommu_domain *iommu_domain_alloc(void)
-=======
 EXPORT_SYMBOL_GPL(iommu_set_fault_handler);
 
 struct iommu_domain *iommu_domain_alloc(struct bus_type *bus)
->>>>>>> 1a9ca7b0
 {
 	struct iommu_domain *domain;
 	int ret;
@@ -172,16 +161,10 @@
 {
 	size_t size;
 
-<<<<<<< HEAD
-	size         = PAGE_SIZE << gfp_order;
-
-	BUG_ON(!IS_ALIGNED(iova | paddr, size));
-=======
 	if (unlikely(domain->ops->map == NULL))
 		return -ENODEV;
 
 	size         = PAGE_SIZE << gfp_order;
->>>>>>> 1a9ca7b0
 
 	BUG_ON(!IS_ALIGNED(iova | paddr, size));
 
@@ -193,12 +176,9 @@
 {
 	size_t size;
 
-<<<<<<< HEAD
-=======
 	if (unlikely(domain->ops->unmap == NULL))
 		return -ENODEV;
 
->>>>>>> 1a9ca7b0
 	size         = PAGE_SIZE << gfp_order;
 
 	BUG_ON(!IS_ALIGNED(iova, size));
