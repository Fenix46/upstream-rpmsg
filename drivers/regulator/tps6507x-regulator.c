/*
 * tps6507x-regulator.c
 *
 * Regulator driver for TPS65073 PMIC
 *
 * Copyright (C) 2009 Texas Instrument Incorporated - http://www.ti.com/
 *
 * This program is free software; you can redistribute it and/or
 * modify it under the terms of the GNU General Public License as
 * published by the Free Software Foundation version 2.
 *
 * This program is distributed "as is" WITHOUT ANY WARRANTY of any kind,
 * whether express or implied; without even the implied warranty of
 * MERCHANTABILITY or FITNESS FOR A PARTICULAR PURPOSE.  See the GNU
 * General Public License for more details.
 */

#include <linux/kernel.h>
#include <linux/module.h>
#include <linux/init.h>
#include <linux/err.h>
#include <linux/platform_device.h>
#include <linux/regulator/driver.h>
#include <linux/regulator/machine.h>
#include <linux/regulator/tps6507x.h>
#include <linux/delay.h>
#include <linux/slab.h>
#include <linux/mfd/tps6507x.h>

/* DCDC's */
#define TPS6507X_DCDC_1				0
#define TPS6507X_DCDC_2				1
#define TPS6507X_DCDC_3				2
/* LDOs */
#define TPS6507X_LDO_1				3
#define TPS6507X_LDO_2				4

#define TPS6507X_MAX_REG_ID			TPS6507X_LDO_2

/* Number of step-down converters available */
#define TPS6507X_NUM_DCDC			3
/* Number of LDO voltage regulators  available */
#define TPS6507X_NUM_LDO			2
/* Number of total regulators available */
#define TPS6507X_NUM_REGULATOR		(TPS6507X_NUM_DCDC + TPS6507X_NUM_LDO)

/* Supported voltage values for regulators (in milliVolts) */
static const u16 VDCDCx_VSEL_table[] = {
	725, 750, 775, 800,
	825, 850, 875, 900,
	925, 950, 975, 1000,
	1025, 1050, 1075, 1100,
	1125, 1150, 1175, 1200,
	1225, 1250, 1275, 1300,
	1325, 1350, 1375, 1400,
	1425, 1450, 1475, 1500,
	1550, 1600, 1650, 1700,
	1750, 1800, 1850, 1900,
	1950, 2000, 2050, 2100,
	2150, 2200, 2250, 2300,
	2350, 2400, 2450, 2500,
	2550, 2600, 2650, 2700,
	2750, 2800, 2850, 2900,
	3000, 3100, 3200, 3300,
};

static const u16 LDO1_VSEL_table[] = {
	1000, 1100, 1200, 1250,
	1300, 1350, 1400, 1500,
	1600, 1800, 2500, 2750,
	2800, 3000, 3100, 3300,
};

static const u16 LDO2_VSEL_table[] = {
	725, 750, 775, 800,
	825, 850, 875, 900,
	925, 950, 975, 1000,
	1025, 1050, 1075, 1100,
	1125, 1150, 1175, 1200,
	1225, 1250, 1275, 1300,
	1325, 1350, 1375, 1400,
	1425, 1450, 1475, 1500,
	1550, 1600, 1650, 1700,
	1750, 1800, 1850, 1900,
	1950, 2000, 2050, 2100,
	2150, 2200, 2250, 2300,
	2350, 2400, 2450, 2500,
	2550, 2600, 2650, 2700,
	2750, 2800, 2850, 2900,
	3000, 3100, 3200, 3300,
};

static unsigned int num_voltages[] = {ARRAY_SIZE(VDCDCx_VSEL_table),
				ARRAY_SIZE(VDCDCx_VSEL_table),
				ARRAY_SIZE(VDCDCx_VSEL_table),
				ARRAY_SIZE(LDO1_VSEL_table),
				ARRAY_SIZE(LDO2_VSEL_table)};

struct tps_info {
	const char *name;
	unsigned min_uV;
	unsigned max_uV;
	u8 table_len;
	const u16 *table;

	/* Does DCDC high or the low register defines output voltage? */
	bool defdcdc_default;
};

static struct tps_info tps6507x_pmic_regs[] = {
	{
		.name = "VDCDC1",
		.min_uV = 725000,
		.max_uV = 3300000,
		.table_len = ARRAY_SIZE(VDCDCx_VSEL_table),
		.table = VDCDCx_VSEL_table,
	},
	{
		.name = "VDCDC2",
		.min_uV = 725000,
		.max_uV = 3300000,
		.table_len = ARRAY_SIZE(VDCDCx_VSEL_table),
		.table = VDCDCx_VSEL_table,
	},
	{
		.name = "VDCDC3",
		.min_uV = 725000,
		.max_uV = 3300000,
		.table_len = ARRAY_SIZE(VDCDCx_VSEL_table),
		.table = VDCDCx_VSEL_table,
	},
	{
		.name = "LDO1",
		.min_uV = 1000000,
		.max_uV = 3300000,
		.table_len = ARRAY_SIZE(LDO1_VSEL_table),
		.table = LDO1_VSEL_table,
	},
	{
		.name = "LDO2",
		.min_uV = 725000,
		.max_uV = 3300000,
		.table_len = ARRAY_SIZE(LDO2_VSEL_table),
		.table = LDO2_VSEL_table,
	},
};

struct tps6507x_pmic {
	struct regulator_desc desc[TPS6507X_NUM_REGULATOR];
	struct tps6507x_dev *mfd;
	struct regulator_dev *rdev[TPS6507X_NUM_REGULATOR];
	struct tps_info *info[TPS6507X_NUM_REGULATOR];
	struct mutex io_lock;
};
static inline int tps6507x_pmic_read(struct tps6507x_pmic *tps, u8 reg)
{
	u8 val;
	int err;

	err = tps->mfd->read_dev(tps->mfd, reg, 1, &val);

	if (err)
		return err;

	return val;
}

static inline int tps6507x_pmic_write(struct tps6507x_pmic *tps, u8 reg, u8 val)
{
	return tps->mfd->write_dev(tps->mfd, reg, 1, &val);
}

static int tps6507x_pmic_set_bits(struct tps6507x_pmic *tps, u8 reg, u8 mask)
{
	int err, data;

	mutex_lock(&tps->io_lock);

	data = tps6507x_pmic_read(tps, reg);
	if (data < 0) {
		dev_err(tps->mfd->dev, "Read from reg 0x%x failed\n", reg);
		err = data;
		goto out;
	}

	data |= mask;
	err = tps6507x_pmic_write(tps, reg, data);
	if (err)
		dev_err(tps->mfd->dev, "Write for reg 0x%x failed\n", reg);

out:
	mutex_unlock(&tps->io_lock);
	return err;
}

static int tps6507x_pmic_clear_bits(struct tps6507x_pmic *tps, u8 reg, u8 mask)
{
	int err, data;

	mutex_lock(&tps->io_lock);

	data = tps6507x_pmic_read(tps, reg);
	if (data < 0) {
		dev_err(tps->mfd->dev, "Read from reg 0x%x failed\n", reg);
		err = data;
		goto out;
	}

	data &= ~mask;
	err = tps6507x_pmic_write(tps, reg, data);
	if (err)
		dev_err(tps->mfd->dev, "Write for reg 0x%x failed\n", reg);

out:
	mutex_unlock(&tps->io_lock);
	return err;
}

static int tps6507x_pmic_reg_read(struct tps6507x_pmic *tps, u8 reg)
{
	int data;

	mutex_lock(&tps->io_lock);

	data = tps6507x_pmic_read(tps, reg);
	if (data < 0)
		dev_err(tps->mfd->dev, "Read from reg 0x%x failed\n", reg);

	mutex_unlock(&tps->io_lock);
	return data;
}

static int tps6507x_pmic_reg_write(struct tps6507x_pmic *tps, u8 reg, u8 val)
{
	int err;

	mutex_lock(&tps->io_lock);

	err = tps6507x_pmic_write(tps, reg, val);
	if (err < 0)
		dev_err(tps->mfd->dev, "Write for reg 0x%x failed\n", reg);

	mutex_unlock(&tps->io_lock);
	return err;
}

static int tps6507x_pmic_dcdc_is_enabled(struct regulator_dev *dev)
{
	struct tps6507x_pmic *tps = rdev_get_drvdata(dev);
	int data, dcdc = rdev_get_id(dev);
	u8 shift;

	if (dcdc < TPS6507X_DCDC_1 || dcdc > TPS6507X_DCDC_3)
		return -EINVAL;

	shift = TPS6507X_MAX_REG_ID - dcdc;
	data = tps6507x_pmic_reg_read(tps, TPS6507X_REG_CON_CTRL1);

	if (data < 0)
		return data;
	else
		return (data & 1<<shift) ? 1 : 0;
}

static int tps6507x_pmic_ldo_is_enabled(struct regulator_dev *dev)
{
	struct tps6507x_pmic *tps = rdev_get_drvdata(dev);
	int data, ldo = rdev_get_id(dev);
	u8 shift;

	if (ldo < TPS6507X_LDO_1 || ldo > TPS6507X_LDO_2)
		return -EINVAL;

	shift = TPS6507X_MAX_REG_ID - ldo;
	data = tps6507x_pmic_reg_read(tps, TPS6507X_REG_CON_CTRL1);

	if (data < 0)
		return data;
	else
		return (data & 1<<shift) ? 1 : 0;
}

static int tps6507x_pmic_dcdc_enable(struct regulator_dev *dev)
{
	struct tps6507x_pmic *tps = rdev_get_drvdata(dev);
	int dcdc = rdev_get_id(dev);
	u8 shift;

	if (dcdc < TPS6507X_DCDC_1 || dcdc > TPS6507X_DCDC_3)
		return -EINVAL;

	shift = TPS6507X_MAX_REG_ID - dcdc;
	return tps6507x_pmic_set_bits(tps, TPS6507X_REG_CON_CTRL1, 1 << shift);
}

static int tps6507x_pmic_dcdc_disable(struct regulator_dev *dev)
{
	struct tps6507x_pmic *tps = rdev_get_drvdata(dev);
	int dcdc = rdev_get_id(dev);
	u8 shift;

	if (dcdc < TPS6507X_DCDC_1 || dcdc > TPS6507X_DCDC_3)
		return -EINVAL;

	shift = TPS6507X_MAX_REG_ID - dcdc;
	return tps6507x_pmic_clear_bits(tps, TPS6507X_REG_CON_CTRL1,
					1 << shift);
}

static int tps6507x_pmic_ldo_enable(struct regulator_dev *dev)
{
	struct tps6507x_pmic *tps = rdev_get_drvdata(dev);
	int ldo = rdev_get_id(dev);
	u8 shift;

	if (ldo < TPS6507X_LDO_1 || ldo > TPS6507X_LDO_2)
		return -EINVAL;

	shift = TPS6507X_MAX_REG_ID - ldo;
	return tps6507x_pmic_set_bits(tps, TPS6507X_REG_CON_CTRL1, 1 << shift);
}

static int tps6507x_pmic_ldo_disable(struct regulator_dev *dev)
{
	struct tps6507x_pmic *tps = rdev_get_drvdata(dev);
	int ldo = rdev_get_id(dev);
	u8 shift;

	if (ldo < TPS6507X_LDO_1 || ldo > TPS6507X_LDO_2)
		return -EINVAL;

	shift = TPS6507X_MAX_REG_ID - ldo;
	return tps6507x_pmic_clear_bits(tps, TPS6507X_REG_CON_CTRL1,
					1 << shift);
}

static int tps6507x_pmic_dcdc_get_voltage(struct regulator_dev *dev)
{
	struct tps6507x_pmic *tps = rdev_get_drvdata(dev);
	int data, dcdc = rdev_get_id(dev);
	u8 reg;

	switch (dcdc) {
	case TPS6507X_DCDC_1:
		reg = TPS6507X_REG_DEFDCDC1;
		break;
	case TPS6507X_DCDC_2:
		if (tps->info[dcdc]->defdcdc_default)
			reg = TPS6507X_REG_DEFDCDC2_HIGH;
		else
			reg = TPS6507X_REG_DEFDCDC2_LOW;
		break;
	case TPS6507X_DCDC_3:
		if (tps->info[dcdc]->defdcdc_default)
			reg = TPS6507X_REG_DEFDCDC3_HIGH;
		else
			reg = TPS6507X_REG_DEFDCDC3_LOW;
		break;
	default:
		return -EINVAL;
	}

	data = tps6507x_pmic_reg_read(tps, reg);
	if (data < 0)
		return data;

	data &= TPS6507X_DEFDCDCX_DCDC_MASK;
	return tps->info[dcdc]->table[data] * 1000;
}

static int tps6507x_pmic_dcdc_set_voltage(struct regulator_dev *dev,
				int min_uV, int max_uV)
{
	struct tps6507x_pmic *tps = rdev_get_drvdata(dev);
	int data, vsel, dcdc = rdev_get_id(dev);
	u8 reg;

	switch (dcdc) {
	case TPS6507X_DCDC_1:
		reg = TPS6507X_REG_DEFDCDC1;
		break;
	case TPS6507X_DCDC_2:
		if (tps->info[dcdc]->defdcdc_default)
			reg = TPS6507X_REG_DEFDCDC2_HIGH;
		else
			reg = TPS6507X_REG_DEFDCDC2_LOW;
		break;
	case TPS6507X_DCDC_3:
		if (tps->info[dcdc]->defdcdc_default)
			reg = TPS6507X_REG_DEFDCDC3_HIGH;
		else
			reg = TPS6507X_REG_DEFDCDC3_LOW;
		break;
	default:
		return -EINVAL;
	}

	if (min_uV < tps->info[dcdc]->min_uV
		|| min_uV > tps->info[dcdc]->max_uV)
		return -EINVAL;
	if (max_uV < tps->info[dcdc]->min_uV
		|| max_uV > tps->info[dcdc]->max_uV)
		return -EINVAL;

	for (vsel = 0; vsel < tps->info[dcdc]->table_len; vsel++) {
		int mV = tps->info[dcdc]->table[vsel];
		int uV = mV * 1000;

		/* Break at the first in-range value */
		if (min_uV <= uV && uV <= max_uV)
			break;
	}

	/* write to the register in case we found a match */
	if (vsel == tps->info[dcdc]->table_len)
		return -EINVAL;

	data = tps6507x_pmic_reg_read(tps, reg);
	if (data < 0)
		return data;

	data &= ~TPS6507X_DEFDCDCX_DCDC_MASK;
	data |= vsel;

	return tps6507x_pmic_reg_write(tps, reg, data);
}

static int tps6507x_pmic_ldo_get_voltage(struct regulator_dev *dev)
{
	struct tps6507x_pmic *tps = rdev_get_drvdata(dev);
	int data, ldo = rdev_get_id(dev);
	u8 reg, mask;

	if (ldo < TPS6507X_LDO_1 || ldo > TPS6507X_LDO_2)
		return -EINVAL;
	else {
		reg = (ldo == TPS6507X_LDO_1 ?
			TPS6507X_REG_LDO_CTRL1 : TPS6507X_REG_DEFLDO2);
		mask = (ldo == TPS6507X_LDO_1 ?
			TPS6507X_REG_LDO_CTRL1_LDO1_MASK :
				TPS6507X_REG_DEFLDO2_LDO2_MASK);
	}

	data = tps6507x_pmic_reg_read(tps, reg);
	if (data < 0)
		return data;

	data &= mask;
	return tps->info[ldo]->table[data] * 1000;
}

static int tps6507x_pmic_ldo_set_voltage(struct regulator_dev *dev,
				int min_uV, int max_uV)
{
	struct tps6507x_pmic *tps = rdev_get_drvdata(dev);
	int data, vsel, ldo = rdev_get_id(dev);
	u8 reg, mask;

	if (ldo < TPS6507X_LDO_1 || ldo > TPS6507X_LDO_2)
		return -EINVAL;
	else {
		reg = (ldo == TPS6507X_LDO_1 ?
			TPS6507X_REG_LDO_CTRL1 : TPS6507X_REG_DEFLDO2);
		mask = (ldo == TPS6507X_LDO_1 ?
			TPS6507X_REG_LDO_CTRL1_LDO1_MASK :
				TPS6507X_REG_DEFLDO2_LDO2_MASK);
	}

	if (min_uV < tps->info[ldo]->min_uV || min_uV > tps->info[ldo]->max_uV)
		return -EINVAL;
	if (max_uV < tps->info[ldo]->min_uV || max_uV > tps->info[ldo]->max_uV)
		return -EINVAL;

	for (vsel = 0; vsel < tps->info[ldo]->table_len; vsel++) {
		int mV = tps->info[ldo]->table[vsel];
		int uV = mV * 1000;

		/* Break at the first in-range value */
		if (min_uV <= uV && uV <= max_uV)
			break;
	}

	if (vsel == tps->info[ldo]->table_len)
		return -EINVAL;

	data = tps6507x_pmic_reg_read(tps, reg);
	if (data < 0)
		return data;

	data &= ~mask;
	data |= vsel;

	return tps6507x_pmic_reg_write(tps, reg, data);
}

static int tps6507x_pmic_dcdc_list_voltage(struct regulator_dev *dev,
					unsigned selector)
{
	struct tps6507x_pmic *tps = rdev_get_drvdata(dev);
	int dcdc = rdev_get_id(dev);

	if (dcdc < TPS6507X_DCDC_1 || dcdc > TPS6507X_DCDC_3)
		return -EINVAL;

	if (selector >= tps->info[dcdc]->table_len)
		return -EINVAL;
	else
		return tps->info[dcdc]->table[selector] * 1000;
}

static int tps6507x_pmic_ldo_list_voltage(struct regulator_dev *dev,
					unsigned selector)
{
	struct tps6507x_pmic *tps = rdev_get_drvdata(dev);
	int ldo = rdev_get_id(dev);

	if (ldo < TPS6507X_LDO_1 || ldo > TPS6507X_LDO_2)
		return -EINVAL;

	if (selector >= tps->info[ldo]->table_len)
		return -EINVAL;
	else
		return tps->info[ldo]->table[selector] * 1000;
}

/* Operations permitted on VDCDCx */
static struct regulator_ops tps6507x_pmic_dcdc_ops = {
	.is_enabled = tps6507x_pmic_dcdc_is_enabled,
	.enable = tps6507x_pmic_dcdc_enable,
	.disable = tps6507x_pmic_dcdc_disable,
	.get_voltage = tps6507x_pmic_dcdc_get_voltage,
	.set_voltage = tps6507x_pmic_dcdc_set_voltage,
	.list_voltage = tps6507x_pmic_dcdc_list_voltage,
};

/* Operations permitted on LDOx */
static struct regulator_ops tps6507x_pmic_ldo_ops = {
	.is_enabled = tps6507x_pmic_ldo_is_enabled,
	.enable = tps6507x_pmic_ldo_enable,
	.disable = tps6507x_pmic_ldo_disable,
	.get_voltage = tps6507x_pmic_ldo_get_voltage,
	.set_voltage = tps6507x_pmic_ldo_set_voltage,
	.list_voltage = tps6507x_pmic_ldo_list_voltage,
};

static __devinit
int tps6507x_pmic_probe(struct platform_device *pdev)
{
	struct tps6507x_dev *tps6507x_dev = dev_get_drvdata(pdev->dev.parent);
	static int desc_id;
	struct tps_info *info = &tps6507x_pmic_regs[0];
	struct regulator_init_data *init_data;
	struct regulator_dev *rdev;
	struct tps6507x_pmic *tps;
	struct tps6507x_board *tps_board;
	int i;
	int error;

	/**
	 * tps_board points to pmic related constants
	 * coming from the board-evm file.
	 */

	tps_board = dev_get_platdata(tps6507x_dev->dev);
	if (!tps_board)
		return -EINVAL;

	/**
	 * init_data points to array of regulator_init structures
	 * coming from the board-evm file.
	 */
	init_data = tps_board->tps6507x_pmic_init_data;
	if (!init_data)
		return -EINVAL;

	tps = kzalloc(sizeof(*tps), GFP_KERNEL);
	if (!tps)
		return -ENOMEM;

	mutex_init(&tps->io_lock);

	/* common for all regulators */
	tps->mfd = tps6507x_dev;

	for (i = 0; i < TPS6507X_NUM_REGULATOR; i++, info++, init_data++) {
		/* Register the regulators */
		tps->info[i] = info;
		if (init_data->driver_data) {
			struct tps6507x_reg_platform_data *data =
							init_data->driver_data;
			tps->info[i]->defdcdc_default = data->defdcdc_default;
		}

		tps->desc[i].name = info->name;
		tps->desc[i].id = desc_id++;
		tps->desc[i].n_voltages = num_voltages[i];
		tps->desc[i].ops = (i > TPS6507X_DCDC_3 ?
		&tps6507x_pmic_ldo_ops : &tps6507x_pmic_dcdc_ops);
		tps->desc[i].type = REGULATOR_VOLTAGE;
		tps->desc[i].owner = THIS_MODULE;

		rdev = regulator_register(&tps->desc[i],
					tps6507x_dev->dev, init_data, tps);
		if (IS_ERR(rdev)) {
			dev_err(tps6507x_dev->dev,
				"failed to register %s regulator\n",
				pdev->name);
			error = PTR_ERR(rdev);
			goto fail;
		}

		/* Save regulator for cleanup */
		tps->rdev[i] = rdev;
	}

	tps6507x_dev->pmic = tps;
	platform_set_drvdata(pdev, tps6507x_dev);

	return 0;

fail:
	while (--i >= 0)
		regulator_unregister(tps->rdev[i]);

	kfree(tps);
	return error;
}

<<<<<<< HEAD
/**
 * tps6507x_remove - TPS6507x driver i2c remove handler
 * @client: i2c driver client device structure
 *
 * Unregister TPS driver as an i2c client device driver
 */
=======
>>>>>>> 062c1825
static int __devexit tps6507x_pmic_remove(struct platform_device *pdev)
{
	struct tps6507x_dev *tps6507x_dev = platform_get_drvdata(pdev);
	struct tps6507x_pmic *tps = tps6507x_dev->pmic;
	int i;

	for (i = 0; i < TPS6507X_NUM_REGULATOR; i++)
		regulator_unregister(tps->rdev[i]);

	kfree(tps);

	return 0;
}

static struct platform_driver tps6507x_pmic_driver = {
	.driver = {
		.name = "tps6507x-pmic",
		.owner = THIS_MODULE,
	},
	.probe = tps6507x_pmic_probe,
	.remove = __devexit_p(tps6507x_pmic_remove),
};

/**
 * tps6507x_pmic_init
 *
 * Module init function
 */
static int __init tps6507x_pmic_init(void)
{
	return platform_driver_register(&tps6507x_pmic_driver);
}
subsys_initcall(tps6507x_pmic_init);

/**
 * tps6507x_pmic_cleanup
 *
 * Module exit function
 */
static void __exit tps6507x_pmic_cleanup(void)
{
	platform_driver_unregister(&tps6507x_pmic_driver);
}
module_exit(tps6507x_pmic_cleanup);

MODULE_AUTHOR("Texas Instruments");
MODULE_DESCRIPTION("TPS6507x voltage regulator driver");
MODULE_LICENSE("GPL v2");
MODULE_ALIAS("platform:tps6507x-pmic");<|MERGE_RESOLUTION|>--- conflicted
+++ resolved
@@ -626,15 +626,6 @@
 	return error;
 }
 
-<<<<<<< HEAD
-/**
- * tps6507x_remove - TPS6507x driver i2c remove handler
- * @client: i2c driver client device structure
- *
- * Unregister TPS driver as an i2c client device driver
- */
-=======
->>>>>>> 062c1825
 static int __devexit tps6507x_pmic_remove(struct platform_device *pdev)
 {
 	struct tps6507x_dev *tps6507x_dev = platform_get_drvdata(pdev);
