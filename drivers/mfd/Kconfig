--- conflicted
+++ resolved
@@ -578,11 +578,7 @@
 config MFD_CS5535
 	tristate "Support for CS5535 and CS5536 southbridge core functions"
 	select MFD_CORE
-<<<<<<< HEAD
-	depends on PCI
-=======
 	depends on PCI && X86
->>>>>>> 105e53f8
 	---help---
 	  This is the core driver for CS5535/CS5536 MFD functions.  This is
           necessary for using the board's GPIO and MFGPT functionality.
@@ -657,11 +653,7 @@
 	  and/or vx855_gpio drivers for this to do anything useful.
 
 config MFD_WL1273_CORE
-<<<<<<< HEAD
-	tristate
-=======
 	tristate "Support for TI WL1273 FM radio."
->>>>>>> 105e53f8
 	depends on I2C
 	select MFD_CORE
 	default n
@@ -670,8 +662,6 @@
 	  driver connects the radio-wl1273 V4L2 module and the wl1273
 	  audio codec.
 
-<<<<<<< HEAD
-=======
 config MFD_OMAP_USB_HOST
 	bool "Support OMAP USBHS core driver"
 	depends on USB_EHCI_HCD_OMAP || USB_OHCI_HCD_OMAP3
@@ -681,7 +671,6 @@
 	  This MFD driver does the required setup functionalities for
 	  OMAP USB Host drivers.
 
->>>>>>> 105e53f8
 endif # MFD_SUPPORT
 
 menu "Multimedia Capabilities Port drivers"
