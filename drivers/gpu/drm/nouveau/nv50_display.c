/*
 * Copyright (C) 2008 Maarten Maathuis.
 * All Rights Reserved.
 *
 * Permission is hereby granted, free of charge, to any person obtaining
 * a copy of this software and associated documentation files (the
 * "Software"), to deal in the Software without restriction, including
 * without limitation the rights to use, copy, modify, merge, publish,
 * distribute, sublicense, and/or sell copies of the Software, and to
 * permit persons to whom the Software is furnished to do so, subject to
 * the following conditions:
 *
 * The above copyright notice and this permission notice (including the
 * next paragraph) shall be included in all copies or substantial
 * portions of the Software.
 *
 * THE SOFTWARE IS PROVIDED "AS IS", WITHOUT WARRANTY OF ANY KIND,
 * EXPRESS OR IMPLIED, INCLUDING BUT NOT LIMITED TO THE WARRANTIES OF
 * MERCHANTABILITY, FITNESS FOR A PARTICULAR PURPOSE AND NONINFRINGEMENT.
 * IN NO EVENT SHALL THE COPYRIGHT OWNER(S) AND/OR ITS SUPPLIERS BE
 * LIABLE FOR ANY CLAIM, DAMAGES OR OTHER LIABILITY, WHETHER IN AN ACTION
 * OF CONTRACT, TORT OR OTHERWISE, ARISING FROM, OUT OF OR IN CONNECTION
 * WITH THE SOFTWARE OR THE USE OR OTHER DEALINGS IN THE SOFTWARE.
 *
 */

#include "nv50_display.h"
#include "nouveau_crtc.h"
#include "nouveau_encoder.h"
#include "nouveau_connector.h"
#include "nouveau_fb.h"
#include "nouveau_fbcon.h"
#include "nouveau_ramht.h"
#include "drm_crtc_helper.h"

static inline int
nv50_sor_nr(struct drm_device *dev)
{
	struct drm_nouveau_private *dev_priv = dev->dev_private;

	if (dev_priv->chipset  < 0x90 ||
	    dev_priv->chipset == 0x92 ||
	    dev_priv->chipset == 0xa0)
		return 2;

	return 4;
}

static void
nv50_evo_channel_del(struct nouveau_channel **pchan)
{
	struct nouveau_channel *chan = *pchan;

	if (!chan)
		return;
	*pchan = NULL;

	nouveau_gpuobj_channel_takedown(chan);
	nouveau_bo_unmap(chan->pushbuf_bo);
	nouveau_bo_ref(NULL, &chan->pushbuf_bo);

	if (chan->user)
		iounmap(chan->user);

	kfree(chan);
}

static int
nv50_evo_dmaobj_new(struct nouveau_channel *evo, uint32_t class, uint32_t name,
		    uint32_t tile_flags, uint32_t magic_flags,
		    uint32_t offset, uint32_t limit)
{
	struct drm_nouveau_private *dev_priv = evo->dev->dev_private;
	struct drm_device *dev = evo->dev;
	struct nouveau_gpuobj *obj = NULL;
	int ret;

	ret = nouveau_gpuobj_new(dev, evo, 6*4, 32, 0, &obj);
	if (ret)
		return ret;
	obj->engine = NVOBJ_ENGINE_DISPLAY;

	nv_wo32(obj,  0, (tile_flags << 22) | (magic_flags << 16) | class);
	nv_wo32(obj,  4, limit);
	nv_wo32(obj,  8, offset);
	nv_wo32(obj, 12, 0x00000000);
	nv_wo32(obj, 16, 0x00000000);
	if (dev_priv->card_type < NV_C0)
		nv_wo32(obj, 20, 0x00010000);
	else
		nv_wo32(obj, 20, 0x00020000);
	dev_priv->engine.instmem.flush(dev);

	ret = nouveau_ramht_insert(evo, name, obj);
	nouveau_gpuobj_ref(NULL, &obj);
	if (ret) {
		return ret;
	}

<<<<<<< HEAD
	nv_wo32(dev, obj, 0, (tile_flags << 22) | (magic_flags << 16) | class);
	nv_wo32(dev, obj, 1, limit);
	nv_wo32(dev, obj, 2, offset);
	nv_wo32(dev, obj, 3, 0x00000000);
	nv_wo32(dev, obj, 4, 0x00000000);
	if (dev_priv->card_type < NV_C0)
		nv_wo32(dev, obj, 5, 0x00010000);
	else
		nv_wo32(dev, obj, 5, 0x00020000);
	dev_priv->engine.instmem.flush(dev);

=======
>>>>>>> 45f53cc9
	return 0;
}

static int
nv50_evo_channel_new(struct drm_device *dev, struct nouveau_channel **pchan)
{
	struct drm_nouveau_private *dev_priv = dev->dev_private;
	struct nouveau_gpuobj *ramht = NULL;
	struct nouveau_channel *chan;
	int ret;

	chan = kzalloc(sizeof(struct nouveau_channel), GFP_KERNEL);
	if (!chan)
		return -ENOMEM;
	*pchan = chan;

	chan->id = -1;
	chan->dev = dev;
	chan->user_get = 4;
	chan->user_put = 0;

	ret = nouveau_gpuobj_new(dev, NULL, 32768, 0x1000,
				 NVOBJ_FLAG_ZERO_ALLOC, &chan->ramin);
	if (ret) {
		NV_ERROR(dev, "Error allocating EVO channel memory: %d\n", ret);
		nv50_evo_channel_del(pchan);
		return ret;
	}

<<<<<<< HEAD
	ret = drm_mm_init(&chan->ramin_heap,
			  chan->ramin->gpuobj->im_pramin->start, 32768);
=======
	ret = drm_mm_init(&chan->ramin_heap, 0, 32768);
>>>>>>> 45f53cc9
	if (ret) {
		NV_ERROR(dev, "Error initialising EVO PRAMIN heap: %d\n", ret);
		nv50_evo_channel_del(pchan);
		return ret;
	}

	ret = nouveau_gpuobj_new(dev, chan, 4096, 16, 0, &ramht);
	if (ret) {
		NV_ERROR(dev, "Unable to allocate EVO RAMHT: %d\n", ret);
		nv50_evo_channel_del(pchan);
		return ret;
	}

	ret = nouveau_ramht_new(dev, ramht, &chan->ramht);
	nouveau_gpuobj_ref(NULL, &ramht);
	if (ret) {
		nv50_evo_channel_del(pchan);
		return ret;
	}

	if (dev_priv->chipset != 0x50) {
		ret = nv50_evo_dmaobj_new(chan, 0x3d, NvEvoFB16, 0x70, 0x19,
					  0, 0xffffffff);
		if (ret) {
			nv50_evo_channel_del(pchan);
			return ret;
		}


		ret = nv50_evo_dmaobj_new(chan, 0x3d, NvEvoFB32, 0x7a, 0x19,
					  0, 0xffffffff);
		if (ret) {
			nv50_evo_channel_del(pchan);
			return ret;
		}
	}

	ret = nv50_evo_dmaobj_new(chan, 0x3d, NvEvoVRAM, 0, 0x19,
				  0, dev_priv->vram_size);
	if (ret) {
		nv50_evo_channel_del(pchan);
		return ret;
	}

	ret = nouveau_bo_new(dev, NULL, 4096, 0, TTM_PL_FLAG_VRAM, 0, 0,
			     false, true, &chan->pushbuf_bo);
	if (ret == 0)
		ret = nouveau_bo_pin(chan->pushbuf_bo, TTM_PL_FLAG_VRAM);
	if (ret) {
		NV_ERROR(dev, "Error creating EVO DMA push buffer: %d\n", ret);
		nv50_evo_channel_del(pchan);
		return ret;
	}

	ret = nouveau_bo_map(chan->pushbuf_bo);
	if (ret) {
		NV_ERROR(dev, "Error mapping EVO DMA push buffer: %d\n", ret);
		nv50_evo_channel_del(pchan);
		return ret;
	}

	chan->user = ioremap(pci_resource_start(dev->pdev, 0) +
					NV50_PDISPLAY_USER(0), PAGE_SIZE);
	if (!chan->user) {
		NV_ERROR(dev, "Error mapping EVO control regs.\n");
		nv50_evo_channel_del(pchan);
		return -ENOMEM;
	}

	return 0;
}

int
nv50_display_early_init(struct drm_device *dev)
{
	return 0;
}

void
nv50_display_late_takedown(struct drm_device *dev)
{
}

int
nv50_display_init(struct drm_device *dev)
{
	struct drm_nouveau_private *dev_priv = dev->dev_private;
	struct nouveau_timer_engine *ptimer = &dev_priv->engine.timer;
	struct nouveau_gpio_engine *pgpio = &dev_priv->engine.gpio;
	struct nouveau_channel *evo = dev_priv->evo;
	struct drm_connector *connector;
	uint32_t val, ram_amount;
	uint64_t start;
	int ret, i;

	NV_DEBUG_KMS(dev, "\n");

	nv_wr32(dev, 0x00610184, nv_rd32(dev, 0x00614004));
	/*
	 * I think the 0x006101XX range is some kind of main control area
	 * that enables things.
	 */
	/* CRTC? */
	for (i = 0; i < 2; i++) {
		val = nv_rd32(dev, 0x00616100 + (i * 0x800));
		nv_wr32(dev, 0x00610190 + (i * 0x10), val);
		val = nv_rd32(dev, 0x00616104 + (i * 0x800));
		nv_wr32(dev, 0x00610194 + (i * 0x10), val);
		val = nv_rd32(dev, 0x00616108 + (i * 0x800));
		nv_wr32(dev, 0x00610198 + (i * 0x10), val);
		val = nv_rd32(dev, 0x0061610c + (i * 0x800));
		nv_wr32(dev, 0x0061019c + (i * 0x10), val);
	}
	/* DAC */
	for (i = 0; i < 3; i++) {
		val = nv_rd32(dev, 0x0061a000 + (i * 0x800));
		nv_wr32(dev, 0x006101d0 + (i * 0x04), val);
	}
	/* SOR */
	for (i = 0; i < nv50_sor_nr(dev); i++) {
		val = nv_rd32(dev, 0x0061c000 + (i * 0x800));
		nv_wr32(dev, 0x006101e0 + (i * 0x04), val);
	}
	/* EXT */
	for (i = 0; i < 3; i++) {
		val = nv_rd32(dev, 0x0061e000 + (i * 0x800));
		nv_wr32(dev, 0x006101f0 + (i * 0x04), val);
	}

	for (i = 0; i < 3; i++) {
		nv_wr32(dev, NV50_PDISPLAY_DAC_DPMS_CTRL(i), 0x00550000 |
			NV50_PDISPLAY_DAC_DPMS_CTRL_PENDING);
		nv_wr32(dev, NV50_PDISPLAY_DAC_CLK_CTRL1(i), 0x00000001);
	}

	/* This used to be in crtc unblank, but seems out of place there. */
	nv_wr32(dev, NV50_PDISPLAY_UNK_380, 0);
	/* RAM is clamped to 256 MiB. */
	ram_amount = dev_priv->vram_size;
	NV_DEBUG_KMS(dev, "ram_amount %d\n", ram_amount);
	if (ram_amount > 256*1024*1024)
		ram_amount = 256*1024*1024;
	nv_wr32(dev, NV50_PDISPLAY_RAM_AMOUNT, ram_amount - 1);
	nv_wr32(dev, NV50_PDISPLAY_UNK_388, 0x150000);
	nv_wr32(dev, NV50_PDISPLAY_UNK_38C, 0);

	/* The precise purpose is unknown, i suspect it has something to do
	 * with text mode.
	 */
	if (nv_rd32(dev, NV50_PDISPLAY_INTR_1) & 0x100) {
		nv_wr32(dev, NV50_PDISPLAY_INTR_1, 0x100);
		nv_wr32(dev, 0x006194e8, nv_rd32(dev, 0x006194e8) & ~1);
		if (!nv_wait(dev, 0x006194e8, 2, 0)) {
			NV_ERROR(dev, "timeout: (0x6194e8 & 2) != 0\n");
			NV_ERROR(dev, "0x6194e8 = 0x%08x\n",
						nv_rd32(dev, 0x6194e8));
			return -EBUSY;
		}
	}

	/* taken from nv bug #12637, attempts to un-wedge the hw if it's
	 * stuck in some unspecified state
	 */
	start = ptimer->read(dev);
	nv_wr32(dev, NV50_PDISPLAY_CHANNEL_STAT(0), 0x2b00);
	while ((val = nv_rd32(dev, NV50_PDISPLAY_CHANNEL_STAT(0))) & 0x1e0000) {
		if ((val & 0x9f0000) == 0x20000)
			nv_wr32(dev, NV50_PDISPLAY_CHANNEL_STAT(0),
							val | 0x800000);

		if ((val & 0x3f0000) == 0x30000)
			nv_wr32(dev, NV50_PDISPLAY_CHANNEL_STAT(0),
							val | 0x200000);

		if (ptimer->read(dev) - start > 1000000000ULL) {
			NV_ERROR(dev, "timeout: (0x610200 & 0x1e0000) != 0\n");
			NV_ERROR(dev, "0x610200 = 0x%08x\n", val);
			return -EBUSY;
		}
	}

	nv_wr32(dev, NV50_PDISPLAY_CTRL_STATE, NV50_PDISPLAY_CTRL_STATE_ENABLE);
	nv_wr32(dev, NV50_PDISPLAY_CHANNEL_STAT(0), 0x1000b03);
	if (!nv_wait(dev, NV50_PDISPLAY_CHANNEL_STAT(0),
		     0x40000000, 0x40000000)) {
		NV_ERROR(dev, "timeout: (0x610200 & 0x40000000) == 0x40000000\n");
		NV_ERROR(dev, "0x610200 = 0x%08x\n",
			  nv_rd32(dev, NV50_PDISPLAY_CHANNEL_STAT(0)));
		return -EBUSY;
	}

	for (i = 0; i < 2; i++) {
		nv_wr32(dev, NV50_PDISPLAY_CURSOR_CURSOR_CTRL2(i), 0x2000);
		if (!nv_wait(dev, NV50_PDISPLAY_CURSOR_CURSOR_CTRL2(i),
			     NV50_PDISPLAY_CURSOR_CURSOR_CTRL2_STATUS, 0)) {
			NV_ERROR(dev, "timeout: CURSOR_CTRL2_STATUS == 0\n");
			NV_ERROR(dev, "CURSOR_CTRL2 = 0x%08x\n",
				 nv_rd32(dev, NV50_PDISPLAY_CURSOR_CURSOR_CTRL2(i)));
			return -EBUSY;
		}

		nv_wr32(dev, NV50_PDISPLAY_CURSOR_CURSOR_CTRL2(i),
			NV50_PDISPLAY_CURSOR_CURSOR_CTRL2_ON);
		if (!nv_wait(dev, NV50_PDISPLAY_CURSOR_CURSOR_CTRL2(i),
			     NV50_PDISPLAY_CURSOR_CURSOR_CTRL2_STATUS,
			     NV50_PDISPLAY_CURSOR_CURSOR_CTRL2_STATUS_ACTIVE)) {
			NV_ERROR(dev, "timeout: "
				      "CURSOR_CTRL2_STATUS_ACTIVE(%d)\n", i);
			NV_ERROR(dev, "CURSOR_CTRL2(%d) = 0x%08x\n", i,
				 nv_rd32(dev, NV50_PDISPLAY_CURSOR_CURSOR_CTRL2(i)));
			return -EBUSY;
		}
	}

	nv_wr32(dev, NV50_PDISPLAY_OBJECTS, (evo->ramin->vinst >> 8) | 9);

	/* initialise fifo */
	nv_wr32(dev, NV50_PDISPLAY_CHANNEL_DMA_CB(0),
		((evo->pushbuf_bo->bo.mem.start << PAGE_SHIFT) >> 8) |
		NV50_PDISPLAY_CHANNEL_DMA_CB_LOCATION_VRAM |
		NV50_PDISPLAY_CHANNEL_DMA_CB_VALID);
	nv_wr32(dev, NV50_PDISPLAY_CHANNEL_UNK2(0), 0x00010000);
	nv_wr32(dev, NV50_PDISPLAY_CHANNEL_UNK3(0), 0x00000002);
	if (!nv_wait(dev, 0x610200, 0x80000000, 0x00000000)) {
		NV_ERROR(dev, "timeout: (0x610200 & 0x80000000) == 0\n");
		NV_ERROR(dev, "0x610200 = 0x%08x\n", nv_rd32(dev, 0x610200));
		return -EBUSY;
	}
	nv_wr32(dev, NV50_PDISPLAY_CHANNEL_STAT(0),
		(nv_rd32(dev, NV50_PDISPLAY_CHANNEL_STAT(0)) & ~0x00000003) |
		 NV50_PDISPLAY_CHANNEL_STAT_DMA_ENABLED);
	nv_wr32(dev, NV50_PDISPLAY_USER_PUT(0), 0);
	nv_wr32(dev, NV50_PDISPLAY_CHANNEL_STAT(0), 0x01000003 |
		NV50_PDISPLAY_CHANNEL_STAT_DMA_ENABLED);
	nv_wr32(dev, 0x610300, nv_rd32(dev, 0x610300) & ~1);

	evo->dma.max = (4096/4) - 2;
	evo->dma.put = 0;
	evo->dma.cur = evo->dma.put;
	evo->dma.free = evo->dma.max - evo->dma.cur;

	ret = RING_SPACE(evo, NOUVEAU_DMA_SKIPS);
	if (ret)
		return ret;

	for (i = 0; i < NOUVEAU_DMA_SKIPS; i++)
		OUT_RING(evo, 0);

	ret = RING_SPACE(evo, 11);
	if (ret)
		return ret;
	BEGIN_RING(evo, 0, NV50_EVO_UNK84, 2);
	OUT_RING(evo, NV50_EVO_UNK84_NOTIFY_DISABLED);
	OUT_RING(evo, NV50_EVO_DMA_NOTIFY_HANDLE_NONE);
	BEGIN_RING(evo, 0, NV50_EVO_CRTC(0, FB_DMA), 1);
	OUT_RING(evo, NV50_EVO_CRTC_FB_DMA_HANDLE_NONE);
	BEGIN_RING(evo, 0, NV50_EVO_CRTC(0, UNK0800), 1);
	OUT_RING(evo, 0);
	BEGIN_RING(evo, 0, NV50_EVO_CRTC(0, DISPLAY_START), 1);
	OUT_RING(evo, 0);
	BEGIN_RING(evo, 0, NV50_EVO_CRTC(0, UNK082C), 1);
	OUT_RING(evo, 0);
	FIRE_RING(evo);
	if (!nv_wait(dev, 0x640004, 0xffffffff, evo->dma.put << 2))
		NV_ERROR(dev, "evo pushbuf stalled\n");

	/* enable clock change interrupts. */
	nv_wr32(dev, 0x610028, 0x00010001);
	nv_wr32(dev, NV50_PDISPLAY_INTR_EN, (NV50_PDISPLAY_INTR_EN_CLK_UNK10 |
					     NV50_PDISPLAY_INTR_EN_CLK_UNK20 |
					     NV50_PDISPLAY_INTR_EN_CLK_UNK40));

	/* enable hotplug interrupts */
	list_for_each_entry(connector, &dev->mode_config.connector_list, head) {
		struct nouveau_connector *conn = nouveau_connector(connector);

		if (conn->dcb->gpio_tag == 0xff)
			continue;

		pgpio->irq_enable(dev, conn->dcb->gpio_tag, true);
	}

	return 0;
}

static int nv50_display_disable(struct drm_device *dev)
{
	struct drm_nouveau_private *dev_priv = dev->dev_private;
	struct drm_crtc *drm_crtc;
	int ret, i;

	NV_DEBUG_KMS(dev, "\n");

	list_for_each_entry(drm_crtc, &dev->mode_config.crtc_list, head) {
		struct nouveau_crtc *crtc = nouveau_crtc(drm_crtc);

		nv50_crtc_blank(crtc, true);
	}

	ret = RING_SPACE(dev_priv->evo, 2);
	if (ret == 0) {
		BEGIN_RING(dev_priv->evo, 0, NV50_EVO_UPDATE, 1);
		OUT_RING(dev_priv->evo, 0);
	}
	FIRE_RING(dev_priv->evo);

	/* Almost like ack'ing a vblank interrupt, maybe in the spirit of
	 * cleaning up?
	 */
	list_for_each_entry(drm_crtc, &dev->mode_config.crtc_list, head) {
		struct nouveau_crtc *crtc = nouveau_crtc(drm_crtc);
		uint32_t mask = NV50_PDISPLAY_INTR_1_VBLANK_CRTC_(crtc->index);

		if (!crtc->base.enabled)
			continue;

		nv_wr32(dev, NV50_PDISPLAY_INTR_1, mask);
		if (!nv_wait(dev, NV50_PDISPLAY_INTR_1, mask, mask)) {
			NV_ERROR(dev, "timeout: (0x610024 & 0x%08x) == "
				      "0x%08x\n", mask, mask);
			NV_ERROR(dev, "0x610024 = 0x%08x\n",
				 nv_rd32(dev, NV50_PDISPLAY_INTR_1));
		}
	}

	nv_wr32(dev, NV50_PDISPLAY_CHANNEL_STAT(0), 0);
	nv_wr32(dev, NV50_PDISPLAY_CTRL_STATE, 0);
	if (!nv_wait(dev, NV50_PDISPLAY_CHANNEL_STAT(0), 0x1e0000, 0)) {
		NV_ERROR(dev, "timeout: (0x610200 & 0x1e0000) == 0\n");
		NV_ERROR(dev, "0x610200 = 0x%08x\n",
			  nv_rd32(dev, NV50_PDISPLAY_CHANNEL_STAT(0)));
	}

	for (i = 0; i < 3; i++) {
		if (!nv_wait(dev, NV50_PDISPLAY_SOR_DPMS_STATE(i),
			     NV50_PDISPLAY_SOR_DPMS_STATE_WAIT, 0)) {
			NV_ERROR(dev, "timeout: SOR_DPMS_STATE_WAIT(%d) == 0\n", i);
			NV_ERROR(dev, "SOR_DPMS_STATE(%d) = 0x%08x\n", i,
				  nv_rd32(dev, NV50_PDISPLAY_SOR_DPMS_STATE(i)));
		}
	}

	/* disable interrupts. */
	nv_wr32(dev, NV50_PDISPLAY_INTR_EN, 0x00000000);

	/* disable hotplug interrupts */
	nv_wr32(dev, 0xe054, 0xffffffff);
	nv_wr32(dev, 0xe050, 0x00000000);
	if (dev_priv->chipset >= 0x90) {
		nv_wr32(dev, 0xe074, 0xffffffff);
		nv_wr32(dev, 0xe070, 0x00000000);
	}
	return 0;
}

int nv50_display_create(struct drm_device *dev)
{
	struct drm_nouveau_private *dev_priv = dev->dev_private;
	struct dcb_table *dcb = &dev_priv->vbios.dcb;
	struct drm_connector *connector, *ct;
	int ret, i;

	NV_DEBUG_KMS(dev, "\n");

	/* init basic kernel modesetting */
	drm_mode_config_init(dev);

	/* Initialise some optional connector properties. */
	drm_mode_create_scaling_mode_property(dev);
	drm_mode_create_dithering_property(dev);

	dev->mode_config.min_width = 0;
	dev->mode_config.min_height = 0;

	dev->mode_config.funcs = (void *)&nouveau_mode_config_funcs;

	dev->mode_config.max_width = 8192;
	dev->mode_config.max_height = 8192;

	dev->mode_config.fb_base = dev_priv->fb_phys;

	/* Create EVO channel */
	ret = nv50_evo_channel_new(dev, &dev_priv->evo);
	if (ret) {
		NV_ERROR(dev, "Error creating EVO channel: %d\n", ret);
		return ret;
	}

	/* Create CRTC objects */
	for (i = 0; i < 2; i++)
		nv50_crtc_create(dev, i);

	/* We setup the encoders from the BIOS table */
	for (i = 0 ; i < dcb->entries; i++) {
		struct dcb_entry *entry = &dcb->entry[i];

		if (entry->location != DCB_LOC_ON_CHIP) {
			NV_WARN(dev, "Off-chip encoder %d/%d unsupported\n",
				entry->type, ffs(entry->or) - 1);
			continue;
		}

		connector = nouveau_connector_create(dev, entry->connector);
		if (IS_ERR(connector))
			continue;

		switch (entry->type) {
		case OUTPUT_TMDS:
		case OUTPUT_LVDS:
		case OUTPUT_DP:
			nv50_sor_create(connector, entry);
			break;
		case OUTPUT_ANALOG:
			nv50_dac_create(connector, entry);
			break;
		default:
			NV_WARN(dev, "DCB encoder %d unknown\n", entry->type);
			continue;
		}
	}

	list_for_each_entry_safe(connector, ct,
				 &dev->mode_config.connector_list, head) {
		if (!connector->encoder_ids[0]) {
			NV_WARN(dev, "%s has no encoders, removing\n",
				drm_get_connector_name(connector));
			connector->funcs->destroy(connector);
		}
	}

	ret = nv50_display_init(dev);
	if (ret) {
		nv50_display_destroy(dev);
		return ret;
	}

	return 0;
}

void
nv50_display_destroy(struct drm_device *dev)
{
	struct drm_nouveau_private *dev_priv = dev->dev_private;

	NV_DEBUG_KMS(dev, "\n");

	drm_mode_config_cleanup(dev);

	nv50_display_disable(dev);
	nv50_evo_channel_del(&dev_priv->evo);
}

static u16
nv50_display_script_select(struct drm_device *dev, struct dcb_entry *dcb,
			   u32 mc, int pxclk)
{
	struct drm_nouveau_private *dev_priv = dev->dev_private;
	struct nouveau_connector *nv_connector = NULL;
	struct drm_encoder *encoder;
	struct nvbios *bios = &dev_priv->vbios;
	u32 script = 0, or;

	list_for_each_entry(encoder, &dev->mode_config.encoder_list, head) {
		struct nouveau_encoder *nv_encoder = nouveau_encoder(encoder);

		if (nv_encoder->dcb != dcb)
			continue;

		nv_connector = nouveau_encoder_connector_get(nv_encoder);
		break;
	}

	or = ffs(dcb->or) - 1;
	switch (dcb->type) {
	case OUTPUT_LVDS:
		script = (mc >> 8) & 0xf;
		if (bios->fp_no_ddc) {
			if (bios->fp.dual_link)
				script |= 0x0100;
			if (bios->fp.if_is_24bit)
				script |= 0x0200;
		} else {
			if (pxclk >= bios->fp.duallink_transition_clk) {
				script |= 0x0100;
				if (bios->fp.strapless_is_24bit & 2)
					script |= 0x0200;
			} else
			if (bios->fp.strapless_is_24bit & 1)
				script |= 0x0200;

			if (nv_connector && nv_connector->edid &&
			    (nv_connector->edid->revision >= 4) &&
			    (nv_connector->edid->input & 0x70) >= 0x20)
				script |= 0x0200;
		}

		if (nouveau_uscript_lvds >= 0) {
			NV_INFO(dev, "override script 0x%04x with 0x%04x "
				     "for output LVDS-%d\n", script,
				     nouveau_uscript_lvds, or);
			script = nouveau_uscript_lvds;
		}
		break;
	case OUTPUT_TMDS:
		script = (mc >> 8) & 0xf;
		if (pxclk >= 165000)
			script |= 0x0100;

		if (nouveau_uscript_tmds >= 0) {
			NV_INFO(dev, "override script 0x%04x with 0x%04x "
				     "for output TMDS-%d\n", script,
				     nouveau_uscript_tmds, or);
			script = nouveau_uscript_tmds;
		}
		break;
	case OUTPUT_DP:
		script = (mc >> 8) & 0xf;
		break;
	case OUTPUT_ANALOG:
		script = 0xff;
		break;
	default:
		NV_ERROR(dev, "modeset on unsupported output type!\n");
		break;
	}

	return script;
}

static void
nv50_display_vblank_crtc_handler(struct drm_device *dev, int crtc)
{
	struct drm_nouveau_private *dev_priv = dev->dev_private;
	struct nouveau_channel *chan;
	struct list_head *entry, *tmp;

	list_for_each_safe(entry, tmp, &dev_priv->vbl_waiting) {
		chan = list_entry(entry, struct nouveau_channel, nvsw.vbl_wait);

		nouveau_bo_wr32(chan->notifier_bo, chan->nvsw.vblsem_offset,
						chan->nvsw.vblsem_rval);
		list_del(&chan->nvsw.vbl_wait);
	}
}

static void
nv50_display_vblank_handler(struct drm_device *dev, uint32_t intr)
{
	intr &= NV50_PDISPLAY_INTR_1_VBLANK_CRTC;

	if (intr & NV50_PDISPLAY_INTR_1_VBLANK_CRTC_0)
		nv50_display_vblank_crtc_handler(dev, 0);

	if (intr & NV50_PDISPLAY_INTR_1_VBLANK_CRTC_1)
		nv50_display_vblank_crtc_handler(dev, 1);

	nv_wr32(dev, NV50_PDISPLAY_INTR_EN, nv_rd32(dev,
		     NV50_PDISPLAY_INTR_EN) & ~intr);
	nv_wr32(dev, NV50_PDISPLAY_INTR_1, intr);
}

static void
nv50_display_unk10_handler(struct drm_device *dev)
{
	struct drm_nouveau_private *dev_priv = dev->dev_private;
	u32 unk30 = nv_rd32(dev, 0x610030), mc;
	int i, crtc, or, type = OUTPUT_ANY;

	NV_DEBUG_KMS(dev, "0x610030: 0x%08x\n", unk30);
	dev_priv->evo_irq.dcb = NULL;

	nv_wr32(dev, 0x619494, nv_rd32(dev, 0x619494) & ~8);

	/* Determine which CRTC we're dealing with, only 1 ever will be
	 * signalled at the same time with the current nouveau code.
	 */
	crtc = ffs((unk30 & 0x00000060) >> 5) - 1;
	if (crtc < 0)
		goto ack;

	/* Nothing needs to be done for the encoder */
	crtc = ffs((unk30 & 0x00000180) >> 7) - 1;
	if (crtc < 0)
		goto ack;
<<<<<<< HEAD

	/* Find which encoder was connected to the CRTC */
	for (i = 0; type == OUTPUT_ANY && i < 3; i++) {
		mc = nv_rd32(dev, NV50_PDISPLAY_DAC_MODE_CTRL_C(i));
		NV_DEBUG_KMS(dev, "DAC-%d mc: 0x%08x\n", i, mc);
		if (!(mc & (1 << crtc)))
			continue;

		switch ((mc & 0x00000f00) >> 8) {
		case 0: type = OUTPUT_ANALOG; break;
		case 1: type = OUTPUT_TV; break;
		default:
			NV_ERROR(dev, "invalid mc, DAC-%d: 0x%08x\n", i, mc);
			goto ack;
		}

		or = i;
	}

	for (i = 0; type == OUTPUT_ANY && i < 4; i++) {
		if (dev_priv->chipset  < 0x90 ||
		    dev_priv->chipset == 0x92 ||
		    dev_priv->chipset == 0xa0)
			mc = nv_rd32(dev, NV50_PDISPLAY_SOR_MODE_CTRL_C(i));
		else
			mc = nv_rd32(dev, NV90_PDISPLAY_SOR_MODE_CTRL_C(i));

		NV_DEBUG_KMS(dev, "SOR-%d mc: 0x%08x\n", i, mc);
		if (!(mc & (1 << crtc)))
			continue;

		switch ((mc & 0x00000f00) >> 8) {
		case 0: type = OUTPUT_LVDS; break;
		case 1: type = OUTPUT_TMDS; break;
		case 2: type = OUTPUT_TMDS; break;
		case 5: type = OUTPUT_TMDS; break;
		case 8: type = OUTPUT_DP; break;
		case 9: type = OUTPUT_DP; break;
		default:
			NV_ERROR(dev, "invalid mc, SOR-%d: 0x%08x\n", i, mc);
			goto ack;
		}

		or = i;
	}

	/* There was no encoder to disable */
	if (type == OUTPUT_ANY)
		goto ack;

	/* Disable the encoder */
	for (i = 0; i < dev_priv->vbios.dcb.entries; i++) {
		struct dcb_entry *dcb = &dev_priv->vbios.dcb.entry[i];

		if (dcb->type == type && (dcb->or & (1 << or))) {
			nouveau_bios_run_display_table(dev, dcb, 0, -1);
			dev_priv->evo_irq.dcb = dcb;
			goto ack;
		}
	}

=======

	/* Find which encoder was connected to the CRTC */
	for (i = 0; type == OUTPUT_ANY && i < 3; i++) {
		mc = nv_rd32(dev, NV50_PDISPLAY_DAC_MODE_CTRL_C(i));
		NV_DEBUG_KMS(dev, "DAC-%d mc: 0x%08x\n", i, mc);
		if (!(mc & (1 << crtc)))
			continue;

		switch ((mc & 0x00000f00) >> 8) {
		case 0: type = OUTPUT_ANALOG; break;
		case 1: type = OUTPUT_TV; break;
		default:
			NV_ERROR(dev, "invalid mc, DAC-%d: 0x%08x\n", i, mc);
			goto ack;
		}

		or = i;
	}

	for (i = 0; type == OUTPUT_ANY && i < nv50_sor_nr(dev); i++) {
		if (dev_priv->chipset  < 0x90 ||
		    dev_priv->chipset == 0x92 ||
		    dev_priv->chipset == 0xa0)
			mc = nv_rd32(dev, NV50_PDISPLAY_SOR_MODE_CTRL_C(i));
		else
			mc = nv_rd32(dev, NV90_PDISPLAY_SOR_MODE_CTRL_C(i));

		NV_DEBUG_KMS(dev, "SOR-%d mc: 0x%08x\n", i, mc);
		if (!(mc & (1 << crtc)))
			continue;

		switch ((mc & 0x00000f00) >> 8) {
		case 0: type = OUTPUT_LVDS; break;
		case 1: type = OUTPUT_TMDS; break;
		case 2: type = OUTPUT_TMDS; break;
		case 5: type = OUTPUT_TMDS; break;
		case 8: type = OUTPUT_DP; break;
		case 9: type = OUTPUT_DP; break;
		default:
			NV_ERROR(dev, "invalid mc, SOR-%d: 0x%08x\n", i, mc);
			goto ack;
		}

		or = i;
	}

	/* There was no encoder to disable */
	if (type == OUTPUT_ANY)
		goto ack;

	/* Disable the encoder */
	for (i = 0; i < dev_priv->vbios.dcb.entries; i++) {
		struct dcb_entry *dcb = &dev_priv->vbios.dcb.entry[i];

		if (dcb->type == type && (dcb->or & (1 << or))) {
			nouveau_bios_run_display_table(dev, dcb, 0, -1);
			dev_priv->evo_irq.dcb = dcb;
			goto ack;
		}
	}

>>>>>>> 45f53cc9
	NV_ERROR(dev, "no dcb for %d %d 0x%08x\n", or, type, mc);
ack:
	nv_wr32(dev, NV50_PDISPLAY_INTR_1, NV50_PDISPLAY_INTR_1_CLK_UNK10);
	nv_wr32(dev, 0x610030, 0x80000000);
}

static void
nv50_display_unk20_dp_hack(struct drm_device *dev, struct dcb_entry *dcb)
{
	int or = ffs(dcb->or) - 1, link = !(dcb->dpconf.sor.link & 1);
	struct drm_encoder *encoder;
	uint32_t tmp, unk0 = 0, unk1 = 0;

	if (dcb->type != OUTPUT_DP)
		return;

	list_for_each_entry(encoder, &dev->mode_config.encoder_list, head) {
		struct nouveau_encoder *nv_encoder = nouveau_encoder(encoder);

		if (nv_encoder->dcb == dcb) {
			unk0 = nv_encoder->dp.unk0;
			unk1 = nv_encoder->dp.unk1;
			break;
		}
	}

	if (unk0 || unk1) {
		tmp  = nv_rd32(dev, NV50_SOR_DP_CTRL(or, link));
		tmp &= 0xfffffe03;
		nv_wr32(dev, NV50_SOR_DP_CTRL(or, link), tmp | unk0);

		tmp  = nv_rd32(dev, NV50_SOR_DP_UNK128(or, link));
		tmp &= 0xfef080c0;
		nv_wr32(dev, NV50_SOR_DP_UNK128(or, link), tmp | unk1);
	}
}

static void
nv50_display_unk20_handler(struct drm_device *dev)
{
	struct drm_nouveau_private *dev_priv = dev->dev_private;
	u32 unk30 = nv_rd32(dev, 0x610030), tmp, pclk, script, mc;
	struct dcb_entry *dcb;
	int i, crtc, or, type = OUTPUT_ANY;

	NV_DEBUG_KMS(dev, "0x610030: 0x%08x\n", unk30);
	dcb = dev_priv->evo_irq.dcb;
	if (dcb) {
		nouveau_bios_run_display_table(dev, dcb, 0, -2);
		dev_priv->evo_irq.dcb = NULL;
	}

	/* CRTC clock change requested? */
	crtc = ffs((unk30 & 0x00000600) >> 9) - 1;
	if (crtc >= 0) {
		pclk  = nv_rd32(dev, NV50_PDISPLAY_CRTC_P(crtc, CLOCK));
		pclk &= 0x003fffff;

		nv50_crtc_set_clock(dev, crtc, pclk);

		tmp = nv_rd32(dev, NV50_PDISPLAY_CRTC_CLK_CTRL2(crtc));
		tmp &= ~0x000000f;
		nv_wr32(dev, NV50_PDISPLAY_CRTC_CLK_CTRL2(crtc), tmp);
	}

	/* Nothing needs to be done for the encoder */
	crtc = ffs((unk30 & 0x00000180) >> 7) - 1;
	if (crtc < 0)
		goto ack;
	pclk  = nv_rd32(dev, NV50_PDISPLAY_CRTC_P(crtc, CLOCK)) & 0x003fffff;
<<<<<<< HEAD

	/* Find which encoder is connected to the CRTC */
	for (i = 0; type == OUTPUT_ANY && i < 3; i++) {
		mc = nv_rd32(dev, NV50_PDISPLAY_DAC_MODE_CTRL_P(i));
		NV_DEBUG_KMS(dev, "DAC-%d mc: 0x%08x\n", i, mc);
		if (!(mc & (1 << crtc)))
			continue;

		switch ((mc & 0x00000f00) >> 8) {
		case 0: type = OUTPUT_ANALOG; break;
		case 1: type = OUTPUT_TV; break;
		default:
			NV_ERROR(dev, "invalid mc, DAC-%d: 0x%08x\n", i, mc);
			goto ack;
		}

		or = i;
	}

	for (i = 0; type == OUTPUT_ANY && i < 4; i++) {
		if (dev_priv->chipset  < 0x90 ||
		    dev_priv->chipset == 0x92 ||
		    dev_priv->chipset == 0xa0)
			mc = nv_rd32(dev, NV50_PDISPLAY_SOR_MODE_CTRL_P(i));
		else
			mc = nv_rd32(dev, NV90_PDISPLAY_SOR_MODE_CTRL_P(i));

		NV_DEBUG_KMS(dev, "SOR-%d mc: 0x%08x\n", i, mc);
		if (!(mc & (1 << crtc)))
			continue;

		switch ((mc & 0x00000f00) >> 8) {
		case 0: type = OUTPUT_LVDS; break;
		case 1: type = OUTPUT_TMDS; break;
		case 2: type = OUTPUT_TMDS; break;
		case 5: type = OUTPUT_TMDS; break;
		case 8: type = OUTPUT_DP; break;
		case 9: type = OUTPUT_DP; break;
		default:
			NV_ERROR(dev, "invalid mc, SOR-%d: 0x%08x\n", i, mc);
			goto ack;
		}

		or = i;
	}

	if (type == OUTPUT_ANY)
		goto ack;

	/* Enable the encoder */
	for (i = 0; i < dev_priv->vbios.dcb.entries; i++) {
		dcb = &dev_priv->vbios.dcb.entry[i];
		if (dcb->type == type && (dcb->or & (1 << or)))
			break;
	}

	if (i == dev_priv->vbios.dcb.entries) {
		NV_ERROR(dev, "no dcb for %d %d 0x%08x\n", or, type, mc);
		goto ack;
	}

	script = nv50_display_script_select(dev, dcb, mc, pclk);
	nouveau_bios_run_display_table(dev, dcb, script, pclk);

	nv50_display_unk20_dp_hack(dev, dcb);

=======

	/* Find which encoder is connected to the CRTC */
	for (i = 0; type == OUTPUT_ANY && i < 3; i++) {
		mc = nv_rd32(dev, NV50_PDISPLAY_DAC_MODE_CTRL_P(i));
		NV_DEBUG_KMS(dev, "DAC-%d mc: 0x%08x\n", i, mc);
		if (!(mc & (1 << crtc)))
			continue;

		switch ((mc & 0x00000f00) >> 8) {
		case 0: type = OUTPUT_ANALOG; break;
		case 1: type = OUTPUT_TV; break;
		default:
			NV_ERROR(dev, "invalid mc, DAC-%d: 0x%08x\n", i, mc);
			goto ack;
		}

		or = i;
	}

	for (i = 0; type == OUTPUT_ANY && i < nv50_sor_nr(dev); i++) {
		if (dev_priv->chipset  < 0x90 ||
		    dev_priv->chipset == 0x92 ||
		    dev_priv->chipset == 0xa0)
			mc = nv_rd32(dev, NV50_PDISPLAY_SOR_MODE_CTRL_P(i));
		else
			mc = nv_rd32(dev, NV90_PDISPLAY_SOR_MODE_CTRL_P(i));

		NV_DEBUG_KMS(dev, "SOR-%d mc: 0x%08x\n", i, mc);
		if (!(mc & (1 << crtc)))
			continue;

		switch ((mc & 0x00000f00) >> 8) {
		case 0: type = OUTPUT_LVDS; break;
		case 1: type = OUTPUT_TMDS; break;
		case 2: type = OUTPUT_TMDS; break;
		case 5: type = OUTPUT_TMDS; break;
		case 8: type = OUTPUT_DP; break;
		case 9: type = OUTPUT_DP; break;
		default:
			NV_ERROR(dev, "invalid mc, SOR-%d: 0x%08x\n", i, mc);
			goto ack;
		}

		or = i;
	}

	if (type == OUTPUT_ANY)
		goto ack;

	/* Enable the encoder */
	for (i = 0; i < dev_priv->vbios.dcb.entries; i++) {
		dcb = &dev_priv->vbios.dcb.entry[i];
		if (dcb->type == type && (dcb->or & (1 << or)))
			break;
	}

	if (i == dev_priv->vbios.dcb.entries) {
		NV_ERROR(dev, "no dcb for %d %d 0x%08x\n", or, type, mc);
		goto ack;
	}

	script = nv50_display_script_select(dev, dcb, mc, pclk);
	nouveau_bios_run_display_table(dev, dcb, script, pclk);

	nv50_display_unk20_dp_hack(dev, dcb);

>>>>>>> 45f53cc9
	if (dcb->type != OUTPUT_ANALOG) {
		tmp = nv_rd32(dev, NV50_PDISPLAY_SOR_CLK_CTRL2(or));
		tmp &= ~0x00000f0f;
		if (script & 0x0100)
			tmp |= 0x00000101;
		nv_wr32(dev, NV50_PDISPLAY_SOR_CLK_CTRL2(or), tmp);
	} else {
		nv_wr32(dev, NV50_PDISPLAY_DAC_CLK_CTRL2(or), 0);
	}

	dev_priv->evo_irq.dcb = dcb;
	dev_priv->evo_irq.pclk = pclk;
	dev_priv->evo_irq.script = script;

ack:
	nv_wr32(dev, NV50_PDISPLAY_INTR_1, NV50_PDISPLAY_INTR_1_CLK_UNK20);
	nv_wr32(dev, 0x610030, 0x80000000);
}

/* If programming a TMDS output on a SOR that can also be configured for
 * DisplayPort, make sure NV50_SOR_DP_CTRL_ENABLE is forced off.
 *
 * It looks like the VBIOS TMDS scripts make an attempt at this, however,
 * the VBIOS scripts on at least one board I have only switch it off on
 * link 0, causing a blank display if the output has previously been
 * programmed for DisplayPort.
 */
static void
nv50_display_unk40_dp_set_tmds(struct drm_device *dev, struct dcb_entry *dcb)
{
	int or = ffs(dcb->or) - 1, link = !(dcb->dpconf.sor.link & 1);
	struct drm_encoder *encoder;
	u32 tmp;

	if (dcb->type != OUTPUT_TMDS)
		return;

	list_for_each_entry(encoder, &dev->mode_config.encoder_list, head) {
		struct nouveau_encoder *nv_encoder = nouveau_encoder(encoder);

		if (nv_encoder->dcb->type == OUTPUT_DP &&
		    nv_encoder->dcb->or & (1 << or)) {
			tmp  = nv_rd32(dev, NV50_SOR_DP_CTRL(or, link));
			tmp &= ~NV50_SOR_DP_CTRL_ENABLED;
			nv_wr32(dev, NV50_SOR_DP_CTRL(or, link), tmp);
			break;
		}
	}
}

static void
nv50_display_unk40_handler(struct drm_device *dev)
{
	struct drm_nouveau_private *dev_priv = dev->dev_private;
	struct dcb_entry *dcb = dev_priv->evo_irq.dcb;
	u16 script = dev_priv->evo_irq.script;
	u32 unk30 = nv_rd32(dev, 0x610030), pclk = dev_priv->evo_irq.pclk;

	NV_DEBUG_KMS(dev, "0x610030: 0x%08x\n", unk30);
	dev_priv->evo_irq.dcb = NULL;
	if (!dcb)
		goto ack;

	nouveau_bios_run_display_table(dev, dcb, script, -pclk);
	nv50_display_unk40_dp_set_tmds(dev, dcb);

ack:
	nv_wr32(dev, NV50_PDISPLAY_INTR_1, NV50_PDISPLAY_INTR_1_CLK_UNK40);
	nv_wr32(dev, 0x610030, 0x80000000);
	nv_wr32(dev, 0x619494, nv_rd32(dev, 0x619494) | 8);
}

void
nv50_display_irq_handler_bh(struct work_struct *work)
{
	struct drm_nouveau_private *dev_priv =
		container_of(work, struct drm_nouveau_private, irq_work);
	struct drm_device *dev = dev_priv->dev;

	for (;;) {
		uint32_t intr0 = nv_rd32(dev, NV50_PDISPLAY_INTR_0);
		uint32_t intr1 = nv_rd32(dev, NV50_PDISPLAY_INTR_1);

		NV_DEBUG_KMS(dev, "PDISPLAY_INTR_BH 0x%08x 0x%08x\n", intr0, intr1);

		if (intr1 & NV50_PDISPLAY_INTR_1_CLK_UNK10)
			nv50_display_unk10_handler(dev);
		else
		if (intr1 & NV50_PDISPLAY_INTR_1_CLK_UNK20)
			nv50_display_unk20_handler(dev);
		else
		if (intr1 & NV50_PDISPLAY_INTR_1_CLK_UNK40)
			nv50_display_unk40_handler(dev);
		else
			break;
	}

	nv_wr32(dev, NV03_PMC_INTR_EN_0, 1);
}

static void
nv50_display_error_handler(struct drm_device *dev)
{
	uint32_t addr, data;

	nv_wr32(dev, NV50_PDISPLAY_INTR_0, 0x00010000);
	addr = nv_rd32(dev, NV50_PDISPLAY_TRAPPED_ADDR);
	data = nv_rd32(dev, NV50_PDISPLAY_TRAPPED_DATA);

	NV_ERROR(dev, "EvoCh %d Mthd 0x%04x Data 0x%08x (0x%04x 0x%02x)\n",
		 0, addr & 0xffc, data, addr >> 16, (addr >> 12) & 0xf);

	nv_wr32(dev, NV50_PDISPLAY_TRAPPED_ADDR, 0x90000000);
}

void
nv50_display_irq_hotplug_bh(struct work_struct *work)
{
	struct drm_nouveau_private *dev_priv =
		container_of(work, struct drm_nouveau_private, hpd_work);
	struct drm_device *dev = dev_priv->dev;
	struct drm_connector *connector;
	const uint32_t gpio_reg[4] = { 0xe104, 0xe108, 0xe280, 0xe284 };
	uint32_t unplug_mask, plug_mask, change_mask;
	uint32_t hpd0, hpd1 = 0;

	hpd0 = nv_rd32(dev, 0xe054) & nv_rd32(dev, 0xe050);
	if (dev_priv->chipset >= 0x90)
		hpd1 = nv_rd32(dev, 0xe074) & nv_rd32(dev, 0xe070);

	plug_mask   = (hpd0 & 0x0000ffff) | (hpd1 << 16);
	unplug_mask = (hpd0 >> 16) | (hpd1 & 0xffff0000);
	change_mask = plug_mask | unplug_mask;

	list_for_each_entry(connector, &dev->mode_config.connector_list, head) {
		struct drm_encoder_helper_funcs *helper;
		struct nouveau_connector *nv_connector =
			nouveau_connector(connector);
		struct nouveau_encoder *nv_encoder;
		struct dcb_gpio_entry *gpio;
		uint32_t reg;
		bool plugged;

		if (!nv_connector->dcb)
			continue;

		gpio = nouveau_bios_gpio_entry(dev, nv_connector->dcb->gpio_tag);
		if (!gpio || !(change_mask & (1 << gpio->line)))
			continue;

		reg = nv_rd32(dev, gpio_reg[gpio->line >> 3]);
		plugged = !!(reg & (4 << ((gpio->line & 7) << 2)));
		NV_INFO(dev, "%splugged %s\n", plugged ? "" : "un",
			drm_get_connector_name(connector)) ;

		if (!connector->encoder || !connector->encoder->crtc ||
		    !connector->encoder->crtc->enabled)
			continue;
		nv_encoder = nouveau_encoder(connector->encoder);
		helper = connector->encoder->helper_private;

		if (nv_encoder->dcb->type != OUTPUT_DP)
			continue;

		if (plugged)
			helper->dpms(connector->encoder, DRM_MODE_DPMS_ON);
		else
			helper->dpms(connector->encoder, DRM_MODE_DPMS_OFF);
	}

	nv_wr32(dev, 0xe054, nv_rd32(dev, 0xe054));
	if (dev_priv->chipset >= 0x90)
		nv_wr32(dev, 0xe074, nv_rd32(dev, 0xe074));

	drm_helper_hpd_irq_event(dev);
}

void
nv50_display_irq_handler(struct drm_device *dev)
{
	struct drm_nouveau_private *dev_priv = dev->dev_private;
	uint32_t delayed = 0;

	if (nv_rd32(dev, NV50_PMC_INTR_0) & NV50_PMC_INTR_0_HOTPLUG) {
		if (!work_pending(&dev_priv->hpd_work))
			queue_work(dev_priv->wq, &dev_priv->hpd_work);
	}

	while (nv_rd32(dev, NV50_PMC_INTR_0) & NV50_PMC_INTR_0_DISPLAY) {
		uint32_t intr0 = nv_rd32(dev, NV50_PDISPLAY_INTR_0);
		uint32_t intr1 = nv_rd32(dev, NV50_PDISPLAY_INTR_1);
		uint32_t clock;

		NV_DEBUG_KMS(dev, "PDISPLAY_INTR 0x%08x 0x%08x\n", intr0, intr1);

		if (!intr0 && !(intr1 & ~delayed))
			break;

		if (intr0 & 0x00010000) {
			nv50_display_error_handler(dev);
			intr0 &= ~0x00010000;
		}

		if (intr1 & NV50_PDISPLAY_INTR_1_VBLANK_CRTC) {
			nv50_display_vblank_handler(dev, intr1);
			intr1 &= ~NV50_PDISPLAY_INTR_1_VBLANK_CRTC;
		}

		clock = (intr1 & (NV50_PDISPLAY_INTR_1_CLK_UNK10 |
				  NV50_PDISPLAY_INTR_1_CLK_UNK20 |
				  NV50_PDISPLAY_INTR_1_CLK_UNK40));
		if (clock) {
			nv_wr32(dev, NV03_PMC_INTR_EN_0, 0);
			if (!work_pending(&dev_priv->irq_work))
				queue_work(dev_priv->wq, &dev_priv->irq_work);
			delayed |= clock;
			intr1 &= ~clock;
		}

		if (intr0) {
			NV_ERROR(dev, "unknown PDISPLAY_INTR_0: 0x%08x\n", intr0);
			nv_wr32(dev, NV50_PDISPLAY_INTR_0, intr0);
		}

		if (intr1) {
			NV_ERROR(dev,
				 "unknown PDISPLAY_INTR_1: 0x%08x\n", intr1);
			nv_wr32(dev, NV50_PDISPLAY_INTR_1, intr1);
		}
	}
}
<|MERGE_RESOLUTION|>--- conflicted
+++ resolved
@@ -97,20 +97,6 @@
 		return ret;
 	}
 
-<<<<<<< HEAD
-	nv_wo32(dev, obj, 0, (tile_flags << 22) | (magic_flags << 16) | class);
-	nv_wo32(dev, obj, 1, limit);
-	nv_wo32(dev, obj, 2, offset);
-	nv_wo32(dev, obj, 3, 0x00000000);
-	nv_wo32(dev, obj, 4, 0x00000000);
-	if (dev_priv->card_type < NV_C0)
-		nv_wo32(dev, obj, 5, 0x00010000);
-	else
-		nv_wo32(dev, obj, 5, 0x00020000);
-	dev_priv->engine.instmem.flush(dev);
-
-=======
->>>>>>> 45f53cc9
 	return 0;
 }
 
@@ -140,12 +126,7 @@
 		return ret;
 	}
 
-<<<<<<< HEAD
-	ret = drm_mm_init(&chan->ramin_heap,
-			  chan->ramin->gpuobj->im_pramin->start, 32768);
-=======
 	ret = drm_mm_init(&chan->ramin_heap, 0, 32768);
->>>>>>> 45f53cc9
 	if (ret) {
 		NV_ERROR(dev, "Error initialising EVO PRAMIN heap: %d\n", ret);
 		nv50_evo_channel_del(pchan);
@@ -730,7 +711,6 @@
 	crtc = ffs((unk30 & 0x00000180) >> 7) - 1;
 	if (crtc < 0)
 		goto ack;
-<<<<<<< HEAD
 
 	/* Find which encoder was connected to the CRTC */
 	for (i = 0; type == OUTPUT_ANY && i < 3; i++) {
@@ -750,7 +730,7 @@
 		or = i;
 	}
 
-	for (i = 0; type == OUTPUT_ANY && i < 4; i++) {
+	for (i = 0; type == OUTPUT_ANY && i < nv50_sor_nr(dev); i++) {
 		if (dev_priv->chipset  < 0x90 ||
 		    dev_priv->chipset == 0x92 ||
 		    dev_priv->chipset == 0xa0)
@@ -792,11 +772,80 @@
 		}
 	}
 
-=======
-
-	/* Find which encoder was connected to the CRTC */
+	NV_ERROR(dev, "no dcb for %d %d 0x%08x\n", or, type, mc);
+ack:
+	nv_wr32(dev, NV50_PDISPLAY_INTR_1, NV50_PDISPLAY_INTR_1_CLK_UNK10);
+	nv_wr32(dev, 0x610030, 0x80000000);
+}
+
+static void
+nv50_display_unk20_dp_hack(struct drm_device *dev, struct dcb_entry *dcb)
+{
+	int or = ffs(dcb->or) - 1, link = !(dcb->dpconf.sor.link & 1);
+	struct drm_encoder *encoder;
+	uint32_t tmp, unk0 = 0, unk1 = 0;
+
+	if (dcb->type != OUTPUT_DP)
+		return;
+
+	list_for_each_entry(encoder, &dev->mode_config.encoder_list, head) {
+		struct nouveau_encoder *nv_encoder = nouveau_encoder(encoder);
+
+		if (nv_encoder->dcb == dcb) {
+			unk0 = nv_encoder->dp.unk0;
+			unk1 = nv_encoder->dp.unk1;
+			break;
+		}
+	}
+
+	if (unk0 || unk1) {
+		tmp  = nv_rd32(dev, NV50_SOR_DP_CTRL(or, link));
+		tmp &= 0xfffffe03;
+		nv_wr32(dev, NV50_SOR_DP_CTRL(or, link), tmp | unk0);
+
+		tmp  = nv_rd32(dev, NV50_SOR_DP_UNK128(or, link));
+		tmp &= 0xfef080c0;
+		nv_wr32(dev, NV50_SOR_DP_UNK128(or, link), tmp | unk1);
+	}
+}
+
+static void
+nv50_display_unk20_handler(struct drm_device *dev)
+{
+	struct drm_nouveau_private *dev_priv = dev->dev_private;
+	u32 unk30 = nv_rd32(dev, 0x610030), tmp, pclk, script, mc;
+	struct dcb_entry *dcb;
+	int i, crtc, or, type = OUTPUT_ANY;
+
+	NV_DEBUG_KMS(dev, "0x610030: 0x%08x\n", unk30);
+	dcb = dev_priv->evo_irq.dcb;
+	if (dcb) {
+		nouveau_bios_run_display_table(dev, dcb, 0, -2);
+		dev_priv->evo_irq.dcb = NULL;
+	}
+
+	/* CRTC clock change requested? */
+	crtc = ffs((unk30 & 0x00000600) >> 9) - 1;
+	if (crtc >= 0) {
+		pclk  = nv_rd32(dev, NV50_PDISPLAY_CRTC_P(crtc, CLOCK));
+		pclk &= 0x003fffff;
+
+		nv50_crtc_set_clock(dev, crtc, pclk);
+
+		tmp = nv_rd32(dev, NV50_PDISPLAY_CRTC_CLK_CTRL2(crtc));
+		tmp &= ~0x000000f;
+		nv_wr32(dev, NV50_PDISPLAY_CRTC_CLK_CTRL2(crtc), tmp);
+	}
+
+	/* Nothing needs to be done for the encoder */
+	crtc = ffs((unk30 & 0x00000180) >> 7) - 1;
+	if (crtc < 0)
+		goto ack;
+	pclk  = nv_rd32(dev, NV50_PDISPLAY_CRTC_P(crtc, CLOCK)) & 0x003fffff;
+
+	/* Find which encoder is connected to the CRTC */
 	for (i = 0; type == OUTPUT_ANY && i < 3; i++) {
-		mc = nv_rd32(dev, NV50_PDISPLAY_DAC_MODE_CTRL_C(i));
+		mc = nv_rd32(dev, NV50_PDISPLAY_DAC_MODE_CTRL_P(i));
 		NV_DEBUG_KMS(dev, "DAC-%d mc: 0x%08x\n", i, mc);
 		if (!(mc & (1 << crtc)))
 			continue;
@@ -816,9 +865,9 @@
 		if (dev_priv->chipset  < 0x90 ||
 		    dev_priv->chipset == 0x92 ||
 		    dev_priv->chipset == 0xa0)
-			mc = nv_rd32(dev, NV50_PDISPLAY_SOR_MODE_CTRL_C(i));
+			mc = nv_rd32(dev, NV50_PDISPLAY_SOR_MODE_CTRL_P(i));
 		else
-			mc = nv_rd32(dev, NV90_PDISPLAY_SOR_MODE_CTRL_C(i));
+			mc = nv_rd32(dev, NV90_PDISPLAY_SOR_MODE_CTRL_P(i));
 
 		NV_DEBUG_KMS(dev, "SOR-%d mc: 0x%08x\n", i, mc);
 		if (!(mc & (1 << crtc)))
@@ -839,139 +888,6 @@
 		or = i;
 	}
 
-	/* There was no encoder to disable */
-	if (type == OUTPUT_ANY)
-		goto ack;
-
-	/* Disable the encoder */
-	for (i = 0; i < dev_priv->vbios.dcb.entries; i++) {
-		struct dcb_entry *dcb = &dev_priv->vbios.dcb.entry[i];
-
-		if (dcb->type == type && (dcb->or & (1 << or))) {
-			nouveau_bios_run_display_table(dev, dcb, 0, -1);
-			dev_priv->evo_irq.dcb = dcb;
-			goto ack;
-		}
-	}
-
->>>>>>> 45f53cc9
-	NV_ERROR(dev, "no dcb for %d %d 0x%08x\n", or, type, mc);
-ack:
-	nv_wr32(dev, NV50_PDISPLAY_INTR_1, NV50_PDISPLAY_INTR_1_CLK_UNK10);
-	nv_wr32(dev, 0x610030, 0x80000000);
-}
-
-static void
-nv50_display_unk20_dp_hack(struct drm_device *dev, struct dcb_entry *dcb)
-{
-	int or = ffs(dcb->or) - 1, link = !(dcb->dpconf.sor.link & 1);
-	struct drm_encoder *encoder;
-	uint32_t tmp, unk0 = 0, unk1 = 0;
-
-	if (dcb->type != OUTPUT_DP)
-		return;
-
-	list_for_each_entry(encoder, &dev->mode_config.encoder_list, head) {
-		struct nouveau_encoder *nv_encoder = nouveau_encoder(encoder);
-
-		if (nv_encoder->dcb == dcb) {
-			unk0 = nv_encoder->dp.unk0;
-			unk1 = nv_encoder->dp.unk1;
-			break;
-		}
-	}
-
-	if (unk0 || unk1) {
-		tmp  = nv_rd32(dev, NV50_SOR_DP_CTRL(or, link));
-		tmp &= 0xfffffe03;
-		nv_wr32(dev, NV50_SOR_DP_CTRL(or, link), tmp | unk0);
-
-		tmp  = nv_rd32(dev, NV50_SOR_DP_UNK128(or, link));
-		tmp &= 0xfef080c0;
-		nv_wr32(dev, NV50_SOR_DP_UNK128(or, link), tmp | unk1);
-	}
-}
-
-static void
-nv50_display_unk20_handler(struct drm_device *dev)
-{
-	struct drm_nouveau_private *dev_priv = dev->dev_private;
-	u32 unk30 = nv_rd32(dev, 0x610030), tmp, pclk, script, mc;
-	struct dcb_entry *dcb;
-	int i, crtc, or, type = OUTPUT_ANY;
-
-	NV_DEBUG_KMS(dev, "0x610030: 0x%08x\n", unk30);
-	dcb = dev_priv->evo_irq.dcb;
-	if (dcb) {
-		nouveau_bios_run_display_table(dev, dcb, 0, -2);
-		dev_priv->evo_irq.dcb = NULL;
-	}
-
-	/* CRTC clock change requested? */
-	crtc = ffs((unk30 & 0x00000600) >> 9) - 1;
-	if (crtc >= 0) {
-		pclk  = nv_rd32(dev, NV50_PDISPLAY_CRTC_P(crtc, CLOCK));
-		pclk &= 0x003fffff;
-
-		nv50_crtc_set_clock(dev, crtc, pclk);
-
-		tmp = nv_rd32(dev, NV50_PDISPLAY_CRTC_CLK_CTRL2(crtc));
-		tmp &= ~0x000000f;
-		nv_wr32(dev, NV50_PDISPLAY_CRTC_CLK_CTRL2(crtc), tmp);
-	}
-
-	/* Nothing needs to be done for the encoder */
-	crtc = ffs((unk30 & 0x00000180) >> 7) - 1;
-	if (crtc < 0)
-		goto ack;
-	pclk  = nv_rd32(dev, NV50_PDISPLAY_CRTC_P(crtc, CLOCK)) & 0x003fffff;
-<<<<<<< HEAD
-
-	/* Find which encoder is connected to the CRTC */
-	for (i = 0; type == OUTPUT_ANY && i < 3; i++) {
-		mc = nv_rd32(dev, NV50_PDISPLAY_DAC_MODE_CTRL_P(i));
-		NV_DEBUG_KMS(dev, "DAC-%d mc: 0x%08x\n", i, mc);
-		if (!(mc & (1 << crtc)))
-			continue;
-
-		switch ((mc & 0x00000f00) >> 8) {
-		case 0: type = OUTPUT_ANALOG; break;
-		case 1: type = OUTPUT_TV; break;
-		default:
-			NV_ERROR(dev, "invalid mc, DAC-%d: 0x%08x\n", i, mc);
-			goto ack;
-		}
-
-		or = i;
-	}
-
-	for (i = 0; type == OUTPUT_ANY && i < 4; i++) {
-		if (dev_priv->chipset  < 0x90 ||
-		    dev_priv->chipset == 0x92 ||
-		    dev_priv->chipset == 0xa0)
-			mc = nv_rd32(dev, NV50_PDISPLAY_SOR_MODE_CTRL_P(i));
-		else
-			mc = nv_rd32(dev, NV90_PDISPLAY_SOR_MODE_CTRL_P(i));
-
-		NV_DEBUG_KMS(dev, "SOR-%d mc: 0x%08x\n", i, mc);
-		if (!(mc & (1 << crtc)))
-			continue;
-
-		switch ((mc & 0x00000f00) >> 8) {
-		case 0: type = OUTPUT_LVDS; break;
-		case 1: type = OUTPUT_TMDS; break;
-		case 2: type = OUTPUT_TMDS; break;
-		case 5: type = OUTPUT_TMDS; break;
-		case 8: type = OUTPUT_DP; break;
-		case 9: type = OUTPUT_DP; break;
-		default:
-			NV_ERROR(dev, "invalid mc, SOR-%d: 0x%08x\n", i, mc);
-			goto ack;
-		}
-
-		or = i;
-	}
-
 	if (type == OUTPUT_ANY)
 		goto ack;
 
@@ -992,74 +908,6 @@
 
 	nv50_display_unk20_dp_hack(dev, dcb);
 
-=======
-
-	/* Find which encoder is connected to the CRTC */
-	for (i = 0; type == OUTPUT_ANY && i < 3; i++) {
-		mc = nv_rd32(dev, NV50_PDISPLAY_DAC_MODE_CTRL_P(i));
-		NV_DEBUG_KMS(dev, "DAC-%d mc: 0x%08x\n", i, mc);
-		if (!(mc & (1 << crtc)))
-			continue;
-
-		switch ((mc & 0x00000f00) >> 8) {
-		case 0: type = OUTPUT_ANALOG; break;
-		case 1: type = OUTPUT_TV; break;
-		default:
-			NV_ERROR(dev, "invalid mc, DAC-%d: 0x%08x\n", i, mc);
-			goto ack;
-		}
-
-		or = i;
-	}
-
-	for (i = 0; type == OUTPUT_ANY && i < nv50_sor_nr(dev); i++) {
-		if (dev_priv->chipset  < 0x90 ||
-		    dev_priv->chipset == 0x92 ||
-		    dev_priv->chipset == 0xa0)
-			mc = nv_rd32(dev, NV50_PDISPLAY_SOR_MODE_CTRL_P(i));
-		else
-			mc = nv_rd32(dev, NV90_PDISPLAY_SOR_MODE_CTRL_P(i));
-
-		NV_DEBUG_KMS(dev, "SOR-%d mc: 0x%08x\n", i, mc);
-		if (!(mc & (1 << crtc)))
-			continue;
-
-		switch ((mc & 0x00000f00) >> 8) {
-		case 0: type = OUTPUT_LVDS; break;
-		case 1: type = OUTPUT_TMDS; break;
-		case 2: type = OUTPUT_TMDS; break;
-		case 5: type = OUTPUT_TMDS; break;
-		case 8: type = OUTPUT_DP; break;
-		case 9: type = OUTPUT_DP; break;
-		default:
-			NV_ERROR(dev, "invalid mc, SOR-%d: 0x%08x\n", i, mc);
-			goto ack;
-		}
-
-		or = i;
-	}
-
-	if (type == OUTPUT_ANY)
-		goto ack;
-
-	/* Enable the encoder */
-	for (i = 0; i < dev_priv->vbios.dcb.entries; i++) {
-		dcb = &dev_priv->vbios.dcb.entry[i];
-		if (dcb->type == type && (dcb->or & (1 << or)))
-			break;
-	}
-
-	if (i == dev_priv->vbios.dcb.entries) {
-		NV_ERROR(dev, "no dcb for %d %d 0x%08x\n", or, type, mc);
-		goto ack;
-	}
-
-	script = nv50_display_script_select(dev, dcb, mc, pclk);
-	nouveau_bios_run_display_table(dev, dcb, script, pclk);
-
-	nv50_display_unk20_dp_hack(dev, dcb);
-
->>>>>>> 45f53cc9
 	if (dcb->type != OUTPUT_ANALOG) {
 		tmp = nv_rd32(dev, NV50_PDISPLAY_SOR_CLK_CTRL2(or));
 		tmp &= ~0x00000f0f;
