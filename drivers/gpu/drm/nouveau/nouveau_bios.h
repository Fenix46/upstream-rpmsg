--- conflicted
+++ resolved
@@ -205,11 +205,7 @@
 	struct drm_device *dev;
 	struct nouveau_bios_info pub;
 
-<<<<<<< HEAD
-	spinlock_t lock;
-=======
 	struct mutex lock;
->>>>>>> 6679ee18
 
 	uint8_t data[NV_PROM_SIZE];
 	unsigned int length;
