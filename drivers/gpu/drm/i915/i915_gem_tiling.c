--- conflicted
+++ resolved
@@ -232,19 +232,11 @@
 	return true;
 }
 
-<<<<<<< HEAD
-bool
-i915_gem_object_fence_offset_ok(struct drm_gem_object *obj, int tiling_mode)
-{
-	struct drm_device *dev = obj->dev;
-	struct drm_i915_gem_object *obj_priv = to_intel_bo(obj);
-=======
 /* Is the current GTT allocation valid for the change in tiling? */
 static bool
 i915_gem_object_fence_ok(struct drm_i915_gem_object *obj, int tiling_mode)
 {
 	u32 size;
->>>>>>> 3cbea436
 
 	if (tiling_mode == I915_TILING_NONE)
 		return true;
@@ -252,25 +244,11 @@
 	if (INTEL_INFO(obj->base.dev)->gen >= 4)
 		return true;
 
-<<<<<<< HEAD
-	if (INTEL_INFO(dev)->gen >= 4)
-		return true;
-
-	if (obj_priv->gtt_offset & (obj->size - 1))
-		return false;
-
-	if (IS_GEN3(dev)) {
-		if (obj_priv->gtt_offset & ~I915_FENCE_START_MASK)
-			return false;
-	} else {
-		if (obj_priv->gtt_offset & ~I830_FENCE_START_MASK)
-=======
 	if (INTEL_INFO(obj->base.dev)->gen == 3) {
 		if (obj->gtt_offset & ~I915_FENCE_START_MASK)
 			return false;
 	} else {
 		if (obj->gtt_offset & ~I830_FENCE_START_MASK)
->>>>>>> 3cbea436
 			return false;
 	}
 
@@ -305,37 +283,16 @@
 {
 	struct drm_i915_gem_set_tiling *args = data;
 	drm_i915_private_t *dev_priv = dev->dev_private;
-<<<<<<< HEAD
-	struct drm_gem_object *obj;
-	struct drm_i915_gem_object *obj_priv;
+	struct drm_i915_gem_object *obj;
 	int ret;
 
 	ret = i915_gem_check_is_wedged(dev);
 	if (ret)
 		return ret;
-=======
-	struct drm_i915_gem_object *obj;
-	int ret;
->>>>>>> 3cbea436
-
-	ret = i915_gem_check_is_wedged(dev);
-	if (ret)
-		return ret;
 
 	obj = to_intel_bo(drm_gem_object_lookup(dev, file, args->handle));
 	if (obj == NULL)
 		return -ENOENT;
-<<<<<<< HEAD
-	obj_priv = to_intel_bo(obj);
-
-	if (!i915_tiling_ok(dev, args->stride, obj->size, args->tiling_mode)) {
-		drm_gem_object_unreference_unlocked(obj);
-		return -EINVAL;
-	}
-
-	if (obj_priv->pin_count) {
-		drm_gem_object_unreference_unlocked(obj);
-=======
 
 	if (!i915_tiling_ok(dev,
 			    args->stride, obj->base.size, args->tiling_mode)) {
@@ -345,7 +302,6 @@
 
 	if (obj->pin_count) {
 		drm_gem_object_unreference_unlocked(&obj->base);
->>>>>>> 3cbea436
 		return -EBUSY;
 	}
 
@@ -386,23 +342,6 @@
 		 * tiling mode. Otherwise we can just leave it alone, but
 		 * need to ensure that any fence register is cleared.
 		 */
-<<<<<<< HEAD
-		if (!i915_gem_object_fence_offset_ok(obj, args->tiling_mode))
-			ret = i915_gem_object_unbind(obj);
-		else if (obj_priv->fence_reg != I915_FENCE_REG_NONE)
-			ret = i915_gem_object_put_fence_reg(obj, true);
-		else
-			i915_gem_release_mmap(obj);
-
-		if (ret != 0) {
-			args->tiling_mode = obj_priv->tiling_mode;
-			args->stride = obj_priv->stride;
-			goto err;
-		}
-
-		obj_priv->tiling_mode = args->tiling_mode;
-		obj_priv->stride = args->stride;
-=======
 		i915_gem_release_mmap(obj);
 
 		obj->map_and_fenceable =
@@ -413,7 +352,6 @@
 		obj->tiling_changed = true;
 		obj->tiling_mode = args->tiling_mode;
 		obj->stride = args->stride;
->>>>>>> 3cbea436
 	}
 	drm_gem_object_unreference(&obj->base);
 	mutex_unlock(&dev->struct_mutex);
@@ -435,10 +373,6 @@
 	obj = to_intel_bo(drm_gem_object_lookup(dev, file, args->handle));
 	if (obj == NULL)
 		return -ENOENT;
-<<<<<<< HEAD
-	obj_priv = to_intel_bo(obj);
-=======
->>>>>>> 3cbea436
 
 	mutex_lock(&dev->struct_mutex);
 
@@ -497,12 +431,7 @@
 {
 	struct drm_device *dev = obj->base.dev;
 	drm_i915_private_t *dev_priv = dev->dev_private;
-<<<<<<< HEAD
-	struct drm_i915_gem_object *obj_priv = to_intel_bo(obj);
-	int page_count = obj->size >> PAGE_SHIFT;
-=======
 	int page_count = obj->base.size >> PAGE_SHIFT;
->>>>>>> 3cbea436
 	int i;
 
 	if (dev_priv->mm.bit_6_swizzle_x != I915_BIT_6_SWIZZLE_9_10_17)
@@ -514,15 +443,9 @@
 	for (i = 0; i < page_count; i++) {
 		char new_bit_17 = page_to_phys(obj->pages[i]) >> 17;
 		if ((new_bit_17 & 0x1) !=
-<<<<<<< HEAD
-		    (test_bit(i, obj_priv->bit_17) != 0)) {
-			i915_gem_swizzle_page(obj_priv->pages[i]);
-			set_page_dirty(obj_priv->pages[i]);
-=======
 		    (test_bit(i, obj->bit_17) != 0)) {
 			i915_gem_swizzle_page(obj->pages[i]);
 			set_page_dirty(obj->pages[i]);
->>>>>>> 3cbea436
 		}
 	}
 }
@@ -532,12 +455,7 @@
 {
 	struct drm_device *dev = obj->base.dev;
 	drm_i915_private_t *dev_priv = dev->dev_private;
-<<<<<<< HEAD
-	struct drm_i915_gem_object *obj_priv = to_intel_bo(obj);
-	int page_count = obj->size >> PAGE_SHIFT;
-=======
 	int page_count = obj->base.size >> PAGE_SHIFT;
->>>>>>> 3cbea436
 	int i;
 
 	if (dev_priv->mm.bit_6_swizzle_x != I915_BIT_6_SWIZZLE_9_10_17)
