--- conflicted
+++ resolved
@@ -536,15 +536,11 @@
 	/* set up the default clocks if the MC ucode is loaded */
 	if (ASIC_IS_DCE5(rdev) && rdev->mc_fw) {
 		if (rdev->pm.default_vddc)
-<<<<<<< HEAD
-			radeon_atom_set_voltage(rdev, rdev->pm.default_vddc);
-=======
 			radeon_atom_set_voltage(rdev, rdev->pm.default_vddc,
 						SET_VOLTAGE_TYPE_ASIC_VDDC);
 		if (rdev->pm.default_vddci)
 			radeon_atom_set_voltage(rdev, rdev->pm.default_vddci,
 						SET_VOLTAGE_TYPE_ASIC_VDDCI);
->>>>>>> 105e53f8
 		if (rdev->pm.default_sclk)
 			radeon_set_engine_clock(rdev, rdev->pm.default_sclk);
 		if (rdev->pm.default_mclk)
@@ -595,12 +591,8 @@
 		/* set up the default clocks if the MC ucode is loaded */
 		if (ASIC_IS_DCE5(rdev) && rdev->mc_fw) {
 			if (rdev->pm.default_vddc)
-<<<<<<< HEAD
-				radeon_atom_set_voltage(rdev, rdev->pm.default_vddc);
-=======
 				radeon_atom_set_voltage(rdev, rdev->pm.default_vddc,
 							SET_VOLTAGE_TYPE_ASIC_VDDC);
->>>>>>> 105e53f8
 			if (rdev->pm.default_sclk)
 				radeon_set_engine_clock(rdev, rdev->pm.default_sclk);
 			if (rdev->pm.default_mclk)
