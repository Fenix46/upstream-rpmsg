--- conflicted
+++ resolved
@@ -994,11 +994,6 @@
 		if (radeon_dp_getdpcd(radeon_connector))
 			ret = connector_status_connected;
 	} else {
-<<<<<<< HEAD
-		if (radeon_ddc_probe(radeon_connector)) {
-			radeon_dig_connector->dp_sink_type = sink_type;
-			ret = connector_status_connected;
-=======
 		radeon_dig_connector->dp_sink_type = radeon_dp_getsinktype(radeon_connector);
 		if (radeon_dig_connector->dp_sink_type == CONNECTOR_OBJECT_ID_DISPLAYPORT) {
 			if (radeon_dp_getdpcd(radeon_connector))
@@ -1006,7 +1001,6 @@
 		} else {
 			if (radeon_ddc_probe(radeon_connector))
 				ret = connector_status_connected;
->>>>>>> 062c1825
 		}
 	}
 
@@ -1226,21 +1220,6 @@
 	case DRM_MODE_CONNECTOR_SVIDEO:
 	case DRM_MODE_CONNECTOR_Composite:
 	case DRM_MODE_CONNECTOR_9PinDIN:
-<<<<<<< HEAD
-		if (radeon_tv == 1) {
-			drm_connector_init(dev, &radeon_connector->base, &radeon_tv_connector_funcs, connector_type);
-			drm_connector_helper_add(&radeon_connector->base, &radeon_tv_connector_helper_funcs);
-			radeon_connector->dac_load_detect = true;
-			drm_connector_attach_property(&radeon_connector->base,
-						      rdev->mode_info.load_detect_property,
-						      1);
-			drm_connector_attach_property(&radeon_connector->base,
-						      rdev->mode_info.tv_std_property,
-						      radeon_atombios_get_tv_info(rdev));
-			/* no HPD on analog connectors */
-			radeon_connector->hpd.hpd = RADEON_HPD_NONE;
-		}
-=======
 		drm_connector_init(dev, &radeon_connector->base, &radeon_tv_connector_funcs, connector_type);
 		drm_connector_helper_add(&radeon_connector->base, &radeon_tv_connector_helper_funcs);
 		radeon_connector->dac_load_detect = true;
@@ -1252,7 +1231,6 @@
 					      radeon_atombios_get_tv_info(rdev));
 		/* no HPD on analog connectors */
 		radeon_connector->hpd.hpd = RADEON_HPD_NONE;
->>>>>>> 062c1825
 		break;
 	case DRM_MODE_CONNECTOR_LVDS:
 		radeon_dig_connector = kzalloc(sizeof(struct radeon_connector_atom_dig), GFP_KERNEL);
@@ -1384,28 +1362,6 @@
 	case DRM_MODE_CONNECTOR_SVIDEO:
 	case DRM_MODE_CONNECTOR_Composite:
 	case DRM_MODE_CONNECTOR_9PinDIN:
-<<<<<<< HEAD
-		if (radeon_tv == 1) {
-			drm_connector_init(dev, &radeon_connector->base, &radeon_tv_connector_funcs, connector_type);
-			drm_connector_helper_add(&radeon_connector->base, &radeon_tv_connector_helper_funcs);
-			radeon_connector->dac_load_detect = true;
-			/* RS400,RC410,RS480 chipset seems to report a lot
-			 * of false positive on load detect, we haven't yet
-			 * found a way to make load detect reliable on those
-			 * chipset, thus just disable it for TV.
-			 */
-			if (rdev->family == CHIP_RS400 || rdev->family == CHIP_RS480)
-				radeon_connector->dac_load_detect = false;
-			drm_connector_attach_property(&radeon_connector->base,
-						      rdev->mode_info.load_detect_property,
-						      radeon_connector->dac_load_detect);
-			drm_connector_attach_property(&radeon_connector->base,
-						      rdev->mode_info.tv_std_property,
-						      radeon_combios_get_tv_info(rdev));
-			/* no HPD on analog connectors */
-			radeon_connector->hpd.hpd = RADEON_HPD_NONE;
-		}
-=======
 		drm_connector_init(dev, &radeon_connector->base, &radeon_tv_connector_funcs, connector_type);
 		drm_connector_helper_add(&radeon_connector->base, &radeon_tv_connector_helper_funcs);
 		radeon_connector->dac_load_detect = true;
@@ -1424,7 +1380,6 @@
 					      radeon_combios_get_tv_info(rdev));
 		/* no HPD on analog connectors */
 		radeon_connector->hpd.hpd = RADEON_HPD_NONE;
->>>>>>> 062c1825
 		break;
 	case DRM_MODE_CONNECTOR_LVDS:
 		drm_connector_init(dev, &radeon_connector->base, &radeon_lvds_connector_funcs, connector_type);
