--- conflicted
+++ resolved
@@ -94,11 +94,7 @@
 		rdev->mc_rreg = &rs600_mc_rreg;
 		rdev->mc_wreg = &rs600_mc_wreg;
 	}
-<<<<<<< HEAD
-	if ((rdev->family >= CHIP_R600) && (rdev->family <= CHIP_HEMLOCK)) {
-=======
 	if (rdev->family >= CHIP_R600) {
->>>>>>> 105e53f8
 		rdev->pciep_rreg = &r600_pciep_rreg;
 		rdev->pciep_wreg = &r600_pciep_wreg;
 	}
@@ -868,8 +864,8 @@
 	.set_engine_clock = &radeon_atom_set_engine_clock,
 	.get_memory_clock = &radeon_atom_get_memory_clock,
 	.set_memory_clock = &radeon_atom_set_memory_clock,
-	.get_pcie_lanes = &r600_get_pcie_lanes,
-	.set_pcie_lanes = &r600_set_pcie_lanes,
+	.get_pcie_lanes = NULL,
+	.set_pcie_lanes = NULL,
 	.set_clock_gating = NULL,
 	.set_surface_reg = r600_set_surface_reg,
 	.clear_surface_reg = r600_clear_surface_reg,
@@ -889,70 +885,27 @@
 	.post_page_flip = &evergreen_post_page_flip,
 };
 
-static struct radeon_asic sumo_asic = {
-	.init = &evergreen_init,
-	.fini = &evergreen_fini,
-	.suspend = &evergreen_suspend,
-	.resume = &evergreen_resume,
+static struct radeon_asic cayman_asic = {
+	.init = &cayman_init,
+	.fini = &cayman_fini,
+	.suspend = &cayman_suspend,
+	.resume = &cayman_resume,
 	.cp_commit = &r600_cp_commit,
-	.gpu_is_lockup = &evergreen_gpu_is_lockup,
-	.asic_reset = &evergreen_asic_reset,
+	.gpu_is_lockup = &cayman_gpu_is_lockup,
+	.asic_reset = &cayman_asic_reset,
 	.vga_set_state = &r600_vga_set_state,
-	.gart_tlb_flush = &evergreen_pcie_gart_tlb_flush,
+	.gart_tlb_flush = &cayman_pcie_gart_tlb_flush,
 	.gart_set_page = &rs600_gart_set_page,
 	.ring_test = &r600_ring_test,
-	.ring_ib_execute = &r600_ring_ib_execute,
+	.ring_ib_execute = &evergreen_ring_ib_execute,
 	.irq_set = &evergreen_irq_set,
 	.irq_process = &evergreen_irq_process,
 	.get_vblank_counter = &evergreen_get_vblank_counter,
 	.fence_ring_emit = &r600_fence_ring_emit,
 	.cs_parse = &evergreen_cs_parse,
-	.copy_blit = &evergreen_copy_blit,
-	.copy_dma = &evergreen_copy_blit,
-	.copy = &evergreen_copy_blit,
-	.get_engine_clock = &radeon_atom_get_engine_clock,
-	.set_engine_clock = &radeon_atom_set_engine_clock,
-	.get_memory_clock = NULL,
-	.set_memory_clock = NULL,
-	.get_pcie_lanes = NULL,
-	.set_pcie_lanes = NULL,
-	.set_clock_gating = NULL,
-	.set_surface_reg = r600_set_surface_reg,
-	.clear_surface_reg = r600_clear_surface_reg,
-	.bandwidth_update = &evergreen_bandwidth_update,
-	.hpd_init = &evergreen_hpd_init,
-	.hpd_fini = &evergreen_hpd_fini,
-	.hpd_sense = &evergreen_hpd_sense,
-	.hpd_set_polarity = &evergreen_hpd_set_polarity,
-	.gui_idle = &r600_gui_idle,
-	.pm_misc = &evergreen_pm_misc,
-	.pm_prepare = &evergreen_pm_prepare,
-	.pm_finish = &evergreen_pm_finish,
-	.pm_init_profile = &rs780_pm_init_profile,
-	.pm_get_dynpm_state = &r600_pm_get_dynpm_state,
-};
-
-static struct radeon_asic btc_asic = {
-	.init = &evergreen_init,
-	.fini = &evergreen_fini,
-	.suspend = &evergreen_suspend,
-	.resume = &evergreen_resume,
-	.cp_commit = &r600_cp_commit,
-	.gpu_is_lockup = &evergreen_gpu_is_lockup,
-	.asic_reset = &evergreen_asic_reset,
-	.vga_set_state = &r600_vga_set_state,
-	.gart_tlb_flush = &evergreen_pcie_gart_tlb_flush,
-	.gart_set_page = &rs600_gart_set_page,
-	.ring_test = &r600_ring_test,
-	.ring_ib_execute = &r600_ring_ib_execute,
-	.irq_set = &evergreen_irq_set,
-	.irq_process = &evergreen_irq_process,
-	.get_vblank_counter = &evergreen_get_vblank_counter,
-	.fence_ring_emit = &r600_fence_ring_emit,
-	.cs_parse = &evergreen_cs_parse,
-	.copy_blit = &evergreen_copy_blit,
-	.copy_dma = &evergreen_copy_blit,
-	.copy = &evergreen_copy_blit,
+	.copy_blit = NULL,
+	.copy_dma = NULL,
+	.copy = NULL,
 	.get_engine_clock = &radeon_atom_get_engine_clock,
 	.set_engine_clock = &radeon_atom_set_engine_clock,
 	.get_memory_clock = &radeon_atom_get_memory_clock,
@@ -976,55 +929,6 @@
 	.pre_page_flip = &evergreen_pre_page_flip,
 	.page_flip = &evergreen_page_flip,
 	.post_page_flip = &evergreen_post_page_flip,
-<<<<<<< HEAD
-=======
-};
-
-static struct radeon_asic cayman_asic = {
-	.init = &cayman_init,
-	.fini = &cayman_fini,
-	.suspend = &cayman_suspend,
-	.resume = &cayman_resume,
-	.cp_commit = &r600_cp_commit,
-	.gpu_is_lockup = &cayman_gpu_is_lockup,
-	.asic_reset = &cayman_asic_reset,
-	.vga_set_state = &r600_vga_set_state,
-	.gart_tlb_flush = &cayman_pcie_gart_tlb_flush,
-	.gart_set_page = &rs600_gart_set_page,
-	.ring_test = &r600_ring_test,
-	.ring_ib_execute = &evergreen_ring_ib_execute,
-	.irq_set = &evergreen_irq_set,
-	.irq_process = &evergreen_irq_process,
-	.get_vblank_counter = &evergreen_get_vblank_counter,
-	.fence_ring_emit = &r600_fence_ring_emit,
-	.cs_parse = &evergreen_cs_parse,
-	.copy_blit = NULL,
-	.copy_dma = NULL,
-	.copy = NULL,
-	.get_engine_clock = &radeon_atom_get_engine_clock,
-	.set_engine_clock = &radeon_atom_set_engine_clock,
-	.get_memory_clock = &radeon_atom_get_memory_clock,
-	.set_memory_clock = &radeon_atom_set_memory_clock,
-	.get_pcie_lanes = NULL,
-	.set_pcie_lanes = NULL,
-	.set_clock_gating = NULL,
-	.set_surface_reg = r600_set_surface_reg,
-	.clear_surface_reg = r600_clear_surface_reg,
-	.bandwidth_update = &evergreen_bandwidth_update,
-	.hpd_init = &evergreen_hpd_init,
-	.hpd_fini = &evergreen_hpd_fini,
-	.hpd_sense = &evergreen_hpd_sense,
-	.hpd_set_polarity = &evergreen_hpd_set_polarity,
-	.gui_idle = &r600_gui_idle,
-	.pm_misc = &evergreen_pm_misc,
-	.pm_prepare = &evergreen_pm_prepare,
-	.pm_finish = &evergreen_pm_finish,
-	.pm_init_profile = &r600_pm_init_profile,
-	.pm_get_dynpm_state = &r600_pm_get_dynpm_state,
-	.pre_page_flip = &evergreen_pre_page_flip,
-	.page_flip = &evergreen_page_flip,
-	.post_page_flip = &evergreen_post_page_flip,
->>>>>>> 105e53f8
 };
 
 int radeon_asic_init(struct radeon_device *rdev)
@@ -1119,12 +1023,9 @@
 	case CHIP_CAICOS:
 		rdev->asic = &btc_asic;
 		break;
-<<<<<<< HEAD
-=======
 	case CHIP_CAYMAN:
 		rdev->asic = &cayman_asic;
 		break;
->>>>>>> 105e53f8
 	default:
 		/* FIXME: not supported yet */
 		return -EINVAL;
