/*
 * Copyright 2009 Jerome Glisse.
 * All Rights Reserved.
 *
 * Permission is hereby granted, free of charge, to any person obtaining a
 * copy of this software and associated documentation files (the
 * "Software"), to deal in the Software without restriction, including
 * without limitation the rights to use, copy, modify, merge, publish,
 * distribute, sub license, and/or sell copies of the Software, and to
 * permit persons to whom the Software is furnished to do so, subject to
 * the following conditions:
 *
 * THE SOFTWARE IS PROVIDED "AS IS", WITHOUT WARRANTY OF ANY KIND, EXPRESS OR
 * IMPLIED, INCLUDING BUT NOT LIMITED TO THE WARRANTIES OF MERCHANTABILITY,
 * FITNESS FOR A PARTICULAR PURPOSE AND NON-INFRINGEMENT. IN NO EVENT SHALL
 * THE COPYRIGHT HOLDERS, AUTHORS AND/OR ITS SUPPLIERS BE LIABLE FOR ANY CLAIM,
 * DAMAGES OR OTHER LIABILITY, WHETHER IN AN ACTION OF CONTRACT, TORT OR
 * OTHERWISE, ARISING FROM, OUT OF OR IN CONNECTION WITH THE SOFTWARE OR THE
 * USE OR OTHER DEALINGS IN THE SOFTWARE.
 *
 * The above copyright notice and this permission notice (including the
 * next paragraph) shall be included in all copies or substantial portions
 * of the Software.
 *
 */
/*
 * Authors:
 *    Jerome Glisse <glisse@freedesktop.org>
 *    Thomas Hellstrom <thomas-at-tungstengraphics-dot-com>
 *    Dave Airlie
 */
#include <linux/list.h>
#include <linux/slab.h>
#include <drm/drmP.h>
#include "radeon_drm.h"
#include "radeon.h"
#include "radeon_trace.h"


int radeon_ttm_init(struct radeon_device *rdev);
void radeon_ttm_fini(struct radeon_device *rdev);
static void radeon_bo_clear_surface_reg(struct radeon_bo *bo);

/*
 * To exclude mutual BO access we rely on bo_reserve exclusion, as all
 * function are calling it.
 */

static void radeon_ttm_bo_destroy(struct ttm_buffer_object *tbo)
{
	struct radeon_bo *bo;

	bo = container_of(tbo, struct radeon_bo, tbo);
	mutex_lock(&bo->rdev->gem.mutex);
	list_del_init(&bo->list);
	mutex_unlock(&bo->rdev->gem.mutex);
	radeon_bo_clear_surface_reg(bo);
	drm_gem_object_release(&bo->gem_base);
	kfree(bo);
}

bool radeon_ttm_bo_is_radeon_bo(struct ttm_buffer_object *bo)
{
	if (bo->destroy == &radeon_ttm_bo_destroy)
		return true;
	return false;
}

void radeon_ttm_placement_from_domain(struct radeon_bo *rbo, u32 domain)
{
	u32 c = 0;

	rbo->placement.fpfn = 0;
	rbo->placement.lpfn = 0;
	rbo->placement.placement = rbo->placements;
	rbo->placement.busy_placement = rbo->placements;
	if (domain & RADEON_GEM_DOMAIN_VRAM)
		rbo->placements[c++] = TTM_PL_FLAG_WC | TTM_PL_FLAG_UNCACHED |
					TTM_PL_FLAG_VRAM;
	if (domain & RADEON_GEM_DOMAIN_GTT)
		rbo->placements[c++] = TTM_PL_MASK_CACHING | TTM_PL_FLAG_TT;
	if (domain & RADEON_GEM_DOMAIN_CPU)
		rbo->placements[c++] = TTM_PL_MASK_CACHING | TTM_PL_FLAG_SYSTEM;
	if (!c)
		rbo->placements[c++] = TTM_PL_MASK_CACHING | TTM_PL_FLAG_SYSTEM;
	rbo->placement.num_placement = c;
	rbo->placement.num_busy_placement = c;
}

int radeon_bo_create(struct radeon_device *rdev,
		     unsigned long size, int byte_align, bool kernel, u32 domain,
		     struct radeon_bo **bo_ptr)
{
	struct radeon_bo *bo;
	enum ttm_bo_type type;
	unsigned long page_align = roundup(byte_align, PAGE_SIZE) >> PAGE_SHIFT;
	unsigned long max_size = 0;
	int r;

	size = ALIGN(size, PAGE_SIZE);

	if (unlikely(rdev->mman.bdev.dev_mapping == NULL)) {
		rdev->mman.bdev.dev_mapping = rdev->ddev->dev_mapping;
	}
	if (kernel) {
		type = ttm_bo_type_kernel;
	} else {
		type = ttm_bo_type_device;
	}
	*bo_ptr = NULL;

	/* maximun bo size is the minimun btw visible vram and gtt size */
	max_size = min(rdev->mc.visible_vram_size, rdev->mc.gtt_size);
	if ((page_align << PAGE_SHIFT) >= max_size) {
		printk(KERN_WARNING "%s:%d alloc size %ldM bigger than %ldMb limit\n",
			__func__, __LINE__, page_align  >> (20 - PAGE_SHIFT), max_size >> 20);
		return -ENOMEM;
	}

retry:
	bo = kzalloc(sizeof(struct radeon_bo), GFP_KERNEL);
	if (bo == NULL)
		return -ENOMEM;
	r = drm_gem_object_init(rdev->ddev, &bo->gem_base, size);
	if (unlikely(r)) {
		kfree(bo);
		return r;
	}
	bo->rdev = rdev;
	bo->gem_base.driver_private = NULL;
	bo->surface_reg = -1;
	INIT_LIST_HEAD(&bo->list);
	radeon_ttm_placement_from_domain(bo, domain);
	/* Kernel allocation are uninterruptible */
	mutex_lock(&rdev->vram_mutex);
	r = ttm_bo_init(&rdev->mman.bdev, &bo->tbo, size, type,
			&bo->placement, page_align, 0, !kernel, NULL, size,
			&radeon_ttm_bo_destroy);
	mutex_unlock(&rdev->vram_mutex);
	if (unlikely(r != 0)) {
		if (r != -ERESTARTSYS) {
			if (domain == RADEON_GEM_DOMAIN_VRAM) {
				domain |= RADEON_GEM_DOMAIN_GTT;
				goto retry;
			}
			dev_err(rdev->dev,
				"object_init failed for (%lu, 0x%08X)\n",
				size, domain);
		}
		return r;
	}
	*bo_ptr = bo;
<<<<<<< HEAD
	if (gobj) {
		mutex_lock(&bo->rdev->gem.mutex);
		list_add_tail(&bo->list, &rdev->gem.objects);
		mutex_unlock(&bo->rdev->gem.mutex);
	}
	trace_radeon_bo_create(bo);
=======

	trace_radeon_bo_create(bo);

>>>>>>> 105e53f8
	return 0;
}

int radeon_bo_kmap(struct radeon_bo *bo, void **ptr)
{
	bool is_iomem;
	int r;

	if (bo->kptr) {
		if (ptr) {
			*ptr = bo->kptr;
		}
		return 0;
	}
	r = ttm_bo_kmap(&bo->tbo, 0, bo->tbo.num_pages, &bo->kmap);
	if (r) {
		return r;
	}
	bo->kptr = ttm_kmap_obj_virtual(&bo->kmap, &is_iomem);
	if (ptr) {
		*ptr = bo->kptr;
	}
	radeon_bo_check_tiling(bo, 0, 0);
	return 0;
}

void radeon_bo_kunmap(struct radeon_bo *bo)
{
	if (bo->kptr == NULL)
		return;
	bo->kptr = NULL;
	radeon_bo_check_tiling(bo, 0, 0);
	ttm_bo_kunmap(&bo->kmap);
}

void radeon_bo_unref(struct radeon_bo **bo)
{
	struct ttm_buffer_object *tbo;
	struct radeon_device *rdev;

	if ((*bo) == NULL)
		return;
	rdev = (*bo)->rdev;
	tbo = &((*bo)->tbo);
	mutex_lock(&rdev->vram_mutex);
	ttm_bo_unref(&tbo);
	mutex_unlock(&rdev->vram_mutex);
	if (tbo == NULL)
		*bo = NULL;
}

int radeon_bo_pin(struct radeon_bo *bo, u32 domain, u64 *gpu_addr)
{
	int r, i;

	if (bo->pin_count) {
		bo->pin_count++;
		if (gpu_addr)
			*gpu_addr = radeon_bo_gpu_offset(bo);
		return 0;
	}
	radeon_ttm_placement_from_domain(bo, domain);
	if (domain == RADEON_GEM_DOMAIN_VRAM) {
		/* force to pin into visible video ram */
		bo->placement.lpfn = bo->rdev->mc.visible_vram_size >> PAGE_SHIFT;
	}
	for (i = 0; i < bo->placement.num_placement; i++)
		bo->placements[i] |= TTM_PL_FLAG_NO_EVICT;
	r = ttm_bo_validate(&bo->tbo, &bo->placement, false, false, false);
	if (likely(r == 0)) {
		bo->pin_count = 1;
		if (gpu_addr != NULL)
			*gpu_addr = radeon_bo_gpu_offset(bo);
	}
	if (unlikely(r != 0))
		dev_err(bo->rdev->dev, "%p pin failed\n", bo);
	return r;
}

int radeon_bo_unpin(struct radeon_bo *bo)
{
	int r, i;

	if (!bo->pin_count) {
		dev_warn(bo->rdev->dev, "%p unpin not necessary\n", bo);
		return 0;
	}
	bo->pin_count--;
	if (bo->pin_count)
		return 0;
	for (i = 0; i < bo->placement.num_placement; i++)
		bo->placements[i] &= ~TTM_PL_FLAG_NO_EVICT;
	r = ttm_bo_validate(&bo->tbo, &bo->placement, false, false, false);
	if (unlikely(r != 0))
		dev_err(bo->rdev->dev, "%p validate failed for unpin\n", bo);
	return r;
}

int radeon_bo_evict_vram(struct radeon_device *rdev)
{
	/* late 2.6.33 fix IGP hibernate - we need pm ops to do this correct */
	if (0 && (rdev->flags & RADEON_IS_IGP)) {
		if (rdev->mc.igp_sideport_enabled == false)
			/* Useless to evict on IGP chips */
			return 0;
	}
	return ttm_bo_evict_mm(&rdev->mman.bdev, TTM_PL_VRAM);
}

void radeon_bo_force_delete(struct radeon_device *rdev)
{
	struct radeon_bo *bo, *n;

	if (list_empty(&rdev->gem.objects)) {
		return;
	}
	dev_err(rdev->dev, "Userspace still has active objects !\n");
	list_for_each_entry_safe(bo, n, &rdev->gem.objects, list) {
		mutex_lock(&rdev->ddev->struct_mutex);
		dev_err(rdev->dev, "%p %p %lu %lu force free\n",
			&bo->gem_base, bo, (unsigned long)bo->gem_base.size,
			*((unsigned long *)&bo->gem_base.refcount));
		mutex_lock(&bo->rdev->gem.mutex);
		list_del_init(&bo->list);
		mutex_unlock(&bo->rdev->gem.mutex);
		/* this should unref the ttm bo */
		drm_gem_object_unreference(&bo->gem_base);
		mutex_unlock(&rdev->ddev->struct_mutex);
	}
}

int radeon_bo_init(struct radeon_device *rdev)
{
	/* Add an MTRR for the VRAM */
	rdev->mc.vram_mtrr = mtrr_add(rdev->mc.aper_base, rdev->mc.aper_size,
			MTRR_TYPE_WRCOMB, 1);
	DRM_INFO("Detected VRAM RAM=%lluM, BAR=%lluM\n",
		rdev->mc.mc_vram_size >> 20,
		(unsigned long long)rdev->mc.aper_size >> 20);
	DRM_INFO("RAM width %dbits %cDR\n",
			rdev->mc.vram_width, rdev->mc.vram_is_ddr ? 'D' : 'S');
	return radeon_ttm_init(rdev);
}

void radeon_bo_fini(struct radeon_device *rdev)
{
	radeon_ttm_fini(rdev);
}

void radeon_bo_list_add_object(struct radeon_bo_list *lobj,
				struct list_head *head)
{
	if (lobj->wdomain) {
		list_add(&lobj->tv.head, head);
	} else {
		list_add_tail(&lobj->tv.head, head);
	}
}

int radeon_bo_list_validate(struct list_head *head)
{
	struct radeon_bo_list *lobj;
	struct radeon_bo *bo;
	u32 domain;
	int r;

	r = ttm_eu_reserve_buffers(head);
	if (unlikely(r != 0)) {
		return r;
	}
	list_for_each_entry(lobj, head, tv.head) {
		bo = lobj->bo;
		if (!bo->pin_count) {
			domain = lobj->wdomain ? lobj->wdomain : lobj->rdomain;
			
		retry:
			radeon_ttm_placement_from_domain(bo, domain);
			r = ttm_bo_validate(&bo->tbo, &bo->placement,
						true, false, false);
			if (unlikely(r)) {
				if (r != -ERESTARTSYS && domain == RADEON_GEM_DOMAIN_VRAM) {
					domain |= RADEON_GEM_DOMAIN_GTT;
					goto retry;
				}
				return r;
			}
		}
		lobj->gpu_offset = radeon_bo_gpu_offset(bo);
		lobj->tiling_flags = bo->tiling_flags;
	}
	return 0;
}

int radeon_bo_fbdev_mmap(struct radeon_bo *bo,
			     struct vm_area_struct *vma)
{
	return ttm_fbdev_mmap(vma, &bo->tbo);
}

int radeon_bo_get_surface_reg(struct radeon_bo *bo)
{
	struct radeon_device *rdev = bo->rdev;
	struct radeon_surface_reg *reg;
	struct radeon_bo *old_object;
	int steal;
	int i;

	BUG_ON(!atomic_read(&bo->tbo.reserved));

	if (!bo->tiling_flags)
		return 0;

	if (bo->surface_reg >= 0) {
		reg = &rdev->surface_regs[bo->surface_reg];
		i = bo->surface_reg;
		goto out;
	}

	steal = -1;
	for (i = 0; i < RADEON_GEM_MAX_SURFACES; i++) {

		reg = &rdev->surface_regs[i];
		if (!reg->bo)
			break;

		old_object = reg->bo;
		if (old_object->pin_count == 0)
			steal = i;
	}

	/* if we are all out */
	if (i == RADEON_GEM_MAX_SURFACES) {
		if (steal == -1)
			return -ENOMEM;
		/* find someone with a surface reg and nuke their BO */
		reg = &rdev->surface_regs[steal];
		old_object = reg->bo;
		/* blow away the mapping */
		DRM_DEBUG("stealing surface reg %d from %p\n", steal, old_object);
		ttm_bo_unmap_virtual(&old_object->tbo);
		old_object->surface_reg = -1;
		i = steal;
	}

	bo->surface_reg = i;
	reg->bo = bo;

out:
	radeon_set_surface_reg(rdev, i, bo->tiling_flags, bo->pitch,
			       bo->tbo.mem.start << PAGE_SHIFT,
			       bo->tbo.num_pages << PAGE_SHIFT);
	return 0;
}

static void radeon_bo_clear_surface_reg(struct radeon_bo *bo)
{
	struct radeon_device *rdev = bo->rdev;
	struct radeon_surface_reg *reg;

	if (bo->surface_reg == -1)
		return;

	reg = &rdev->surface_regs[bo->surface_reg];
	radeon_clear_surface_reg(rdev, bo->surface_reg);

	reg->bo = NULL;
	bo->surface_reg = -1;
}

int radeon_bo_set_tiling_flags(struct radeon_bo *bo,
				uint32_t tiling_flags, uint32_t pitch)
{
	int r;

	r = radeon_bo_reserve(bo, false);
	if (unlikely(r != 0))
		return r;
	bo->tiling_flags = tiling_flags;
	bo->pitch = pitch;
	radeon_bo_unreserve(bo);
	return 0;
}

void radeon_bo_get_tiling_flags(struct radeon_bo *bo,
				uint32_t *tiling_flags,
				uint32_t *pitch)
{
	BUG_ON(!atomic_read(&bo->tbo.reserved));
	if (tiling_flags)
		*tiling_flags = bo->tiling_flags;
	if (pitch)
		*pitch = bo->pitch;
}

int radeon_bo_check_tiling(struct radeon_bo *bo, bool has_moved,
				bool force_drop)
{
	BUG_ON(!atomic_read(&bo->tbo.reserved));

	if (!(bo->tiling_flags & RADEON_TILING_SURFACE))
		return 0;

	if (force_drop) {
		radeon_bo_clear_surface_reg(bo);
		return 0;
	}

	if (bo->tbo.mem.mem_type != TTM_PL_VRAM) {
		if (!has_moved)
			return 0;

		if (bo->surface_reg >= 0)
			radeon_bo_clear_surface_reg(bo);
		return 0;
	}

	if ((bo->surface_reg >= 0) && !has_moved)
		return 0;

	return radeon_bo_get_surface_reg(bo);
}

void radeon_bo_move_notify(struct ttm_buffer_object *bo,
			   struct ttm_mem_reg *mem)
{
	struct radeon_bo *rbo;
	if (!radeon_ttm_bo_is_radeon_bo(bo))
		return;
	rbo = container_of(bo, struct radeon_bo, tbo);
	radeon_bo_check_tiling(rbo, 0, 1);
}

int radeon_bo_fault_reserve_notify(struct ttm_buffer_object *bo)
{
	struct radeon_device *rdev;
	struct radeon_bo *rbo;
	unsigned long offset, size;
	int r;

	if (!radeon_ttm_bo_is_radeon_bo(bo))
		return 0;
	rbo = container_of(bo, struct radeon_bo, tbo);
	radeon_bo_check_tiling(rbo, 0, 0);
	rdev = rbo->rdev;
	if (bo->mem.mem_type == TTM_PL_VRAM) {
		size = bo->mem.num_pages << PAGE_SHIFT;
		offset = bo->mem.start << PAGE_SHIFT;
		if ((offset + size) > rdev->mc.visible_vram_size) {
			/* hurrah the memory is not visible ! */
			radeon_ttm_placement_from_domain(rbo, RADEON_GEM_DOMAIN_VRAM);
			rbo->placement.lpfn = rdev->mc.visible_vram_size >> PAGE_SHIFT;
			r = ttm_bo_validate(bo, &rbo->placement, false, true, false);
			if (unlikely(r != 0))
				return r;
			offset = bo->mem.start << PAGE_SHIFT;
			/* this should not happen */
			if ((offset + size) > rdev->mc.visible_vram_size)
				return -EINVAL;
		}
	}
	return 0;
}<|MERGE_RESOLUTION|>--- conflicted
+++ resolved
@@ -150,18 +150,9 @@
 		return r;
 	}
 	*bo_ptr = bo;
-<<<<<<< HEAD
-	if (gobj) {
-		mutex_lock(&bo->rdev->gem.mutex);
-		list_add_tail(&bo->list, &rdev->gem.objects);
-		mutex_unlock(&bo->rdev->gem.mutex);
-	}
+
 	trace_radeon_bo_create(bo);
-=======
-
-	trace_radeon_bo_create(bo);
-
->>>>>>> 105e53f8
+
 	return 0;
 }
 
