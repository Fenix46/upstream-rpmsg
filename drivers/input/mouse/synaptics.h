/*
 * Synaptics TouchPad PS/2 mouse driver
 *
 * This program is free software; you can redistribute it and/or modify it
 * under the terms of the GNU General Public License version 2 as published by
 * the Free Software Foundation.
 */

#ifndef _SYNAPTICS_H
#define _SYNAPTICS_H

/* synaptics queries */
#define SYN_QUE_IDENTIFY		0x00
#define SYN_QUE_MODES			0x01
#define SYN_QUE_CAPABILITIES		0x02
#define SYN_QUE_MODEL			0x03
#define SYN_QUE_SERIAL_NUMBER_PREFIX	0x06
#define SYN_QUE_SERIAL_NUMBER_SUFFIX	0x07
#define SYN_QUE_RESOLUTION		0x08
#define SYN_QUE_EXT_CAPAB		0x09
#define SYN_QUE_EXT_CAPAB_0C		0x0c
#define SYN_QUE_EXT_DIMENSIONS		0x0d

/* synatics modes */
#define SYN_BIT_ABSOLUTE_MODE		(1 << 7)
#define SYN_BIT_HIGH_RATE		(1 << 6)
#define SYN_BIT_SLEEP_MODE		(1 << 3)
#define SYN_BIT_DISABLE_GESTURE		(1 << 2)
#define SYN_BIT_FOUR_BYTE_CLIENT	(1 << 1)
#define SYN_BIT_W_MODE			(1 << 0)

/* synaptics model ID bits */
#define SYN_MODEL_ROT180(m)		((m) & (1 << 23))
#define SYN_MODEL_PORTRAIT(m)		((m) & (1 << 22))
#define SYN_MODEL_SENSOR(m)		(((m) >> 16) & 0x3f)
#define SYN_MODEL_HARDWARE(m)		(((m) >> 9) & 0x7f)
#define SYN_MODEL_NEWABS(m)		((m) & (1 << 7))
#define SYN_MODEL_PEN(m)		((m) & (1 << 6))
#define SYN_MODEL_SIMPLIC(m)		((m) & (1 << 5))
#define SYN_MODEL_GEOMETRY(m)		((m) & 0x0f)

/* synaptics capability bits */
#define SYN_CAP_EXTENDED(c)		((c) & (1 << 23))
#define SYN_CAP_MIDDLE_BUTTON(c)	((c) & (1 << 18))
#define SYN_CAP_PASS_THROUGH(c)		((c) & (1 << 7))
#define SYN_CAP_SLEEP(c)		((c) & (1 << 4))
#define SYN_CAP_FOUR_BUTTON(c)		((c) & (1 << 3))
#define SYN_CAP_MULTIFINGER(c)		((c) & (1 << 1))
#define SYN_CAP_PALMDETECT(c)		((c) & (1 << 0))
#define SYN_CAP_SUBMODEL_ID(c)		(((c) & 0x00ff00) >> 8)
#define SYN_EXT_CAP_REQUESTS(c)		(((c) & 0x700000) >> 20)
#define SYN_CAP_MULTI_BUTTON_NO(ec)	(((ec) & 0x00f000) >> 12)
#define SYN_CAP_PRODUCT_ID(ec)		(((ec) & 0xff0000) >> 16)
<<<<<<< HEAD
=======

/*
 * The following describes response for the 0x0c query.
 *
 * byte	mask	name			meaning
 * ----	----	-------			------------
 * 1	0x01	adjustable threshold	capacitive button sensitivity
 *					can be adjusted
 * 1	0x02	report max		query 0x0d gives max coord reported
 * 1	0x04	clearpad		sensor is ClearPad product
 * 1	0x08	advanced gesture	not particularly meaningful
 * 1	0x10	clickpad bit 0		1-button ClickPad
 * 1	0x60	multifinger mode	identifies firmware finger counting
 *					(not reporting!) algorithm.
 *					Not particularly meaningful
 * 1	0x80    covered pad		W clipped to 14, 15 == pad mostly covered
 * 2	0x01    clickpad bit 1		2-button ClickPad
 * 2	0x02    deluxe LED controls	touchpad support LED commands
 *					ala multimedia control bar
 * 2	0x04	reduced filtering	firmware does less filtering on
 *					position data, driver should watch
 *					for noise.
 */
>>>>>>> 105e53f8
#define SYN_CAP_CLICKPAD(ex0c)		((ex0c) & 0x100000) /* 1-button ClickPad */
#define SYN_CAP_CLICKPAD2BTN(ex0c)	((ex0c) & 0x000100) /* 2-button ClickPad */
#define SYN_CAP_MAX_DIMENSIONS(ex0c)	((ex0c) & 0x020000)
#define SYN_CAP_ADV_GESTURE(ex0c)	((ex0c) & 0x080000)

/* synaptics modes query bits */
#define SYN_MODE_ABSOLUTE(m)		((m) & (1 << 7))
#define SYN_MODE_RATE(m)		((m) & (1 << 6))
#define SYN_MODE_BAUD_SLEEP(m)		((m) & (1 << 3))
#define SYN_MODE_DISABLE_GESTURE(m)	((m) & (1 << 2))
#define SYN_MODE_PACKSIZE(m)		((m) & (1 << 1))
#define SYN_MODE_WMODE(m)		((m) & (1 << 0))

/* synaptics identify query bits */
#define SYN_ID_MODEL(i)			(((i) >> 4) & 0x0f)
#define SYN_ID_MAJOR(i)			((i) & 0x0f)
#define SYN_ID_MINOR(i)			(((i) >> 16) & 0xff)
#define SYN_ID_FULL(i)			((SYN_ID_MAJOR(i) << 8) | SYN_ID_MINOR(i))
#define SYN_ID_IS_SYNAPTICS(i)		((((i) >> 8) & 0xff) == 0x47)

/* synaptics special commands */
#define SYN_PS_SET_MODE2		0x14
#define SYN_PS_CLIENT_CMD		0x28

/* synaptics packet types */
#define SYN_NEWABS			0
#define SYN_NEWABS_STRICT		1
#define SYN_NEWABS_RELAXED		2
#define SYN_OLDABS			3

/*
 * A structure to describe the state of the touchpad hardware (buttons and pad)
 */

struct synaptics_hw_state {
	int x;
	int y;
	int z;
	int w;
	unsigned int left:1;
	unsigned int right:1;
	unsigned int middle:1;
	unsigned int up:1;
	unsigned int down:1;
	unsigned char ext_buttons;
	signed char scroll;
};

struct synaptics_data {
	/* Data read from the touchpad */
	unsigned long int model_id;		/* Model-ID */
	unsigned long int capabilities;		/* Capabilities */
	unsigned long int ext_cap;		/* Extended Capabilities */
	unsigned long int ext_cap_0c;		/* Ext Caps from 0x0c query */
	unsigned long int identity;		/* Identification */
	unsigned int x_res, y_res;		/* X/Y resolution in units/mm */
	unsigned int x_max, y_max;		/* Max dimensions (from FW) */

	unsigned char pkt_type;			/* packet type - old, new, etc */
	unsigned char mode;			/* current mode byte */
	int scroll;

	struct serio *pt_port;			/* Pass-through serio port */

	struct synaptics_hw_state mt;		/* current gesture packet */
};

void synaptics_module_init(void);
int synaptics_detect(struct psmouse *psmouse, bool set_properties);
int synaptics_init(struct psmouse *psmouse);
void synaptics_reset(struct psmouse *psmouse);
bool synaptics_supported(void);

#endif /* _SYNAPTICS_H */<|MERGE_RESOLUTION|>--- conflicted
+++ resolved
@@ -51,8 +51,6 @@
 #define SYN_EXT_CAP_REQUESTS(c)		(((c) & 0x700000) >> 20)
 #define SYN_CAP_MULTI_BUTTON_NO(ec)	(((ec) & 0x00f000) >> 12)
 #define SYN_CAP_PRODUCT_ID(ec)		(((ec) & 0xff0000) >> 16)
-<<<<<<< HEAD
-=======
 
 /*
  * The following describes response for the 0x0c query.
@@ -76,7 +74,6 @@
  *					position data, driver should watch
  *					for noise.
  */
->>>>>>> 105e53f8
 #define SYN_CAP_CLICKPAD(ex0c)		((ex0c) & 0x100000) /* 1-button ClickPad */
 #define SYN_CAP_CLICKPAD2BTN(ex0c)	((ex0c) & 0x000100) /* 2-button ClickPad */
 #define SYN_CAP_MAX_DIMENSIONS(ex0c)	((ex0c) & 0x020000)
