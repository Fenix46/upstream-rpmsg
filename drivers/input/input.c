--- conflicted
+++ resolved
@@ -171,11 +171,7 @@
 	if (code == ABS_MT_SLOT) {
 		/*
 		 * "Stage" the event; we'll flush it later, when we
-<<<<<<< HEAD
-		 * get actiual touch data.
-=======
 		 * get actual touch data.
->>>>>>> 45f53cc9
 		 */
 		if (*pval >= 0 && *pval < dev->mtsize)
 			dev->slot = *pval;
@@ -192,11 +188,7 @@
 		pold = &mtslot->abs[code - ABS_MT_FIRST];
 	} else {
 		/*
-<<<<<<< HEAD
-		 * Bypass filtering for multitouch events when
-=======
 		 * Bypass filtering for multi-touch events when
->>>>>>> 45f53cc9
 		 * not employing slots.
 		 */
 		pold = NULL;
@@ -1705,11 +1697,7 @@
  *
  * This function allocates all necessary memory for MT slot handling in the
  * input device, and adds ABS_MT_SLOT to the device capabilities. All slots
-<<<<<<< HEAD
- * are initially marked as unused iby setting ABS_MT_TRACKING_ID to -1.
-=======
  * are initially marked as unused by setting ABS_MT_TRACKING_ID to -1.
->>>>>>> 45f53cc9
  */
 int input_mt_create_slots(struct input_dev *dev, unsigned int num_slots)
 {
