--- conflicted
+++ resolved
@@ -439,12 +439,7 @@
 	wake_up_interruptible(&lis3_dev.misc_wait);
 	kill_fasync(&lis3_dev.async_queue, SIGIO, POLL_IN);
 out:
-<<<<<<< HEAD
-	if (lis3_dev.pdata && lis3_dev.whoami == WAI_8B && lis3_dev.idev &&
-	    lis3_dev.idev->input->users)
-=======
 	if (atomic_read(&lis3_dev.wake_thread))
->>>>>>> 45f53cc9
 		return IRQ_WAKE_THREAD;
 	return IRQ_HANDLED;
 }
