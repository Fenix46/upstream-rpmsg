/*
 *  linux/arch/m32r/platforms/mappi3/setup.c
 *
 *  Setup routines for Renesas MAPPI-III(M3A-2170) Board
 *
 *  Copyright (c) 2001-2005  Hiroyuki Kondo, Hirokazu Takata,
 *                           Hitoshi Yamamoto, Mamoru Sakugawa
 */

#include <linux/irq.h>
#include <linux/kernel.h>
#include <linux/init.h>
#include <linux/platform_device.h>

#include <asm/system.h>
#include <asm/m32r.h>
#include <asm/io.h>

#define irq2port(x) (M32R_ICU_CR1_PORTL + ((x - 1) * sizeof(unsigned long)))

icu_data_t icu_data[NR_IRQS];

static void disable_mappi3_irq(unsigned int irq)
{
	unsigned long port, data;

	if ((irq == 0) ||(irq >= NR_IRQS))  {
		printk("bad irq 0x%08x\n", irq);
		return;
	}
	port = irq2port(irq);
	data = icu_data[irq].icucr|M32R_ICUCR_ILEVEL7;
	outl(data, port);
}

static void enable_mappi3_irq(unsigned int irq)
{
	unsigned long port, data;

	if ((irq == 0) ||(irq >= NR_IRQS))  {
		printk("bad irq 0x%08x\n", irq);
		return;
	}
	port = irq2port(irq);
	data = icu_data[irq].icucr|M32R_ICUCR_IEN|M32R_ICUCR_ILEVEL6;
	outl(data, port);
}

static void mask_mappi3(struct irq_data *data)
{
	disable_mappi3_irq(data->irq);
}

static void unmask_mappi3(struct irq_data *data)
{
	enable_mappi3_irq(data->irq);
}

static void shutdown_mappi3(struct irq_data *data)
{
	unsigned long port;

	port = irq2port(data->irq);
	outl(M32R_ICUCR_ILEVEL7, port);
}

static struct irq_chip mappi3_irq_type = {
	.name		= "MAPPI3-IRQ",
	.irq_shutdown	= shutdown_mappi3,
	.irq_mask	= mask_mappi3,
	.irq_unmask	= unmask_mappi3,
};

void __init init_IRQ(void)
{
#if defined(CONFIG_SMC91X)
	/* INT0 : LAN controller (SMC91111) */
<<<<<<< HEAD
	set_irq_chip_and_handler(M32R_IRQ_INT0, &mappi3_irq_type,
=======
	irq_set_chip_and_handler(M32R_IRQ_INT0, &mappi3_irq_type,
>>>>>>> 0ce790e7
				 handle_level_irq);
	icu_data[M32R_IRQ_INT0].icucr = M32R_ICUCR_IEN|M32R_ICUCR_ISMOD10;
	disable_mappi3_irq(M32R_IRQ_INT0);
#endif  /* CONFIG_SMC91X */

	/* MFT2 : system timer */
<<<<<<< HEAD
	set_irq_chip_and_handler(M32R_IRQ_MFT2, &mappi3_irq_type,
=======
	irq_set_chip_and_handler(M32R_IRQ_MFT2, &mappi3_irq_type,
>>>>>>> 0ce790e7
				 handle_level_irq);
	icu_data[M32R_IRQ_MFT2].icucr = M32R_ICUCR_IEN;
	disable_mappi3_irq(M32R_IRQ_MFT2);

#ifdef CONFIG_SERIAL_M32R_SIO
	/* SIO0_R : uart receive data */
<<<<<<< HEAD
	set_irq_chip_and_handler(M32R_IRQ_SIO0_R, &mappi3_irq_type,
=======
	irq_set_chip_and_handler(M32R_IRQ_SIO0_R, &mappi3_irq_type,
>>>>>>> 0ce790e7
				 handle_level_irq);
	icu_data[M32R_IRQ_SIO0_R].icucr = 0;
	disable_mappi3_irq(M32R_IRQ_SIO0_R);

	/* SIO0_S : uart send data */
<<<<<<< HEAD
	set_irq_chip_and_handler(M32R_IRQ_SIO0_S, &mappi3_irq_type,
=======
	irq_set_chip_and_handler(M32R_IRQ_SIO0_S, &mappi3_irq_type,
>>>>>>> 0ce790e7
				 handle_level_irq);
	icu_data[M32R_IRQ_SIO0_S].icucr = 0;
	disable_mappi3_irq(M32R_IRQ_SIO0_S);
	/* SIO1_R : uart receive data */
<<<<<<< HEAD
	set_irq_chip_and_handler(M32R_IRQ_SIO1_R, &mappi3_irq_type,
=======
	irq_set_chip_and_handler(M32R_IRQ_SIO1_R, &mappi3_irq_type,
>>>>>>> 0ce790e7
				 handle_level_irq);
	icu_data[M32R_IRQ_SIO1_R].icucr = 0;
	disable_mappi3_irq(M32R_IRQ_SIO1_R);

	/* SIO1_S : uart send data */
<<<<<<< HEAD
	set_irq_chip_and_handler(M32R_IRQ_SIO1_S, &mappi3_irq_type,
=======
	irq_set_chip_and_handler(M32R_IRQ_SIO1_S, &mappi3_irq_type,
>>>>>>> 0ce790e7
				 handle_level_irq);
	icu_data[M32R_IRQ_SIO1_S].icucr = 0;
	disable_mappi3_irq(M32R_IRQ_SIO1_S);
#endif  /* CONFIG_M32R_USE_DBG_CONSOLE */

#if defined(CONFIG_USB)
	/* INT1 : USB Host controller interrupt */
<<<<<<< HEAD
	set_irq_chip_and_handler(M32R_IRQ_INT1, &mappi3_irq_type,
=======
	irq_set_chip_and_handler(M32R_IRQ_INT1, &mappi3_irq_type,
>>>>>>> 0ce790e7
				 handle_level_irq);
	icu_data[M32R_IRQ_INT1].icucr = M32R_ICUCR_ISMOD01;
	disable_mappi3_irq(M32R_IRQ_INT1);
#endif /* CONFIG_USB */

	/* CFC IREQ */
<<<<<<< HEAD
	set_irq_chip_and_handler(PLD_IRQ_CFIREQ, &mappi3_irq_type,
=======
	irq_set_chip_and_handler(PLD_IRQ_CFIREQ, &mappi3_irq_type,
>>>>>>> 0ce790e7
				 handle_level_irq);
	icu_data[PLD_IRQ_CFIREQ].icucr = M32R_ICUCR_IEN|M32R_ICUCR_ISMOD01;
	disable_mappi3_irq(PLD_IRQ_CFIREQ);

#if defined(CONFIG_M32R_CFC)
	/* ICUCR41: CFC Insert & eject */
<<<<<<< HEAD
	set_irq_chip_and_handler(PLD_IRQ_CFC_INSERT, &mappi3_irq_type,
=======
	irq_set_chip_and_handler(PLD_IRQ_CFC_INSERT, &mappi3_irq_type,
>>>>>>> 0ce790e7
				 handle_level_irq);
	icu_data[PLD_IRQ_CFC_INSERT].icucr = M32R_ICUCR_IEN|M32R_ICUCR_ISMOD00;
	disable_mappi3_irq(PLD_IRQ_CFC_INSERT);

#endif /* CONFIG_M32R_CFC */

	/* IDE IREQ */
<<<<<<< HEAD
	set_irq_chip_and_handler(PLD_IRQ_IDEIREQ, &mappi3_irq_type,
=======
	irq_set_chip_and_handler(PLD_IRQ_IDEIREQ, &mappi3_irq_type,
>>>>>>> 0ce790e7
				 handle_level_irq);
	icu_data[PLD_IRQ_IDEIREQ].icucr = M32R_ICUCR_IEN|M32R_ICUCR_ISMOD10;
	disable_mappi3_irq(PLD_IRQ_IDEIREQ);

}

#if defined(CONFIG_SMC91X)

#define LAN_IOSTART     0x300
#define LAN_IOEND       0x320
static struct resource smc91x_resources[] = {
	[0] = {
		.start  = (LAN_IOSTART),
		.end    = (LAN_IOEND),
		.flags  = IORESOURCE_MEM,
	},
	[1] = {
		.start  = M32R_IRQ_INT0,
		.end    = M32R_IRQ_INT0,
		.flags  = IORESOURCE_IRQ,
	}
};

static struct platform_device smc91x_device = {
	.name		= "smc91x",
	.id		= 0,
	.num_resources  = ARRAY_SIZE(smc91x_resources),
	.resource       = smc91x_resources,
};

#endif

#if defined(CONFIG_FB_S1D13XXX)

#include <video/s1d13xxxfb.h>
#include <asm/s1d13806.h>

static struct s1d13xxxfb_pdata s1d13xxxfb_data = {
	.initregs		= s1d13xxxfb_initregs,
	.initregssize		= ARRAY_SIZE(s1d13xxxfb_initregs),
	.platform_init_video	= NULL,
#ifdef CONFIG_PM
	.platform_suspend_video	= NULL,
	.platform_resume_video	= NULL,
#endif
};

static struct resource s1d13xxxfb_resources[] = {
	[0] = {
		.start  = 0x1d600000UL,
		.end    = 0x1d73FFFFUL,
		.flags  = IORESOURCE_MEM,
	},
	[1] = {
		.start  = 0x1d400000UL,
		.end    = 0x1d4001FFUL,
		.flags  = IORESOURCE_MEM,
	}
};

static struct platform_device s1d13xxxfb_device = {
	.name		= S1D_DEVICENAME,
	.id		= 0,
	.dev            = {
		.platform_data  = &s1d13xxxfb_data,
	},
	.num_resources  = ARRAY_SIZE(s1d13xxxfb_resources),
	.resource       = s1d13xxxfb_resources,
};
#endif

static int __init platform_init(void)
{
#if defined(CONFIG_SMC91X)
	platform_device_register(&smc91x_device);
#endif
#if defined(CONFIG_FB_S1D13XXX)
	platform_device_register(&s1d13xxxfb_device);
#endif
	return 0;
}
arch_initcall(platform_init);<|MERGE_RESOLUTION|>--- conflicted
+++ resolved
@@ -75,62 +75,38 @@
 {
 #if defined(CONFIG_SMC91X)
 	/* INT0 : LAN controller (SMC91111) */
-<<<<<<< HEAD
-	set_irq_chip_and_handler(M32R_IRQ_INT0, &mappi3_irq_type,
-=======
 	irq_set_chip_and_handler(M32R_IRQ_INT0, &mappi3_irq_type,
->>>>>>> 0ce790e7
 				 handle_level_irq);
 	icu_data[M32R_IRQ_INT0].icucr = M32R_ICUCR_IEN|M32R_ICUCR_ISMOD10;
 	disable_mappi3_irq(M32R_IRQ_INT0);
 #endif  /* CONFIG_SMC91X */
 
 	/* MFT2 : system timer */
-<<<<<<< HEAD
-	set_irq_chip_and_handler(M32R_IRQ_MFT2, &mappi3_irq_type,
-=======
 	irq_set_chip_and_handler(M32R_IRQ_MFT2, &mappi3_irq_type,
->>>>>>> 0ce790e7
 				 handle_level_irq);
 	icu_data[M32R_IRQ_MFT2].icucr = M32R_ICUCR_IEN;
 	disable_mappi3_irq(M32R_IRQ_MFT2);
 
 #ifdef CONFIG_SERIAL_M32R_SIO
 	/* SIO0_R : uart receive data */
-<<<<<<< HEAD
-	set_irq_chip_and_handler(M32R_IRQ_SIO0_R, &mappi3_irq_type,
-=======
 	irq_set_chip_and_handler(M32R_IRQ_SIO0_R, &mappi3_irq_type,
->>>>>>> 0ce790e7
 				 handle_level_irq);
 	icu_data[M32R_IRQ_SIO0_R].icucr = 0;
 	disable_mappi3_irq(M32R_IRQ_SIO0_R);
 
 	/* SIO0_S : uart send data */
-<<<<<<< HEAD
-	set_irq_chip_and_handler(M32R_IRQ_SIO0_S, &mappi3_irq_type,
-=======
 	irq_set_chip_and_handler(M32R_IRQ_SIO0_S, &mappi3_irq_type,
->>>>>>> 0ce790e7
 				 handle_level_irq);
 	icu_data[M32R_IRQ_SIO0_S].icucr = 0;
 	disable_mappi3_irq(M32R_IRQ_SIO0_S);
 	/* SIO1_R : uart receive data */
-<<<<<<< HEAD
-	set_irq_chip_and_handler(M32R_IRQ_SIO1_R, &mappi3_irq_type,
-=======
 	irq_set_chip_and_handler(M32R_IRQ_SIO1_R, &mappi3_irq_type,
->>>>>>> 0ce790e7
 				 handle_level_irq);
 	icu_data[M32R_IRQ_SIO1_R].icucr = 0;
 	disable_mappi3_irq(M32R_IRQ_SIO1_R);
 
 	/* SIO1_S : uart send data */
-<<<<<<< HEAD
-	set_irq_chip_and_handler(M32R_IRQ_SIO1_S, &mappi3_irq_type,
-=======
 	irq_set_chip_and_handler(M32R_IRQ_SIO1_S, &mappi3_irq_type,
->>>>>>> 0ce790e7
 				 handle_level_irq);
 	icu_data[M32R_IRQ_SIO1_S].icucr = 0;
 	disable_mappi3_irq(M32R_IRQ_SIO1_S);
@@ -138,33 +114,21 @@
 
 #if defined(CONFIG_USB)
 	/* INT1 : USB Host controller interrupt */
-<<<<<<< HEAD
-	set_irq_chip_and_handler(M32R_IRQ_INT1, &mappi3_irq_type,
-=======
 	irq_set_chip_and_handler(M32R_IRQ_INT1, &mappi3_irq_type,
->>>>>>> 0ce790e7
 				 handle_level_irq);
 	icu_data[M32R_IRQ_INT1].icucr = M32R_ICUCR_ISMOD01;
 	disable_mappi3_irq(M32R_IRQ_INT1);
 #endif /* CONFIG_USB */
 
 	/* CFC IREQ */
-<<<<<<< HEAD
-	set_irq_chip_and_handler(PLD_IRQ_CFIREQ, &mappi3_irq_type,
-=======
 	irq_set_chip_and_handler(PLD_IRQ_CFIREQ, &mappi3_irq_type,
->>>>>>> 0ce790e7
 				 handle_level_irq);
 	icu_data[PLD_IRQ_CFIREQ].icucr = M32R_ICUCR_IEN|M32R_ICUCR_ISMOD01;
 	disable_mappi3_irq(PLD_IRQ_CFIREQ);
 
 #if defined(CONFIG_M32R_CFC)
 	/* ICUCR41: CFC Insert & eject */
-<<<<<<< HEAD
-	set_irq_chip_and_handler(PLD_IRQ_CFC_INSERT, &mappi3_irq_type,
-=======
 	irq_set_chip_and_handler(PLD_IRQ_CFC_INSERT, &mappi3_irq_type,
->>>>>>> 0ce790e7
 				 handle_level_irq);
 	icu_data[PLD_IRQ_CFC_INSERT].icucr = M32R_ICUCR_IEN|M32R_ICUCR_ISMOD00;
 	disable_mappi3_irq(PLD_IRQ_CFC_INSERT);
@@ -172,11 +136,7 @@
 #endif /* CONFIG_M32R_CFC */
 
 	/* IDE IREQ */
-<<<<<<< HEAD
-	set_irq_chip_and_handler(PLD_IRQ_IDEIREQ, &mappi3_irq_type,
-=======
 	irq_set_chip_and_handler(PLD_IRQ_IDEIREQ, &mappi3_irq_type,
->>>>>>> 0ce790e7
 				 handle_level_irq);
 	icu_data[PLD_IRQ_IDEIREQ].icucr = M32R_ICUCR_IEN|M32R_ICUCR_ISMOD10;
 	disable_mappi3_irq(PLD_IRQ_IDEIREQ);
