--- conflicted
+++ resolved
@@ -1744,29 +1744,15 @@
 			     (guest_tr_ar & ~AR_TYPE_MASK)
 			     | AR_TYPE_BUSY_64_TSS);
 	}
-<<<<<<< HEAD
-	vcpu->arch.efer |= EFER_LMA;
-	vmx_set_efer(vcpu, vcpu->arch.efer);
-=======
 	vmx_set_efer(vcpu, vcpu->arch.efer | EFER_LMA);
->>>>>>> 772320e8
 }
 
 static void exit_lmode(struct kvm_vcpu *vcpu)
 {
-<<<<<<< HEAD
-	vcpu->arch.efer &= ~EFER_LMA;
-
-	vmcs_write32(VM_ENTRY_CONTROLS,
-		     vmcs_read32(VM_ENTRY_CONTROLS)
-		     & ~VM_ENTRY_IA32E_MODE);
-	vmx_set_efer(vcpu, vcpu->arch.efer);
-=======
 	vmcs_write32(VM_ENTRY_CONTROLS,
 		     vmcs_read32(VM_ENTRY_CONTROLS)
 		     & ~VM_ENTRY_IA32E_MODE);
 	vmx_set_efer(vcpu, vcpu->arch.efer & ~EFER_LMA);
->>>>>>> 772320e8
 }
 
 #endif
