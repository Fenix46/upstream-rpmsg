--- conflicted
+++ resolved
@@ -303,7 +303,6 @@
 }
 
 static inline void set_exception_intercept(struct vcpu_svm *svm, int bit)
-<<<<<<< HEAD
 {
 	struct vmcb *vmcb = get_host_vmcb(svm);
 
@@ -316,20 +315,6 @@
 {
 	struct vmcb *vmcb = get_host_vmcb(svm);
 
-=======
-{
-	struct vmcb *vmcb = get_host_vmcb(svm);
-
-	vmcb->control.intercept_exceptions |= (1U << bit);
-
-	recalc_intercepts(svm);
-}
-
-static inline void clr_exception_intercept(struct vcpu_svm *svm, int bit)
-{
-	struct vmcb *vmcb = get_host_vmcb(svm);
-
->>>>>>> 105e53f8
 	vmcb->control.intercept_exceptions &= ~(1U << bit);
 
 	recalc_intercepts(svm);
@@ -1167,13 +1152,6 @@
 	kvm_load_ldt(svm->host.ldt);
 #ifdef CONFIG_X86_64
 	loadsegment(fs, svm->host.fs);
-<<<<<<< HEAD
-	load_gs_index(svm->host.gs);
-	wrmsrl(MSR_KERNEL_GS_BASE, current->thread.gs);
-#else
-	loadsegment(gs, svm->host.gs);
-#endif
-=======
 	wrmsrl(MSR_KERNEL_GS_BASE, current->thread.gs);
 	load_gs_index(svm->host.gs);
 #else
@@ -1181,7 +1159,6 @@
 	loadsegment(gs, svm->host.gs);
 #endif
 #endif
->>>>>>> 105e53f8
 	for (i = 0; i < NR_HOST_SAVE_USER_MSRS; i++)
 		wrmsrl(host_save_user_msrs[i], svm->host_user_msrs[i]);
 }
@@ -2805,11 +2782,8 @@
 			kvm_register_write(&svm->vcpu, reg, val);
 	}
 
-<<<<<<< HEAD
-=======
 	skip_emulated_instruction(&svm->vcpu);
 
->>>>>>> 105e53f8
 	return 1;
 }
 
@@ -3677,12 +3651,9 @@
 	wrmsrl(MSR_GS_BASE, svm->host.gs_base);
 #else
 	loadsegment(fs, svm->host.fs);
-<<<<<<< HEAD
-=======
 #ifndef CONFIG_X86_32_LAZY_GS
 	loadsegment(gs, svm->host.gs);
 #endif
->>>>>>> 105e53f8
 #endif
 
 	reload_tss(vcpu);
@@ -3699,17 +3670,10 @@
 
 	stgi();
 
-<<<<<<< HEAD
-	vcpu->arch.cr2 = svm->vmcb->save.cr2;
-	vcpu->arch.regs[VCPU_REGS_RAX] = svm->vmcb->save.rax;
-	vcpu->arch.regs[VCPU_REGS_RSP] = svm->vmcb->save.rsp;
-	vcpu->arch.regs[VCPU_REGS_RIP] = svm->vmcb->save.rip;
-=======
 	/* Any pending NMI will happen here */
 
 	if (unlikely(svm->vmcb->control.exit_code == SVM_EXIT_NMI))
 		kvm_after_handle_nmi(&svm->vcpu);
->>>>>>> 105e53f8
 
 	sync_cr8_to_lapic(vcpu);
 
