--- conflicted
+++ resolved
@@ -64,12 +64,9 @@
 		if (!found)
 			found = s->kvm->bsp_vcpu;
 
-<<<<<<< HEAD
-=======
 		if (!found)
 			return;
 
->>>>>>> 062c1825
 		kvm_vcpu_kick(found);
 	}
 }
