#ifndef _ASM_X86_IOMAP_H
#define _ASM_X86_IOMAP_H

/*
 * Copyright © 2008 Ingo Molnar
 *
 * This program is free software; you can redistribute it and/or modify
 * it under the terms of the GNU General Public License as published by
 * the Free Software Foundation; either version 2 of the License, or
 * (at your option) any later version.
 *
 * This program is distributed in the hope that it will be useful, but
 * WITHOUT ANY WARRANTY; without even the implied warranty of
 * MERCHANTABILITY or FITNESS FOR A PARTICULAR PURPOSE.  See the GNU
 * General Public License for more details.
 *
 * You should have received a copy of the GNU General Public License along
 * with this program; if not, write to the Free Software Foundation, Inc.,
 * 59 Temple Place, Suite 330, Boston, MA 02111-1307 USA.
 */

#include <linux/fs.h>
#include <linux/mm.h>
#include <linux/uaccess.h>
#include <asm/cacheflush.h>
#include <asm/pgtable.h>
#include <asm/tlbflush.h>

void __iomem *
<<<<<<< HEAD
iomap_atomic_prot_pfn(unsigned long pfn, enum km_type type, pgprot_t prot);

void
iounmap_atomic(void __iomem *kvaddr, enum km_type type);
=======
iomap_atomic_prot_pfn(unsigned long pfn, pgprot_t prot);

void
iounmap_atomic(void __iomem *kvaddr);
>>>>>>> 45f53cc9

int
iomap_create_wc(resource_size_t base, unsigned long size, pgprot_t *prot);

void
iomap_free(resource_size_t base, unsigned long size);

#endif /* _ASM_X86_IOMAP_H */<|MERGE_RESOLUTION|>--- conflicted
+++ resolved
@@ -27,17 +27,10 @@
 #include <asm/tlbflush.h>
 
 void __iomem *
-<<<<<<< HEAD
-iomap_atomic_prot_pfn(unsigned long pfn, enum km_type type, pgprot_t prot);
-
-void
-iounmap_atomic(void __iomem *kvaddr, enum km_type type);
-=======
 iomap_atomic_prot_pfn(unsigned long pfn, pgprot_t prot);
 
 void
 iounmap_atomic(void __iomem *kvaddr);
->>>>>>> 45f53cc9
 
 int
 iomap_create_wc(resource_size_t base, unsigned long size, pgprot_t *prot);
