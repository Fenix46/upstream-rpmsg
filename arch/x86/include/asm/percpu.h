#ifndef _ASM_X86_PERCPU_H
#define _ASM_X86_PERCPU_H

#ifdef CONFIG_X86_64
#define __percpu_seg		gs
#define __percpu_mov_op		movq
#else
#define __percpu_seg		fs
#define __percpu_mov_op		movl
#endif

#ifdef __ASSEMBLY__

/*
 * PER_CPU finds an address of a per-cpu variable.
 *
 * Args:
 *    var - variable name
 *    reg - 32bit register
 *
 * The resulting address is stored in the "reg" argument.
 *
 * Example:
 *    PER_CPU(cpu_gdt_descr, %ebx)
 */
#ifdef CONFIG_SMP
#define PER_CPU(var, reg)						\
	__percpu_mov_op %__percpu_seg:this_cpu_off, reg;		\
	lea var(reg), reg
#define PER_CPU_VAR(var)	%__percpu_seg:var
#else /* ! SMP */
#define PER_CPU(var, reg)	__percpu_mov_op $var, reg
#define PER_CPU_VAR(var)	var
#endif	/* SMP */

#ifdef CONFIG_X86_64_SMP
#define INIT_PER_CPU_VAR(var)  init_per_cpu__##var
#else
#define INIT_PER_CPU_VAR(var)  var
#endif

#else /* ...!ASSEMBLY */

#include <linux/kernel.h>
#include <linux/stringify.h>

#ifdef CONFIG_SMP
#define __percpu_prefix		"%%"__stringify(__percpu_seg)":"
#define __my_cpu_offset		percpu_read(this_cpu_off)

/*
 * Compared to the generic __my_cpu_offset version, the following
 * saves one instruction and avoids clobbering a temp register.
 */
#define __this_cpu_ptr(ptr)				\
({							\
	unsigned long tcp_ptr__;			\
	__verify_pcpu_ptr(ptr);				\
	asm volatile("add " __percpu_arg(1) ", %0"	\
		     : "=r" (tcp_ptr__)			\
		     : "m" (this_cpu_off), "0" (ptr));	\
	(typeof(*(ptr)) __kernel __force *)tcp_ptr__;	\
})
#else
#define __percpu_prefix		""
#endif

#define __percpu_arg(x)		__percpu_prefix "%P" #x

/*
 * Initialized pointers to per-cpu variables needed for the boot
 * processor need to use these macros to get the proper address
 * offset from __per_cpu_load on SMP.
 *
 * There also must be an entry in vmlinux_64.lds.S
 */
#define DECLARE_INIT_PER_CPU(var) \
       extern typeof(var) init_per_cpu_var(var)

#ifdef CONFIG_X86_64_SMP
#define init_per_cpu_var(var)  init_per_cpu__##var
#else
#define init_per_cpu_var(var)  var
#endif

/* For arch-specific code, we can use direct single-insn ops (they
 * don't give an lvalue though). */
extern void __bad_percpu_size(void);

#define percpu_to_op(op, var, val)			\
do {							\
	typedef typeof(var) pto_T__;			\
	if (0) {					\
		pto_T__ pto_tmp__;			\
		pto_tmp__ = (val);			\
		(void)pto_tmp__;			\
	}						\
	switch (sizeof(var)) {				\
	case 1:						\
		asm(op "b %1,"__percpu_arg(0)		\
		    : "+m" (var)			\
		    : "qi" ((pto_T__)(val)));		\
		break;					\
	case 2:						\
		asm(op "w %1,"__percpu_arg(0)		\
		    : "+m" (var)			\
		    : "ri" ((pto_T__)(val)));		\
		break;					\
	case 4:						\
		asm(op "l %1,"__percpu_arg(0)		\
		    : "+m" (var)			\
		    : "ri" ((pto_T__)(val)));		\
		break;					\
	case 8:						\
		asm(op "q %1,"__percpu_arg(0)		\
		    : "+m" (var)			\
		    : "re" ((pto_T__)(val)));		\
		break;					\
	default: __bad_percpu_size();			\
	}						\
} while (0)

/*
 * Generate a percpu add to memory instruction and optimize code
 * if one is added or subtracted.
 */
#define percpu_add_op(var, val)						\
do {									\
	typedef typeof(var) pao_T__;					\
	const int pao_ID__ = (__builtin_constant_p(val) &&		\
			      ((val) == 1 || (val) == -1)) ? (val) : 0;	\
	if (0) {							\
		pao_T__ pao_tmp__;					\
		pao_tmp__ = (val);					\
		(void)pao_tmp__;					\
	}								\
	switch (sizeof(var)) {						\
	case 1:								\
		if (pao_ID__ == 1)					\
			asm("incb "__percpu_arg(0) : "+m" (var));	\
		else if (pao_ID__ == -1)				\
			asm("decb "__percpu_arg(0) : "+m" (var));	\
		else							\
			asm("addb %1, "__percpu_arg(0)			\
			    : "+m" (var)				\
			    : "qi" ((pao_T__)(val)));			\
		break;							\
	case 2:								\
		if (pao_ID__ == 1)					\
			asm("incw "__percpu_arg(0) : "+m" (var));	\
		else if (pao_ID__ == -1)				\
			asm("decw "__percpu_arg(0) : "+m" (var));	\
		else							\
			asm("addw %1, "__percpu_arg(0)			\
			    : "+m" (var)				\
			    : "ri" ((pao_T__)(val)));			\
		break;							\
	case 4:								\
		if (pao_ID__ == 1)					\
			asm("incl "__percpu_arg(0) : "+m" (var));	\
		else if (pao_ID__ == -1)				\
			asm("decl "__percpu_arg(0) : "+m" (var));	\
		else							\
			asm("addl %1, "__percpu_arg(0)			\
			    : "+m" (var)				\
			    : "ri" ((pao_T__)(val)));			\
		break;							\
	case 8:								\
		if (pao_ID__ == 1)					\
			asm("incq "__percpu_arg(0) : "+m" (var));	\
		else if (pao_ID__ == -1)				\
			asm("decq "__percpu_arg(0) : "+m" (var));	\
		else							\
			asm("addq %1, "__percpu_arg(0)			\
			    : "+m" (var)				\
			    : "re" ((pao_T__)(val)));			\
		break;							\
	default: __bad_percpu_size();					\
	}								\
} while (0)

#define percpu_from_op(op, var, constraint)		\
({							\
	typeof(var) pfo_ret__;				\
	switch (sizeof(var)) {				\
	case 1:						\
		asm(op "b "__percpu_arg(1)",%0"		\
		    : "=q" (pfo_ret__)			\
		    : constraint);			\
		break;					\
	case 2:						\
		asm(op "w "__percpu_arg(1)",%0"		\
		    : "=r" (pfo_ret__)			\
		    : constraint);			\
		break;					\
	case 4:						\
		asm(op "l "__percpu_arg(1)",%0"		\
		    : "=r" (pfo_ret__)			\
		    : constraint);			\
		break;					\
	case 8:						\
		asm(op "q "__percpu_arg(1)",%0"		\
		    : "=r" (pfo_ret__)			\
		    : constraint);			\
		break;					\
	default: __bad_percpu_size();			\
	}						\
	pfo_ret__;					\
})

#define percpu_unary_op(op, var)			\
({							\
	switch (sizeof(var)) {				\
	case 1:						\
		asm(op "b "__percpu_arg(0)		\
		    : "+m" (var));			\
		break;					\
	case 2:						\
		asm(op "w "__percpu_arg(0)		\
		    : "+m" (var));			\
		break;					\
	case 4:						\
		asm(op "l "__percpu_arg(0)		\
		    : "+m" (var));			\
		break;					\
	case 8:						\
		asm(op "q "__percpu_arg(0)		\
		    : "+m" (var));			\
		break;					\
	default: __bad_percpu_size();			\
	}						\
})

/*
 * Add return operation
 */
#define percpu_add_return_op(var, val)					\
({									\
	typeof(var) paro_ret__ = val;					\
	switch (sizeof(var)) {						\
	case 1:								\
		asm("xaddb %0, "__percpu_arg(1)				\
			    : "+q" (paro_ret__), "+m" (var)		\
			    : : "memory");				\
		break;							\
	case 2:								\
		asm("xaddw %0, "__percpu_arg(1)				\
			    : "+r" (paro_ret__), "+m" (var)		\
			    : : "memory");				\
		break;							\
	case 4:								\
		asm("xaddl %0, "__percpu_arg(1)				\
			    : "+r" (paro_ret__), "+m" (var)		\
			    : : "memory");				\
		break;							\
	case 8:								\
		asm("xaddq %0, "__percpu_arg(1)				\
			    : "+re" (paro_ret__), "+m" (var)		\
			    : : "memory");				\
		break;							\
	default: __bad_percpu_size();					\
	}								\
	paro_ret__ += val;						\
	paro_ret__;							\
})

/*
 * xchg is implemented using cmpxchg without a lock prefix. xchg is
 * expensive due to the implied lock prefix.  The processor cannot prefetch
 * cachelines if xchg is used.
 */
#define percpu_xchg_op(var, nval)					\
({									\
	typeof(var) pxo_ret__;						\
	typeof(var) pxo_new__ = (nval);					\
	switch (sizeof(var)) {						\
	case 1:								\
		asm("\n\tmov "__percpu_arg(1)",%%al"			\
		    "\n1:\tcmpxchgb %2, "__percpu_arg(1)		\
		    "\n\tjnz 1b"					\
			    : "=&a" (pxo_ret__), "+m" (var)		\
			    : "q" (pxo_new__)				\
			    : "memory");				\
		break;							\
	case 2:								\
		asm("\n\tmov "__percpu_arg(1)",%%ax"			\
		    "\n1:\tcmpxchgw %2, "__percpu_arg(1)		\
		    "\n\tjnz 1b"					\
			    : "=&a" (pxo_ret__), "+m" (var)		\
			    : "r" (pxo_new__)				\
			    : "memory");				\
		break;							\
	case 4:								\
		asm("\n\tmov "__percpu_arg(1)",%%eax"			\
		    "\n1:\tcmpxchgl %2, "__percpu_arg(1)		\
		    "\n\tjnz 1b"					\
			    : "=&a" (pxo_ret__), "+m" (var)		\
			    : "r" (pxo_new__)				\
			    : "memory");				\
		break;							\
	case 8:								\
		asm("\n\tmov "__percpu_arg(1)",%%rax"			\
		    "\n1:\tcmpxchgq %2, "__percpu_arg(1)		\
		    "\n\tjnz 1b"					\
			    : "=&a" (pxo_ret__), "+m" (var)		\
			    : "r" (pxo_new__)				\
			    : "memory");				\
		break;							\
	default: __bad_percpu_size();					\
	}								\
	pxo_ret__;							\
})

/*
 * cmpxchg has no such implied lock semantics as a result it is much
 * more efficient for cpu local operations.
 */
#define percpu_cmpxchg_op(var, oval, nval)				\
({									\
	typeof(var) pco_ret__;						\
	typeof(var) pco_old__ = (oval);					\
	typeof(var) pco_new__ = (nval);					\
	switch (sizeof(var)) {						\
	case 1:								\
		asm("cmpxchgb %2, "__percpu_arg(1)			\
			    : "=a" (pco_ret__), "+m" (var)		\
			    : "q" (pco_new__), "0" (pco_old__)		\
			    : "memory");				\
		break;							\
	case 2:								\
		asm("cmpxchgw %2, "__percpu_arg(1)			\
			    : "=a" (pco_ret__), "+m" (var)		\
			    : "r" (pco_new__), "0" (pco_old__)		\
			    : "memory");				\
		break;							\
	case 4:								\
		asm("cmpxchgl %2, "__percpu_arg(1)			\
			    : "=a" (pco_ret__), "+m" (var)		\
			    : "r" (pco_new__), "0" (pco_old__)		\
			    : "memory");				\
		break;							\
	case 8:								\
		asm("cmpxchgq %2, "__percpu_arg(1)			\
			    : "=a" (pco_ret__), "+m" (var)		\
			    : "r" (pco_new__), "0" (pco_old__)		\
			    : "memory");				\
		break;							\
	default: __bad_percpu_size();					\
	}								\
	pco_ret__;							\
})

/*
 * percpu_read() makes gcc load the percpu variable every time it is
 * accessed while percpu_read_stable() allows the value to be cached.
 * percpu_read_stable() is more efficient and can be used if its value
 * is guaranteed to be valid across cpus.  The current users include
 * get_current() and get_thread_info() both of which are actually
 * per-thread variables implemented as per-cpu variables and thus
 * stable for the duration of the respective task.
 */
#define percpu_read(var)		percpu_from_op("mov", var, "m" (var))
#define percpu_read_stable(var)		percpu_from_op("mov", var, "p" (&(var)))
#define percpu_write(var, val)		percpu_to_op("mov", var, val)
#define percpu_add(var, val)		percpu_add_op(var, val)
#define percpu_sub(var, val)		percpu_add_op(var, -(val))
#define percpu_and(var, val)		percpu_to_op("and", var, val)
#define percpu_or(var, val)		percpu_to_op("or", var, val)
#define percpu_xor(var, val)		percpu_to_op("xor", var, val)
#define percpu_inc(var)		percpu_unary_op("inc", var)

#define __this_cpu_read_1(pcp)		percpu_from_op("mov", (pcp), "m"(pcp))
#define __this_cpu_read_2(pcp)		percpu_from_op("mov", (pcp), "m"(pcp))
#define __this_cpu_read_4(pcp)		percpu_from_op("mov", (pcp), "m"(pcp))

#define __this_cpu_write_1(pcp, val)	percpu_to_op("mov", (pcp), val)
#define __this_cpu_write_2(pcp, val)	percpu_to_op("mov", (pcp), val)
#define __this_cpu_write_4(pcp, val)	percpu_to_op("mov", (pcp), val)
#define __this_cpu_add_1(pcp, val)	percpu_add_op((pcp), val)
#define __this_cpu_add_2(pcp, val)	percpu_add_op((pcp), val)
#define __this_cpu_add_4(pcp, val)	percpu_add_op((pcp), val)
#define __this_cpu_and_1(pcp, val)	percpu_to_op("and", (pcp), val)
#define __this_cpu_and_2(pcp, val)	percpu_to_op("and", (pcp), val)
#define __this_cpu_and_4(pcp, val)	percpu_to_op("and", (pcp), val)
#define __this_cpu_or_1(pcp, val)	percpu_to_op("or", (pcp), val)
#define __this_cpu_or_2(pcp, val)	percpu_to_op("or", (pcp), val)
#define __this_cpu_or_4(pcp, val)	percpu_to_op("or", (pcp), val)
#define __this_cpu_xor_1(pcp, val)	percpu_to_op("xor", (pcp), val)
#define __this_cpu_xor_2(pcp, val)	percpu_to_op("xor", (pcp), val)
#define __this_cpu_xor_4(pcp, val)	percpu_to_op("xor", (pcp), val)
/*
 * Generic fallback operations for __this_cpu_xchg_[1-4] are okay and much
 * faster than an xchg with forced lock semantics.
 */
#define __this_cpu_xchg_8(pcp, nval)	percpu_xchg_op(pcp, nval)
#define __this_cpu_cmpxchg_8(pcp, oval, nval)	percpu_cmpxchg_op(pcp, oval, nval)

#define this_cpu_read_1(pcp)		percpu_from_op("mov", (pcp), "m"(pcp))
#define this_cpu_read_2(pcp)		percpu_from_op("mov", (pcp), "m"(pcp))
#define this_cpu_read_4(pcp)		percpu_from_op("mov", (pcp), "m"(pcp))
#define this_cpu_write_1(pcp, val)	percpu_to_op("mov", (pcp), val)
#define this_cpu_write_2(pcp, val)	percpu_to_op("mov", (pcp), val)
#define this_cpu_write_4(pcp, val)	percpu_to_op("mov", (pcp), val)
#define this_cpu_add_1(pcp, val)	percpu_add_op((pcp), val)
#define this_cpu_add_2(pcp, val)	percpu_add_op((pcp), val)
#define this_cpu_add_4(pcp, val)	percpu_add_op((pcp), val)
#define this_cpu_and_1(pcp, val)	percpu_to_op("and", (pcp), val)
#define this_cpu_and_2(pcp, val)	percpu_to_op("and", (pcp), val)
#define this_cpu_and_4(pcp, val)	percpu_to_op("and", (pcp), val)
#define this_cpu_or_1(pcp, val)		percpu_to_op("or", (pcp), val)
#define this_cpu_or_2(pcp, val)		percpu_to_op("or", (pcp), val)
#define this_cpu_or_4(pcp, val)		percpu_to_op("or", (pcp), val)
#define this_cpu_xor_1(pcp, val)	percpu_to_op("xor", (pcp), val)
#define this_cpu_xor_2(pcp, val)	percpu_to_op("xor", (pcp), val)
#define this_cpu_xor_4(pcp, val)	percpu_to_op("xor", (pcp), val)
#define this_cpu_xchg_1(pcp, nval)	percpu_xchg_op(pcp, nval)
#define this_cpu_xchg_2(pcp, nval)	percpu_xchg_op(pcp, nval)
#define this_cpu_xchg_4(pcp, nval)	percpu_xchg_op(pcp, nval)

#define irqsafe_cpu_add_1(pcp, val)	percpu_add_op((pcp), val)
#define irqsafe_cpu_add_2(pcp, val)	percpu_add_op((pcp), val)
#define irqsafe_cpu_add_4(pcp, val)	percpu_add_op((pcp), val)
#define irqsafe_cpu_and_1(pcp, val)	percpu_to_op("and", (pcp), val)
#define irqsafe_cpu_and_2(pcp, val)	percpu_to_op("and", (pcp), val)
#define irqsafe_cpu_and_4(pcp, val)	percpu_to_op("and", (pcp), val)
#define irqsafe_cpu_or_1(pcp, val)	percpu_to_op("or", (pcp), val)
#define irqsafe_cpu_or_2(pcp, val)	percpu_to_op("or", (pcp), val)
#define irqsafe_cpu_or_4(pcp, val)	percpu_to_op("or", (pcp), val)
#define irqsafe_cpu_xor_1(pcp, val)	percpu_to_op("xor", (pcp), val)
#define irqsafe_cpu_xor_2(pcp, val)	percpu_to_op("xor", (pcp), val)
#define irqsafe_cpu_xor_4(pcp, val)	percpu_to_op("xor", (pcp), val)
#define irqsafe_cpu_xchg_1(pcp, nval)	percpu_xchg_op(pcp, nval)
#define irqsafe_cpu_xchg_2(pcp, nval)	percpu_xchg_op(pcp, nval)
#define irqsafe_cpu_xchg_4(pcp, nval)	percpu_xchg_op(pcp, nval)

#ifndef CONFIG_M386
#define __this_cpu_add_return_1(pcp, val) percpu_add_return_op(pcp, val)
#define __this_cpu_add_return_2(pcp, val) percpu_add_return_op(pcp, val)
#define __this_cpu_add_return_4(pcp, val) percpu_add_return_op(pcp, val)
#define __this_cpu_cmpxchg_1(pcp, oval, nval)	percpu_cmpxchg_op(pcp, oval, nval)
#define __this_cpu_cmpxchg_2(pcp, oval, nval)	percpu_cmpxchg_op(pcp, oval, nval)
#define __this_cpu_cmpxchg_4(pcp, oval, nval)	percpu_cmpxchg_op(pcp, oval, nval)

#define this_cpu_add_return_1(pcp, val)	percpu_add_return_op(pcp, val)
#define this_cpu_add_return_2(pcp, val)	percpu_add_return_op(pcp, val)
#define this_cpu_add_return_4(pcp, val)	percpu_add_return_op(pcp, val)
#define this_cpu_cmpxchg_1(pcp, oval, nval)	percpu_cmpxchg_op(pcp, oval, nval)
#define this_cpu_cmpxchg_2(pcp, oval, nval)	percpu_cmpxchg_op(pcp, oval, nval)
#define this_cpu_cmpxchg_4(pcp, oval, nval)	percpu_cmpxchg_op(pcp, oval, nval)

#define irqsafe_cpu_cmpxchg_1(pcp, oval, nval)	percpu_cmpxchg_op(pcp, oval, nval)
#define irqsafe_cpu_cmpxchg_2(pcp, oval, nval)	percpu_cmpxchg_op(pcp, oval, nval)
#define irqsafe_cpu_cmpxchg_4(pcp, oval, nval)	percpu_cmpxchg_op(pcp, oval, nval)
#endif /* !CONFIG_M386 */

#ifdef CONFIG_X86_CMPXCHG64
#define percpu_cmpxchg8b_double(pcp1, o1, o2, n1, n2)			\
({									\
	char __ret;							\
	typeof(o1) __o1 = o1;						\
	typeof(o1) __n1 = n1;						\
	typeof(o2) __o2 = o2;						\
	typeof(o2) __n2 = n2;						\
	typeof(o2) __dummy = n2;					\
	asm volatile("cmpxchg8b "__percpu_arg(1)"\n\tsetz %0\n\t"	\
		    : "=a"(__ret), "=m" (pcp1), "=d"(__dummy)		\
		    :  "b"(__n1), "c"(__n2), "a"(__o1), "d"(__o2));	\
	__ret;								\
})

#define __this_cpu_cmpxchg_double_4(pcp1, pcp2, o1, o2, n1, n2)		percpu_cmpxchg8b_double(pcp1, o1, o2, n1, n2)
#define this_cpu_cmpxchg_double_4(pcp1, pcp2, o1, o2, n1, n2)		percpu_cmpxchg8b_double(pcp1, o1, o2, n1, n2)
#define irqsafe_cpu_cmpxchg_double_4(pcp1, pcp2, o1, o2, n1, n2)	percpu_cmpxchg8b_double(pcp1, o1, o2, n1, n2)
#endif /* CONFIG_X86_CMPXCHG64 */

/*
 * Per cpu atomic 64 bit operations are only available under 64 bit.
 * 32 bit must fall back to generic operations.
 */
#ifdef CONFIG_X86_64
#define __this_cpu_read_8(pcp)		percpu_from_op("mov", (pcp), "m"(pcp))
#define __this_cpu_write_8(pcp, val)	percpu_to_op("mov", (pcp), val)
#define __this_cpu_add_8(pcp, val)	percpu_add_op((pcp), val)
#define __this_cpu_and_8(pcp, val)	percpu_to_op("and", (pcp), val)
#define __this_cpu_or_8(pcp, val)	percpu_to_op("or", (pcp), val)
#define __this_cpu_xor_8(pcp, val)	percpu_to_op("xor", (pcp), val)
#define __this_cpu_add_return_8(pcp, val) percpu_add_return_op(pcp, val)

#define this_cpu_read_8(pcp)		percpu_from_op("mov", (pcp), "m"(pcp))
#define this_cpu_write_8(pcp, val)	percpu_to_op("mov", (pcp), val)
#define this_cpu_add_8(pcp, val)	percpu_add_op((pcp), val)
#define this_cpu_and_8(pcp, val)	percpu_to_op("and", (pcp), val)
#define this_cpu_or_8(pcp, val)		percpu_to_op("or", (pcp), val)
#define this_cpu_xor_8(pcp, val)	percpu_to_op("xor", (pcp), val)
#define this_cpu_add_return_8(pcp, val)	percpu_add_return_op(pcp, val)
#define this_cpu_xchg_8(pcp, nval)	percpu_xchg_op(pcp, nval)
#define this_cpu_cmpxchg_8(pcp, oval, nval)	percpu_cmpxchg_op(pcp, oval, nval)

#define irqsafe_cpu_add_8(pcp, val)	percpu_add_op((pcp), val)
#define irqsafe_cpu_and_8(pcp, val)	percpu_to_op("and", (pcp), val)
#define irqsafe_cpu_or_8(pcp, val)	percpu_to_op("or", (pcp), val)
#define irqsafe_cpu_xor_8(pcp, val)	percpu_to_op("xor", (pcp), val)
#define irqsafe_cpu_xchg_8(pcp, nval)	percpu_xchg_op(pcp, nval)
#define irqsafe_cpu_cmpxchg_8(pcp, oval, nval)	percpu_cmpxchg_op(pcp, oval, nval)
<<<<<<< HEAD
=======

/*
 * Pretty complex macro to generate cmpxchg16 instruction.  The instruction
 * is not supported on early AMD64 processors so we must be able to emulate
 * it in software.  The address used in the cmpxchg16 instruction must be
 * aligned to a 16 byte boundary.
 */
#define percpu_cmpxchg16b_double(pcp1, o1, o2, n1, n2)			\
({									\
	char __ret;							\
	typeof(o1) __o1 = o1;						\
	typeof(o1) __n1 = n1;						\
	typeof(o2) __o2 = o2;						\
	typeof(o2) __n2 = n2;						\
	typeof(o2) __dummy;						\
	alternative_io("call this_cpu_cmpxchg16b_emu\n\t" P6_NOP4,	\
		       "cmpxchg16b " __percpu_prefix "(%%rsi)\n\tsetz %0\n\t",	\
		       X86_FEATURE_CX16,				\
		       ASM_OUTPUT2("=a"(__ret), "=d"(__dummy)),		\
		       "S" (&pcp1), "b"(__n1), "c"(__n2),		\
		       "a"(__o1), "d"(__o2) : "memory");		\
	__ret;								\
})

#define __this_cpu_cmpxchg_double_8(pcp1, pcp2, o1, o2, n1, n2)		percpu_cmpxchg16b_double(pcp1, o1, o2, n1, n2)
#define this_cpu_cmpxchg_double_8(pcp1, pcp2, o1, o2, n1, n2)		percpu_cmpxchg16b_double(pcp1, o1, o2, n1, n2)
#define irqsafe_cpu_cmpxchg_double_8(pcp1, pcp2, o1, o2, n1, n2)	percpu_cmpxchg16b_double(pcp1, o1, o2, n1, n2)

>>>>>>> 0ce790e7
#endif

/* This is not atomic against other CPUs -- CPU preemption needs to be off */
#define x86_test_and_clear_bit_percpu(bit, var)				\
({									\
	int old__;							\
	asm volatile("btr %2,"__percpu_arg(1)"\n\tsbbl %0,%0"		\
		     : "=r" (old__), "+m" (var)				\
		     : "dIr" (bit));					\
	old__;								\
})

#include <asm-generic/percpu.h>

/* We can use this directly for local CPU (faster). */
DECLARE_PER_CPU(unsigned long, this_cpu_off);

#endif /* !__ASSEMBLY__ */

#ifdef CONFIG_SMP

/*
 * Define the "EARLY_PER_CPU" macros.  These are used for some per_cpu
 * variables that are initialized and accessed before there are per_cpu
 * areas allocated.
 */

#define	DEFINE_EARLY_PER_CPU(_type, _name, _initvalue)			\
	DEFINE_PER_CPU(_type, _name) = _initvalue;			\
	__typeof__(_type) _name##_early_map[NR_CPUS] __initdata =	\
				{ [0 ... NR_CPUS-1] = _initvalue };	\
	__typeof__(_type) *_name##_early_ptr __refdata = _name##_early_map

#define EXPORT_EARLY_PER_CPU_SYMBOL(_name)			\
	EXPORT_PER_CPU_SYMBOL(_name)

#define DECLARE_EARLY_PER_CPU(_type, _name)			\
	DECLARE_PER_CPU(_type, _name);				\
	extern __typeof__(_type) *_name##_early_ptr;		\
	extern __typeof__(_type)  _name##_early_map[]

#define	early_per_cpu_ptr(_name) (_name##_early_ptr)
#define	early_per_cpu_map(_name, _idx) (_name##_early_map[_idx])
#define	early_per_cpu(_name, _cpu) 				\
	*(early_per_cpu_ptr(_name) ?				\
		&early_per_cpu_ptr(_name)[_cpu] :		\
		&per_cpu(_name, _cpu))

#else	/* !CONFIG_SMP */
#define	DEFINE_EARLY_PER_CPU(_type, _name, _initvalue)		\
	DEFINE_PER_CPU(_type, _name) = _initvalue

#define EXPORT_EARLY_PER_CPU_SYMBOL(_name)			\
	EXPORT_PER_CPU_SYMBOL(_name)

#define DECLARE_EARLY_PER_CPU(_type, _name)			\
	DECLARE_PER_CPU(_type, _name)

#define	early_per_cpu(_name, _cpu) per_cpu(_name, _cpu)
#define	early_per_cpu_ptr(_name) NULL
/* no early_per_cpu_map() */

#endif	/* !CONFIG_SMP */

#endif /* _ASM_X86_PERCPU_H */<|MERGE_RESOLUTION|>--- conflicted
+++ resolved
@@ -502,8 +502,6 @@
 #define irqsafe_cpu_xor_8(pcp, val)	percpu_to_op("xor", (pcp), val)
 #define irqsafe_cpu_xchg_8(pcp, nval)	percpu_xchg_op(pcp, nval)
 #define irqsafe_cpu_cmpxchg_8(pcp, oval, nval)	percpu_cmpxchg_op(pcp, oval, nval)
-<<<<<<< HEAD
-=======
 
 /*
  * Pretty complex macro to generate cmpxchg16 instruction.  The instruction
@@ -532,7 +530,6 @@
 #define this_cpu_cmpxchg_double_8(pcp1, pcp2, o1, o2, n1, n2)		percpu_cmpxchg16b_double(pcp1, o1, o2, n1, n2)
 #define irqsafe_cpu_cmpxchg_double_8(pcp1, pcp2, o1, o2, n1, n2)	percpu_cmpxchg16b_double(pcp1, o1, o2, n1, n2)
 
->>>>>>> 0ce790e7
 #endif
 
 /* This is not atomic against other CPUs -- CPU preemption needs to be off */
