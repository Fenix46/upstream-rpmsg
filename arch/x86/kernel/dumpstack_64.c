--- conflicted
+++ resolved
@@ -269,11 +269,7 @@
 	preempt_enable();
 
 	printk(KERN_CONT "\n");
-<<<<<<< HEAD
-	show_trace_log_lvl(task, regs, sp, bp, log_lvl);
-=======
 	show_trace_log_lvl(task, regs, sp, log_lvl);
->>>>>>> 3cbea436
 }
 
 void show_registers(struct pt_regs *regs)
