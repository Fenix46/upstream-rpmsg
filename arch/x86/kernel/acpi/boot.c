--- conflicted
+++ resolved
@@ -943,35 +943,6 @@
 extern int es7000_plat;
 #endif
 
-<<<<<<< HEAD
-static void assign_to_mp_irq(struct mpc_intsrc *m,
-				    struct mpc_intsrc *mp_irq)
-{
-	memcpy(mp_irq, m, sizeof(struct mpc_intsrc));
-}
-
-static int mp_irq_cmp(struct mpc_intsrc *mp_irq,
-				struct mpc_intsrc *m)
-{
-	return memcmp(mp_irq, m, sizeof(struct mpc_intsrc));
-}
-
-static void save_mp_irq(struct mpc_intsrc *m)
-{
-	int i;
-
-	for (i = 0; i < mp_irq_entries; i++) {
-		if (!mp_irq_cmp(&mp_irqs[i], m))
-			return;
-	}
-
-	assign_to_mp_irq(m, &mp_irqs[mp_irq_entries]);
-	if (++mp_irq_entries == MAX_IRQ_SOURCES)
-		panic("Max # of irq sources exceeded!!\n");
-}
-
-=======
->>>>>>> 3cbea436
 void __init mp_override_legacy_irq(u8 bus_irq, u8 polarity, u8 trigger, u32 gsi)
 {
 	int ioapic;
@@ -1002,11 +973,7 @@
 	mp_irq.dstapic = mp_ioapics[ioapic].apicid; /* APIC ID */
 	mp_irq.dstirq = pin;	/* INTIN# */
 
-<<<<<<< HEAD
-	save_mp_irq(&mp_irq);
-=======
 	mp_save_irq(&mp_irq);
->>>>>>> 3cbea436
 
 	isa_irq_to_gsi[bus_irq] = gsi;
 }
