/*
 * Thermal throttle event support code (such as syslog messaging and rate
 * limiting) that was factored out from x86_64 (mce_intel.c) and i386 (p4.c).
 *
 * This allows consistent reporting of CPU thermal throttle events.
 *
 * Maintains a counter in /sys that keeps track of the number of thermal
 * events, such that the user knows how bad the thermal problem might be
 * (since the logging to syslog and mcelog is rate limited).
 *
 * Author: Dmitriy Zavin (dmitriyz@google.com)
 *
 * Credits: Adapted from Zwane Mwaikambo's original code in mce_intel.c.
 *          Inspired by Ross Biro's and Al Borchers' counter code.
 */
#include <linux/interrupt.h>
#include <linux/notifier.h>
#include <linux/jiffies.h>
#include <linux/kernel.h>
#include <linux/percpu.h>
#include <linux/sysdev.h>
#include <linux/types.h>
#include <linux/init.h>
#include <linux/smp.h>
#include <linux/cpu.h>

#include <asm/processor.h>
#include <asm/system.h>
#include <asm/apic.h>
#include <asm/idle.h>
#include <asm/mce.h>
#include <asm/msr.h>

/* How long to wait between reporting thermal events */
#define CHECK_INTERVAL		(300 * HZ)

<<<<<<< HEAD
static DEFINE_PER_CPU(__u64, next_check) = INITIAL_JIFFIES;
static DEFINE_PER_CPU(unsigned long, thermal_throttle_count);
static DEFINE_PER_CPU(bool, thermal_throttle_active);
=======
/*
 * Current thermal throttling state:
 */
struct thermal_state {
	bool			is_throttled;

	u64			next_check;
	unsigned long		throttle_count;
	unsigned long		last_throttle_count;
};
>>>>>>> 71623855

static DEFINE_PER_CPU(struct thermal_state, thermal_state);

static atomic_t therm_throt_en	= ATOMIC_INIT(0);

#ifdef CONFIG_SYSFS
#define define_therm_throt_sysdev_one_ro(_name)				\
	static SYSDEV_ATTR(_name, 0444, therm_throt_sysdev_show_##_name, NULL)

#define define_therm_throt_sysdev_show_func(name)			\
									\
static ssize_t therm_throt_sysdev_show_##name(				\
			struct sys_device *dev,				\
			struct sysdev_attribute *attr,			\
			char *buf)					\
{									\
	unsigned int cpu = dev->id;					\
	ssize_t ret;							\
									\
	preempt_disable();	/* CPU hotplug */			\
	if (cpu_online(cpu))						\
		ret = sprintf(buf, "%lu\n",				\
			      per_cpu(thermal_state, cpu).name);	\
	else								\
		ret = 0;						\
	preempt_enable();						\
									\
	return ret;							\
}

define_therm_throt_sysdev_show_func(throttle_count);
define_therm_throt_sysdev_one_ro(throttle_count);

static struct attribute *thermal_throttle_attrs[] = {
	&attr_throttle_count.attr,
	NULL
};

static struct attribute_group thermal_throttle_attr_group = {
	.attrs	= thermal_throttle_attrs,
	.name	= "thermal_throttle"
};
#endif /* CONFIG_SYSFS */

/***
 * therm_throt_process - Process thermal throttling event from interrupt
 * @curr: Whether the condition is current or not (boolean), since the
 *        thermal interrupt normally gets called both when the thermal
 *        event begins and once the event has ended.
 *
 * This function is called by the thermal interrupt after the
 * IRQ has been acknowledged.
 *
 * It will take care of rate limiting and printing messages to the syslog.
 *
 * Returns: 0 : Event should NOT be further logged, i.e. still in
 *              "timeout" from previous log message.
 *          1 : Event should be logged further, and a message has been
 *              printed to the syslog.
 */
static int therm_throt_process(bool is_throttled)
{
<<<<<<< HEAD
	unsigned int cpu = smp_processor_id();
	__u64 tmp_jiffs = get_jiffies_64();
	bool was_throttled = __get_cpu_var(thermal_throttle_active);
	bool is_throttled = __get_cpu_var(thermal_throttle_active) = curr;

	if (is_throttled)
		__get_cpu_var(thermal_throttle_count)++;

	if (!(was_throttled ^ is_throttled) &&
	    time_before64(tmp_jiffs, __get_cpu_var(next_check)))
=======
	struct thermal_state *state;
	unsigned int this_cpu;
	bool was_throttled;
	u64 now;

	this_cpu = smp_processor_id();
	now = get_jiffies_64();
	state = &per_cpu(thermal_state, this_cpu);

	was_throttled = state->is_throttled;
	state->is_throttled = is_throttled;

	if (is_throttled)
		state->throttle_count++;

	if (time_before64(now, state->next_check) &&
			state->throttle_count != state->last_throttle_count)
>>>>>>> 71623855
		return 0;

	state->next_check = now + CHECK_INTERVAL;
	state->last_throttle_count = state->throttle_count;

	/* if we just entered the thermal event */
	if (is_throttled) {
<<<<<<< HEAD
		printk(KERN_CRIT "CPU%d: Temperature above threshold, "
		       "cpu clock throttled (total events = %lu)\n",
		       cpu, __get_cpu_var(thermal_throttle_count));
=======
		printk(KERN_CRIT "CPU%d: Temperature above threshold, cpu clock throttled (total events = %lu)\n", this_cpu, state->throttle_count);
>>>>>>> 71623855

		add_taint(TAINT_MACHINE_CHECK);
		return 1;
	}
	if (was_throttled) {
<<<<<<< HEAD
		printk(KERN_INFO "CPU%d: Temperature/speed normal\n", cpu);
=======
		printk(KERN_INFO "CPU%d: Temperature/speed normal\n", this_cpu);
>>>>>>> 71623855
		return 1;
	}

	return 0;
}

#ifdef CONFIG_SYSFS
/* Add/Remove thermal_throttle interface for CPU device: */
static __cpuinit int thermal_throttle_add_dev(struct sys_device *sys_dev)
{
	return sysfs_create_group(&sys_dev->kobj,
				  &thermal_throttle_attr_group);
}

static __cpuinit void thermal_throttle_remove_dev(struct sys_device *sys_dev)
{
	sysfs_remove_group(&sys_dev->kobj, &thermal_throttle_attr_group);
}

/* Mutex protecting device creation against CPU hotplug: */
static DEFINE_MUTEX(therm_cpu_lock);

/* Get notified when a cpu comes on/off. Be hotplug friendly. */
static __cpuinit int
thermal_throttle_cpu_callback(struct notifier_block *nfb,
			      unsigned long action,
			      void *hcpu)
{
	unsigned int cpu = (unsigned long)hcpu;
	struct sys_device *sys_dev;
	int err = 0;

	sys_dev = get_cpu_sysdev(cpu);

	switch (action) {
	case CPU_UP_PREPARE:
	case CPU_UP_PREPARE_FROZEN:
		mutex_lock(&therm_cpu_lock);
		err = thermal_throttle_add_dev(sys_dev);
		mutex_unlock(&therm_cpu_lock);
		WARN_ON(err);
		break;
	case CPU_UP_CANCELED:
	case CPU_UP_CANCELED_FROZEN:
	case CPU_DEAD:
	case CPU_DEAD_FROZEN:
		mutex_lock(&therm_cpu_lock);
		thermal_throttle_remove_dev(sys_dev);
		mutex_unlock(&therm_cpu_lock);
		break;
	}
	return err ? NOTIFY_BAD : NOTIFY_OK;
}

static struct notifier_block thermal_throttle_cpu_notifier __cpuinitdata =
{
	.notifier_call = thermal_throttle_cpu_callback,
};

static __init int thermal_throttle_init_device(void)
{
	unsigned int cpu = 0;
	int err;

	if (!atomic_read(&therm_throt_en))
		return 0;

	register_hotcpu_notifier(&thermal_throttle_cpu_notifier);

#ifdef CONFIG_HOTPLUG_CPU
	mutex_lock(&therm_cpu_lock);
#endif
	/* connect live CPUs to sysfs */
	for_each_online_cpu(cpu) {
		err = thermal_throttle_add_dev(get_cpu_sysdev(cpu));
		WARN_ON(err);
	}
#ifdef CONFIG_HOTPLUG_CPU
	mutex_unlock(&therm_cpu_lock);
#endif

	return 0;
}
device_initcall(thermal_throttle_init_device);

#endif /* CONFIG_SYSFS */

/* Thermal transition interrupt handler */
static void intel_thermal_interrupt(void)
{
	__u64 msr_val;

	rdmsrl(MSR_IA32_THERM_STATUS, msr_val);
	if (therm_throt_process((msr_val & THERM_STATUS_PROCHOT) != 0))
		mce_log_therm_throt_event(msr_val);
}

static void unexpected_thermal_interrupt(void)
{
	printk(KERN_ERR "CPU%d: Unexpected LVT TMR interrupt!\n",
			smp_processor_id());
	add_taint(TAINT_MACHINE_CHECK);
}

static void (*smp_thermal_vector)(void) = unexpected_thermal_interrupt;

asmlinkage void smp_thermal_interrupt(struct pt_regs *regs)
{
	exit_idle();
	irq_enter();
	inc_irq_stat(irq_thermal_count);
	smp_thermal_vector();
	irq_exit();
	/* Ack only at the end to avoid potential reentry */
	ack_APIC_irq();
}

void intel_init_thermal(struct cpuinfo_x86 *c)
{
	unsigned int cpu = smp_processor_id();
	int tm2 = 0;
	u32 l, h;

	/* Thermal monitoring depends on ACPI and clock modulation*/
	if (!cpu_has(c, X86_FEATURE_ACPI) || !cpu_has(c, X86_FEATURE_ACC))
		return;

	/*
	 * First check if its enabled already, in which case there might
	 * be some SMM goo which handles it, so we can't even put a handler
	 * since it might be delivered via SMI already:
	 */
	rdmsr(MSR_IA32_MISC_ENABLE, l, h);
	h = apic_read(APIC_LVTTHMR);
	if ((l & MSR_IA32_MISC_ENABLE_TM1) && (h & APIC_DM_SMI)) {
		printk(KERN_DEBUG
		       "CPU%d: Thermal monitoring handled by SMI\n", cpu);
		return;
	}

	/* Check whether a vector already exists */
	if (h & APIC_VECTOR_MASK) {
		printk(KERN_DEBUG
		       "CPU%d: Thermal LVT vector (%#x) already installed\n",
		       cpu, (h & APIC_VECTOR_MASK));
		return;
	}

	/* early Pentium M models use different method for enabling TM2 */
	if (cpu_has(c, X86_FEATURE_TM2)) {
		if (c->x86 == 6 && (c->x86_model == 9 || c->x86_model == 13)) {
			rdmsr(MSR_THERM2_CTL, l, h);
			if (l & MSR_THERM2_CTL_TM_SELECT)
				tm2 = 1;
		} else if (l & MSR_IA32_MISC_ENABLE_TM2)
			tm2 = 1;
	}

	/* We'll mask the thermal vector in the lapic till we're ready: */
	h = THERMAL_APIC_VECTOR | APIC_DM_FIXED | APIC_LVT_MASKED;
	apic_write(APIC_LVTTHMR, h);

	rdmsr(MSR_IA32_THERM_INTERRUPT, l, h);
	wrmsr(MSR_IA32_THERM_INTERRUPT,
		l | (THERM_INT_LOW_ENABLE | THERM_INT_HIGH_ENABLE), h);

	smp_thermal_vector = intel_thermal_interrupt;

	rdmsr(MSR_IA32_MISC_ENABLE, l, h);
	wrmsr(MSR_IA32_MISC_ENABLE, l | MSR_IA32_MISC_ENABLE_TM1, h);

	/* Unmask the thermal vector: */
	l = apic_read(APIC_LVTTHMR);
	apic_write(APIC_LVTTHMR, l & ~APIC_LVT_MASKED);

	printk(KERN_INFO "CPU%d: Thermal monitoring enabled (%s)\n",
	       cpu, tm2 ? "TM2" : "TM1");

	/* enable thermal throttle processing */
	atomic_set(&therm_throt_en, 1);
}<|MERGE_RESOLUTION|>--- conflicted
+++ resolved
@@ -34,11 +34,6 @@
 /* How long to wait between reporting thermal events */
 #define CHECK_INTERVAL		(300 * HZ)
 
-<<<<<<< HEAD
-static DEFINE_PER_CPU(__u64, next_check) = INITIAL_JIFFIES;
-static DEFINE_PER_CPU(unsigned long, thermal_throttle_count);
-static DEFINE_PER_CPU(bool, thermal_throttle_active);
-=======
 /*
  * Current thermal throttling state:
  */
@@ -49,7 +44,6 @@
 	unsigned long		throttle_count;
 	unsigned long		last_throttle_count;
 };
->>>>>>> 71623855
 
 static DEFINE_PER_CPU(struct thermal_state, thermal_state);
 
@@ -112,18 +106,6 @@
  */
 static int therm_throt_process(bool is_throttled)
 {
-<<<<<<< HEAD
-	unsigned int cpu = smp_processor_id();
-	__u64 tmp_jiffs = get_jiffies_64();
-	bool was_throttled = __get_cpu_var(thermal_throttle_active);
-	bool is_throttled = __get_cpu_var(thermal_throttle_active) = curr;
-
-	if (is_throttled)
-		__get_cpu_var(thermal_throttle_count)++;
-
-	if (!(was_throttled ^ is_throttled) &&
-	    time_before64(tmp_jiffs, __get_cpu_var(next_check)))
-=======
 	struct thermal_state *state;
 	unsigned int this_cpu;
 	bool was_throttled;
@@ -141,7 +123,6 @@
 
 	if (time_before64(now, state->next_check) &&
 			state->throttle_count != state->last_throttle_count)
->>>>>>> 71623855
 		return 0;
 
 	state->next_check = now + CHECK_INTERVAL;
@@ -149,23 +130,13 @@
 
 	/* if we just entered the thermal event */
 	if (is_throttled) {
-<<<<<<< HEAD
-		printk(KERN_CRIT "CPU%d: Temperature above threshold, "
-		       "cpu clock throttled (total events = %lu)\n",
-		       cpu, __get_cpu_var(thermal_throttle_count));
-=======
 		printk(KERN_CRIT "CPU%d: Temperature above threshold, cpu clock throttled (total events = %lu)\n", this_cpu, state->throttle_count);
->>>>>>> 71623855
 
 		add_taint(TAINT_MACHINE_CHECK);
 		return 1;
 	}
 	if (was_throttled) {
-<<<<<<< HEAD
-		printk(KERN_INFO "CPU%d: Temperature/speed normal\n", cpu);
-=======
 		printk(KERN_INFO "CPU%d: Temperature/speed normal\n", this_cpu);
->>>>>>> 71623855
 		return 1;
 	}
 
