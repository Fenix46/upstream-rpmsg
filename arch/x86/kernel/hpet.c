#include <linux/clocksource.h>
#include <linux/clockchips.h>
#include <linux/interrupt.h>
#include <linux/sysdev.h>
#include <linux/delay.h>
#include <linux/errno.h>
#include <linux/slab.h>
#include <linux/hpet.h>
#include <linux/init.h>
#include <linux/cpu.h>
#include <linux/pm.h>
#include <linux/io.h>

#include <asm/fixmap.h>
#include <asm/i8253.h>
#include <asm/hpet.h>

#define HPET_MASK			CLOCKSOURCE_MASK(32)

/* FSEC = 10^-15
   NSEC = 10^-9 */
#define FSEC_PER_NSEC			1000000L

#define HPET_DEV_USED_BIT		2
#define HPET_DEV_USED			(1 << HPET_DEV_USED_BIT)
#define HPET_DEV_VALID			0x8
#define HPET_DEV_FSB_CAP		0x1000
#define HPET_DEV_PERI_CAP		0x2000

#define EVT_TO_HPET_DEV(evt) container_of(evt, struct hpet_dev, evt)

/*
 * HPET address is set in acpi/boot.c, when an ACPI entry exists
 */
unsigned long				hpet_address;
u8					hpet_blockid; /* OS timer block num */
u8					hpet_msi_disable;
u8					hpet_readback_cmp;

#ifdef CONFIG_PCI_MSI
static unsigned long			hpet_num_timers;
#endif
static void __iomem			*hpet_virt_address;

struct hpet_dev {
	struct clock_event_device	evt;
	unsigned int			num;
	int				cpu;
	unsigned int			irq;
	unsigned int			flags;
	char				name[10];
};

inline unsigned int hpet_readl(unsigned int a)
{
	return readl(hpet_virt_address + a);
}

static inline void hpet_writel(unsigned int d, unsigned int a)
{
	writel(d, hpet_virt_address + a);
}

#ifdef CONFIG_X86_64
#include <asm/pgtable.h>
#endif

static inline void hpet_set_mapping(void)
{
	hpet_virt_address = ioremap_nocache(hpet_address, HPET_MMAP_SIZE);
#ifdef CONFIG_X86_64
	__set_fixmap(VSYSCALL_HPET, hpet_address, PAGE_KERNEL_VSYSCALL_NOCACHE);
#endif
}

static inline void hpet_clear_mapping(void)
{
	iounmap(hpet_virt_address);
	hpet_virt_address = NULL;
}

/*
 * HPET command line enable / disable
 */
static int boot_hpet_disable;
int hpet_force_user;
static int hpet_verbose;

static int __init hpet_setup(char *str)
{
	if (str) {
		if (!strncmp("disable", str, 7))
			boot_hpet_disable = 1;
		if (!strncmp("force", str, 5))
			hpet_force_user = 1;
		if (!strncmp("verbose", str, 7))
			hpet_verbose = 1;
	}
	return 1;
}
__setup("hpet=", hpet_setup);

static int __init disable_hpet(char *str)
{
	boot_hpet_disable = 1;
	return 1;
}
__setup("nohpet", disable_hpet);

static inline int is_hpet_capable(void)
{
	return !boot_hpet_disable && hpet_address;
}

/*
 * HPET timer interrupt enable / disable
 */
static int hpet_legacy_int_enabled;

/**
 * is_hpet_enabled - check whether the hpet timer interrupt is enabled
 */
int is_hpet_enabled(void)
{
	return is_hpet_capable() && hpet_legacy_int_enabled;
}
EXPORT_SYMBOL_GPL(is_hpet_enabled);

static void _hpet_print_config(const char *function, int line)
{
	u32 i, timers, l, h;
	printk(KERN_INFO "hpet: %s(%d):\n", function, line);
	l = hpet_readl(HPET_ID);
	h = hpet_readl(HPET_PERIOD);
	timers = ((l & HPET_ID_NUMBER) >> HPET_ID_NUMBER_SHIFT) + 1;
	printk(KERN_INFO "hpet: ID: 0x%x, PERIOD: 0x%x\n", l, h);
	l = hpet_readl(HPET_CFG);
	h = hpet_readl(HPET_STATUS);
	printk(KERN_INFO "hpet: CFG: 0x%x, STATUS: 0x%x\n", l, h);
	l = hpet_readl(HPET_COUNTER);
	h = hpet_readl(HPET_COUNTER+4);
	printk(KERN_INFO "hpet: COUNTER_l: 0x%x, COUNTER_h: 0x%x\n", l, h);

	for (i = 0; i < timers; i++) {
		l = hpet_readl(HPET_Tn_CFG(i));
		h = hpet_readl(HPET_Tn_CFG(i)+4);
		printk(KERN_INFO "hpet: T%d: CFG_l: 0x%x, CFG_h: 0x%x\n",
		       i, l, h);
		l = hpet_readl(HPET_Tn_CMP(i));
		h = hpet_readl(HPET_Tn_CMP(i)+4);
		printk(KERN_INFO "hpet: T%d: CMP_l: 0x%x, CMP_h: 0x%x\n",
		       i, l, h);
		l = hpet_readl(HPET_Tn_ROUTE(i));
		h = hpet_readl(HPET_Tn_ROUTE(i)+4);
		printk(KERN_INFO "hpet: T%d ROUTE_l: 0x%x, ROUTE_h: 0x%x\n",
		       i, l, h);
	}
}

#define hpet_print_config()					\
do {								\
	if (hpet_verbose)					\
		_hpet_print_config(__FUNCTION__, __LINE__);	\
} while (0)

/*
 * When the hpet driver (/dev/hpet) is enabled, we need to reserve
 * timer 0 and timer 1 in case of RTC emulation.
 */
#ifdef CONFIG_HPET

static void hpet_reserve_msi_timers(struct hpet_data *hd);

static void hpet_reserve_platform_timers(unsigned int id)
{
	struct hpet __iomem *hpet = hpet_virt_address;
	struct hpet_timer __iomem *timer = &hpet->hpet_timers[2];
	unsigned int nrtimers, i;
	struct hpet_data hd;

	nrtimers = ((id & HPET_ID_NUMBER) >> HPET_ID_NUMBER_SHIFT) + 1;

	memset(&hd, 0, sizeof(hd));
	hd.hd_phys_address	= hpet_address;
	hd.hd_address		= hpet;
	hd.hd_nirqs		= nrtimers;
	hpet_reserve_timer(&hd, 0);

#ifdef CONFIG_HPET_EMULATE_RTC
	hpet_reserve_timer(&hd, 1);
#endif

	/*
	 * NOTE that hd_irq[] reflects IOAPIC input pins (LEGACY_8254
	 * is wrong for i8259!) not the output IRQ.  Many BIOS writers
	 * don't bother configuring *any* comparator interrupts.
	 */
	hd.hd_irq[0] = HPET_LEGACY_8254;
	hd.hd_irq[1] = HPET_LEGACY_RTC;

	for (i = 2; i < nrtimers; timer++, i++) {
		hd.hd_irq[i] = (readl(&timer->hpet_config) &
			Tn_INT_ROUTE_CNF_MASK) >> Tn_INT_ROUTE_CNF_SHIFT;
	}

	hpet_reserve_msi_timers(&hd);

	hpet_alloc(&hd);

}
#else
static void hpet_reserve_platform_timers(unsigned int id) { }
#endif

/*
 * Common hpet info
 */
static unsigned long hpet_period;

static void hpet_legacy_set_mode(enum clock_event_mode mode,
			  struct clock_event_device *evt);
static int hpet_legacy_next_event(unsigned long delta,
			   struct clock_event_device *evt);

/*
 * The hpet clock event device
 */
static struct clock_event_device hpet_clockevent = {
	.name		= "hpet",
	.features	= CLOCK_EVT_FEAT_PERIODIC | CLOCK_EVT_FEAT_ONESHOT,
	.set_mode	= hpet_legacy_set_mode,
	.set_next_event = hpet_legacy_next_event,
	.shift		= 32,
	.irq		= 0,
	.rating		= 50,
};

static void hpet_stop_counter(void)
{
	unsigned long cfg = hpet_readl(HPET_CFG);
	cfg &= ~HPET_CFG_ENABLE;
	hpet_writel(cfg, HPET_CFG);
}

static void hpet_reset_counter(void)
{
	hpet_writel(0, HPET_COUNTER);
	hpet_writel(0, HPET_COUNTER + 4);
}

static void hpet_start_counter(void)
{
	unsigned int cfg = hpet_readl(HPET_CFG);
	cfg |= HPET_CFG_ENABLE;
	hpet_writel(cfg, HPET_CFG);
}

static void hpet_restart_counter(void)
{
	hpet_stop_counter();
	hpet_reset_counter();
	hpet_start_counter();
}

static void hpet_resume_device(void)
{
	force_hpet_resume();
}

static void hpet_resume_counter(struct clocksource *cs)
{
	hpet_resume_device();
	hpet_restart_counter();
}

static void hpet_enable_legacy_int(void)
{
	unsigned int cfg = hpet_readl(HPET_CFG);

	cfg |= HPET_CFG_LEGACY;
	hpet_writel(cfg, HPET_CFG);
	hpet_legacy_int_enabled = 1;
}

static void hpet_legacy_clockevent_register(void)
{
	/* Start HPET legacy interrupts */
	hpet_enable_legacy_int();

	/*
	 * The mult factor is defined as (include/linux/clockchips.h)
	 *  mult/2^shift = cyc/ns (in contrast to ns/cyc in clocksource.h)
	 * hpet_period is in units of femtoseconds (per cycle), so
	 *  mult/2^shift = cyc/ns = 10^6/hpet_period
	 *  mult = (10^6 * 2^shift)/hpet_period
	 *  mult = (FSEC_PER_NSEC << hpet_clockevent.shift)/hpet_period
	 */
	hpet_clockevent.mult = div_sc((unsigned long) FSEC_PER_NSEC,
				      hpet_period, hpet_clockevent.shift);
	/* Calculate the min / max delta */
	hpet_clockevent.max_delta_ns = clockevent_delta2ns(0x7FFFFFFF,
							   &hpet_clockevent);
	/* 5 usec minimum reprogramming delta. */
	hpet_clockevent.min_delta_ns = 5000;

	/*
	 * Start hpet with the boot cpu mask and make it
	 * global after the IO_APIC has been initialized.
	 */
	hpet_clockevent.cpumask = cpumask_of(smp_processor_id());
	clockevents_register_device(&hpet_clockevent);
	global_clock_event = &hpet_clockevent;
	printk(KERN_DEBUG "hpet clockevent registered\n");
}

static int hpet_setup_msi_irq(unsigned int irq);

static void hpet_set_mode(enum clock_event_mode mode,
			  struct clock_event_device *evt, int timer)
{
	unsigned int cfg, cmp, now;
	uint64_t delta;

	switch (mode) {
	case CLOCK_EVT_MODE_PERIODIC:
		hpet_stop_counter();
		delta = ((uint64_t)(NSEC_PER_SEC/HZ)) * evt->mult;
		delta >>= evt->shift;
		now = hpet_readl(HPET_COUNTER);
		cmp = now + (unsigned int) delta;
		cfg = hpet_readl(HPET_Tn_CFG(timer));
		/* Make sure we use edge triggered interrupts */
		cfg &= ~HPET_TN_LEVEL;
		cfg |= HPET_TN_ENABLE | HPET_TN_PERIODIC |
		       HPET_TN_SETVAL | HPET_TN_32BIT;
		hpet_writel(cfg, HPET_Tn_CFG(timer));
		hpet_writel(cmp, HPET_Tn_CMP(timer));
		udelay(1);
		/*
		 * HPET on AMD 81xx needs a second write (with HPET_TN_SETVAL
		 * cleared) to T0_CMP to set the period. The HPET_TN_SETVAL
		 * bit is automatically cleared after the first write.
		 * (See AMD-8111 HyperTransport I/O Hub Data Sheet,
		 * Publication # 24674)
		 */
		hpet_writel((unsigned int) delta, HPET_Tn_CMP(timer));
		hpet_start_counter();
		hpet_print_config();
		break;

	case CLOCK_EVT_MODE_ONESHOT:
		cfg = hpet_readl(HPET_Tn_CFG(timer));
		cfg &= ~HPET_TN_PERIODIC;
		cfg |= HPET_TN_ENABLE | HPET_TN_32BIT;
		hpet_writel(cfg, HPET_Tn_CFG(timer));
		break;

	case CLOCK_EVT_MODE_UNUSED:
	case CLOCK_EVT_MODE_SHUTDOWN:
		cfg = hpet_readl(HPET_Tn_CFG(timer));
		cfg &= ~HPET_TN_ENABLE;
		hpet_writel(cfg, HPET_Tn_CFG(timer));
		break;

	case CLOCK_EVT_MODE_RESUME:
		if (timer == 0) {
			hpet_enable_legacy_int();
		} else {
			struct hpet_dev *hdev = EVT_TO_HPET_DEV(evt);
			hpet_setup_msi_irq(hdev->irq);
			disable_irq(hdev->irq);
			irq_set_affinity(hdev->irq, cpumask_of(hdev->cpu));
			enable_irq(hdev->irq);
		}
		hpet_print_config();
		break;
	}
}

static int hpet_next_event(unsigned long delta,
			   struct clock_event_device *evt, int timer)
{
	u32 cnt;

	cnt = hpet_readl(HPET_COUNTER);
	cnt += (u32) delta;
	hpet_writel(cnt, HPET_Tn_CMP(timer));

	/*
	 * We need to read back the CMP register on certain HPET
	 * implementations (ATI chipsets) which seem to delay the
	 * transfer of the compare register into the internal compare
	 * logic. With small deltas this might actually be too late as
	 * the counter could already be higher than the compare value
	 * at that point and we would wait for the next hpet interrupt
	 * forever. We found out that reading the CMP register back
	 * forces the transfer so we can rely on the comparison with
<<<<<<< HEAD
	 * the counter register below.
	 *
	 * That works fine on those ATI chipsets, but on newer Intel
	 * chipsets (ICH9...) this triggers due to an erratum: Reading
	 * the comparator immediately following a write is returning
	 * the old value.
	 *
	 * We restrict the read back to the affected ATI chipsets (set
	 * by quirks) and also run it with hpet=verbose for debugging
	 * purposes.
	 */
	if (hpet_readback_cmp || hpet_verbose) {
		u32 cmp = hpet_readl(HPET_Tn_CMP(timer));

		if (cmp != cnt)
			printk_once(KERN_WARNING
			    "hpet: compare register read back failed.\n");
=======
	 * the counter register below. If the read back from the
	 * compare register does not match the value we programmed
	 * then we might have a real hardware problem. We can not do
	 * much about it here, but at least alert the user/admin with
	 * a prominent warning.
	 *
	 * An erratum on some chipsets (ICH9,..), results in
	 * comparator read immediately following a write returning old
	 * value. Workaround for this is to read this value second
	 * time, when first read returns old value.
	 *
	 * In fact the write to the comparator register is delayed up
	 * to two HPET cycles so the workaround we tried to restrict
	 * the readback to those known to be borked ATI chipsets
	 * failed miserably. So we give up on optimizations forever
	 * and penalize all HPET incarnations unconditionally.
	 */
	if (unlikely((u32)hpet_readl(HPET_Tn_CMP(timer)) != cnt)) {
		if (hpet_readl(HPET_Tn_CMP(timer)) != cnt)
			printk_once(KERN_WARNING
				"hpet: compare register read back failed.\n");
>>>>>>> 062c1825
	}

	return (s32)(hpet_readl(HPET_COUNTER) - cnt) >= 0 ? -ETIME : 0;
}

static void hpet_legacy_set_mode(enum clock_event_mode mode,
			struct clock_event_device *evt)
{
	hpet_set_mode(mode, evt, 0);
}

static int hpet_legacy_next_event(unsigned long delta,
			struct clock_event_device *evt)
{
	return hpet_next_event(delta, evt, 0);
}

/*
 * HPET MSI Support
 */
#ifdef CONFIG_PCI_MSI

static DEFINE_PER_CPU(struct hpet_dev *, cpu_hpet_dev);
static struct hpet_dev	*hpet_devs;

void hpet_msi_unmask(unsigned int irq)
{
	struct hpet_dev *hdev = get_irq_data(irq);
	unsigned int cfg;

	/* unmask it */
	cfg = hpet_readl(HPET_Tn_CFG(hdev->num));
	cfg |= HPET_TN_FSB;
	hpet_writel(cfg, HPET_Tn_CFG(hdev->num));
}

void hpet_msi_mask(unsigned int irq)
{
	unsigned int cfg;
	struct hpet_dev *hdev = get_irq_data(irq);

	/* mask it */
	cfg = hpet_readl(HPET_Tn_CFG(hdev->num));
	cfg &= ~HPET_TN_FSB;
	hpet_writel(cfg, HPET_Tn_CFG(hdev->num));
}

void hpet_msi_write(unsigned int irq, struct msi_msg *msg)
{
	struct hpet_dev *hdev = get_irq_data(irq);

	hpet_writel(msg->data, HPET_Tn_ROUTE(hdev->num));
	hpet_writel(msg->address_lo, HPET_Tn_ROUTE(hdev->num) + 4);
}

void hpet_msi_read(unsigned int irq, struct msi_msg *msg)
{
	struct hpet_dev *hdev = get_irq_data(irq);

	msg->data = hpet_readl(HPET_Tn_ROUTE(hdev->num));
	msg->address_lo = hpet_readl(HPET_Tn_ROUTE(hdev->num) + 4);
	msg->address_hi = 0;
}

static void hpet_msi_set_mode(enum clock_event_mode mode,
				struct clock_event_device *evt)
{
	struct hpet_dev *hdev = EVT_TO_HPET_DEV(evt);
	hpet_set_mode(mode, evt, hdev->num);
}

static int hpet_msi_next_event(unsigned long delta,
				struct clock_event_device *evt)
{
	struct hpet_dev *hdev = EVT_TO_HPET_DEV(evt);
	return hpet_next_event(delta, evt, hdev->num);
}

static int hpet_setup_msi_irq(unsigned int irq)
{
	if (arch_setup_hpet_msi(irq, hpet_blockid)) {
		destroy_irq(irq);
		return -EINVAL;
	}
	return 0;
}

static int hpet_assign_irq(struct hpet_dev *dev)
{
	unsigned int irq;

	irq = create_irq_nr(0, -1);
	if (!irq)
		return -EINVAL;

	set_irq_data(irq, dev);

	if (hpet_setup_msi_irq(irq))
		return -EINVAL;

	dev->irq = irq;
	return 0;
}

static irqreturn_t hpet_interrupt_handler(int irq, void *data)
{
	struct hpet_dev *dev = (struct hpet_dev *)data;
	struct clock_event_device *hevt = &dev->evt;

	if (!hevt->event_handler) {
		printk(KERN_INFO "Spurious HPET timer interrupt on HPET timer %d\n",
				dev->num);
		return IRQ_HANDLED;
	}

	hevt->event_handler(hevt);
	return IRQ_HANDLED;
}

static int hpet_setup_irq(struct hpet_dev *dev)
{

	if (request_irq(dev->irq, hpet_interrupt_handler,
			IRQF_TIMER | IRQF_DISABLED | IRQF_NOBALANCING,
			dev->name, dev))
		return -1;

	disable_irq(dev->irq);
	irq_set_affinity(dev->irq, cpumask_of(dev->cpu));
	enable_irq(dev->irq);

	printk(KERN_DEBUG "hpet: %s irq %d for MSI\n",
			 dev->name, dev->irq);

	return 0;
}

/* This should be called in specific @cpu */
static void init_one_hpet_msi_clockevent(struct hpet_dev *hdev, int cpu)
{
	struct clock_event_device *evt = &hdev->evt;
	uint64_t hpet_freq;

	WARN_ON(cpu != smp_processor_id());
	if (!(hdev->flags & HPET_DEV_VALID))
		return;

	if (hpet_setup_msi_irq(hdev->irq))
		return;

	hdev->cpu = cpu;
	per_cpu(cpu_hpet_dev, cpu) = hdev;
	evt->name = hdev->name;
	hpet_setup_irq(hdev);
	evt->irq = hdev->irq;

	evt->rating = 110;
	evt->features = CLOCK_EVT_FEAT_ONESHOT;
	if (hdev->flags & HPET_DEV_PERI_CAP)
		evt->features |= CLOCK_EVT_FEAT_PERIODIC;

	evt->set_mode = hpet_msi_set_mode;
	evt->set_next_event = hpet_msi_next_event;
	evt->shift = 32;

	/*
	 * The period is a femto seconds value. We need to calculate the
	 * scaled math multiplication factor for nanosecond to hpet tick
	 * conversion.
	 */
	hpet_freq = FSEC_PER_SEC;
	do_div(hpet_freq, hpet_period);
	evt->mult = div_sc((unsigned long) hpet_freq,
				      NSEC_PER_SEC, evt->shift);
	/* Calculate the max delta */
	evt->max_delta_ns = clockevent_delta2ns(0x7FFFFFFF, evt);
	/* 5 usec minimum reprogramming delta. */
	evt->min_delta_ns = 5000;

	evt->cpumask = cpumask_of(hdev->cpu);
	clockevents_register_device(evt);
}

#ifdef CONFIG_HPET
/* Reserve at least one timer for userspace (/dev/hpet) */
#define RESERVE_TIMERS 1
#else
#define RESERVE_TIMERS 0
#endif

static void hpet_msi_capability_lookup(unsigned int start_timer)
{
	unsigned int id;
	unsigned int num_timers;
	unsigned int num_timers_used = 0;
	int i;

	if (hpet_msi_disable)
		return;

	if (boot_cpu_has(X86_FEATURE_ARAT))
		return;
	id = hpet_readl(HPET_ID);

	num_timers = ((id & HPET_ID_NUMBER) >> HPET_ID_NUMBER_SHIFT);
	num_timers++; /* Value read out starts from 0 */
	hpet_print_config();

	hpet_devs = kzalloc(sizeof(struct hpet_dev) * num_timers, GFP_KERNEL);
	if (!hpet_devs)
		return;

	hpet_num_timers = num_timers;

	for (i = start_timer; i < num_timers - RESERVE_TIMERS; i++) {
		struct hpet_dev *hdev = &hpet_devs[num_timers_used];
		unsigned int cfg = hpet_readl(HPET_Tn_CFG(i));

		/* Only consider HPET timer with MSI support */
		if (!(cfg & HPET_TN_FSB_CAP))
			continue;

		hdev->flags = 0;
		if (cfg & HPET_TN_PERIODIC_CAP)
			hdev->flags |= HPET_DEV_PERI_CAP;
		hdev->num = i;

		sprintf(hdev->name, "hpet%d", i);
		if (hpet_assign_irq(hdev))
			continue;

		hdev->flags |= HPET_DEV_FSB_CAP;
		hdev->flags |= HPET_DEV_VALID;
		num_timers_used++;
		if (num_timers_used == num_possible_cpus())
			break;
	}

	printk(KERN_INFO "HPET: %d timers in total, %d timers will be used for per-cpu timer\n",
		num_timers, num_timers_used);
}

#ifdef CONFIG_HPET
static void hpet_reserve_msi_timers(struct hpet_data *hd)
{
	int i;

	if (!hpet_devs)
		return;

	for (i = 0; i < hpet_num_timers; i++) {
		struct hpet_dev *hdev = &hpet_devs[i];

		if (!(hdev->flags & HPET_DEV_VALID))
			continue;

		hd->hd_irq[hdev->num] = hdev->irq;
		hpet_reserve_timer(hd, hdev->num);
	}
}
#endif

static struct hpet_dev *hpet_get_unused_timer(void)
{
	int i;

	if (!hpet_devs)
		return NULL;

	for (i = 0; i < hpet_num_timers; i++) {
		struct hpet_dev *hdev = &hpet_devs[i];

		if (!(hdev->flags & HPET_DEV_VALID))
			continue;
		if (test_and_set_bit(HPET_DEV_USED_BIT,
			(unsigned long *)&hdev->flags))
			continue;
		return hdev;
	}
	return NULL;
}

struct hpet_work_struct {
	struct delayed_work work;
	struct completion complete;
};

static void hpet_work(struct work_struct *w)
{
	struct hpet_dev *hdev;
	int cpu = smp_processor_id();
	struct hpet_work_struct *hpet_work;

	hpet_work = container_of(w, struct hpet_work_struct, work.work);

	hdev = hpet_get_unused_timer();
	if (hdev)
		init_one_hpet_msi_clockevent(hdev, cpu);

	complete(&hpet_work->complete);
}

static int hpet_cpuhp_notify(struct notifier_block *n,
		unsigned long action, void *hcpu)
{
	unsigned long cpu = (unsigned long)hcpu;
	struct hpet_work_struct work;
	struct hpet_dev *hdev = per_cpu(cpu_hpet_dev, cpu);

	switch (action & 0xf) {
	case CPU_ONLINE:
		INIT_DELAYED_WORK_ON_STACK(&work.work, hpet_work);
		init_completion(&work.complete);
		/* FIXME: add schedule_work_on() */
		schedule_delayed_work_on(cpu, &work.work, 0);
		wait_for_completion(&work.complete);
		destroy_timer_on_stack(&work.work.timer);
		break;
	case CPU_DEAD:
		if (hdev) {
			free_irq(hdev->irq, hdev);
			hdev->flags &= ~HPET_DEV_USED;
			per_cpu(cpu_hpet_dev, cpu) = NULL;
		}
		break;
	}
	return NOTIFY_OK;
}
#else

static int hpet_setup_msi_irq(unsigned int irq)
{
	return 0;
}
static void hpet_msi_capability_lookup(unsigned int start_timer)
{
	return;
}

#ifdef CONFIG_HPET
static void hpet_reserve_msi_timers(struct hpet_data *hd)
{
	return;
}
#endif

static int hpet_cpuhp_notify(struct notifier_block *n,
		unsigned long action, void *hcpu)
{
	return NOTIFY_OK;
}

#endif

/*
 * Clock source related code
 */
static cycle_t read_hpet(struct clocksource *cs)
{
	return (cycle_t)hpet_readl(HPET_COUNTER);
}

#ifdef CONFIG_X86_64
static cycle_t __vsyscall_fn vread_hpet(void)
{
	return readl((const void __iomem *)fix_to_virt(VSYSCALL_HPET) + 0xf0);
}
#endif

static struct clocksource clocksource_hpet = {
	.name		= "hpet",
	.rating		= 250,
	.read		= read_hpet,
	.mask		= HPET_MASK,
	.flags		= CLOCK_SOURCE_IS_CONTINUOUS,
	.resume		= hpet_resume_counter,
#ifdef CONFIG_X86_64
	.vread		= vread_hpet,
#endif
};

static int hpet_clocksource_register(void)
{
	u64 start, now;
	u64 hpet_freq;
	cycle_t t1;

	/* Start the counter */
	hpet_restart_counter();

	/* Verify whether hpet counter works */
	t1 = hpet_readl(HPET_COUNTER);
	rdtscll(start);

	/*
	 * We don't know the TSC frequency yet, but waiting for
	 * 200000 TSC cycles is safe:
	 * 4 GHz == 50us
	 * 1 GHz == 200us
	 */
	do {
		rep_nop();
		rdtscll(now);
	} while ((now - start) < 200000UL);

	if (t1 == hpet_readl(HPET_COUNTER)) {
		printk(KERN_WARNING
		       "HPET counter not counting. HPET disabled\n");
		return -ENODEV;
	}

	/*
	 * The definition of mult is (include/linux/clocksource.h)
	 * mult/2^shift = ns/cyc and hpet_period is in units of fsec/cyc
	 * so we first need to convert hpet_period to ns/cyc units:
	 *  mult/2^shift = ns/cyc = hpet_period/10^6
	 *  mult = (hpet_period * 2^shift)/10^6
	 *  mult = (hpet_period << shift)/FSEC_PER_NSEC
	 */

	/* Need to convert hpet_period (fsec/cyc) to cyc/sec:
	 *
	 * cyc/sec = FSEC_PER_SEC/hpet_period(fsec/cyc)
	 * cyc/sec = (FSEC_PER_NSEC * NSEC_PER_SEC)/hpet_period
	 */
	hpet_freq = FSEC_PER_SEC;
	do_div(hpet_freq, hpet_period);
	clocksource_register_hz(&clocksource_hpet, (u32)hpet_freq);

	return 0;
}

/**
 * hpet_enable - Try to setup the HPET timer. Returns 1 on success.
 */
int __init hpet_enable(void)
{
	unsigned int id;
	int i;

	if (!is_hpet_capable())
		return 0;

	hpet_set_mapping();

	/*
	 * Read the period and check for a sane value:
	 */
	hpet_period = hpet_readl(HPET_PERIOD);

	/*
	 * AMD SB700 based systems with spread spectrum enabled use a
	 * SMM based HPET emulation to provide proper frequency
	 * setting. The SMM code is initialized with the first HPET
	 * register access and takes some time to complete. During
	 * this time the config register reads 0xffffffff. We check
	 * for max. 1000 loops whether the config register reads a non
	 * 0xffffffff value to make sure that HPET is up and running
	 * before we go further. A counting loop is safe, as the HPET
	 * access takes thousands of CPU cycles. On non SB700 based
	 * machines this check is only done once and has no side
	 * effects.
	 */
	for (i = 0; hpet_readl(HPET_CFG) == 0xFFFFFFFF; i++) {
		if (i == 1000) {
			printk(KERN_WARNING
			       "HPET config register value = 0xFFFFFFFF. "
			       "Disabling HPET\n");
			goto out_nohpet;
		}
	}

	if (hpet_period < HPET_MIN_PERIOD || hpet_period > HPET_MAX_PERIOD)
		goto out_nohpet;

	/*
	 * Read the HPET ID register to retrieve the IRQ routing
	 * information and the number of channels
	 */
	id = hpet_readl(HPET_ID);
	hpet_print_config();

#ifdef CONFIG_HPET_EMULATE_RTC
	/*
	 * The legacy routing mode needs at least two channels, tick timer
	 * and the rtc emulation channel.
	 */
	if (!(id & HPET_ID_NUMBER))
		goto out_nohpet;
#endif

	if (hpet_clocksource_register())
		goto out_nohpet;

	if (id & HPET_ID_LEGSUP) {
		hpet_legacy_clockevent_register();
		return 1;
	}
	return 0;

out_nohpet:
	hpet_clear_mapping();
	hpet_address = 0;
	return 0;
}

/*
 * Needs to be late, as the reserve_timer code calls kalloc !
 *
 * Not a problem on i386 as hpet_enable is called from late_time_init,
 * but on x86_64 it is necessary !
 */
static __init int hpet_late_init(void)
{
	int cpu;

	if (boot_hpet_disable)
		return -ENODEV;

	if (!hpet_address) {
		if (!force_hpet_address)
			return -ENODEV;

		hpet_address = force_hpet_address;
		hpet_enable();
	}

	if (!hpet_virt_address)
		return -ENODEV;

	if (hpet_readl(HPET_ID) & HPET_ID_LEGSUP)
		hpet_msi_capability_lookup(2);
	else
		hpet_msi_capability_lookup(0);

	hpet_reserve_platform_timers(hpet_readl(HPET_ID));
	hpet_print_config();

	if (hpet_msi_disable)
		return 0;

	if (boot_cpu_has(X86_FEATURE_ARAT))
		return 0;

	for_each_online_cpu(cpu) {
		hpet_cpuhp_notify(NULL, CPU_ONLINE, (void *)(long)cpu);
	}

	/* This notifier should be called after workqueue is ready */
	hotcpu_notifier(hpet_cpuhp_notify, -20);

	return 0;
}
fs_initcall(hpet_late_init);

void hpet_disable(void)
{
	if (is_hpet_capable() && hpet_virt_address) {
		unsigned int cfg = hpet_readl(HPET_CFG);

		if (hpet_legacy_int_enabled) {
			cfg &= ~HPET_CFG_LEGACY;
			hpet_legacy_int_enabled = 0;
		}
		cfg &= ~HPET_CFG_ENABLE;
		hpet_writel(cfg, HPET_CFG);
	}
}

#ifdef CONFIG_HPET_EMULATE_RTC

/* HPET in LegacyReplacement Mode eats up RTC interrupt line. When, HPET
 * is enabled, we support RTC interrupt functionality in software.
 * RTC has 3 kinds of interrupts:
 * 1) Update Interrupt - generate an interrupt, every sec, when RTC clock
 *    is updated
 * 2) Alarm Interrupt - generate an interrupt at a specific time of day
 * 3) Periodic Interrupt - generate periodic interrupt, with frequencies
 *    2Hz-8192Hz (2Hz-64Hz for non-root user) (all freqs in powers of 2)
 * (1) and (2) above are implemented using polling at a frequency of
 * 64 Hz. The exact frequency is a tradeoff between accuracy and interrupt
 * overhead. (DEFAULT_RTC_INT_FREQ)
 * For (3), we use interrupts at 64Hz or user specified periodic
 * frequency, whichever is higher.
 */
#include <linux/mc146818rtc.h>
#include <linux/rtc.h>
#include <asm/rtc.h>

#define DEFAULT_RTC_INT_FREQ	64
#define DEFAULT_RTC_SHIFT	6
#define RTC_NUM_INTS		1

static unsigned long hpet_rtc_flags;
static int hpet_prev_update_sec;
static struct rtc_time hpet_alarm_time;
static unsigned long hpet_pie_count;
static u32 hpet_t1_cmp;
static u32 hpet_default_delta;
static u32 hpet_pie_delta;
static unsigned long hpet_pie_limit;

static rtc_irq_handler irq_handler;

/*
 * Check that the hpet counter c1 is ahead of the c2
 */
static inline int hpet_cnt_ahead(u32 c1, u32 c2)
{
	return (s32)(c2 - c1) < 0;
}

/*
 * Registers a IRQ handler.
 */
int hpet_register_irq_handler(rtc_irq_handler handler)
{
	if (!is_hpet_enabled())
		return -ENODEV;
	if (irq_handler)
		return -EBUSY;

	irq_handler = handler;

	return 0;
}
EXPORT_SYMBOL_GPL(hpet_register_irq_handler);

/*
 * Deregisters the IRQ handler registered with hpet_register_irq_handler()
 * and does cleanup.
 */
void hpet_unregister_irq_handler(rtc_irq_handler handler)
{
	if (!is_hpet_enabled())
		return;

	irq_handler = NULL;
	hpet_rtc_flags = 0;
}
EXPORT_SYMBOL_GPL(hpet_unregister_irq_handler);

/*
 * Timer 1 for RTC emulation. We use one shot mode, as periodic mode
 * is not supported by all HPET implementations for timer 1.
 *
 * hpet_rtc_timer_init() is called when the rtc is initialized.
 */
int hpet_rtc_timer_init(void)
{
	unsigned int cfg, cnt, delta;
	unsigned long flags;

	if (!is_hpet_enabled())
		return 0;

	if (!hpet_default_delta) {
		uint64_t clc;

		clc = (uint64_t) hpet_clockevent.mult * NSEC_PER_SEC;
		clc >>= hpet_clockevent.shift + DEFAULT_RTC_SHIFT;
		hpet_default_delta = clc;
	}

	if (!(hpet_rtc_flags & RTC_PIE) || hpet_pie_limit)
		delta = hpet_default_delta;
	else
		delta = hpet_pie_delta;

	local_irq_save(flags);

	cnt = delta + hpet_readl(HPET_COUNTER);
	hpet_writel(cnt, HPET_T1_CMP);
	hpet_t1_cmp = cnt;

	cfg = hpet_readl(HPET_T1_CFG);
	cfg &= ~HPET_TN_PERIODIC;
	cfg |= HPET_TN_ENABLE | HPET_TN_32BIT;
	hpet_writel(cfg, HPET_T1_CFG);

	local_irq_restore(flags);

	return 1;
}
EXPORT_SYMBOL_GPL(hpet_rtc_timer_init);

/*
 * The functions below are called from rtc driver.
 * Return 0 if HPET is not being used.
 * Otherwise do the necessary changes and return 1.
 */
int hpet_mask_rtc_irq_bit(unsigned long bit_mask)
{
	if (!is_hpet_enabled())
		return 0;

	hpet_rtc_flags &= ~bit_mask;
	return 1;
}
EXPORT_SYMBOL_GPL(hpet_mask_rtc_irq_bit);

int hpet_set_rtc_irq_bit(unsigned long bit_mask)
{
	unsigned long oldbits = hpet_rtc_flags;

	if (!is_hpet_enabled())
		return 0;

	hpet_rtc_flags |= bit_mask;

	if ((bit_mask & RTC_UIE) && !(oldbits & RTC_UIE))
		hpet_prev_update_sec = -1;

	if (!oldbits)
		hpet_rtc_timer_init();

	return 1;
}
EXPORT_SYMBOL_GPL(hpet_set_rtc_irq_bit);

int hpet_set_alarm_time(unsigned char hrs, unsigned char min,
			unsigned char sec)
{
	if (!is_hpet_enabled())
		return 0;

	hpet_alarm_time.tm_hour = hrs;
	hpet_alarm_time.tm_min = min;
	hpet_alarm_time.tm_sec = sec;

	return 1;
}
EXPORT_SYMBOL_GPL(hpet_set_alarm_time);

int hpet_set_periodic_freq(unsigned long freq)
{
	uint64_t clc;

	if (!is_hpet_enabled())
		return 0;

	if (freq <= DEFAULT_RTC_INT_FREQ)
		hpet_pie_limit = DEFAULT_RTC_INT_FREQ / freq;
	else {
		clc = (uint64_t) hpet_clockevent.mult * NSEC_PER_SEC;
		do_div(clc, freq);
		clc >>= hpet_clockevent.shift;
		hpet_pie_delta = clc;
		hpet_pie_limit = 0;
	}
	return 1;
}
EXPORT_SYMBOL_GPL(hpet_set_periodic_freq);

int hpet_rtc_dropped_irq(void)
{
	return is_hpet_enabled();
}
EXPORT_SYMBOL_GPL(hpet_rtc_dropped_irq);

static void hpet_rtc_timer_reinit(void)
{
	unsigned int cfg, delta;
	int lost_ints = -1;

	if (unlikely(!hpet_rtc_flags)) {
		cfg = hpet_readl(HPET_T1_CFG);
		cfg &= ~HPET_TN_ENABLE;
		hpet_writel(cfg, HPET_T1_CFG);
		return;
	}

	if (!(hpet_rtc_flags & RTC_PIE) || hpet_pie_limit)
		delta = hpet_default_delta;
	else
		delta = hpet_pie_delta;

	/*
	 * Increment the comparator value until we are ahead of the
	 * current count.
	 */
	do {
		hpet_t1_cmp += delta;
		hpet_writel(hpet_t1_cmp, HPET_T1_CMP);
		lost_ints++;
	} while (!hpet_cnt_ahead(hpet_t1_cmp, hpet_readl(HPET_COUNTER)));

	if (lost_ints) {
		if (hpet_rtc_flags & RTC_PIE)
			hpet_pie_count += lost_ints;
		if (printk_ratelimit())
			printk(KERN_WARNING "hpet1: lost %d rtc interrupts\n",
				lost_ints);
	}
}

irqreturn_t hpet_rtc_interrupt(int irq, void *dev_id)
{
	struct rtc_time curr_time;
	unsigned long rtc_int_flag = 0;

	hpet_rtc_timer_reinit();
	memset(&curr_time, 0, sizeof(struct rtc_time));

	if (hpet_rtc_flags & (RTC_UIE | RTC_AIE))
		get_rtc_time(&curr_time);

	if (hpet_rtc_flags & RTC_UIE &&
	    curr_time.tm_sec != hpet_prev_update_sec) {
		if (hpet_prev_update_sec >= 0)
			rtc_int_flag = RTC_UF;
		hpet_prev_update_sec = curr_time.tm_sec;
	}

	if (hpet_rtc_flags & RTC_PIE &&
	    ++hpet_pie_count >= hpet_pie_limit) {
		rtc_int_flag |= RTC_PF;
		hpet_pie_count = 0;
	}

	if (hpet_rtc_flags & RTC_AIE &&
	    (curr_time.tm_sec == hpet_alarm_time.tm_sec) &&
	    (curr_time.tm_min == hpet_alarm_time.tm_min) &&
	    (curr_time.tm_hour == hpet_alarm_time.tm_hour))
			rtc_int_flag |= RTC_AF;

	if (rtc_int_flag) {
		rtc_int_flag |= (RTC_IRQF | (RTC_NUM_INTS << 8));
		if (irq_handler)
			irq_handler(rtc_int_flag, dev_id);
	}
	return IRQ_HANDLED;
}
EXPORT_SYMBOL_GPL(hpet_rtc_interrupt);
#endif<|MERGE_RESOLUTION|>--- conflicted
+++ resolved
@@ -35,7 +35,6 @@
 unsigned long				hpet_address;
 u8					hpet_blockid; /* OS timer block num */
 u8					hpet_msi_disable;
-u8					hpet_readback_cmp;
 
 #ifdef CONFIG_PCI_MSI
 static unsigned long			hpet_num_timers;
@@ -395,25 +394,6 @@
 	 * at that point and we would wait for the next hpet interrupt
 	 * forever. We found out that reading the CMP register back
 	 * forces the transfer so we can rely on the comparison with
-<<<<<<< HEAD
-	 * the counter register below.
-	 *
-	 * That works fine on those ATI chipsets, but on newer Intel
-	 * chipsets (ICH9...) this triggers due to an erratum: Reading
-	 * the comparator immediately following a write is returning
-	 * the old value.
-	 *
-	 * We restrict the read back to the affected ATI chipsets (set
-	 * by quirks) and also run it with hpet=verbose for debugging
-	 * purposes.
-	 */
-	if (hpet_readback_cmp || hpet_verbose) {
-		u32 cmp = hpet_readl(HPET_Tn_CMP(timer));
-
-		if (cmp != cnt)
-			printk_once(KERN_WARNING
-			    "hpet: compare register read back failed.\n");
-=======
 	 * the counter register below. If the read back from the
 	 * compare register does not match the value we programmed
 	 * then we might have a real hardware problem. We can not do
@@ -435,7 +415,6 @@
 		if (hpet_readl(HPET_Tn_CMP(timer)) != cnt)
 			printk_once(KERN_WARNING
 				"hpet: compare register read back failed.\n");
->>>>>>> 062c1825
 	}
 
 	return (s32)(hpet_readl(HPET_COUNTER) - cnt) >= 0 ? -ETIME : 0;
