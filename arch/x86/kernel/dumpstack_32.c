--- conflicted
+++ resolved
@@ -17,12 +17,11 @@
 #include <asm/stacktrace.h>
 
 
-void dump_trace(struct task_struct *task,
-		struct pt_regs *regs, unsigned long *stack,
+void dump_trace(struct task_struct *task, struct pt_regs *regs,
+		unsigned long *stack, unsigned long bp,
 		const struct stacktrace_ops *ops, void *data)
 {
 	int graph = 0;
-	unsigned long bp;
 
 	if (!task)
 		task = current;
@@ -35,13 +34,9 @@
 			stack = (unsigned long *)task->thread.sp;
 	}
 
-<<<<<<< HEAD
-	bp = stack_frame(task, regs);
-=======
 	if (!bp)
 		bp = stack_frame(task, regs);
 
->>>>>>> 105e53f8
 	for (;;) {
 		struct thread_info *context;
 
@@ -61,7 +56,7 @@
 
 void
 show_stack_log_lvl(struct task_struct *task, struct pt_regs *regs,
-		   unsigned long *sp, char *log_lvl)
+		   unsigned long *sp, unsigned long bp, char *log_lvl)
 {
 	unsigned long *stack;
 	int i;
@@ -83,7 +78,7 @@
 		touch_nmi_watchdog();
 	}
 	printk(KERN_CONT "\n");
-	show_trace_log_lvl(task, regs, sp, log_lvl);
+	show_trace_log_lvl(task, regs, sp, bp, log_lvl);
 }
 
 
@@ -108,11 +103,7 @@
 		u8 *ip;
 
 		printk(KERN_EMERG "Stack:\n");
-<<<<<<< HEAD
-		show_stack_log_lvl(NULL, regs, &regs->sp, KERN_EMERG);
-=======
 		show_stack_log_lvl(NULL, regs, &regs->sp, 0, KERN_EMERG);
->>>>>>> 105e53f8
 
 		printk(KERN_EMERG "Code: ");
 
