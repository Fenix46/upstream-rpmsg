--- conflicted
+++ resolved
@@ -43,11 +43,7 @@
 char **prom_argv;
 char **prom_envp;
 
-<<<<<<< HEAD
-void prom_init_cmdline(void)
-=======
 void __init prom_init_cmdline(void)
->>>>>>> 062c1825
 {
 	int i;
 
