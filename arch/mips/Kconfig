config MIPS
	bool
	default y
	select HAVE_GENERIC_DMA_COHERENT
	select HAVE_IDE
	select HAVE_OPROFILE
	select HAVE_PERF_EVENTS
	select PERF_USE_VMALLOC
	select HAVE_ARCH_KGDB
	select HAVE_FUNCTION_TRACER
	select HAVE_FUNCTION_TRACE_MCOUNT_TEST
	select HAVE_DYNAMIC_FTRACE
	select HAVE_FTRACE_MCOUNT_RECORD
	select HAVE_C_RECORDMCOUNT
	select HAVE_FUNCTION_GRAPH_TRACER
	select HAVE_KPROBES
	select HAVE_KRETPROBES
	select RTC_LIB if !MACH_LOONGSON
	select GENERIC_ATOMIC64 if !64BIT
<<<<<<< HEAD
=======
	select HAVE_DMA_ATTRS
	select HAVE_DMA_API_DEBUG
>>>>>>> 45f53cc9

menu "Machine selection"

config ZONE_DMA
	bool

choice
	prompt "System type"
	default SGI_IP22

config MIPS_ALCHEMY
	bool "Alchemy processor based machines"
	select 64BIT_PHYS_ADDR
	select CEVT_R4K_LIB
	select CSRC_R4K_LIB
	select IRQ_CPU
	select SYS_HAS_CPU_MIPS32_R1
	select SYS_SUPPORTS_32BIT_KERNEL
	select SYS_SUPPORTS_APM_EMULATION
	select GENERIC_GPIO
	select ARCH_WANT_OPTIONAL_GPIOLIB
	select SYS_SUPPORTS_ZBOOT

config AR7
	bool "Texas Instruments AR7"
	select BOOT_ELF32
	select DMA_NONCOHERENT
	select CEVT_R4K
	select CSRC_R4K
	select IRQ_CPU
	select NO_EXCEPT_FILL
	select SWAP_IO_SPACE
	select SYS_HAS_CPU_MIPS32_R1
	select SYS_HAS_EARLY_PRINTK
	select SYS_SUPPORTS_32BIT_KERNEL
	select SYS_SUPPORTS_LITTLE_ENDIAN
	select SYS_SUPPORTS_ZBOOT_UART16550
	select ARCH_REQUIRE_GPIOLIB
	select GCD
	select VLYNQ
	help
	  Support for the Texas Instruments AR7 System-on-a-Chip
	  family: TNETD7100, 7200 and 7300.

config BCM47XX
	bool "Broadcom BCM47XX based boards"
	select CEVT_R4K
	select CSRC_R4K
	select DMA_NONCOHERENT
	select HW_HAS_PCI
	select IRQ_CPU
	select SYS_HAS_CPU_MIPS32_R1
	select SYS_SUPPORTS_32BIT_KERNEL
	select SYS_SUPPORTS_LITTLE_ENDIAN
	select SSB
	select SSB_DRIVER_MIPS
	select SSB_DRIVER_EXTIF
	select SSB_EMBEDDED
	select SSB_B43_PCI_BRIDGE if PCI
	select SSB_PCICORE_HOSTMODE if PCI
	select GENERIC_GPIO
	select SYS_HAS_EARLY_PRINTK
	select CFE
	help
	 Support for BCM47XX based boards

config BCM63XX
	bool "Broadcom BCM63XX based boards"
	select CEVT_R4K
	select CSRC_R4K
	select DMA_NONCOHERENT
	select IRQ_CPU
	select SYS_HAS_CPU_MIPS32_R1
	select SYS_SUPPORTS_32BIT_KERNEL
	select SYS_SUPPORTS_BIG_ENDIAN
	select SYS_HAS_EARLY_PRINTK
	select SWAP_IO_SPACE
	select ARCH_REQUIRE_GPIOLIB
	help
	 Support for BCM63XX based boards

config MIPS_COBALT
	bool "Cobalt Server"
	select CEVT_R4K
	select CSRC_R4K
	select CEVT_GT641XX
	select DMA_NONCOHERENT
	select HW_HAS_PCI
	select I8253
	select I8259
	select IRQ_CPU
	select IRQ_GT641XX
	select PCI_GT64XXX_PCI0
	select PCI
	select SYS_HAS_CPU_NEVADA
	select SYS_HAS_EARLY_PRINTK
	select SYS_SUPPORTS_32BIT_KERNEL
	select SYS_SUPPORTS_64BIT_KERNEL
	select SYS_SUPPORTS_LITTLE_ENDIAN

config MACH_DECSTATION
	bool "DECstations"
	select BOOT_ELF32
	select CEVT_DS1287
	select CEVT_R4K
	select CSRC_IOASIC
	select CSRC_R4K
	select CPU_DADDI_WORKAROUNDS if 64BIT
	select CPU_R4000_WORKAROUNDS if 64BIT
	select CPU_R4400_WORKAROUNDS if 64BIT
	select DMA_NONCOHERENT
	select NO_IOPORT
	select IRQ_CPU
	select SYS_HAS_CPU_R3000
	select SYS_HAS_CPU_R4X00
	select SYS_SUPPORTS_32BIT_KERNEL
	select SYS_SUPPORTS_64BIT_KERNEL if EXPERIMENTAL
	select SYS_SUPPORTS_LITTLE_ENDIAN
	select SYS_SUPPORTS_128HZ
	select SYS_SUPPORTS_256HZ
	select SYS_SUPPORTS_1024HZ
	help
	  This enables support for DEC's MIPS based workstations.  For details
	  see the Linux/MIPS FAQ on <http://www.linux-mips.org/> and the
	  DECstation porting pages on <http://decstation.unix-ag.org/>.

	  If you have one of the following DECstation Models you definitely
	  want to choose R4xx0 for the CPU Type:

		DECstation 5000/50
		DECstation 5000/150
		DECstation 5000/260
		DECsystem 5900/260

	  otherwise choose R3000.

config MACH_JAZZ
	bool "Jazz family of machines"
	select ARC
	select ARC32
	select ARCH_MAY_HAVE_PC_FDC
	select CEVT_R4K
	select CSRC_R4K
	select DEFAULT_SGI_PARTITION if CPU_BIG_ENDIAN
	select GENERIC_ISA_DMA
	select IRQ_CPU
	select I8253
	select I8259
	select ISA
	select SYS_HAS_CPU_R4X00
	select SYS_SUPPORTS_32BIT_KERNEL
	select SYS_SUPPORTS_64BIT_KERNEL if EXPERIMENTAL
	select SYS_SUPPORTS_100HZ
	help
	 This a family of machines based on the MIPS R4030 chipset which was
	 used by several vendors to build RISC/os and Windows NT workstations.
	 Members include the Acer PICA, MIPS Magnum 4000, MIPS Millennium and
	 Olivetti M700-10 workstations.

config MACH_JZ4740
	bool "Ingenic JZ4740 based machines"
	select SYS_HAS_CPU_MIPS32_R1
	select SYS_SUPPORTS_32BIT_KERNEL
	select SYS_SUPPORTS_LITTLE_ENDIAN
	select DMA_NONCOHERENT
	select IRQ_CPU
	select GENERIC_GPIO
	select ARCH_REQUIRE_GPIOLIB
	select SYS_HAS_EARLY_PRINTK
	select HAVE_PWM

config LASAT
	bool "LASAT Networks platforms"
	select CEVT_R4K
	select CSRC_R4K
	select DMA_NONCOHERENT
	select SYS_HAS_EARLY_PRINTK
	select HW_HAS_PCI
	select IRQ_CPU
	select PCI_GT64XXX_PCI0
	select MIPS_NILE4
	select R5000_CPU_SCACHE
	select SYS_HAS_CPU_R5000
	select SYS_SUPPORTS_32BIT_KERNEL
	select SYS_SUPPORTS_64BIT_KERNEL if BROKEN
	select SYS_SUPPORTS_LITTLE_ENDIAN

config MACH_LOONGSON
	bool "Loongson family of machines"
	select SYS_SUPPORTS_ZBOOT
	help
	  This enables the support of Loongson family of machines.

	  Loongson is a family of general-purpose MIPS-compatible CPUs.
	  developed at Institute of Computing Technology (ICT),
	  Chinese Academy of Sciences (CAS) in the People's Republic
	  of China. The chief architect is Professor Weiwu Hu.

config MIPS_MALTA
	bool "MIPS Malta board"
	select ARCH_MAY_HAVE_PC_FDC
	select BOOT_ELF32
	select BOOT_RAW
	select CEVT_R4K
	select CSRC_R4K
	select DMA_NONCOHERENT
	select GENERIC_ISA_DMA
	select IRQ_CPU
	select IRQ_GIC
	select HW_HAS_PCI
	select I8253
	select I8259
	select MIPS_BOARDS_GEN
	select MIPS_BONITO64
	select MIPS_CPU_SCACHE
	select PCI_GT64XXX_PCI0
	select MIPS_MSC
	select SWAP_IO_SPACE
	select SYS_HAS_CPU_MIPS32_R1
	select SYS_HAS_CPU_MIPS32_R2
	select SYS_HAS_CPU_MIPS64_R1
	select SYS_HAS_CPU_NEVADA
	select SYS_HAS_CPU_RM7000
	select SYS_HAS_EARLY_PRINTK
	select SYS_SUPPORTS_32BIT_KERNEL
	select SYS_SUPPORTS_64BIT_KERNEL
	select SYS_SUPPORTS_BIG_ENDIAN
	select SYS_SUPPORTS_LITTLE_ENDIAN
	select SYS_SUPPORTS_MIPS_CMP
	select SYS_SUPPORTS_MULTITHREADING
	select SYS_SUPPORTS_SMARTMIPS
	select SYS_SUPPORTS_ZBOOT
	help
	  This enables support for the MIPS Technologies Malta evaluation
	  board.

config MIPS_SIM
	bool 'MIPS simulator (MIPSsim)'
	select CEVT_R4K
	select CSRC_R4K
	select DMA_NONCOHERENT
	select SYS_HAS_EARLY_PRINTK
	select IRQ_CPU
	select BOOT_RAW
	select SYS_HAS_CPU_MIPS32_R1
	select SYS_HAS_CPU_MIPS32_R2
	select SYS_HAS_EARLY_PRINTK
	select SYS_SUPPORTS_32BIT_KERNEL
	select SYS_SUPPORTS_BIG_ENDIAN
	select SYS_SUPPORTS_MULTITHREADING
	select SYS_SUPPORTS_LITTLE_ENDIAN
	help
	  This option enables support for MIPS Technologies MIPSsim software
	  emulator.

config NEC_MARKEINS
	bool "NEC EMMA2RH Mark-eins board"
	select SOC_EMMA2RH
	select HW_HAS_PCI
	help
	  This enables support for the NEC Electronics Mark-eins boards.

config MACH_VR41XX
	bool "NEC VR4100 series based machines"
	select CEVT_R4K
	select CSRC_R4K
	select SYS_HAS_CPU_VR41XX
	select ARCH_REQUIRE_GPIOLIB

config NXP_STB220
	bool "NXP STB220 board"
	select SOC_PNX833X
	help
	 Support for NXP Semiconductors STB220 Development Board.

config NXP_STB225
	bool "NXP 225 board"
	select SOC_PNX833X
	select SOC_PNX8335
	help
	 Support for NXP Semiconductors STB225 Development Board.

config PNX8550_JBS
	bool "NXP PNX8550 based JBS board"
	select PNX8550
	select SYS_SUPPORTS_LITTLE_ENDIAN

config PNX8550_STB810
	bool "NXP PNX8550 based STB810 board"
	select PNX8550
	select SYS_SUPPORTS_LITTLE_ENDIAN

config PMC_MSP
	bool "PMC-Sierra MSP chipsets"
	depends on EXPERIMENTAL
	select DMA_NONCOHERENT
	select SWAP_IO_SPACE
	select NO_EXCEPT_FILL
	select BOOT_RAW
	select SYS_HAS_CPU_MIPS32_R1
	select SYS_HAS_CPU_MIPS32_R2
	select SYS_SUPPORTS_32BIT_KERNEL
	select SYS_SUPPORTS_BIG_ENDIAN
	select IRQ_CPU
	select SERIAL_8250
	select SERIAL_8250_CONSOLE
	help
	  This adds support for the PMC-Sierra family of Multi-Service
	  Processor System-On-A-Chips.  These parts include a number
	  of integrated peripherals, interfaces and DSPs in addition to
	  a variety of MIPS cores.

config PMC_YOSEMITE
	bool "PMC-Sierra Yosemite eval board"
	select CEVT_R4K
	select CSRC_R4K
	select DMA_COHERENT
	select HW_HAS_PCI
	select IRQ_CPU
	select IRQ_CPU_RM7K
	select IRQ_CPU_RM9K
	select SWAP_IO_SPACE
	select SYS_HAS_CPU_RM9000
	select SYS_HAS_EARLY_PRINTK
	select SYS_SUPPORTS_32BIT_KERNEL
	select SYS_SUPPORTS_64BIT_KERNEL
	select SYS_SUPPORTS_BIG_ENDIAN
	select SYS_SUPPORTS_HIGHMEM
	select SYS_SUPPORTS_SMP
	help
	  Yosemite is an evaluation board for the RM9000x2 processor
	  manufactured by PMC-Sierra.

config POWERTV
	bool "Cisco PowerTV"
	select BOOT_ELF32
	select CEVT_R4K
	select CPU_MIPSR2_IRQ_VI
	select CPU_MIPSR2_IRQ_EI
	select CSRC_POWERTV
	select DMA_NONCOHERENT
	select HW_HAS_PCI
	select SYS_HAS_EARLY_PRINTK
	select SYS_HAS_CPU_MIPS32_R2
	select SYS_SUPPORTS_32BIT_KERNEL
	select SYS_SUPPORTS_BIG_ENDIAN
	select SYS_SUPPORTS_HIGHMEM
	select USB_OHCI_LITTLE_ENDIAN
	help
	  This enables support for the Cisco PowerTV Platform.

config SGI_IP22
	bool "SGI IP22 (Indy/Indigo2)"
	select ARC
	select ARC32
	select BOOT_ELF32
	select CEVT_R4K
	select CSRC_R4K
	select DEFAULT_SGI_PARTITION
	select DMA_NONCOHERENT
	select HW_HAS_EISA
	select I8253
	select I8259
	select IP22_CPU_SCACHE
	select IRQ_CPU
	select GENERIC_ISA_DMA_SUPPORT_BROKEN
	select SGI_HAS_I8042
	select SGI_HAS_INDYDOG
	select SGI_HAS_HAL2
	select SGI_HAS_SEEQ
	select SGI_HAS_WD93
	select SGI_HAS_ZILOG
	select SWAP_IO_SPACE
	select SYS_HAS_CPU_R4X00
	select SYS_HAS_CPU_R5000
	#
	# Disable EARLY_PRINTK for now since it leads to overwritten prom
	# memory during early boot on some machines.
	#
	# See http://www.linux-mips.org/cgi-bin/mesg.cgi?a=linux-mips&i=20091119164009.GA15038%40deprecation.cyrius.com
	# for a more details discussion
	#
	# select SYS_HAS_EARLY_PRINTK
	select SYS_SUPPORTS_32BIT_KERNEL
	select SYS_SUPPORTS_64BIT_KERNEL
	select SYS_SUPPORTS_BIG_ENDIAN
	help
	  This are the SGI Indy, Challenge S and Indigo2, as well as certain
	  OEM variants like the Tandem CMN B006S. To compile a Linux kernel
	  that runs on these, say Y here.

config SGI_IP27
	bool "SGI IP27 (Origin200/2000)"
	select ARC
	select ARC64
	select BOOT_ELF64
	select DEFAULT_SGI_PARTITION
	select DMA_COHERENT
	select SYS_HAS_EARLY_PRINTK
	select HW_HAS_PCI
	select NR_CPUS_DEFAULT_64
	select SYS_HAS_CPU_R10000
	select SYS_SUPPORTS_64BIT_KERNEL
	select SYS_SUPPORTS_BIG_ENDIAN
	select SYS_SUPPORTS_NUMA
	select SYS_SUPPORTS_SMP
	help
	  This are the SGI Origin 200, Origin 2000 and Onyx 2 Graphics
	  workstations.  To compile a Linux kernel that runs on these, say Y
	  here.

config SGI_IP28
	bool "SGI IP28 (Indigo2 R10k) (EXPERIMENTAL)"
	depends on EXPERIMENTAL
	select ARC
	select ARC64
	select BOOT_ELF64
	select CEVT_R4K
	select CSRC_R4K
	select DEFAULT_SGI_PARTITION
	select DMA_NONCOHERENT
	select GENERIC_ISA_DMA_SUPPORT_BROKEN
	select IRQ_CPU
	select HW_HAS_EISA
	select I8253
	select I8259
	select SGI_HAS_I8042
	select SGI_HAS_INDYDOG
	select SGI_HAS_HAL2
	select SGI_HAS_SEEQ
	select SGI_HAS_WD93
	select SGI_HAS_ZILOG
	select SWAP_IO_SPACE
	select SYS_HAS_CPU_R10000
	#
	# Disable EARLY_PRINTK for now since it leads to overwritten prom
	# memory during early boot on some machines.
	#
	# See http://www.linux-mips.org/cgi-bin/mesg.cgi?a=linux-mips&i=20091119164009.GA15038%40deprecation.cyrius.com
	# for a more details discussion
	#
	# select SYS_HAS_EARLY_PRINTK
	select SYS_SUPPORTS_64BIT_KERNEL
	select SYS_SUPPORTS_BIG_ENDIAN
      help
        This is the SGI Indigo2 with R10000 processor.  To compile a Linux
        kernel that runs on these, say Y here.

config SGI_IP32
	bool "SGI IP32 (O2)"
	select ARC
	select ARC32
	select BOOT_ELF32
	select CEVT_R4K
	select CSRC_R4K
	select DMA_NONCOHERENT
	select HW_HAS_PCI
	select IRQ_CPU
	select R5000_CPU_SCACHE
	select RM7000_CPU_SCACHE
	select SYS_HAS_CPU_R5000
	select SYS_HAS_CPU_R10000 if BROKEN
	select SYS_HAS_CPU_RM7000
	select SYS_HAS_CPU_NEVADA
	select SYS_SUPPORTS_64BIT_KERNEL
	select SYS_SUPPORTS_BIG_ENDIAN
	help
	  If you want this kernel to run on SGI O2 workstation, say Y here.

config SIBYTE_CRHINE
	bool "Sibyte BCM91120C-CRhine"
	depends on EXPERIMENTAL
	select BOOT_ELF32
	select DMA_COHERENT
	select SIBYTE_BCM1120
	select SWAP_IO_SPACE
	select SYS_HAS_CPU_SB1
	select SYS_SUPPORTS_BIG_ENDIAN
	select SYS_SUPPORTS_LITTLE_ENDIAN

config SIBYTE_CARMEL
	bool "Sibyte BCM91120x-Carmel"
	depends on EXPERIMENTAL
	select BOOT_ELF32
	select DMA_COHERENT
	select SIBYTE_BCM1120
	select SWAP_IO_SPACE
	select SYS_HAS_CPU_SB1
	select SYS_SUPPORTS_BIG_ENDIAN
	select SYS_SUPPORTS_LITTLE_ENDIAN

config SIBYTE_CRHONE
	bool "Sibyte BCM91125C-CRhone"
	depends on EXPERIMENTAL
	select BOOT_ELF32
	select DMA_COHERENT
	select SIBYTE_BCM1125
	select SWAP_IO_SPACE
	select SYS_HAS_CPU_SB1
	select SYS_SUPPORTS_BIG_ENDIAN
	select SYS_SUPPORTS_HIGHMEM
	select SYS_SUPPORTS_LITTLE_ENDIAN

config SIBYTE_RHONE
	bool "Sibyte BCM91125E-Rhone"
	depends on EXPERIMENTAL
	select BOOT_ELF32
	select DMA_COHERENT
	select SIBYTE_BCM1125H
	select SWAP_IO_SPACE
	select SYS_HAS_CPU_SB1
	select SYS_SUPPORTS_BIG_ENDIAN
	select SYS_SUPPORTS_LITTLE_ENDIAN

config SIBYTE_SWARM
	bool "Sibyte BCM91250A-SWARM"
	select BOOT_ELF32
	select DMA_COHERENT
	select HAVE_PATA_PLATFORM
	select NR_CPUS_DEFAULT_2
	select SIBYTE_SB1250
	select SWAP_IO_SPACE
	select SYS_HAS_CPU_SB1
	select SYS_SUPPORTS_BIG_ENDIAN
	select SYS_SUPPORTS_HIGHMEM
	select SYS_SUPPORTS_LITTLE_ENDIAN
	select ZONE_DMA32 if 64BIT

config SIBYTE_LITTLESUR
	bool "Sibyte BCM91250C2-LittleSur"
	depends on EXPERIMENTAL
	select BOOT_ELF32
	select DMA_COHERENT
	select HAVE_PATA_PLATFORM
	select NR_CPUS_DEFAULT_2
	select SIBYTE_SB1250
	select SWAP_IO_SPACE
	select SYS_HAS_CPU_SB1
	select SYS_SUPPORTS_BIG_ENDIAN
	select SYS_SUPPORTS_HIGHMEM
	select SYS_SUPPORTS_LITTLE_ENDIAN

config SIBYTE_SENTOSA
	bool "Sibyte BCM91250E-Sentosa"
	depends on EXPERIMENTAL
	select BOOT_ELF32
	select DMA_COHERENT
	select NR_CPUS_DEFAULT_2
	select SIBYTE_SB1250
	select SWAP_IO_SPACE
	select SYS_HAS_CPU_SB1
	select SYS_SUPPORTS_BIG_ENDIAN
	select SYS_SUPPORTS_LITTLE_ENDIAN

config SIBYTE_BIGSUR
	bool "Sibyte BCM91480B-BigSur"
	select BOOT_ELF32
	select DMA_COHERENT
	select NR_CPUS_DEFAULT_4
	select SIBYTE_BCM1x80
	select SWAP_IO_SPACE
	select SYS_HAS_CPU_SB1
	select SYS_SUPPORTS_BIG_ENDIAN
	select SYS_SUPPORTS_HIGHMEM
	select SYS_SUPPORTS_LITTLE_ENDIAN
	select ZONE_DMA32 if 64BIT

config SNI_RM
	bool "SNI RM200/300/400"
	select ARC if CPU_LITTLE_ENDIAN
	select ARC32 if CPU_LITTLE_ENDIAN
	select SNIPROM if CPU_BIG_ENDIAN
	select ARCH_MAY_HAVE_PC_FDC
	select BOOT_ELF32
	select CEVT_R4K
	select CSRC_R4K
	select DEFAULT_SGI_PARTITION if CPU_BIG_ENDIAN
	select DMA_NONCOHERENT
	select GENERIC_ISA_DMA
	select HW_HAS_EISA
	select HW_HAS_PCI
	select IRQ_CPU
	select I8253
	select I8259
	select ISA
	select SWAP_IO_SPACE if CPU_BIG_ENDIAN
	select SYS_HAS_CPU_R4X00
	select SYS_HAS_CPU_R5000
	select SYS_HAS_CPU_R10000
	select R5000_CPU_SCACHE
	select SYS_HAS_EARLY_PRINTK
	select SYS_SUPPORTS_32BIT_KERNEL
	select SYS_SUPPORTS_64BIT_KERNEL if EXPERIMENTAL
	select SYS_SUPPORTS_BIG_ENDIAN
	select SYS_SUPPORTS_HIGHMEM
	select SYS_SUPPORTS_LITTLE_ENDIAN
	help
	  The SNI RM200/300/400 are MIPS-based machines manufactured by
	  Siemens Nixdorf Informationssysteme (SNI), parent company of Pyramid
	  Technology and now in turn merged with Fujitsu.  Say Y here to
	  support this machine type.

config MACH_TX39XX
	bool "Toshiba TX39 series based machines"

config MACH_TX49XX
	bool "Toshiba TX49 series based machines"

config MIKROTIK_RB532
	bool "Mikrotik RB532 boards"
	select CEVT_R4K
	select CSRC_R4K
	select DMA_NONCOHERENT
	select HW_HAS_PCI
	select IRQ_CPU
	select SYS_HAS_CPU_MIPS32_R1
	select SYS_SUPPORTS_32BIT_KERNEL
	select SYS_SUPPORTS_LITTLE_ENDIAN
	select SWAP_IO_SPACE
	select BOOT_RAW
	select ARCH_REQUIRE_GPIOLIB
	help
	  Support the Mikrotik(tm) RouterBoard 532 series,
	  based on the IDT RC32434 SoC.

config WR_PPMC
	bool "Wind River PPMC board"
	select CEVT_R4K
	select CSRC_R4K
	select IRQ_CPU
	select BOOT_ELF32
	select DMA_NONCOHERENT
	select HW_HAS_PCI
	select PCI_GT64XXX_PCI0
	select SWAP_IO_SPACE
	select SYS_HAS_CPU_MIPS32_R1
	select SYS_HAS_CPU_MIPS32_R2
	select SYS_HAS_CPU_MIPS64_R1
	select SYS_HAS_CPU_NEVADA
	select SYS_HAS_CPU_RM7000
	select SYS_SUPPORTS_32BIT_KERNEL
	select SYS_SUPPORTS_64BIT_KERNEL
	select SYS_SUPPORTS_BIG_ENDIAN
	select SYS_SUPPORTS_LITTLE_ENDIAN
	help
	  This enables support for the Wind River MIPS32 4KC PPMC evaluation
	  board, which is based on GT64120 bridge chip.

config CAVIUM_OCTEON_SIMULATOR
	bool "Cavium Networks Octeon Simulator"
	select CEVT_R4K
	select 64BIT_PHYS_ADDR
	select DMA_COHERENT
	select SYS_SUPPORTS_64BIT_KERNEL
	select SYS_SUPPORTS_BIG_ENDIAN
	select SYS_SUPPORTS_HIGHMEM
	select SYS_SUPPORTS_HOTPLUG_CPU
	select SYS_HAS_CPU_CAVIUM_OCTEON
	help
	  The Octeon simulator is software performance model of the Cavium
	  Octeon Processor. It supports simulating Octeon processors on x86
	  hardware.

config CAVIUM_OCTEON_REFERENCE_BOARD
	bool "Cavium Networks Octeon reference board"
	select CEVT_R4K
	select 64BIT_PHYS_ADDR
	select DMA_COHERENT
	select SYS_SUPPORTS_64BIT_KERNEL
	select SYS_SUPPORTS_BIG_ENDIAN
	select SYS_SUPPORTS_HIGHMEM
	select SYS_SUPPORTS_HOTPLUG_CPU
	select SYS_HAS_EARLY_PRINTK
	select SYS_HAS_CPU_CAVIUM_OCTEON
	select SWAP_IO_SPACE
	select HW_HAS_PCI
	select ARCH_SUPPORTS_MSI
	select ZONE_DMA32
	select USB_ARCH_HAS_OHCI
	select USB_ARCH_HAS_EHCI
	help
	  This option supports all of the Octeon reference boards from Cavium
	  Networks. It builds a kernel that dynamically determines the Octeon
	  CPU type and supports all known board reference implementations.
	  Some of the supported boards are:
		EBT3000
		EBH3000
		EBH3100
		Thunder
		Kodama
		Hikari
	  Say Y here for most Octeon reference boards.

endchoice

source "arch/mips/alchemy/Kconfig"
source "arch/mips/bcm63xx/Kconfig"
source "arch/mips/jazz/Kconfig"
source "arch/mips/jz4740/Kconfig"
source "arch/mips/lasat/Kconfig"
source "arch/mips/pmc-sierra/Kconfig"
source "arch/mips/powertv/Kconfig"
source "arch/mips/sgi-ip27/Kconfig"
source "arch/mips/sibyte/Kconfig"
source "arch/mips/txx9/Kconfig"
source "arch/mips/vr41xx/Kconfig"
source "arch/mips/cavium-octeon/Kconfig"
source "arch/mips/loongson/Kconfig"

endmenu

config RWSEM_GENERIC_SPINLOCK
	bool
	default y

config RWSEM_XCHGADD_ALGORITHM
	bool

config ARCH_HAS_ILOG2_U32
	bool
	default n

config ARCH_HAS_ILOG2_U64
	bool
	default n

config ARCH_SUPPORTS_OPROFILE
	bool
	default y if !MIPS_MT_SMTC

config GENERIC_FIND_NEXT_BIT
	bool
	default y

config GENERIC_HWEIGHT
	bool
	default y

config GENERIC_CALIBRATE_DELAY
	bool
	default y

config GENERIC_CLOCKEVENTS
	bool
	default y

config GENERIC_CMOS_UPDATE
	bool
	default y

config SCHED_OMIT_FRAME_POINTER
	bool
	default y

config GENERIC_HARDIRQS_NO__DO_IRQ
	def_bool y

#
# Select some configuration options automatically based on user selections.
#
config ARC
	bool

config ARCH_MAY_HAVE_PC_FDC
	bool

config BOOT_RAW
	bool

config CEVT_BCM1480
	bool

config CEVT_DS1287
	bool

config CEVT_GT641XX
	bool

config CEVT_R4K_LIB
	bool

config CEVT_R4K
	select CEVT_R4K_LIB
	bool

config CEVT_SB1250
	bool

config CEVT_TXX9
	bool

config CSRC_BCM1480
	bool

config CSRC_IOASIC
	bool

config CSRC_POWERTV
	bool

config CSRC_R4K_LIB
	bool

config CSRC_R4K
	select CSRC_R4K_LIB
	bool

config CSRC_SB1250
	bool

config GPIO_TXX9
	select GENERIC_GPIO
	select ARCH_REQUIRE_GPIOLIB
	bool

config CFE
	bool

config DMA_COHERENT
	bool

config DMA_NONCOHERENT
	bool
	select NEED_DMA_MAP_STATE

config NEED_DMA_MAP_STATE
	bool

config SYS_HAS_EARLY_PRINTK
	bool

config HOTPLUG_CPU
	bool "Support for hot-pluggable CPUs"
	depends on SMP && HOTPLUG && SYS_SUPPORTS_HOTPLUG_CPU
	help
	  Say Y here to allow turning CPUs off and on. CPUs can be
	  controlled through /sys/devices/system/cpu.
	  (Note: power management support will enable this option
	    automatically on SMP systems. )
	  Say N if you want to disable CPU hotplug.

config SYS_SUPPORTS_HOTPLUG_CPU
	bool

config I8259
	bool

config MIPS_BONITO64
	bool

config MIPS_MSC
	bool

config MIPS_NILE4
	bool

config MIPS_DISABLE_OBSOLETE_IDE
	bool

config SYNC_R4K
	bool

config NO_IOPORT
	def_bool n

config GENERIC_ISA_DMA
	bool
	select ZONE_DMA if GENERIC_ISA_DMA_SUPPORT_BROKEN=n
	select ISA_DMA_API

config GENERIC_ISA_DMA_SUPPORT_BROKEN
	bool
	select GENERIC_ISA_DMA

config ISA_DMA_API
	bool

config GENERIC_GPIO
	bool

#
# Endianess selection.  Sufficiently obscure so many users don't know what to
# answer,so we try hard to limit the available choices.  Also the use of a
# choice statement should be more obvious to the user.
#
choice
	prompt "Endianess selection"
	help
	  Some MIPS machines can be configured for either little or big endian
	  byte order. These modes require different kernels and a different
	  Linux distribution.  In general there is one preferred byteorder for a
	  particular system but some systems are just as commonly used in the
	  one or the other endianness.

config CPU_BIG_ENDIAN
	bool "Big endian"
	depends on SYS_SUPPORTS_BIG_ENDIAN

config CPU_LITTLE_ENDIAN
	bool "Little endian"
	depends on SYS_SUPPORTS_LITTLE_ENDIAN
	help

endchoice

config EXPORT_UASM
	bool

config SYS_SUPPORTS_APM_EMULATION
	bool

config SYS_SUPPORTS_BIG_ENDIAN
	bool

config SYS_SUPPORTS_LITTLE_ENDIAN
	bool

config SYS_SUPPORTS_HUGETLBFS
	bool
	depends on CPU_SUPPORTS_HUGEPAGES && 64BIT
	default y

config IRQ_CPU
	bool

config IRQ_CPU_RM7K
	bool

config IRQ_CPU_RM9K
	bool

config IRQ_MSP_SLP
	bool

config IRQ_MSP_CIC
	bool

config IRQ_TXX9
	bool

config IRQ_GT641XX
	bool

config IRQ_GIC
	bool

config IRQ_CPU_OCTEON
	bool

config MIPS_BOARDS_GEN
	bool

config PCI_GT64XXX_PCI0
	bool

config NO_EXCEPT_FILL
	bool

config MIPS_RM9122
	bool
	select SERIAL_RM9000

config SOC_EMMA2RH
	bool
	select CEVT_R4K
	select CSRC_R4K
	select DMA_NONCOHERENT
	select IRQ_CPU
	select SWAP_IO_SPACE
	select SYS_HAS_CPU_R5500
	select SYS_SUPPORTS_32BIT_KERNEL
	select SYS_SUPPORTS_64BIT_KERNEL
	select SYS_SUPPORTS_BIG_ENDIAN

config SOC_PNX833X
	bool
	select CEVT_R4K
	select CSRC_R4K
	select IRQ_CPU
	select DMA_NONCOHERENT
	select SYS_HAS_CPU_MIPS32_R2
	select SYS_SUPPORTS_32BIT_KERNEL
	select SYS_SUPPORTS_LITTLE_ENDIAN
	select SYS_SUPPORTS_BIG_ENDIAN
	select GENERIC_GPIO
	select CPU_MIPSR2_IRQ_VI

config SOC_PNX8335
	bool
	select SOC_PNX833X

config PNX8550
	bool
	select SOC_PNX8550

config SOC_PNX8550
	bool
	select DMA_NONCOHERENT
	select HW_HAS_PCI
	select SYS_HAS_CPU_MIPS32_R1
	select SYS_HAS_EARLY_PRINTK
	select SYS_SUPPORTS_32BIT_KERNEL
	select GENERIC_GPIO

config SWAP_IO_SPACE
	bool

config SERIAL_RM9000
	bool

config SGI_HAS_INDYDOG
	bool

config SGI_HAS_HAL2
	bool

config SGI_HAS_SEEQ
	bool

config SGI_HAS_WD93
	bool

config SGI_HAS_ZILOG
	bool

config SGI_HAS_I8042
	bool

config DEFAULT_SGI_PARTITION
	bool

config ARC32
	bool

config SNIPROM
	bool

config BOOT_ELF32
	bool

config MIPS_L1_CACHE_SHIFT
	int
	default "4" if MACH_DECSTATION || MIKROTIK_RB532 || PMC_MSP4200_EVAL
	default "6" if MIPS_CPU_SCACHE
	default "7" if SGI_IP22 || SGI_IP27 || SGI_IP28 || SNI_RM || CPU_CAVIUM_OCTEON
	default "5"

config HAVE_STD_PC_SERIAL_PORT
	bool

config ARC_CONSOLE
	bool "ARC console support"
	depends on SGI_IP22 || SGI_IP28 || (SNI_RM && CPU_LITTLE_ENDIAN)

config ARC_MEMORY
	bool
	depends on MACH_JAZZ || SNI_RM || SGI_IP32
	default y

config ARC_PROMLIB
	bool
	depends on MACH_JAZZ || SNI_RM || SGI_IP22 || SGI_IP28 || SGI_IP32
	default y

config ARC64
	bool

config BOOT_ELF64
	bool

menu "CPU selection"

choice
	prompt "CPU type"
	default CPU_R4X00

config CPU_LOONGSON2E
	bool "Loongson 2E"
	depends on SYS_HAS_CPU_LOONGSON2E
	select CPU_LOONGSON2
	help
	  The Loongson 2E processor implements the MIPS III instruction set
	  with many extensions.

	  It has an internal FPGA northbridge, which is compatiable to
	  bonito64.

config CPU_LOONGSON2F
	bool "Loongson 2F"
	depends on SYS_HAS_CPU_LOONGSON2F
	select CPU_LOONGSON2
	select GENERIC_GPIO
	select ARCH_REQUIRE_GPIOLIB
	help
	  The Loongson 2F processor implements the MIPS III instruction set
	  with many extensions.

	  Loongson2F have built-in DDR2 and PCIX controller. The PCIX controller
	  have a similar programming interface with FPGA northbridge used in
	  Loongson2E.

config CPU_MIPS32_R1
	bool "MIPS32 Release 1"
	depends on SYS_HAS_CPU_MIPS32_R1
	select CPU_HAS_PREFETCH
	select CPU_SUPPORTS_32BIT_KERNEL
	select CPU_SUPPORTS_HIGHMEM
	help
	  Choose this option to build a kernel for release 1 or later of the
	  MIPS32 architecture.  Most modern embedded systems with a 32-bit
	  MIPS processor are based on a MIPS32 processor.  If you know the
	  specific type of processor in your system, choose those that one
	  otherwise CPU_MIPS32_R1 is a safe bet for any MIPS32 system.
	  Release 2 of the MIPS32 architecture is available since several
	  years so chances are you even have a MIPS32 Release 2 processor
	  in which case you should choose CPU_MIPS32_R2 instead for better
	  performance.

config CPU_MIPS32_R2
	bool "MIPS32 Release 2"
	depends on SYS_HAS_CPU_MIPS32_R2
	select CPU_HAS_PREFETCH
	select CPU_SUPPORTS_32BIT_KERNEL
	select CPU_SUPPORTS_HIGHMEM
	help
	  Choose this option to build a kernel for release 2 or later of the
	  MIPS32 architecture.  Most modern embedded systems with a 32-bit
	  MIPS processor are based on a MIPS32 processor.  If you know the
	  specific type of processor in your system, choose those that one
	  otherwise CPU_MIPS32_R1 is a safe bet for any MIPS32 system.

config CPU_MIPS64_R1
	bool "MIPS64 Release 1"
	depends on SYS_HAS_CPU_MIPS64_R1
	select CPU_HAS_PREFETCH
	select CPU_SUPPORTS_32BIT_KERNEL
	select CPU_SUPPORTS_64BIT_KERNEL
	select CPU_SUPPORTS_HIGHMEM
	select CPU_SUPPORTS_HUGEPAGES
	help
	  Choose this option to build a kernel for release 1 or later of the
	  MIPS64 architecture.  Many modern embedded systems with a 64-bit
	  MIPS processor are based on a MIPS64 processor.  If you know the
	  specific type of processor in your system, choose those that one
	  otherwise CPU_MIPS64_R1 is a safe bet for any MIPS64 system.
	  Release 2 of the MIPS64 architecture is available since several
	  years so chances are you even have a MIPS64 Release 2 processor
	  in which case you should choose CPU_MIPS64_R2 instead for better
	  performance.

config CPU_MIPS64_R2
	bool "MIPS64 Release 2"
	depends on SYS_HAS_CPU_MIPS64_R2
	select CPU_HAS_PREFETCH
	select CPU_SUPPORTS_32BIT_KERNEL
	select CPU_SUPPORTS_64BIT_KERNEL
	select CPU_SUPPORTS_HIGHMEM
	select CPU_SUPPORTS_HUGEPAGES
	help
	  Choose this option to build a kernel for release 2 or later of the
	  MIPS64 architecture.  Many modern embedded systems with a 64-bit
	  MIPS processor are based on a MIPS64 processor.  If you know the
	  specific type of processor in your system, choose those that one
	  otherwise CPU_MIPS64_R1 is a safe bet for any MIPS64 system.

config CPU_R3000
	bool "R3000"
	depends on SYS_HAS_CPU_R3000
	select CPU_HAS_WB
	select CPU_SUPPORTS_32BIT_KERNEL
	select CPU_SUPPORTS_HIGHMEM
	help
	  Please make sure to pick the right CPU type. Linux/MIPS is not
	  designed to be generic, i.e. Kernels compiled for R3000 CPUs will
	  *not* work on R4000 machines and vice versa.  However, since most
	  of the supported machines have an R4000 (or similar) CPU, R4x00
	  might be a safe bet.  If the resulting kernel does not work,
	  try to recompile with R3000.

config CPU_TX39XX
	bool "R39XX"
	depends on SYS_HAS_CPU_TX39XX
	select CPU_SUPPORTS_32BIT_KERNEL

config CPU_VR41XX
	bool "R41xx"
	depends on SYS_HAS_CPU_VR41XX
	select CPU_SUPPORTS_32BIT_KERNEL
	select CPU_SUPPORTS_64BIT_KERNEL
	help
	  The options selects support for the NEC VR4100 series of processors.
	  Only choose this option if you have one of these processors as a
	  kernel built with this option will not run on any other type of
	  processor or vice versa.

config CPU_R4300
	bool "R4300"
	depends on SYS_HAS_CPU_R4300
	select CPU_SUPPORTS_32BIT_KERNEL
	select CPU_SUPPORTS_64BIT_KERNEL
	help
	  MIPS Technologies R4300-series processors.

config CPU_R4X00
	bool "R4x00"
	depends on SYS_HAS_CPU_R4X00
	select CPU_SUPPORTS_32BIT_KERNEL
	select CPU_SUPPORTS_64BIT_KERNEL
	help
	  MIPS Technologies R4000-series processors other than 4300, including
	  the R4000, R4400, R4600, and 4700.

config CPU_TX49XX
	bool "R49XX"
	depends on SYS_HAS_CPU_TX49XX
	select CPU_HAS_PREFETCH
	select CPU_SUPPORTS_32BIT_KERNEL
	select CPU_SUPPORTS_64BIT_KERNEL

config CPU_R5000
	bool "R5000"
	depends on SYS_HAS_CPU_R5000
	select CPU_SUPPORTS_32BIT_KERNEL
	select CPU_SUPPORTS_64BIT_KERNEL
	help
	  MIPS Technologies R5000-series processors other than the Nevada.

config CPU_R5432
	bool "R5432"
	depends on SYS_HAS_CPU_R5432
	select CPU_SUPPORTS_32BIT_KERNEL
	select CPU_SUPPORTS_64BIT_KERNEL

config CPU_R5500
	bool "R5500"
	depends on SYS_HAS_CPU_R5500
	select CPU_SUPPORTS_32BIT_KERNEL
	select CPU_SUPPORTS_64BIT_KERNEL
	select CPU_SUPPORTS_HUGEPAGES
	help
	  NEC VR5500 and VR5500A series processors implement 64-bit MIPS IV
	  instruction set.

config CPU_R6000
	bool "R6000"
	depends on EXPERIMENTAL
	depends on SYS_HAS_CPU_R6000
	select CPU_SUPPORTS_32BIT_KERNEL
	help
	  MIPS Technologies R6000 and R6000A series processors.  Note these
	  processors are extremely rare and the support for them is incomplete.

config CPU_NEVADA
	bool "RM52xx"
	depends on SYS_HAS_CPU_NEVADA
	select CPU_SUPPORTS_32BIT_KERNEL
	select CPU_SUPPORTS_64BIT_KERNEL
	help
	  QED / PMC-Sierra RM52xx-series ("Nevada") processors.

config CPU_R8000
	bool "R8000"
	depends on EXPERIMENTAL
	depends on SYS_HAS_CPU_R8000
	select CPU_HAS_PREFETCH
	select CPU_SUPPORTS_64BIT_KERNEL
	help
	  MIPS Technologies R8000 processors.  Note these processors are
	  uncommon and the support for them is incomplete.

config CPU_R10000
	bool "R10000"
	depends on SYS_HAS_CPU_R10000
	select CPU_HAS_PREFETCH
	select CPU_SUPPORTS_32BIT_KERNEL
	select CPU_SUPPORTS_64BIT_KERNEL
	select CPU_SUPPORTS_HIGHMEM
	help
	  MIPS Technologies R10000-series processors.

config CPU_RM7000
	bool "RM7000"
	depends on SYS_HAS_CPU_RM7000
	select CPU_HAS_PREFETCH
	select CPU_SUPPORTS_32BIT_KERNEL
	select CPU_SUPPORTS_64BIT_KERNEL
	select CPU_SUPPORTS_HIGHMEM

config CPU_RM9000
	bool "RM9000"
	depends on SYS_HAS_CPU_RM9000
	select CPU_HAS_PREFETCH
	select CPU_SUPPORTS_32BIT_KERNEL
	select CPU_SUPPORTS_64BIT_KERNEL
	select CPU_SUPPORTS_HIGHMEM
	select WEAK_ORDERING

config CPU_SB1
	bool "SB1"
	depends on SYS_HAS_CPU_SB1
	select CPU_SUPPORTS_32BIT_KERNEL
	select CPU_SUPPORTS_64BIT_KERNEL
	select CPU_SUPPORTS_HIGHMEM
	select WEAK_ORDERING

config CPU_CAVIUM_OCTEON
	bool "Cavium Octeon processor"
	depends on SYS_HAS_CPU_CAVIUM_OCTEON
	select IRQ_CPU
	select IRQ_CPU_OCTEON
	select CPU_HAS_PREFETCH
	select CPU_SUPPORTS_64BIT_KERNEL
	select SYS_SUPPORTS_SMP
	select NR_CPUS_DEFAULT_16
	select WEAK_ORDERING
	select CPU_SUPPORTS_HIGHMEM
	select CPU_SUPPORTS_HUGEPAGES
	help
	  The Cavium Octeon processor is a highly integrated chip containing
	  many ethernet hardware widgets for networking tasks. The processor
	  can have up to 16 Mips64v2 cores and 8 integrated gigabit ethernets.
	  Full details can be found at http://www.caviumnetworks.com.

config CPU_BMIPS3300
	bool "BMIPS3300"
	depends on SYS_HAS_CPU_BMIPS3300
	select DMA_NONCOHERENT
	select IRQ_CPU
	select SWAP_IO_SPACE
	select SYS_SUPPORTS_32BIT_KERNEL
	select WEAK_ORDERING
	help
	  Broadcom BMIPS3300 processors.

config CPU_BMIPS4350
	bool "BMIPS4350"
	depends on SYS_HAS_CPU_BMIPS4350
	select CPU_SUPPORTS_32BIT_KERNEL
	select DMA_NONCOHERENT
	select IRQ_CPU
	select SWAP_IO_SPACE
	select SYS_SUPPORTS_SMP
	select SYS_SUPPORTS_HOTPLUG_CPU
	select WEAK_ORDERING
	help
	  Broadcom BMIPS4350 ("VIPER") processors.

config CPU_BMIPS4380
	bool "BMIPS4380"
	depends on SYS_HAS_CPU_BMIPS4380
	select CPU_SUPPORTS_32BIT_KERNEL
	select DMA_NONCOHERENT
	select IRQ_CPU
	select SWAP_IO_SPACE
	select SYS_SUPPORTS_SMP
	select SYS_SUPPORTS_HOTPLUG_CPU
	select WEAK_ORDERING
	help
	  Broadcom BMIPS4380 processors.

config CPU_BMIPS5000
	bool "BMIPS5000"
	depends on SYS_HAS_CPU_BMIPS5000
	select CPU_SUPPORTS_32BIT_KERNEL
	select CPU_SUPPORTS_HIGHMEM
	select DMA_NONCOHERENT
	select IRQ_CPU
	select SWAP_IO_SPACE
	select SYS_SUPPORTS_SMP
	select SYS_SUPPORTS_HOTPLUG_CPU
	select WEAK_ORDERING
	help
	  Broadcom BMIPS5000 processors.

endchoice

if CPU_LOONGSON2F
config CPU_NOP_WORKAROUNDS
	bool

config CPU_JUMP_WORKAROUNDS
	bool

config CPU_LOONGSON2F_WORKAROUNDS
	bool "Loongson 2F Workarounds"
	default y
	select CPU_NOP_WORKAROUNDS
	select CPU_JUMP_WORKAROUNDS
	help
	  Loongson 2F01 / 2F02 processors have the NOP & JUMP issues which
	  require workarounds.  Without workarounds the system may hang
	  unexpectedly.  For more information please refer to the gas
	  -mfix-loongson2f-nop and -mfix-loongson2f-jump options.

	  Loongson 2F03 and later have fixed these issues and no workarounds
	  are needed.  The workarounds have no significant side effect on them
	  but may decrease the performance of the system so this option should
	  be disabled unless the kernel is intended to be run on 2F01 or 2F02
	  systems.

	  If unsure, please say Y.
endif # CPU_LOONGSON2F

config SYS_SUPPORTS_ZBOOT
	bool
	select HAVE_KERNEL_GZIP
	select HAVE_KERNEL_BZIP2
	select HAVE_KERNEL_LZMA
	select HAVE_KERNEL_LZO

config SYS_SUPPORTS_ZBOOT_UART16550
	bool
	select SYS_SUPPORTS_ZBOOT

config CPU_LOONGSON2
	bool
	select CPU_SUPPORTS_32BIT_KERNEL
	select CPU_SUPPORTS_64BIT_KERNEL
	select CPU_SUPPORTS_HIGHMEM

config SYS_HAS_CPU_LOONGSON2E
	bool

config SYS_HAS_CPU_LOONGSON2F
	bool
	select CPU_SUPPORTS_CPUFREQ
	select CPU_SUPPORTS_ADDRWINCFG if 64BIT
	select CPU_SUPPORTS_UNCACHED_ACCELERATED

config SYS_HAS_CPU_MIPS32_R1
	bool

config SYS_HAS_CPU_MIPS32_R2
	bool

config SYS_HAS_CPU_MIPS64_R1
	bool

config SYS_HAS_CPU_MIPS64_R2
	bool

config SYS_HAS_CPU_R3000
	bool

config SYS_HAS_CPU_TX39XX
	bool

config SYS_HAS_CPU_VR41XX
	bool

config SYS_HAS_CPU_R4300
	bool

config SYS_HAS_CPU_R4X00
	bool

config SYS_HAS_CPU_TX49XX
	bool

config SYS_HAS_CPU_R5000
	bool

config SYS_HAS_CPU_R5432
	bool

config SYS_HAS_CPU_R5500
	bool

config SYS_HAS_CPU_R6000
	bool

config SYS_HAS_CPU_NEVADA
	bool

config SYS_HAS_CPU_R8000
	bool

config SYS_HAS_CPU_R10000
	bool

config SYS_HAS_CPU_RM7000
	bool

config SYS_HAS_CPU_RM9000
	bool

config SYS_HAS_CPU_SB1
	bool

config SYS_HAS_CPU_CAVIUM_OCTEON
	bool

config SYS_HAS_CPU_BMIPS3300
	bool

config SYS_HAS_CPU_BMIPS4350
	bool

config SYS_HAS_CPU_BMIPS4380
	bool

config SYS_HAS_CPU_BMIPS5000
	bool

#
# CPU may reorder R->R, R->W, W->R, W->W
# Reordering beyond LL and SC is handled in WEAK_REORDERING_BEYOND_LLSC
#
config WEAK_ORDERING
	bool

#
# CPU may reorder reads and writes beyond LL/SC
# CPU may reorder R->LL, R->LL, W->LL, W->LL, R->SC, R->SC, W->SC, W->SC
#
config WEAK_REORDERING_BEYOND_LLSC
	bool
endmenu

#
# These two indicate any level of the MIPS32 and MIPS64 architecture
#
config CPU_MIPS32
	bool
	default y if CPU_MIPS32_R1 || CPU_MIPS32_R2

config CPU_MIPS64
	bool
	default y if CPU_MIPS64_R1 || CPU_MIPS64_R2

#
# These two indicate the revision of the architecture, either Release 1 or Release 2
#
config CPU_MIPSR1
	bool
	default y if CPU_MIPS32_R1 || CPU_MIPS64_R1

config CPU_MIPSR2
	bool
	default y if CPU_MIPS32_R2 || CPU_MIPS64_R2 || CPU_CAVIUM_OCTEON

config SYS_SUPPORTS_32BIT_KERNEL
	bool
config SYS_SUPPORTS_64BIT_KERNEL
	bool
config CPU_SUPPORTS_32BIT_KERNEL
	bool
config CPU_SUPPORTS_64BIT_KERNEL
	bool
config CPU_SUPPORTS_CPUFREQ
	bool
config CPU_SUPPORTS_ADDRWINCFG
	bool
config CPU_SUPPORTS_HUGEPAGES
	bool
config CPU_SUPPORTS_UNCACHED_ACCELERATED
	bool
config MIPS_PGD_C0_CONTEXT
	bool
	default y if 64BIT && CPU_MIPSR2

#
# Set to y for ptrace access to watch registers.
#
config HARDWARE_WATCHPOINTS
       bool
       default y if CPU_MIPSR1 || CPU_MIPSR2

menu "Kernel type"

choice

	prompt "Kernel code model"
	help
	  You should only select this option if you have a workload that
	  actually benefits from 64-bit processing or if your machine has
	  large memory.  You will only be presented a single option in this
	  menu if your system does not support both 32-bit and 64-bit kernels.

config 32BIT
	bool "32-bit kernel"
	depends on CPU_SUPPORTS_32BIT_KERNEL && SYS_SUPPORTS_32BIT_KERNEL
	select TRAD_SIGNALS
	help
	  Select this option if you want to build a 32-bit kernel.
config 64BIT
	bool "64-bit kernel"
	depends on CPU_SUPPORTS_64BIT_KERNEL && SYS_SUPPORTS_64BIT_KERNEL
	select HAVE_SYSCALL_WRAPPERS
	help
	  Select this option if you want to build a 64-bit kernel.

endchoice

choice
	prompt "Kernel page size"
	default PAGE_SIZE_4KB

config PAGE_SIZE_4KB
	bool "4kB"
	depends on !CPU_LOONGSON2
	help
	 This option select the standard 4kB Linux page size.  On some
	 R3000-family processors this is the only available page size.  Using
	 4kB page size will minimize memory consumption and is therefore
	 recommended for low memory systems.

config PAGE_SIZE_8KB
	bool "8kB"
	depends on (EXPERIMENTAL && CPU_R8000) || CPU_CAVIUM_OCTEON
	help
	  Using 8kB page size will result in higher performance kernel at
	  the price of higher memory consumption.  This option is available
	  only on R8000 and cnMIPS processors.  Note that you will need a
	  suitable Linux distribution to support this.

config PAGE_SIZE_16KB
	bool "16kB"
	depends on !CPU_R3000 && !CPU_TX39XX
	help
	  Using 16kB page size will result in higher performance kernel at
	  the price of higher memory consumption.  This option is available on
	  all non-R3000 family processors.  Note that you will need a suitable
	  Linux distribution to support this.

config PAGE_SIZE_32KB
	bool "32kB"
	depends on CPU_CAVIUM_OCTEON
	help
	  Using 32kB page size will result in higher performance kernel at
	  the price of higher memory consumption.  This option is available
	  only on cnMIPS cores.  Note that you will need a suitable Linux
	  distribution to support this.

config PAGE_SIZE_64KB
	bool "64kB"
	depends on EXPERIMENTAL && !CPU_R3000 && !CPU_TX39XX
	help
	  Using 64kB page size will result in higher performance kernel at
	  the price of higher memory consumption.  This option is available on
	  all non-R3000 family processor.  Not that at the time of this
	  writing this option is still high experimental.

endchoice

config BOARD_SCACHE
	bool

config IP22_CPU_SCACHE
	bool
	select BOARD_SCACHE

#
# Support for a MIPS32 / MIPS64 style S-caches
#
config MIPS_CPU_SCACHE
	bool
	select BOARD_SCACHE

config R5000_CPU_SCACHE
	bool
	select BOARD_SCACHE

config RM7000_CPU_SCACHE
	bool
	select BOARD_SCACHE

config SIBYTE_DMA_PAGEOPS
	bool "Use DMA to clear/copy pages"
	depends on CPU_SB1
	help
	  Instead of using the CPU to zero and copy pages, use a Data Mover
	  channel.  These DMA channels are otherwise unused by the standard
	  SiByte Linux port.  Seems to give a small performance benefit.

config CPU_HAS_PREFETCH
	bool

choice
	prompt "MIPS MT options"

config MIPS_MT_DISABLED
	bool "Disable multithreading support."
	help
	  Use this option if your workload can't take advantage of
	  MIPS hardware multithreading support.  On systems that don't have
	  the option of an MT-enabled processor this option will be the only
	  option in this menu.

config MIPS_MT_SMP
	bool "Use 1 TC on each available VPE for SMP"
	depends on SYS_SUPPORTS_MULTITHREADING
	select CPU_MIPSR2_IRQ_VI
	select CPU_MIPSR2_IRQ_EI
	select MIPS_MT
	select NR_CPUS_DEFAULT_2
	select SMP
	select SYS_SUPPORTS_SCHED_SMT if SMP
	select SYS_SUPPORTS_SMP
	select SMP_UP
	help
	  This is a kernel model which is known a VSMP but lately has been
	  marketesed into SMVP.
	  Virtual SMP uses the processor's VPEs  to implement virtual
	  processors. In currently available configuration of the 34K processor
	  this allows for a dual processor. Both processors will share the same
	  primary caches; each will obtain the half of the TLB for it's own
	  exclusive use. For a layman this model can be described as similar to
	  what Intel calls Hyperthreading.

	  For further information see http://www.linux-mips.org/wiki/34K#VSMP

config MIPS_MT_SMTC
	bool "SMTC: Use all TCs on all VPEs for SMP"
	depends on CPU_MIPS32_R2
	#depends on CPU_MIPS64_R2		# once there is hardware ...
	depends on SYS_SUPPORTS_MULTITHREADING
	select CPU_MIPSR2_IRQ_VI
	select CPU_MIPSR2_IRQ_EI
	select MIPS_MT
	select NR_CPUS_DEFAULT_8
	select SMP
	select SYS_SUPPORTS_SMP
	select SMP_UP
	help
	  This is a kernel model which is known a SMTC or lately has been
	  marketesed into SMVP.
	  is presenting the available TC's of the core as processors to Linux.
	  On currently available 34K processors this means a Linux system will
	  see up to 5 processors. The implementation of the SMTC kernel differs
	  significantly from VSMP and cannot efficiently coexist in the same
	  kernel binary so the choice between VSMP and SMTC is a compile time
	  decision.

	  For further information see http://www.linux-mips.org/wiki/34K#SMTC

endchoice

config MIPS_MT
	bool

config SCHED_SMT
	bool "SMT (multithreading) scheduler support"
	depends on SYS_SUPPORTS_SCHED_SMT
	default n
	help
	  SMT scheduler support improves the CPU scheduler's decision making
	  when dealing with MIPS MT enabled cores at a cost of slightly
	  increased overhead in some places. If unsure say N here.

config SYS_SUPPORTS_SCHED_SMT
	bool


config SYS_SUPPORTS_MULTITHREADING
	bool

config MIPS_MT_FPAFF
	bool "Dynamic FPU affinity for FP-intensive threads"
	default y
	depends on MIPS_MT_SMP || MIPS_MT_SMTC

config MIPS_VPE_LOADER
	bool "VPE loader support."
	depends on SYS_SUPPORTS_MULTITHREADING
	select CPU_MIPSR2_IRQ_VI
	select CPU_MIPSR2_IRQ_EI
	select MIPS_MT
	help
	  Includes a loader for loading an elf relocatable object
	  onto another VPE and running it.

config MIPS_MT_SMTC_IM_BACKSTOP
	bool "Use per-TC register bits as backstop for inhibited IM bits"
	depends on MIPS_MT_SMTC
	default n
	help
	  To support multiple TC microthreads acting as "CPUs" within
	  a VPE, VPE-wide interrupt mask bits must be specially manipulated
	  during interrupt handling. To support legacy drivers and interrupt
	  controller management code, SMTC has a "backstop" to track and
	  if necessary restore the interrupt mask. This has some performance
	  impact on interrupt service overhead.

config MIPS_MT_SMTC_IRQAFF
	bool "Support IRQ affinity API"
	depends on MIPS_MT_SMTC
	default n
	help
	  Enables SMP IRQ affinity API (/proc/irq/*/smp_affinity, etc.)
	  for SMTC Linux kernel. Requires platform support, of which
	  an example can be found in the MIPS kernel i8259 and Malta
	  platform code.  Adds some overhead to interrupt dispatch, and
	  should be used only if you know what you are doing.

config MIPS_VPE_LOADER_TOM
	bool "Load VPE program into memory hidden from linux"
	depends on MIPS_VPE_LOADER
	default y
	help
	  The loader can use memory that is present but has been hidden from
	  Linux using the kernel command line option "mem=xxMB". It's up to
	  you to ensure the amount you put in the option and the space your
	  program requires is less or equal to the amount physically present.

# this should possibly be in drivers/char, but it is rather cpu related. Hmmm
config MIPS_VPE_APSP_API
	bool "Enable support for AP/SP API (RTLX)"
	depends on MIPS_VPE_LOADER
	help

config MIPS_APSP_KSPD
	bool "Enable KSPD"
	depends on MIPS_VPE_APSP_API
	default y
	help
	  KSPD is a kernel daemon that accepts syscall requests from the SP
	  side, actions them and returns the results. It also handles the
	  "exit" syscall notifying other kernel modules the SP program is
	  exiting.  You probably want to say yes here.

config MIPS_CMP
	bool "MIPS CMP framework support"
	depends on SYS_SUPPORTS_MIPS_CMP
	select SYNC_R4K
	select SYS_SUPPORTS_SMP
	select SYS_SUPPORTS_SCHED_SMT if SMP
	select WEAK_ORDERING
	default n
	help
	  This is a placeholder option for the GCMP work. It will need to
	  be handled differently...

config SB1_PASS_1_WORKAROUNDS
	bool
	depends on CPU_SB1_PASS_1
	default y

config SB1_PASS_2_WORKAROUNDS
	bool
	depends on CPU_SB1 && (CPU_SB1_PASS_2_2 || CPU_SB1_PASS_2)
	default y

config SB1_PASS_2_1_WORKAROUNDS
	bool
	depends on CPU_SB1 && CPU_SB1_PASS_2
	default y

config 64BIT_PHYS_ADDR
	bool

config ARCH_PHYS_ADDR_T_64BIT
       def_bool 64BIT_PHYS_ADDR

config CPU_HAS_SMARTMIPS
	depends on SYS_SUPPORTS_SMARTMIPS
	bool "Support for the SmartMIPS ASE"
	help
	  SmartMIPS is a extension of the MIPS32 architecture aimed at
	  increased security at both hardware and software level for
	  smartcards.  Enabling this option will allow proper use of the
	  SmartMIPS instructions by Linux applications.  However a kernel with
	  this option will not work on a MIPS core without SmartMIPS core.  If
	  you don't know you probably don't have SmartMIPS and should say N
	  here.

config CPU_HAS_WB
	bool

#
# Vectored interrupt mode is an R2 feature
#
config CPU_MIPSR2_IRQ_VI
	bool

#
# Extended interrupt mode is an R2 feature
#
config CPU_MIPSR2_IRQ_EI
	bool

config CPU_HAS_SYNC
	bool
	depends on !CPU_R3000
	default y

config GENERIC_CLOCKEVENTS_BROADCAST
	bool

#
# CPU non-features
#
config CPU_DADDI_WORKAROUNDS
	bool

config CPU_R4000_WORKAROUNDS
	bool
	select CPU_R4400_WORKAROUNDS

config CPU_R4400_WORKAROUNDS
	bool

#
# Use the generic interrupt handling code in kernel/irq/:
#
config GENERIC_HARDIRQS
	bool
	default y

config GENERIC_IRQ_PROBE
	bool
	default y

config IRQ_PER_CPU
	bool

#
# - Highmem only makes sense for the 32-bit kernel.
# - The current highmem code will only work properly on physically indexed
#   caches such as R3000, SB1, R7000 or those that look like they're virtually
#   indexed such as R4000/R4400 SC and MC versions or R10000.  So for the
#   moment we protect the user and offer the highmem option only on machines
#   where it's known to be safe.  This will not offer highmem on a few systems
#   such as MIPS32 and MIPS64 CPUs which may have virtual and physically
#   indexed CPUs but we're playing safe.
# - We use SYS_SUPPORTS_HIGHMEM to offer highmem only for systems where we
#   know they might have memory configurations that could make use of highmem
#   support.
#
config HIGHMEM
	bool "High Memory Support"
	depends on 32BIT && CPU_SUPPORTS_HIGHMEM && SYS_SUPPORTS_HIGHMEM

config CPU_SUPPORTS_HIGHMEM
	bool

config SYS_SUPPORTS_HIGHMEM
	bool

config SYS_SUPPORTS_SMARTMIPS
	bool

config ARCH_FLATMEM_ENABLE
	def_bool y
	depends on !NUMA && !CPU_LOONGSON2

config ARCH_DISCONTIGMEM_ENABLE
	bool
	default y if SGI_IP27
	help
	  Say Y to support efficient handling of discontiguous physical memory,
	  for architectures which are either NUMA (Non-Uniform Memory Access)
	  or have huge holes in the physical address space for other reasons.
	  See <file:Documentation/vm/numa> for more.

config ARCH_POPULATES_NODE_MAP
	def_bool y

config ARCH_SPARSEMEM_ENABLE
	bool
	select SPARSEMEM_STATIC

config NUMA
	bool "NUMA Support"
	depends on SYS_SUPPORTS_NUMA
	help
	  Say Y to compile the kernel to support NUMA (Non-Uniform Memory
	  Access).  This option improves performance on systems with more
	  than two nodes; on two node systems it is generally better to
	  leave it disabled; on single node systems disable this option
	  disabled.

config SYS_SUPPORTS_NUMA
	bool

config NODES_SHIFT
	int
	default "6"
	depends on NEED_MULTIPLE_NODES

config HW_PERF_EVENTS
	bool "Enable hardware performance counter support for perf events"
	depends on PERF_EVENTS && !MIPS_MT_SMTC && OPROFILE=n && CPU_MIPS32
	default y
	help
	  Enable hardware performance counter support for perf events. If
	  disabled, perf events will use software events only.

source "mm/Kconfig"

config SMP
	bool "Multi-Processing support"
	depends on SYS_SUPPORTS_SMP
	select IRQ_PER_CPU
	select USE_GENERIC_SMP_HELPERS
	help
	  This enables support for systems with more than one CPU. If you have
	  a system with only one CPU, like most personal computers, say N. If
	  you have a system with more than one CPU, say Y.

	  If you say N here, the kernel will run on single and multiprocessor
	  machines, but will use only one CPU of a multiprocessor machine. If
	  you say Y here, the kernel will run on many, but not all,
	  singleprocessor machines. On a singleprocessor machine, the kernel
	  will run faster if you say N here.

	  People using multiprocessor machines who say Y here should also say
	  Y to "Enhanced Real Time Clock Support", below.

	  See also the SMP-HOWTO available at
	  <http://www.tldp.org/docs.html#howto>.

	  If you don't know what to do here, say N.

config SMP_UP
	bool

config SYS_SUPPORTS_MIPS_CMP
	bool

config SYS_SUPPORTS_SMP
	bool

config NR_CPUS_DEFAULT_1
	bool

config NR_CPUS_DEFAULT_2
	bool

config NR_CPUS_DEFAULT_4
	bool

config NR_CPUS_DEFAULT_8
	bool

config NR_CPUS_DEFAULT_16
	bool

config NR_CPUS_DEFAULT_32
	bool

config NR_CPUS_DEFAULT_64
	bool

config NR_CPUS
	int "Maximum number of CPUs (2-64)"
	range 1 64 if NR_CPUS_DEFAULT_1
	depends on SMP
	default "1" if NR_CPUS_DEFAULT_1
	default "2" if NR_CPUS_DEFAULT_2
	default "4" if NR_CPUS_DEFAULT_4
	default "8" if NR_CPUS_DEFAULT_8
	default "16" if NR_CPUS_DEFAULT_16
	default "32" if NR_CPUS_DEFAULT_32
	default "64" if NR_CPUS_DEFAULT_64
	help
	  This allows you to specify the maximum number of CPUs which this
	  kernel will support.  The maximum supported value is 32 for 32-bit
	  kernel and 64 for 64-bit kernels; the minimum value which makes
	  sense is 1 for Qemu (useful only for kernel debugging purposes)
	  and 2 for all others.

	  This is purely to save memory - each supported CPU adds
	  approximately eight kilobytes to the kernel image.  For best
	  performance should round up your number of processors to the next
	  power of two.

source "kernel/time/Kconfig"

#
# Timer Interrupt Frequency Configuration
#

choice
	prompt "Timer frequency"
	default HZ_250
	help
	 Allows the configuration of the timer frequency.

	config HZ_48
		bool "48 HZ" if SYS_SUPPORTS_48HZ || SYS_SUPPORTS_ARBIT_HZ

	config HZ_100
		bool "100 HZ" if SYS_SUPPORTS_100HZ || SYS_SUPPORTS_ARBIT_HZ

	config HZ_128
		bool "128 HZ" if SYS_SUPPORTS_128HZ || SYS_SUPPORTS_ARBIT_HZ

	config HZ_250
		bool "250 HZ" if SYS_SUPPORTS_250HZ || SYS_SUPPORTS_ARBIT_HZ

	config HZ_256
		bool "256 HZ" if SYS_SUPPORTS_256HZ || SYS_SUPPORTS_ARBIT_HZ

	config HZ_1000
		bool "1000 HZ" if SYS_SUPPORTS_1000HZ || SYS_SUPPORTS_ARBIT_HZ

	config HZ_1024
		bool "1024 HZ" if SYS_SUPPORTS_1024HZ || SYS_SUPPORTS_ARBIT_HZ

endchoice

config SYS_SUPPORTS_48HZ
	bool

config SYS_SUPPORTS_100HZ
	bool

config SYS_SUPPORTS_128HZ
	bool

config SYS_SUPPORTS_250HZ
	bool

config SYS_SUPPORTS_256HZ
	bool

config SYS_SUPPORTS_1000HZ
	bool

config SYS_SUPPORTS_1024HZ
	bool

config SYS_SUPPORTS_ARBIT_HZ
	bool
	default y if !SYS_SUPPORTS_48HZ && !SYS_SUPPORTS_100HZ && \
		     !SYS_SUPPORTS_128HZ && !SYS_SUPPORTS_250HZ && \
		     !SYS_SUPPORTS_256HZ && !SYS_SUPPORTS_1000HZ && \
		     !SYS_SUPPORTS_1024HZ

config HZ
	int
	default 48 if HZ_48
	default 100 if HZ_100
	default 128 if HZ_128
	default 250 if HZ_250
	default 256 if HZ_256
	default 1000 if HZ_1000
	default 1024 if HZ_1024

source "kernel/Kconfig.preempt"

config MIPS_INSANE_LARGE
	bool "Support for large 64-bit configurations"
	depends on CPU_R10000 && 64BIT
	help
	  MIPS R10000 does support a 44 bit / 16TB address space as opposed to
	  previous 64-bit processors which only supported 40 bit / 1TB. If you
	  need processes of more than 1TB virtual address space, say Y here.
	  This will result in additional memory usage, so it is not
	  recommended for normal users.

config KEXEC
	bool "Kexec system call (EXPERIMENTAL)"
	depends on EXPERIMENTAL
	help
	  kexec is a system call that implements the ability to shutdown your
	  current kernel, and to start another kernel.  It is like a reboot
	  but it is independent of the system firmware.   And like a reboot
	  you can start any kernel with it, not just Linux.

	  The name comes from the similarity to the exec system call.

	  It is an ongoing process to be certain the hardware in a machine
	  is properly shutdown, so do not be surprised if this code does not
	  initially work for you.  It may help to enable device hotplugging
	  support.  As of this writing the exact hardware interface is
	  strongly in flux, so no good recommendation can be made.

config SECCOMP
	bool "Enable seccomp to safely compute untrusted bytecode"
	depends on PROC_FS
	default y
	help
	  This kernel feature is useful for number crunching applications
	  that may need to compute untrusted bytecode during their
	  execution. By using pipes or other transports made available to
	  the process as file descriptors supporting the read/write
	  syscalls, it's possible to isolate those applications in
	  their own address space using seccomp. Once seccomp is
	  enabled via /proc/<pid>/seccomp, it cannot be disabled
	  and the task is only allowed to execute a few safe syscalls
	  defined by each seccomp mode.

	  If unsure, say Y. Only embedded should say N here.

config USE_OF
	bool "Flattened Device Tree support"
	select OF
	select OF_FLATTREE
	help
	  Include support for flattened device tree machine descriptions.

endmenu

config LOCKDEP_SUPPORT
	bool
	default y

config STACKTRACE_SUPPORT
	bool
	default y

source "init/Kconfig"

source "kernel/Kconfig.freezer"

menu "Bus options (PCI, PCMCIA, EISA, ISA, TC)"

config HW_HAS_EISA
	bool
config HW_HAS_PCI
	bool

config PCI
	bool "Support for PCI controller"
	depends on HW_HAS_PCI
	select PCI_DOMAINS
	help
	  Find out whether you have a PCI motherboard. PCI is the name of a
	  bus system, i.e. the way the CPU talks to the other stuff inside
	  your box. Other bus systems are ISA, EISA, or VESA. If you have PCI,
	  say Y, otherwise N.

config PCI_DOMAINS
	bool

source "drivers/pci/Kconfig"

#
# ISA support is now enabled via select.  Too many systems still have the one
# or other ISA chip on the board that users don't know about so don't expect
# users to choose the right thing ...
#
config ISA
	bool

config EISA
	bool "EISA support"
	depends on HW_HAS_EISA
	select ISA
	select GENERIC_ISA_DMA
	---help---
	  The Extended Industry Standard Architecture (EISA) bus was
	  developed as an open alternative to the IBM MicroChannel bus.

	  The EISA bus provided some of the features of the IBM MicroChannel
	  bus while maintaining backward compatibility with cards made for
	  the older ISA bus.  The EISA bus saw limited use between 1988 and
	  1995 when it was made obsolete by the PCI bus.

	  Say Y here if you are building a kernel for an EISA-based machine.

	  Otherwise, say N.

source "drivers/eisa/Kconfig"

config TC
	bool "TURBOchannel support"
	depends on MACH_DECSTATION
	help
	  TURBOchannel is a DEC (now Compaq (now HP)) bus for Alpha and MIPS
	  processors.  TURBOchannel programming specifications are available
	  at:
	  <ftp://ftp.hp.com/pub/alphaserver/archive/triadd/>
	  and:
	  <http://www.computer-refuge.org/classiccmp/ftp.digital.com/pub/DEC/TriAdd/>
	  Linux driver support status is documented at:
	  <http://www.linux-mips.org/wiki/DECstation>

#config ACCESSBUS
#	bool "Access.Bus support"
#	depends on TC

config MMU
	bool
	default y

config I8253
	bool
	select MIPS_EXTERNAL_TIMER

config ZONE_DMA32
	bool

source "drivers/pcmcia/Kconfig"

source "drivers/pci/hotplug/Kconfig"

endmenu

menu "Executable file formats"

source "fs/Kconfig.binfmt"

config TRAD_SIGNALS
	bool

config MIPS32_COMPAT
	bool "Kernel support for Linux/MIPS 32-bit binary compatibility"
	depends on 64BIT
	help
	  Select this option if you want Linux/MIPS 32-bit binary
	  compatibility. Since all software available for Linux/MIPS is
	  currently 32-bit you should say Y here.

config COMPAT
	bool
	depends on MIPS32_COMPAT
	default y

config SYSVIPC_COMPAT
	bool
	depends on COMPAT && SYSVIPC
	default y

config MIPS32_O32
	bool "Kernel support for o32 binaries"
	depends on MIPS32_COMPAT
	help
	  Select this option if you want to run o32 binaries.  These are pure
	  32-bit binaries as used by the 32-bit Linux/MIPS port.  Most of
	  existing binaries are in this format.

	  If unsure, say Y.

config MIPS32_N32
	bool "Kernel support for n32 binaries"
	depends on MIPS32_COMPAT
	help
	  Select this option if you want to run n32 binaries.  These are
	  64-bit binaries using 32-bit quantities for addressing and certain
	  data that would normally be 64-bit.  They are used in special
	  cases.

	  If unsure, say N.

config BINFMT_ELF32
	bool
	default y if MIPS32_O32 || MIPS32_N32

endmenu

menu "Power management options"

config ARCH_HIBERNATION_POSSIBLE
	def_bool y
	depends on SYS_SUPPORTS_HOTPLUG_CPU || !SMP

config ARCH_SUSPEND_POSSIBLE
	def_bool y
	depends on SYS_SUPPORTS_HOTPLUG_CPU || !SMP

source "kernel/power/Kconfig"

endmenu

source "arch/mips/kernel/cpufreq/Kconfig"

source "net/Kconfig"

source "drivers/Kconfig"

source "fs/Kconfig"

source "arch/mips/Kconfig.debug"

source "security/Kconfig"

source "crypto/Kconfig"

source "lib/Kconfig"<|MERGE_RESOLUTION|>--- conflicted
+++ resolved
@@ -17,11 +17,8 @@
 	select HAVE_KRETPROBES
 	select RTC_LIB if !MACH_LOONGSON
 	select GENERIC_ATOMIC64 if !64BIT
-<<<<<<< HEAD
-=======
 	select HAVE_DMA_ATTRS
 	select HAVE_DMA_API_DEBUG
->>>>>>> 45f53cc9
 
 menu "Machine selection"
 
