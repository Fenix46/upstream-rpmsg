/*
 * Copyright 2004-2009 Analog Devices Inc.
 *           2007-2008 HV Sistemas S.L.
 *                      Javier Herrero <jherrero@hvsistemas.es>
 *                2005 National ICT Australia (NICTA)
 *                      Aidan Williams <aidan@nicta.com.au>
 *
 * Licensed under the GPL-2 or later.
 */

#include <linux/device.h>
#include <linux/platform_device.h>
#include <linux/mtd/mtd.h>
#include <linux/mtd/partitions.h>
#include <linux/spi/spi.h>
#include <linux/spi/flash.h>
#if defined(CONFIG_USB_ISP1362_HCD) || defined(CONFIG_USB_ISP1362_HCD_MODULE)
#include <linux/usb/isp1362.h>
#endif
#include <linux/irq.h>

#include <asm/dma.h>
#include <asm/bfin5xx_spi.h>
#include <asm/reboot.h>
#include <asm/portmux.h>

/*
 * Name the Board for the /proc/cpuinfo
 */
const char bfin_board_name[] = "HV Sistemas H8606";

#if defined(CONFIG_RTC_DRV_BFIN) || defined(CONFIG_RTC_DRV_BFIN_MODULE)
static struct platform_device rtc_device = {
	.name = "rtc-bfin",
	.id   = -1,
};
#endif

/*
*  Driver needs to know address, irq and flag pin.
 */
 #if	defined(CONFIG_DM9000) || defined(CONFIG_DM9000_MODULE)
static struct resource dm9000_resources[] = {
	[0] = {
		.start	= 0x20300000,
		.end	= 0x20300002,
		.flags	= IORESOURCE_MEM,
	},
	[1] = {
		.start	= 0x20300004,
		.end	= 0x20300006,
		.flags	= IORESOURCE_MEM,
	},
	[2] = {
		.start	= IRQ_PF10,
		.end	= IRQ_PF10,
		.flags	= (IORESOURCE_IRQ | IORESOURCE_IRQ_HIGHEDGE | IRQF_SHARED | IRQF_TRIGGER_HIGH),
	},
};

static struct platform_device dm9000_device = {
    .id			= 0,
    .name		= "dm9000",
    .resource		= dm9000_resources,
    .num_resources	= ARRAY_SIZE(dm9000_resources),
};
#endif

#if defined(CONFIG_SMC91X) || defined(CONFIG_SMC91X_MODULE)
#include <linux/smc91x.h>

static struct smc91x_platdata smc91x_info = {
	.flags = SMC91X_USE_16BIT | SMC91X_NOWAIT,
	.leda = RPC_LED_100_10,
	.ledb = RPC_LED_TX_RX,
};

static struct resource smc91x_resources[] = {
	{
		.name = "smc91x-regs",
		.start = 0x20300300,
		.end = 0x20300300 + 16,
		.flags = IORESOURCE_MEM,
	}, {
		.start = IRQ_PROG_INTB,
		.end = IRQ_PROG_INTB,
		.flags = IORESOURCE_IRQ | IORESOURCE_IRQ_HIGHLEVEL,
	}, {
		.start = IRQ_PF7,
		.end = IRQ_PF7,
		.flags = IORESOURCE_IRQ | IORESOURCE_IRQ_HIGHLEVEL,
	},
};

static struct platform_device smc91x_device = {
	.name = "smc91x",
	.id = 0,
	.num_resources = ARRAY_SIZE(smc91x_resources),
	.resource = smc91x_resources,
	.dev	= {
		.platform_data	= &smc91x_info,
	},
};
#endif

#if defined(CONFIG_USB_NET2272) || defined(CONFIG_USB_NET2272_MODULE)
static struct resource net2272_bfin_resources[] = {
	{
		.start = 0x20300000,
		.end = 0x20300000 + 0x100,
		.flags = IORESOURCE_MEM,
	}, {
		.start = IRQ_PF10,
		.end = IRQ_PF10,
		.flags = IORESOURCE_IRQ | IORESOURCE_IRQ_HIGHLEVEL,
	},
};

static struct platform_device net2272_bfin_device = {
	.name = "net2272",
	.id = -1,
	.num_resources = ARRAY_SIZE(net2272_bfin_resources),
	.resource = net2272_bfin_resources,
};
#endif

#if defined(CONFIG_SPI_BFIN) || defined(CONFIG_SPI_BFIN_MODULE)
/* all SPI peripherals info goes here */

#if defined(CONFIG_MTD_M25P80) || defined(CONFIG_MTD_M25P80_MODULE)
static struct mtd_partition bfin_spi_flash_partitions[] = {
	{
		.name = "bootloader (spi)",
		.size = 0x40000,
		.offset = 0,
		.mask_flags = MTD_CAP_ROM
	}, {
		.name = "fpga (spi)",
		.size =   0x30000,
		.offset = 0x40000
	}, {
		.name = "linux kernel (spi)",
		.size =   0x150000,
		.offset =  0x70000
	}, {
		.name = "jffs2 root file system (spi)",
		.size =   0x640000,
		.offset = 0x1c0000,
	}
};

static struct flash_platform_data bfin_spi_flash_data = {
	.name = "m25p80",
	.parts = bfin_spi_flash_partitions,
	.nr_parts = ARRAY_SIZE(bfin_spi_flash_partitions),
	.type = "m25p64",
};

/* SPI flash chip (m25p64) */
static struct bfin5xx_spi_chip spi_flash_chip_info = {
	.enable_dma = 0,         /* use dma transfer with this chip*/
	.bits_per_word = 8,
};
#endif

#if defined(CONFIG_BFIN_SPI_ADC) || defined(CONFIG_BFIN_SPI_ADC_MODULE)
/* SPI ADC chip */
static struct bfin5xx_spi_chip spi_adc_chip_info = {
	.enable_dma = 1,         /* use dma transfer with this chip*/
	.bits_per_word = 16,
};
#endif

#if defined(CONFIG_SND_BF5XX_SOC_AD183X) || defined(CONFIG_SND_BF5XX_SOC_AD183X_MODULE)
static struct bfin5xx_spi_chip ad1836_spi_chip_info = {
	.enable_dma = 0,
	.bits_per_word = 16,
};
#endif

/* Notice: for blackfin, the speed_hz is the value of register
 * SPI_BAUD, not the real baudrate */
static struct spi_board_info bfin_spi_board_info[] __initdata = {
#if defined(CONFIG_MTD_M25P80) || defined(CONFIG_MTD_M25P80_MODULE)
	{
		/* the modalias must be the same as spi device driver name */
		.modalias = "m25p80", /* Name of spi_driver for this device */
		/* this value is the baudrate divisor */
		.max_speed_hz = 50000000, /* actual baudrate is SCLK/(2xspeed_hz) */
		.bus_num = 0, /* Framework bus number */
		.chip_select = 2, /* Framework chip select. On STAMP537 it is SPISSEL2*/
		.platform_data = &bfin_spi_flash_data,
		.controller_data = &spi_flash_chip_info,
		.mode = SPI_MODE_3,
	},
#endif

#if defined(CONFIG_BFIN_SPI_ADC) || defined(CONFIG_BFIN_SPI_ADC_MODULE)
	{
		.modalias = "bfin_spi_adc", /* Name of spi_driver for this device */
		.max_speed_hz = 4,     /* actual baudrate is SCLK/(2xspeed_hz) */
		.bus_num = 1, /* Framework bus number */
		.chip_select = 1, /* Framework chip select. */
		.platform_data = NULL, /* No spi_driver specific config */
		.controller_data = &spi_adc_chip_info,
	},
#endif

#if defined(CONFIG_SND_BF5XX_SOC_AD183X) || defined(CONFIG_SND_BF5XX_SOC_AD183X_MODULE)
	{
		.modalias = "ad183x",
		.max_speed_hz = 16,
		.bus_num = 1,
		.chip_select = 4,
		.controller_data = &ad1836_spi_chip_info,
	},
#endif

};

/* SPI (0) */
static struct resource bfin_spi0_resource[] = {
	[0] = {
		.start = SPI0_REGBASE,
		.end   = SPI0_REGBASE + 0xFF,
		.flags = IORESOURCE_MEM,
	},
	[1] = {
		.start = CH_SPI,
		.end   = CH_SPI,
		.flags = IORESOURCE_DMA,
	},
	[2] = {
		.start = IRQ_SPI,
		.end   = IRQ_SPI,
		.flags = IORESOURCE_IRQ,
	}
};


/* SPI controller data */
static struct bfin5xx_spi_master bfin_spi0_info = {
	.num_chipselect = 8,
	.enable_dma = 1,  /* master has the ability to do dma transfer */
	.pin_req = {P_SPI0_SCK, P_SPI0_MISO, P_SPI0_MOSI, 0},
};

static struct platform_device bfin_spi0_device = {
	.name = "bfin-spi",
	.id = 0, /* Bus number */
	.num_resources = ARRAY_SIZE(bfin_spi0_resource),
	.resource = bfin_spi0_resource,
	.dev = {
		.platform_data = &bfin_spi0_info, /* Passed to driver */
	},
};
#endif  /* spi master and devices */

#if defined(CONFIG_SERIAL_BFIN) || defined(CONFIG_SERIAL_BFIN_MODULE)
#ifdef CONFIG_SERIAL_BFIN_UART0
static struct resource bfin_uart0_resources[] = {
	{
		.start = BFIN_UART_THR,
		.end = BFIN_UART_GCTL+2,
		.flags = IORESOURCE_MEM,
	},
	{
		.start = IRQ_UART0_RX,
		.end = IRQ_UART0_RX + 1,
		.flags = IORESOURCE_IRQ,
	},
	{
		.start = IRQ_UART0_ERROR,
		.end = IRQ_UART0_ERROR,
		.flags = IORESOURCE_IRQ,
	},
	{
		.start = CH_UART0_TX,
		.end = CH_UART0_TX,
		.flags = IORESOURCE_DMA,
	},
	{
		.start = CH_UART0_RX,
		.end = CH_UART0_RX,
		.flags = IORESOURCE_DMA,
	},
};

<<<<<<< HEAD
unsigned short bfin_uart0_peripherals[] = {
=======
static unsigned short bfin_uart0_peripherals[] = {
>>>>>>> 3cbea436
	P_UART0_TX, P_UART0_RX, 0
};

static struct platform_device bfin_uart0_device = {
	.name = "bfin-uart",
	.id = 0,
	.num_resources = ARRAY_SIZE(bfin_uart0_resources),
	.resource = bfin_uart0_resources,
	.dev = {
		.platform_data = &bfin_uart0_peripherals, /* Passed to driver */
	},
};
#endif
#endif

#if defined(CONFIG_BFIN_SIR) || defined(CONFIG_BFIN_SIR_MODULE)
#ifdef CONFIG_BFIN_SIR0
static struct resource bfin_sir0_resources[] = {
	{
		.start = 0xFFC00400,
		.end = 0xFFC004FF,
		.flags = IORESOURCE_MEM,
	},
	{
		.start = IRQ_UART0_RX,
		.end = IRQ_UART0_RX+1,
		.flags = IORESOURCE_IRQ,
	},
	{
		.start = CH_UART0_RX,
		.end = CH_UART0_RX+1,
		.flags = IORESOURCE_DMA,
	},
};

static struct platform_device bfin_sir0_device = {
	.name = "bfin_sir",
	.id = 0,
	.num_resources = ARRAY_SIZE(bfin_sir0_resources),
	.resource = bfin_sir0_resources,
};
#endif
#endif

#if defined(CONFIG_SERIAL_8250) || defined(CONFIG_SERIAL_8250_MODULE)

#include <linux/serial_8250.h>
#include <linux/serial.h>

/*
 * Configuration for two 16550 UARTS in FPGA at addresses 0x20200000 and 0x202000010.
 * running at half system clock, both with interrupt output or-ed to PF8. Change to
 * suit different FPGA configuration, or to suit real 16550 UARTS connected to the bus
 */

static struct plat_serial8250_port serial8250_platform_data [] = {
	{
		.membase = (void *)0x20200000,
		.mapbase = 0x20200000,
		.irq = IRQ_PF8,
		.irqflags = IRQF_TRIGGER_HIGH,
		.flags = UPF_BOOT_AUTOCONF | UART_CONFIG_TYPE,
		.iotype = UPIO_MEM,
		.regshift = 1,
		.uartclk = 66666667,
	}, {
		.membase = (void *)0x20200010,
		.mapbase = 0x20200010,
		.irq = IRQ_PF8,
		.irqflags = IRQF_TRIGGER_HIGH,
		.flags = UPF_BOOT_AUTOCONF | UART_CONFIG_TYPE,
		.iotype = UPIO_MEM,
		.regshift = 1,
		.uartclk = 66666667,
	}, {
	}
};

static struct platform_device serial8250_device = {
	.id		= PLAT8250_DEV_PLATFORM,
	.name		= "serial8250",
	.dev		= {
		.platform_data = serial8250_platform_data,
	},
};

#endif

#if defined(CONFIG_KEYBOARD_OPENCORES) || defined(CONFIG_KEYBOARD_OPENCORES_MODULE)

/*
 * Configuration for one OpenCores keyboard controller in FPGA at address 0x20200030,
 * interrupt output wired to PF9. Change to suit different FPGA configuration
 */

static struct resource opencores_kbd_resources[] = {
	[0] = {
		.start	= 0x20200030,
		.end	= 0x20300030 + 2,
		.flags	= IORESOURCE_MEM,
	},
	[1] = {
		.start	= IRQ_PF9,
		.end	= IRQ_PF9,
		.flags	= IORESOURCE_IRQ | IORESOURCE_IRQ_HIGHEDGE,
	},
};

static struct platform_device opencores_kbd_device = {
	.id		= -1,
	.name		= "opencores-kbd",
	.resource	= opencores_kbd_resources,
	.num_resources	= ARRAY_SIZE(opencores_kbd_resources),
};
#endif

static struct platform_device *h8606_devices[] __initdata = {
#if defined(CONFIG_RTC_DRV_BFIN) || defined(CONFIG_RTC_DRV_BFIN_MODULE)
	&rtc_device,
#endif

#if	defined(CONFIG_DM9000) || defined(CONFIG_DM9000_MODULE)
	&dm9000_device,
#endif

#if defined(CONFIG_SMC91X) || defined(CONFIG_SMC91X_MODULE)
	&smc91x_device,
#endif

#if defined(CONFIG_USB_NET2272) || defined(CONFIG_USB_NET2272_MODULE)
	&net2272_bfin_device,
#endif

#if defined(CONFIG_SPI_BFIN) || defined(CONFIG_SPI_BFIN_MODULE)
	&bfin_spi0_device,
#endif

#if defined(CONFIG_SERIAL_BFIN) || defined(CONFIG_SERIAL_BFIN_MODULE)
#ifdef CONFIG_SERIAL_BFIN_UART0
	&bfin_uart0_device,
#endif
#endif

#if defined(CONFIG_SERIAL_8250) || defined(CONFIG_SERIAL_8250_MODULE)
	&serial8250_device,
#endif

#if defined(CONFIG_BFIN_SIR) || defined(CONFIG_BFIN_SIR_MODULE)
#ifdef CONFIG_BFIN_SIR0
	&bfin_sir0_device,
#endif
#endif

#if defined(CONFIG_KEYBOARD_OPENCORES) || defined(CONFIG_KEYBOARD_OPENCORES_MODULE)
	&opencores_kbd_device,
#endif
};

static int __init H8606_init(void)
{
	printk(KERN_INFO "HV Sistemas H8606 board support by http://www.hvsistemas.com\n");
	printk(KERN_INFO "%s(): registering device resources\n", __func__);
	platform_add_devices(h8606_devices, ARRAY_SIZE(h8606_devices));
#if defined(CONFIG_SPI_BFIN) || defined(CONFIG_SPI_BFIN_MODULE)
	spi_register_board_info(bfin_spi_board_info, ARRAY_SIZE(bfin_spi_board_info));
#endif
	return 0;
}

arch_initcall(H8606_init);

static struct platform_device *H8606_early_devices[] __initdata = {
#if defined(CONFIG_SERIAL_BFIN_CONSOLE) || defined(CONFIG_EARLY_PRINTK)
#ifdef CONFIG_SERIAL_BFIN_UART0
	&bfin_uart0_device,
#endif
#endif
};

void __init native_machine_early_platform_add_devices(void)
{
	printk(KERN_INFO "register early platform devices\n");
	early_platform_add_devices(H8606_early_devices,
		ARRAY_SIZE(H8606_early_devices));
}<|MERGE_RESOLUTION|>--- conflicted
+++ resolved
@@ -286,11 +286,7 @@
 	},
 };
 
-<<<<<<< HEAD
-unsigned short bfin_uart0_peripherals[] = {
-=======
 static unsigned short bfin_uart0_peripherals[] = {
->>>>>>> 3cbea436
 	P_UART0_TX, P_UART0_RX, 0
 };
 
