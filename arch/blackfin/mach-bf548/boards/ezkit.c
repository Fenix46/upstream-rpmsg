--- conflicted
+++ resolved
@@ -261,11 +261,7 @@
 	},
 };
 
-<<<<<<< HEAD
-unsigned short bfin_uart0_peripherals[] = {
-=======
 static unsigned short bfin_uart0_peripherals[] = {
->>>>>>> 3cbea436
 	P_UART0_TX, P_UART0_RX, 0
 };
 
@@ -320,11 +316,7 @@
 #endif
 };
 
-<<<<<<< HEAD
-unsigned short bfin_uart1_peripherals[] = {
-=======
 static unsigned short bfin_uart1_peripherals[] = {
->>>>>>> 3cbea436
 	P_UART1_TX, P_UART1_RX,
 #ifdef CONFIG_BFIN_UART1_CTSRTS
 	P_UART1_RTS, P_UART1_CTS,
@@ -371,11 +363,7 @@
 	},
 };
 
-<<<<<<< HEAD
-unsigned short bfin_uart2_peripherals[] = {
-=======
 static unsigned short bfin_uart2_peripherals[] = {
->>>>>>> 3cbea436
 	P_UART2_TX, P_UART2_RX, 0
 };
 
@@ -430,11 +418,7 @@
 #endif
 };
 
-<<<<<<< HEAD
-unsigned short bfin_uart3_peripherals[] = {
-=======
 static unsigned short bfin_uart3_peripherals[] = {
->>>>>>> 3cbea436
 	P_UART3_TX, P_UART3_RX,
 #ifdef CONFIG_BFIN_UART3_CTSRTS
 	P_UART3_RTS, P_UART3_CTS,
@@ -625,10 +609,7 @@
 	 * if it is the case.
 	 */
 	.gpio_vrsel_active	= 1,
-<<<<<<< HEAD
-=======
 	.clkin          = 24,           /* musb CLKIN in MHZ */
->>>>>>> 3cbea436
 };
 
 static struct musb_hdrc_platform_data musb_plat = {
@@ -677,15 +658,9 @@
 	},
 };
 
-<<<<<<< HEAD
-unsigned short bfin_sport0_peripherals[] = {
-	P_SPORT0_TFS, P_SPORT0_DTPRI, P_SPORT0_TSCLK, P_SPORT0_RFS,
-	P_SPORT0_DRPRI, P_SPORT0_RSCLK, P_SPORT0_DRSEC, P_SPORT0_DTSEC, 0
-=======
 static unsigned short bfin_sport0_peripherals[] = {
 	P_SPORT0_TFS, P_SPORT0_DTPRI, P_SPORT0_TSCLK, P_SPORT0_RFS,
 	P_SPORT0_DRPRI, P_SPORT0_RSCLK, 0
->>>>>>> 3cbea436
 };
 
 static struct platform_device bfin_sport0_uart_device = {
@@ -717,15 +692,9 @@
 	},
 };
 
-<<<<<<< HEAD
-unsigned short bfin_sport1_peripherals[] = {
-	P_SPORT1_TFS, P_SPORT1_DTPRI, P_SPORT1_TSCLK, P_SPORT1_RFS,
-	P_SPORT1_DRPRI, P_SPORT1_RSCLK, P_SPORT1_DRSEC, P_SPORT1_DTSEC, 0
-=======
 static unsigned short bfin_sport1_peripherals[] = {
 	P_SPORT1_TFS, P_SPORT1_DTPRI, P_SPORT1_TSCLK, P_SPORT1_RFS,
 	P_SPORT1_DRPRI, P_SPORT1_RSCLK, 0
->>>>>>> 3cbea436
 };
 
 static struct platform_device bfin_sport1_uart_device = {
@@ -757,11 +726,7 @@
 	},
 };
 
-<<<<<<< HEAD
-unsigned short bfin_sport2_peripherals[] = {
-=======
 static unsigned short bfin_sport2_peripherals[] = {
->>>>>>> 3cbea436
 	P_SPORT2_TFS, P_SPORT2_DTPRI, P_SPORT2_TSCLK, P_SPORT2_RFS,
 	P_SPORT2_DRPRI, P_SPORT2_RSCLK, P_SPORT2_DRSEC, P_SPORT2_DTSEC, 0
 };
@@ -795,11 +760,7 @@
 	},
 };
 
-<<<<<<< HEAD
-unsigned short bfin_sport3_peripherals[] = {
-=======
 static unsigned short bfin_sport3_peripherals[] = {
->>>>>>> 3cbea436
 	P_SPORT3_TFS, P_SPORT3_DTPRI, P_SPORT3_TSCLK, P_SPORT3_RFS,
 	P_SPORT3_DRPRI, P_SPORT3_RSCLK, P_SPORT3_DRSEC, P_SPORT3_DTSEC, 0
 };
