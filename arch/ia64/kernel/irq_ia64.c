--- conflicted
+++ resolved
@@ -630,14 +630,8 @@
 
 	irq = vec;
 	BUG_ON(bind_irq_vector(irq, vec, CPU_MASK_ALL));
-<<<<<<< HEAD
-	desc = irq_desc + irq;
-	desc->status |= IRQ_PER_CPU;
-	set_irq_chip(irq, &irq_type_ia64_lsapic);
-=======
 	irq_set_status_flags(irq, IRQ_PER_CPU);
 	irq_set_chip(irq, &irq_type_ia64_lsapic);
->>>>>>> 105e53f8
 	if (action)
 		setup_irq(irq, action);
 	irq_set_handler(irq, handle_percpu_irq);
