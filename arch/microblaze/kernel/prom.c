/*
 * Procedures for creating, accessing and interpreting the device tree.
 *
 * Paul Mackerras	August 1996.
 * Copyright (C) 1996-2005 Paul Mackerras.
 *
 *  Adapted for 64bit PowerPC by Dave Engebretsen and Peter Bergner.
 *    {engebret|bergner}@us.ibm.com
 *
 *      This program is free software; you can redistribute it and/or
 *      modify it under the terms of the GNU General Public License
 *      as published by the Free Software Foundation; either version
 *      2 of the License, or (at your option) any later version.
 */

#include <stdarg.h>
#include <linux/kernel.h>
#include <linux/string.h>
#include <linux/init.h>
#include <linux/threads.h>
#include <linux/spinlock.h>
#include <linux/types.h>
#include <linux/pci.h>
#include <linux/stringify.h>
#include <linux/delay.h>
#include <linux/initrd.h>
#include <linux/bitops.h>
#include <linux/module.h>
#include <linux/kexec.h>
#include <linux/debugfs.h>
#include <linux/irq.h>
#include <linux/memblock.h>

#include <asm/prom.h>
#include <asm/page.h>
#include <asm/processor.h>
#include <asm/irq.h>
#include <linux/io.h>
#include <asm/system.h>
#include <asm/mmu.h>
#include <asm/pgtable.h>
#include <asm/sections.h>
#include <asm/pci-bridge.h>

void __init early_init_dt_scan_chosen_arch(unsigned long node)
{
	/* No Microblaze specific code here */
}

void __init early_init_dt_add_memory_arch(u64 base, u64 size)
{
<<<<<<< HEAD
	lmb_add(base, size);
=======
	memblock_add(base, size);
>>>>>>> 772320e8
}

u64 __init early_init_dt_alloc_memory_arch(u64 size, u64 align)
{
<<<<<<< HEAD
	return lmb_alloc(size, align);
=======
	return memblock_alloc(size, align);
>>>>>>> 772320e8
}

#ifdef CONFIG_EARLY_PRINTK
/* MS this is Microblaze specifig function */
static int __init early_init_dt_scan_serial(unsigned long node,
				const char *uname, int depth, void *data)
{
	unsigned long l;
	char *p;
	int *addr;

	pr_debug("search \"chosen\", depth: %d, uname: %s\n", depth, uname);

/* find all serial nodes */
	if (strncmp(uname, "serial", 6) != 0)
		return 0;

	early_init_dt_check_for_initrd(node);

/* find compatible node with uartlite */
	p = of_get_flat_dt_prop(node, "compatible", &l);
	if ((strncmp(p, "xlnx,xps-uartlite", 17) != 0) &&
			(strncmp(p, "xlnx,opb-uartlite", 17) != 0))
		return 0;

	addr = of_get_flat_dt_prop(node, "reg", &l);
	return *addr; /* return address */
}

/* this function is looking for early uartlite console - Microblaze specific */
int __init early_uartlite_console(void)
{
	return of_scan_flat_dt(early_init_dt_scan_serial, NULL);
}
#endif

void __init early_init_devtree(void *params)
{
	pr_debug(" -> early_init_devtree(%p)\n", params);

	/* Setup flat device-tree pointer */
	initial_boot_params = params;

	/* Retrieve various informations from the /chosen node of the
	 * device-tree, including the platform type, initrd location and
	 * size, TCE reserve, and more ...
	 */
	of_scan_flat_dt(early_init_dt_scan_chosen, NULL);

	/* Scan memory nodes and rebuild MEMBLOCKs */
	memblock_init();
	of_scan_flat_dt(early_init_dt_scan_root, NULL);
	of_scan_flat_dt(early_init_dt_scan_memory, NULL);

	/* Save command line for /proc/cmdline and then parse parameters */
	strlcpy(boot_command_line, cmd_line, COMMAND_LINE_SIZE);
	parse_early_param();

	memblock_analyze();

<<<<<<< HEAD
	pr_debug("Phys. mem: %lx\n", (unsigned long) lmb_phys_mem_size());
=======
	pr_debug("Phys. mem: %lx\n", (unsigned long) memblock_phys_mem_size());
>>>>>>> 772320e8

	pr_debug(" <- early_init_devtree()\n");
}

#ifdef CONFIG_BLK_DEV_INITRD
void __init early_init_dt_setup_initrd_arch(unsigned long start,
		unsigned long end)
{
	initrd_start = (unsigned long)__va(start);
	initrd_end = (unsigned long)__va(end);
	initrd_below_start_ok = 1;
}
#endif

/*******
 *
 * New implementation of the OF "find" APIs, return a refcounted
 * object, call of_node_put() when done.  The device tree and list
 * are protected by a rw_lock.
 *
 * Note that property management will need some locking as well,
 * this isn't dealt with yet.
 *
 *******/

#if defined(CONFIG_DEBUG_FS) && defined(DEBUG)
static struct debugfs_blob_wrapper flat_dt_blob;

static int __init export_flat_device_tree(void)
{
	struct dentry *d;

	flat_dt_blob.data = initial_boot_params;
	flat_dt_blob.size = initial_boot_params->totalsize;

	d = debugfs_create_blob("flat-device-tree", S_IFREG | S_IRUSR,
				of_debugfs_root, &flat_dt_blob);
	if (!d)
		return 1;

	return 0;
}
device_initcall(export_flat_device_tree);
#endif<|MERGE_RESOLUTION|>--- conflicted
+++ resolved
@@ -49,20 +49,12 @@
 
 void __init early_init_dt_add_memory_arch(u64 base, u64 size)
 {
-<<<<<<< HEAD
-	lmb_add(base, size);
-=======
 	memblock_add(base, size);
->>>>>>> 772320e8
 }
 
 u64 __init early_init_dt_alloc_memory_arch(u64 size, u64 align)
 {
-<<<<<<< HEAD
-	return lmb_alloc(size, align);
-=======
 	return memblock_alloc(size, align);
->>>>>>> 772320e8
 }
 
 #ifdef CONFIG_EARLY_PRINTK
@@ -123,11 +115,7 @@
 
 	memblock_analyze();
 
-<<<<<<< HEAD
-	pr_debug("Phys. mem: %lx\n", (unsigned long) lmb_phys_mem_size());
-=======
 	pr_debug("Phys. mem: %lx\n", (unsigned long) memblock_phys_mem_size());
->>>>>>> 772320e8
 
 	pr_debug(" <- early_init_devtree()\n");
 }
