/*
 *  linux/arch/arm/mach-versatile/core.c
 *
 *  Copyright (C) 1999 - 2003 ARM Limited
 *  Copyright (C) 2000 Deep Blue Solutions Ltd
 *
 * This program is free software; you can redistribute it and/or modify
 * it under the terms of the GNU General Public License as published by
 * the Free Software Foundation; either version 2 of the License, or
 * (at your option) any later version.
 *
 * This program is distributed in the hope that it will be useful,
 * but WITHOUT ANY WARRANTY; without even the implied warranty of
 * MERCHANTABILITY or FITNESS FOR A PARTICULAR PURPOSE.  See the
 * GNU General Public License for more details.
 *
 * You should have received a copy of the GNU General Public License
 * along with this program; if not, write to the Free Software
 * Foundation, Inc., 59 Temple Place, Suite 330, Boston, MA  02111-1307  USA
 */
#include <linux/init.h>
#include <linux/device.h>
#include <linux/dma-mapping.h>
#include <linux/platform_device.h>
#include <linux/sysdev.h>
#include <linux/interrupt.h>
#include <linux/amba/bus.h>
#include <linux/amba/clcd.h>
#include <linux/amba/pl061.h>
#include <linux/amba/mmci.h>
#include <linux/amba/pl022.h>
#include <linux/io.h>
#include <linux/gfp.h>
#include <linux/clkdev.h>

#include <asm/system.h>
#include <asm/irq.h>
#include <asm/leds.h>
#include <asm/hardware/arm_timer.h>
#include <asm/hardware/icst.h>
#include <asm/hardware/vic.h>
#include <asm/mach-types.h>

#include <asm/mach/arch.h>
#include <asm/mach/flash.h>
#include <asm/mach/irq.h>
#include <asm/mach/time.h>
#include <asm/mach/map.h>
#include <mach/hardware.h>
#include <mach/platform.h>
#include <asm/hardware/timer-sp.h>

<<<<<<< HEAD
=======
#include <plat/clcd.h>
#include <plat/fpga-irq.h>
>>>>>>> 105e53f8
#include <plat/sched_clock.h>

#include "core.h"

/*
 * All IO addresses are mapped onto VA 0xFFFx.xxxx, where x.xxxx
 * is the (PA >> 12).
 *
 * Setup a VA for the Versatile Vectored Interrupt Controller.
 */
#define VA_VIC_BASE		__io_address(VERSATILE_VIC_BASE)
#define VA_SIC_BASE		__io_address(VERSATILE_SIC_BASE)

<<<<<<< HEAD
static void sic_mask_irq(struct irq_data *d)
{
	unsigned int irq = d->irq - IRQ_SIC_START;

	writel(1 << irq, VA_SIC_BASE + SIC_IRQ_ENABLE_CLEAR);
}

static void sic_unmask_irq(struct irq_data *d)
{
	unsigned int irq = d->irq - IRQ_SIC_START;

	writel(1 << irq, VA_SIC_BASE + SIC_IRQ_ENABLE_SET);
}

static struct irq_chip sic_chip = {
	.name		= "SIC",
	.irq_ack	= sic_mask_irq,
	.irq_mask	= sic_mask_irq,
	.irq_unmask	= sic_unmask_irq,
=======
static struct fpga_irq_data sic_irq = {
	.base		= VA_SIC_BASE,
	.irq_start	= IRQ_SIC_START,
	.chip.name	= "SIC",
>>>>>>> 105e53f8
};

#if 1
#define IRQ_MMCI0A	IRQ_VICSOURCE22
#define IRQ_AACI	IRQ_VICSOURCE24
#define IRQ_ETH		IRQ_VICSOURCE25
#define PIC_MASK	0xFFD00000
#else
#define IRQ_MMCI0A	IRQ_SIC_MMCI0A
#define IRQ_AACI	IRQ_SIC_AACI
#define IRQ_ETH		IRQ_SIC_ETH
#define PIC_MASK	0
#endif

void __init versatile_init_irq(void)
{
	vic_init(VA_VIC_BASE, IRQ_VIC_START, ~0, 0);

	writel(~0, VA_SIC_BASE + SIC_IRQ_ENABLE_CLEAR);

	fpga_irq_init(IRQ_VICSOURCE31, ~PIC_MASK, &sic_irq);

	/*
	 * Interrupts on secondary controller from 0 to 8 are routed to
	 * source 31 on PIC.
	 * Interrupts from 21 to 31 are routed directly to the VIC on
	 * the corresponding number on primary controller. This is controlled
	 * by setting PIC_ENABLEx.
	 */
	writel(PIC_MASK, VA_SIC_BASE + SIC_INT_PIC_ENABLE);
}

static struct map_desc versatile_io_desc[] __initdata = {
	{
		.virtual	=  IO_ADDRESS(VERSATILE_SYS_BASE),
		.pfn		= __phys_to_pfn(VERSATILE_SYS_BASE),
		.length		= SZ_4K,
		.type		= MT_DEVICE
	}, {
		.virtual	=  IO_ADDRESS(VERSATILE_SIC_BASE),
		.pfn		= __phys_to_pfn(VERSATILE_SIC_BASE),
		.length		= SZ_4K,
		.type		= MT_DEVICE
	}, {
		.virtual	=  IO_ADDRESS(VERSATILE_VIC_BASE),
		.pfn		= __phys_to_pfn(VERSATILE_VIC_BASE),
		.length		= SZ_4K,
		.type		= MT_DEVICE
	}, {
		.virtual	=  IO_ADDRESS(VERSATILE_SCTL_BASE),
		.pfn		= __phys_to_pfn(VERSATILE_SCTL_BASE),
		.length		= SZ_4K * 9,
		.type		= MT_DEVICE
	},
#ifdef CONFIG_MACH_VERSATILE_AB
 	{
		.virtual	=  IO_ADDRESS(VERSATILE_GPIO0_BASE),
		.pfn		= __phys_to_pfn(VERSATILE_GPIO0_BASE),
		.length		= SZ_4K,
		.type		= MT_DEVICE
	}, {
		.virtual	=  IO_ADDRESS(VERSATILE_IB2_BASE),
		.pfn		= __phys_to_pfn(VERSATILE_IB2_BASE),
		.length		= SZ_64M,
		.type		= MT_DEVICE
	},
#endif
#ifdef CONFIG_DEBUG_LL
 	{
		.virtual	=  IO_ADDRESS(VERSATILE_UART0_BASE),
		.pfn		= __phys_to_pfn(VERSATILE_UART0_BASE),
		.length		= SZ_4K,
		.type		= MT_DEVICE
	},
#endif
#ifdef CONFIG_PCI
 	{
		.virtual	=  IO_ADDRESS(VERSATILE_PCI_CORE_BASE),
		.pfn		= __phys_to_pfn(VERSATILE_PCI_CORE_BASE),
		.length		= SZ_4K,
		.type		= MT_DEVICE
	}, {
		.virtual	=  (unsigned long)VERSATILE_PCI_VIRT_BASE,
		.pfn		= __phys_to_pfn(VERSATILE_PCI_BASE),
		.length		= VERSATILE_PCI_BASE_SIZE,
		.type		= MT_DEVICE
	}, {
		.virtual	=  (unsigned long)VERSATILE_PCI_CFG_VIRT_BASE,
		.pfn		= __phys_to_pfn(VERSATILE_PCI_CFG_BASE),
		.length		= VERSATILE_PCI_CFG_BASE_SIZE,
		.type		= MT_DEVICE
	},
#if 0
 	{
		.virtual	=  VERSATILE_PCI_VIRT_MEM_BASE0,
		.pfn		= __phys_to_pfn(VERSATILE_PCI_MEM_BASE0),
		.length		= SZ_16M,
		.type		= MT_DEVICE
	}, {
		.virtual	=  VERSATILE_PCI_VIRT_MEM_BASE1,
		.pfn		= __phys_to_pfn(VERSATILE_PCI_MEM_BASE1),
		.length		= SZ_16M,
		.type		= MT_DEVICE
	}, {
		.virtual	=  VERSATILE_PCI_VIRT_MEM_BASE2,
		.pfn		= __phys_to_pfn(VERSATILE_PCI_MEM_BASE2),
		.length		= SZ_16M,
		.type		= MT_DEVICE
	},
#endif
#endif
};

void __init versatile_map_io(void)
{
	iotable_init(versatile_io_desc, ARRAY_SIZE(versatile_io_desc));
}


#define VERSATILE_FLASHCTRL    (__io_address(VERSATILE_SYS_BASE) + VERSATILE_SYS_FLASH_OFFSET)

static int versatile_flash_init(void)
{
	u32 val;

	val = __raw_readl(VERSATILE_FLASHCTRL);
	val &= ~VERSATILE_FLASHPROG_FLVPPEN;
	__raw_writel(val, VERSATILE_FLASHCTRL);

	return 0;
}

static void versatile_flash_exit(void)
{
	u32 val;

	val = __raw_readl(VERSATILE_FLASHCTRL);
	val &= ~VERSATILE_FLASHPROG_FLVPPEN;
	__raw_writel(val, VERSATILE_FLASHCTRL);
}

static void versatile_flash_set_vpp(int on)
{
	u32 val;

	val = __raw_readl(VERSATILE_FLASHCTRL);
	if (on)
		val |= VERSATILE_FLASHPROG_FLVPPEN;
	else
		val &= ~VERSATILE_FLASHPROG_FLVPPEN;
	__raw_writel(val, VERSATILE_FLASHCTRL);
}

static struct flash_platform_data versatile_flash_data = {
	.map_name		= "cfi_probe",
	.width			= 4,
	.init			= versatile_flash_init,
	.exit			= versatile_flash_exit,
	.set_vpp		= versatile_flash_set_vpp,
};

static struct resource versatile_flash_resource = {
	.start			= VERSATILE_FLASH_BASE,
	.end			= VERSATILE_FLASH_BASE + VERSATILE_FLASH_SIZE - 1,
	.flags			= IORESOURCE_MEM,
};

static struct platform_device versatile_flash_device = {
	.name			= "armflash",
	.id			= 0,
	.dev			= {
		.platform_data	= &versatile_flash_data,
	},
	.num_resources		= 1,
	.resource		= &versatile_flash_resource,
};

static struct resource smc91x_resources[] = {
	[0] = {
		.start		= VERSATILE_ETH_BASE,
		.end		= VERSATILE_ETH_BASE + SZ_64K - 1,
		.flags		= IORESOURCE_MEM,
	},
	[1] = {
		.start		= IRQ_ETH,
		.end		= IRQ_ETH,
		.flags		= IORESOURCE_IRQ,
	},
};

static struct platform_device smc91x_device = {
	.name		= "smc91x",
	.id		= 0,
	.num_resources	= ARRAY_SIZE(smc91x_resources),
	.resource	= smc91x_resources,
};

static struct resource versatile_i2c_resource = {
	.start			= VERSATILE_I2C_BASE,
	.end			= VERSATILE_I2C_BASE + SZ_4K - 1,
	.flags			= IORESOURCE_MEM,
};

static struct platform_device versatile_i2c_device = {
	.name			= "versatile-i2c",
	.id			= 0,
	.num_resources		= 1,
	.resource		= &versatile_i2c_resource,
};

static struct i2c_board_info versatile_i2c_board_info[] = {
	{
		I2C_BOARD_INFO("ds1338", 0xd0 >> 1),
	},
};

static int __init versatile_i2c_init(void)
{
	return i2c_register_board_info(0, versatile_i2c_board_info,
				       ARRAY_SIZE(versatile_i2c_board_info));
}
arch_initcall(versatile_i2c_init);

#define VERSATILE_SYSMCI	(__io_address(VERSATILE_SYS_BASE) + VERSATILE_SYS_MCI_OFFSET)

unsigned int mmc_status(struct device *dev)
{
	struct amba_device *adev = container_of(dev, struct amba_device, dev);
	u32 mask;

	if (adev->res.start == VERSATILE_MMCI0_BASE)
		mask = 1;
	else
		mask = 2;

	return readl(VERSATILE_SYSMCI) & mask;
}

static struct mmci_platform_data mmc0_plat_data = {
	.ocr_mask	= MMC_VDD_32_33|MMC_VDD_33_34,
	.status		= mmc_status,
	.gpio_wp	= -1,
	.gpio_cd	= -1,
};

static struct resource char_lcd_resources[] = {
	{
		.start = VERSATILE_CHAR_LCD_BASE,
		.end   = (VERSATILE_CHAR_LCD_BASE + SZ_4K - 1),
		.flags = IORESOURCE_MEM,
	},
};

static struct platform_device char_lcd_device = {
	.name           =       "arm-charlcd",
	.id             =       -1,
	.num_resources  =       ARRAY_SIZE(char_lcd_resources),
	.resource       =       char_lcd_resources,
};

/*
 * Clock handling
 */
static const struct icst_params versatile_oscvco_params = {
	.ref		= 24000000,
	.vco_max	= ICST307_VCO_MAX,
	.vco_min	= ICST307_VCO_MIN,
	.vd_min		= 4 + 8,
	.vd_max		= 511 + 8,
	.rd_min		= 1 + 2,
	.rd_max		= 127 + 2,
	.s2div		= icst307_s2div,
	.idx2s		= icst307_idx2s,
};

static void versatile_oscvco_set(struct clk *clk, struct icst_vco vco)
{
	void __iomem *sys_lock = __io_address(VERSATILE_SYS_BASE) + VERSATILE_SYS_LOCK_OFFSET;
	u32 val;

	val = readl(clk->vcoreg) & ~0x7ffff;
	val |= vco.v | (vco.r << 9) | (vco.s << 16);

	writel(0xa05f, sys_lock);
	writel(val, clk->vcoreg);
	writel(0, sys_lock);
}

static const struct clk_ops osc4_clk_ops = {
	.round	= icst_clk_round,
	.set	= icst_clk_set,
	.setvco	= versatile_oscvco_set,
};

static struct clk osc4_clk = {
	.ops	= &osc4_clk_ops,
	.params	= &versatile_oscvco_params,
};

/*
 * These are fixed clocks.
 */
static struct clk ref24_clk = {
	.rate	= 24000000,
};

static struct clk dummy_apb_pclk;

static struct clk_lookup lookups[] = {
	{	/* AMBA bus clock */
		.con_id		= "apb_pclk",
		.clk		= &dummy_apb_pclk,
	}, {	/* UART0 */
		.dev_id		= "dev:f1",
		.clk		= &ref24_clk,
	}, {	/* UART1 */
		.dev_id		= "dev:f2",
		.clk		= &ref24_clk,
	}, {	/* UART2 */
		.dev_id		= "dev:f3",
		.clk		= &ref24_clk,
	}, {	/* UART3 */
		.dev_id		= "fpga:09",
		.clk		= &ref24_clk,
	}, {	/* KMI0 */
		.dev_id		= "fpga:06",
		.clk		= &ref24_clk,
	}, {	/* KMI1 */
		.dev_id		= "fpga:07",
		.clk		= &ref24_clk,
	}, {	/* MMC0 */
		.dev_id		= "fpga:05",
		.clk		= &ref24_clk,
	}, {	/* MMC1 */
		.dev_id		= "fpga:0b",
		.clk		= &ref24_clk,
	}, {	/* SSP */
		.dev_id		= "dev:f4",
		.clk		= &ref24_clk,
	}, {	/* CLCD */
		.dev_id		= "dev:20",
		.clk		= &osc4_clk,
	}
};

/*
 * CLCD support.
 */
#define SYS_CLCD_MODE_MASK	(3 << 0)
#define SYS_CLCD_MODE_888	(0 << 0)
#define SYS_CLCD_MODE_5551	(1 << 0)
#define SYS_CLCD_MODE_565_RLSB	(2 << 0)
#define SYS_CLCD_MODE_565_BLSB	(3 << 0)
#define SYS_CLCD_NLCDIOON	(1 << 2)
#define SYS_CLCD_VDDPOSSWITCH	(1 << 3)
#define SYS_CLCD_PWR3V5SWITCH	(1 << 4)
#define SYS_CLCD_ID_MASK	(0x1f << 8)
#define SYS_CLCD_ID_SANYO_3_8	(0x00 << 8)
#define SYS_CLCD_ID_UNKNOWN_8_4	(0x01 << 8)
#define SYS_CLCD_ID_EPSON_2_2	(0x02 << 8)
#define SYS_CLCD_ID_SANYO_2_5	(0x07 << 8)
#define SYS_CLCD_ID_VGA		(0x1f << 8)

static bool is_sanyo_2_5_lcd;

/*
 * Disable all display connectors on the interface module.
 */
static void versatile_clcd_disable(struct clcd_fb *fb)
{
	void __iomem *sys_clcd = __io_address(VERSATILE_SYS_BASE) + VERSATILE_SYS_CLCD_OFFSET;
	u32 val;

	val = readl(sys_clcd);
	val &= ~SYS_CLCD_NLCDIOON | SYS_CLCD_PWR3V5SWITCH;
	writel(val, sys_clcd);

#ifdef CONFIG_MACH_VERSATILE_AB
	/*
	 * If the LCD is Sanyo 2x5 in on the IB2 board, turn the back-light off
	 */
	if (machine_is_versatile_ab() && is_sanyo_2_5_lcd) {
		void __iomem *versatile_ib2_ctrl = __io_address(VERSATILE_IB2_CTRL);
		unsigned long ctrl;

		ctrl = readl(versatile_ib2_ctrl);
		ctrl &= ~0x01;
		writel(ctrl, versatile_ib2_ctrl);
	}
#endif
}

/*
 * Enable the relevant connector on the interface module.
 */
static void versatile_clcd_enable(struct clcd_fb *fb)
{
	struct fb_var_screeninfo *var = &fb->fb.var;
	void __iomem *sys_clcd = __io_address(VERSATILE_SYS_BASE) + VERSATILE_SYS_CLCD_OFFSET;
	u32 val;

	val = readl(sys_clcd);
	val &= ~SYS_CLCD_MODE_MASK;

	switch (var->green.length) {
	case 5:
		val |= SYS_CLCD_MODE_5551;
		break;
	case 6:
		if (var->red.offset == 0)
			val |= SYS_CLCD_MODE_565_RLSB;
		else
			val |= SYS_CLCD_MODE_565_BLSB;
		break;
	case 8:
		val |= SYS_CLCD_MODE_888;
		break;
	}

	/*
	 * Set the MUX
	 */
	writel(val, sys_clcd);

	/*
	 * And now enable the PSUs
	 */
	val |= SYS_CLCD_NLCDIOON | SYS_CLCD_PWR3V5SWITCH;
	writel(val, sys_clcd);

#ifdef CONFIG_MACH_VERSATILE_AB
	/*
	 * If the LCD is Sanyo 2x5 in on the IB2 board, turn the back-light on
	 */
	if (machine_is_versatile_ab() && is_sanyo_2_5_lcd) {
		void __iomem *versatile_ib2_ctrl = __io_address(VERSATILE_IB2_CTRL);
		unsigned long ctrl;

		ctrl = readl(versatile_ib2_ctrl);
		ctrl |= 0x01;
		writel(ctrl, versatile_ib2_ctrl);
	}
#endif
}

/*
 * Detect which LCD panel is connected, and return the appropriate
 * clcd_panel structure.  Note: we do not have any information on
 * the required timings for the 8.4in panel, so we presently assume
 * VGA timings.
 */
static int versatile_clcd_setup(struct clcd_fb *fb)
{
	void __iomem *sys_clcd = __io_address(VERSATILE_SYS_BASE) + VERSATILE_SYS_CLCD_OFFSET;
	const char *panel_name;
	u32 val;

	is_sanyo_2_5_lcd = false;

	val = readl(sys_clcd) & SYS_CLCD_ID_MASK;
	if (val == SYS_CLCD_ID_SANYO_3_8)
		panel_name = "Sanyo TM38QV67A02A";
	else if (val == SYS_CLCD_ID_SANYO_2_5) {
		panel_name = "Sanyo QVGA Portrait";
		is_sanyo_2_5_lcd = true;
	} else if (val == SYS_CLCD_ID_EPSON_2_2)
		panel_name = "Epson L2F50113T00";
	else if (val == SYS_CLCD_ID_VGA)
		panel_name = "VGA";
	else {
		printk(KERN_ERR "CLCD: unknown LCD panel ID 0x%08x, using VGA\n",
			val);
		panel_name = "VGA";
	}

	fb->panel = versatile_clcd_get_panel(panel_name);
	if (!fb->panel)
		return -EINVAL;

	return versatile_clcd_setup_dma(fb, SZ_1M);
}

static void versatile_clcd_decode(struct clcd_fb *fb, struct clcd_regs *regs)
{
	clcdfb_decode(fb, regs);

	/* Always clear BGR for RGB565: we do the routing externally */
	if (fb->fb.var.green.length == 6)
		regs->cntl &= ~CNTL_BGR;
}

static struct clcd_board clcd_plat_data = {
	.name		= "Versatile",
	.caps		= CLCD_CAP_5551 | CLCD_CAP_565 | CLCD_CAP_888,
	.check		= clcdfb_check,
	.decode		= versatile_clcd_decode,
	.disable	= versatile_clcd_disable,
	.enable		= versatile_clcd_enable,
	.setup		= versatile_clcd_setup,
	.mmap		= versatile_clcd_mmap_dma,
	.remove		= versatile_clcd_remove_dma,
};

static struct pl061_platform_data gpio0_plat_data = {
	.gpio_base	= 0,
	.irq_base	= IRQ_GPIO0_START,
};

static struct pl061_platform_data gpio1_plat_data = {
	.gpio_base	= 8,
	.irq_base	= IRQ_GPIO1_START,
};

static struct pl022_ssp_controller ssp0_plat_data = {
	.bus_id = 0,
	.enable_dma = 0,
	.num_chipselect = 1,
};

#define AACI_IRQ	{ IRQ_AACI, NO_IRQ }
#define MMCI0_IRQ	{ IRQ_MMCI0A,IRQ_SIC_MMCI0B }
#define KMI0_IRQ	{ IRQ_SIC_KMI0, NO_IRQ }
#define KMI1_IRQ	{ IRQ_SIC_KMI1, NO_IRQ }

/*
 * These devices are connected directly to the multi-layer AHB switch
 */
#define SMC_IRQ		{ NO_IRQ, NO_IRQ }
#define MPMC_IRQ	{ NO_IRQ, NO_IRQ }
#define CLCD_IRQ	{ IRQ_CLCDINT, NO_IRQ }
#define DMAC_IRQ	{ IRQ_DMAINT, NO_IRQ }

/*
 * These devices are connected via the core APB bridge
 */
#define SCTL_IRQ	{ NO_IRQ, NO_IRQ }
#define WATCHDOG_IRQ	{ IRQ_WDOGINT, NO_IRQ }
#define GPIO0_IRQ	{ IRQ_GPIOINT0, NO_IRQ }
#define GPIO1_IRQ	{ IRQ_GPIOINT1, NO_IRQ }
#define RTC_IRQ		{ IRQ_RTCINT, NO_IRQ }

/*
 * These devices are connected via the DMA APB bridge
 */
#define SCI_IRQ		{ IRQ_SCIINT, NO_IRQ }
#define UART0_IRQ	{ IRQ_UARTINT0, NO_IRQ }
#define UART1_IRQ	{ IRQ_UARTINT1, NO_IRQ }
#define UART2_IRQ	{ IRQ_UARTINT2, NO_IRQ }
#define SSP_IRQ		{ IRQ_SSPINT, NO_IRQ }

/* FPGA Primecells */
AMBA_DEVICE(aaci,  "fpga:04", AACI,     NULL);
AMBA_DEVICE(mmc0,  "fpga:05", MMCI0,    &mmc0_plat_data);
AMBA_DEVICE(kmi0,  "fpga:06", KMI0,     NULL);
AMBA_DEVICE(kmi1,  "fpga:07", KMI1,     NULL);

/* DevChip Primecells */
AMBA_DEVICE(smc,   "dev:00",  SMC,      NULL);
AMBA_DEVICE(mpmc,  "dev:10",  MPMC,     NULL);
AMBA_DEVICE(clcd,  "dev:20",  CLCD,     &clcd_plat_data);
AMBA_DEVICE(dmac,  "dev:30",  DMAC,     NULL);
AMBA_DEVICE(sctl,  "dev:e0",  SCTL,     NULL);
AMBA_DEVICE(wdog,  "dev:e1",  WATCHDOG, NULL);
AMBA_DEVICE(gpio0, "dev:e4",  GPIO0,    &gpio0_plat_data);
AMBA_DEVICE(gpio1, "dev:e5",  GPIO1,    &gpio1_plat_data);
AMBA_DEVICE(rtc,   "dev:e8",  RTC,      NULL);
AMBA_DEVICE(sci0,  "dev:f0",  SCI,      NULL);
AMBA_DEVICE(uart0, "dev:f1",  UART0,    NULL);
AMBA_DEVICE(uart1, "dev:f2",  UART1,    NULL);
AMBA_DEVICE(uart2, "dev:f3",  UART2,    NULL);
AMBA_DEVICE(ssp0,  "dev:f4",  SSP,      &ssp0_plat_data);

static struct amba_device *amba_devs[] __initdata = {
	&dmac_device,
	&uart0_device,
	&uart1_device,
	&uart2_device,
	&smc_device,
	&mpmc_device,
	&clcd_device,
	&sctl_device,
	&wdog_device,
	&gpio0_device,
	&gpio1_device,
	&rtc_device,
	&sci0_device,
	&ssp0_device,
	&aaci_device,
	&mmc0_device,
	&kmi0_device,
	&kmi1_device,
};

#ifdef CONFIG_LEDS
#define VA_LEDS_BASE (__io_address(VERSATILE_SYS_BASE) + VERSATILE_SYS_LED_OFFSET)

static void versatile_leds_event(led_event_t ledevt)
{
	unsigned long flags;
	u32 val;

	local_irq_save(flags);
	val = readl(VA_LEDS_BASE);

	switch (ledevt) {
	case led_idle_start:
		val = val & ~VERSATILE_SYS_LED0;
		break;

	case led_idle_end:
		val = val | VERSATILE_SYS_LED0;
		break;

	case led_timer:
		val = val ^ VERSATILE_SYS_LED1;
		break;

	case led_halted:
		val = 0;
		break;

	default:
		break;
	}

	writel(val, VA_LEDS_BASE);
	local_irq_restore(flags);
}
#endif	/* CONFIG_LEDS */

/* Early initializations */
void __init versatile_init_early(void)
{
	void __iomem *sys = __io_address(VERSATILE_SYS_BASE);

	osc4_clk.vcoreg	= sys + VERSATILE_SYS_OSCCLCD_OFFSET;
	clkdev_add_table(lookups, ARRAY_SIZE(lookups));

	versatile_sched_clock_init(sys + VERSATILE_SYS_24MHz_OFFSET, 24000000);
}

void __init versatile_init(void)
{
	int i;

	platform_device_register(&versatile_flash_device);
	platform_device_register(&versatile_i2c_device);
	platform_device_register(&smc91x_device);
	platform_device_register(&char_lcd_device);

	for (i = 0; i < ARRAY_SIZE(amba_devs); i++) {
		struct amba_device *d = amba_devs[i];
		amba_device_register(d, &iomem_resource);
	}

#ifdef CONFIG_LEDS
	leds_event = versatile_leds_event;
#endif
}

/*
 * The sched_clock counter
 */
#define REFCOUNTER		(__io_address(VERSATILE_SYS_BASE) + \
				 VERSATILE_SYS_24MHz_OFFSET)

/*
 * Where is the timer (VA)?
 */
#define TIMER0_VA_BASE		 __io_address(VERSATILE_TIMER0_1_BASE)
#define TIMER1_VA_BASE		(__io_address(VERSATILE_TIMER0_1_BASE) + 0x20)
#define TIMER2_VA_BASE		 __io_address(VERSATILE_TIMER2_3_BASE)
#define TIMER3_VA_BASE		(__io_address(VERSATILE_TIMER2_3_BASE) + 0x20)

/*
 * Set up timer interrupt, and return the current time in seconds.
 */
static void __init versatile_timer_init(void)
{
	u32 val;

	versatile_sched_clock_init(REFCOUNTER, 24000000);

	/* 
	 * set clock frequency: 
	 *	VERSATILE_REFCLK is 32KHz
	 *	VERSATILE_TIMCLK is 1MHz
	 */
	val = readl(__io_address(VERSATILE_SCTL_BASE));
	writel((VERSATILE_TIMCLK << VERSATILE_TIMER1_EnSel) |
	       (VERSATILE_TIMCLK << VERSATILE_TIMER2_EnSel) | 
	       (VERSATILE_TIMCLK << VERSATILE_TIMER3_EnSel) |
	       (VERSATILE_TIMCLK << VERSATILE_TIMER4_EnSel) | val,
	       __io_address(VERSATILE_SCTL_BASE));

	/*
	 * Initialise to a known state (all timers off)
	 */
	writel(0, TIMER0_VA_BASE + TIMER_CTRL);
	writel(0, TIMER1_VA_BASE + TIMER_CTRL);
	writel(0, TIMER2_VA_BASE + TIMER_CTRL);
	writel(0, TIMER3_VA_BASE + TIMER_CTRL);

	sp804_clocksource_init(TIMER3_VA_BASE);
	sp804_clockevents_init(TIMER0_VA_BASE, IRQ_TIMERINT0_1);
}

struct sys_timer versatile_timer = {
	.init		= versatile_timer_init,
};
<|MERGE_RESOLUTION|>--- conflicted
+++ resolved
@@ -50,11 +50,8 @@
 #include <mach/platform.h>
 #include <asm/hardware/timer-sp.h>
 
-<<<<<<< HEAD
-=======
 #include <plat/clcd.h>
 #include <plat/fpga-irq.h>
->>>>>>> 105e53f8
 #include <plat/sched_clock.h>
 
 #include "core.h"
@@ -68,32 +65,10 @@
 #define VA_VIC_BASE		__io_address(VERSATILE_VIC_BASE)
 #define VA_SIC_BASE		__io_address(VERSATILE_SIC_BASE)
 
-<<<<<<< HEAD
-static void sic_mask_irq(struct irq_data *d)
-{
-	unsigned int irq = d->irq - IRQ_SIC_START;
-
-	writel(1 << irq, VA_SIC_BASE + SIC_IRQ_ENABLE_CLEAR);
-}
-
-static void sic_unmask_irq(struct irq_data *d)
-{
-	unsigned int irq = d->irq - IRQ_SIC_START;
-
-	writel(1 << irq, VA_SIC_BASE + SIC_IRQ_ENABLE_SET);
-}
-
-static struct irq_chip sic_chip = {
-	.name		= "SIC",
-	.irq_ack	= sic_mask_irq,
-	.irq_mask	= sic_mask_irq,
-	.irq_unmask	= sic_unmask_irq,
-=======
 static struct fpga_irq_data sic_irq = {
 	.base		= VA_SIC_BASE,
 	.irq_start	= IRQ_SIC_START,
 	.chip.name	= "SIC",
->>>>>>> 105e53f8
 };
 
 #if 1
@@ -755,12 +730,6 @@
 }
 
 /*
- * The sched_clock counter
- */
-#define REFCOUNTER		(__io_address(VERSATILE_SYS_BASE) + \
-				 VERSATILE_SYS_24MHz_OFFSET)
-
-/*
  * Where is the timer (VA)?
  */
 #define TIMER0_VA_BASE		 __io_address(VERSATILE_TIMER0_1_BASE)
@@ -774,8 +743,6 @@
 static void __init versatile_timer_init(void)
 {
 	u32 val;
-
-	versatile_sched_clock_init(REFCOUNTER, 24000000);
 
 	/* 
 	 * set clock frequency: 
