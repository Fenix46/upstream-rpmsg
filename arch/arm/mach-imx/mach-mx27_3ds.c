--- conflicted
+++ resolved
@@ -98,12 +98,9 @@
 	PD22_PF_CSPI2_SCLK,
 	PD23_PF_CSPI2_MISO,
 	PD24_PF_CSPI2_MOSI,
-<<<<<<< HEAD
-=======
 	/* I2C1 */
 	PD17_PF_I2C_DATA,
 	PD18_PF_I2C_CLK,
->>>>>>> 105e53f8
 };
 
 static const struct imxuart_platform_data uart_pdata __initconst = {
@@ -165,15 +162,6 @@
 	return 0;
 }
 
-<<<<<<< HEAD
-#if defined(CONFIG_USB_ULPI)
-
-static struct mxc_usbh_platform_data otg_pdata __initdata = {
-	.portsc	= MXC_EHCI_MODE_ULPI,
-	.flags	= MXC_EHCI_INTERFACE_DIFF_UNI,
-};
-#endif
-=======
 static int mx27_3ds_otg_init(struct platform_device *pdev)
 {
 	return mx27_initialize_usb_hw(pdev->id, MXC_EHCI_INTERFACE_DIFF_UNI);
@@ -183,7 +171,6 @@
 	.init	= mx27_3ds_otg_init,
 	.portsc	= MXC_EHCI_MODE_ULPI,
 };
->>>>>>> 105e53f8
 
 static const struct fsl_usb2_platform_data otg_device_pdata __initconst = {
 	.operating_mode = FSL_USB2_DR_DEVICE,
@@ -234,11 +221,7 @@
 	.consumer_supplies = vgen_consumers,
 };
 
-<<<<<<< HEAD
-static struct mc13783_regulator_init_data mx27_3ds_regulators[] = {
-=======
 static struct mc13xxx_regulator_init_data mx27_3ds_regulators[] = {
->>>>>>> 105e53f8
 	{
 		.id = MC13783_REG_VMMC1,
 		.init_data = &vmmc1_init,
@@ -249,18 +232,12 @@
 };
 
 /* MC13783 */
-<<<<<<< HEAD
-static struct mc13783_platform_data mc13783_pdata __initdata = {
-	.regulators = mx27_3ds_regulators,
-	.num_regulators = ARRAY_SIZE(mx27_3ds_regulators),
-=======
 static struct mc13xxx_platform_data mc13783_pdata = {
 	.regulators = {
 		.regulators = mx27_3ds_regulators,
 		.num_regulators = ARRAY_SIZE(mx27_3ds_regulators),
 
 	},
->>>>>>> 105e53f8
 	.flags  = MC13783_USE_REGULATOR,
 };
 
@@ -284,12 +261,9 @@
 	},
 };
 
-<<<<<<< HEAD
-=======
 static const struct imxi2c_platform_data mx27_3ds_i2c0_data __initconst = {
 	.bitrate = 100000,
 };
->>>>>>> 105e53f8
 
 static void __init mx27pdk_init(void)
 {
@@ -302,16 +276,6 @@
 	imx27_add_mxc_mmc(0, &sdhc1_pdata);
 	imx27_add_imx2_wdt(NULL);
 	otg_phy_init();
-<<<<<<< HEAD
-#if defined(CONFIG_USB_ULPI)
-	if (otg_mode_host) {
-		otg_pdata.otg = otg_ulpi_create(&mxc_ulpi_access_ops,
-				ULPI_OTG_DRVVBUS | ULPI_OTG_DRVVBUS_EXT);
-
-		imx27_add_mxc_ehci_otg(&otg_pdata);
-	}
-#endif
-=======
 
 	if (otg_mode_host) {
 		otg_pdata.otg = imx_otg_ulpi_create(ULPI_OTG_DRVVBUS |
@@ -321,7 +285,6 @@
 			imx27_add_mxc_ehci_otg(&otg_pdata);
 	}
 
->>>>>>> 105e53f8
 	if (!otg_mode_host)
 		imx27_add_fsl_usb2_udc(&otg_device_pdata);
 
@@ -331,10 +294,7 @@
 
 	if (mxc_expio_init(MX27_CS5_BASE_ADDR, EXPIO_PARENT_INT))
 		pr_warn("Init of the debugboard failed, all devices on the debugboard are unusable.\n");
-<<<<<<< HEAD
-=======
 	imx27_add_imx_i2c(0, &mx27_3ds_i2c0_data);
->>>>>>> 105e53f8
 }
 
 static void __init mx27pdk_timer_init(void)
