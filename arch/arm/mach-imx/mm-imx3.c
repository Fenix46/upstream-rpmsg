--- conflicted
+++ resolved
@@ -35,11 +35,8 @@
 {
 	unsigned long reg = 0;
 
-<<<<<<< HEAD
-=======
 	mx3_cpu_lp_set(MX3_WAIT);
 
->>>>>>> 942d34bd
 	__asm__ __volatile__(
 		/* disable I and D cache */
 		"mrc p15, 0, %0, c1, c0, 0\n"
@@ -138,11 +135,7 @@
 {
 	mxc_set_cpu_type(MXC_CPU_MX31);
 	mxc_arch_reset_init(MX31_IO_ADDRESS(MX31_WDOG_BASE_ADDR));
-<<<<<<< HEAD
-	imx_ioremap = imx3_ioremap;
-=======
 	arch_ioremap_caller = imx3_ioremap_caller;
->>>>>>> 942d34bd
 	arm_pm_idle = imx3_idle;
 }
 
@@ -216,11 +209,7 @@
 	mxc_iomux_v3_init(MX35_IO_ADDRESS(MX35_IOMUXC_BASE_ADDR));
 	mxc_arch_reset_init(MX35_IO_ADDRESS(MX35_WDOG_BASE_ADDR));
 	arm_pm_idle = imx3_idle;
-<<<<<<< HEAD
-	imx_ioremap = imx3_ioremap;
-=======
 	arch_ioremap_caller = imx3_ioremap_caller;
->>>>>>> 942d34bd
 }
 
 void __init mx35_init_irq(void)
