/*
 * board-omap3pandora.c (Pandora Handheld Console)
 *
 * This program is free software; you can redistribute it and/or
 * modify it under the terms of the GNU General Public License
 * version 2 as published by the Free Software Foundation.
 *
 * This program is distributed in the hope that it will be useful, but
 * WITHOUT ANY WARRANTY; without even the implied warranty of
 * MERCHANTABILITY or FITNESS FOR A PARTICULAR PURPOSE.  See the GNU
 * General Public License for more details.
 *
 * You should have received a copy of the GNU General Public License
 * along with this program; if not, write to the Free Software
 * Foundation, Inc., 51 Franklin St, Fifth Floor, Boston, MA
 * 02110-1301 USA
 *
 */

#include <linux/init.h>
#include <linux/kernel.h>
#include <linux/platform_device.h>

#include <linux/spi/spi.h>
#include <linux/spi/ads7846.h>
#include <linux/regulator/machine.h>
#include <linux/i2c/twl.h>
#include <linux/wl12xx.h>
#include <linux/mtd/partitions.h>
#include <linux/mtd/nand.h>
#include <linux/leds.h>
#include <linux/input.h>
#include <linux/input/matrix_keypad.h>
#include <linux/gpio_keys.h>
#include <linux/mmc/host.h>
#include <linux/mmc/card.h>
#include <linux/regulator/fixed.h>

#include <asm/mach-types.h>
#include <asm/mach/arch.h>
#include <asm/mach/map.h>

#include <plat/board.h>
#include <plat/common.h>
#include <mach/gpio.h>
#include <mach/hardware.h>
#include <plat/mcspi.h>
#include <plat/usb.h>
#include <plat/display.h>
#include <plat/nand.h>

#include "mux.h"
#include "sdram-micron-mt46h32m32lf-6.h"
#include "hsmmc.h"

#define PANDORA_WIFI_IRQ_GPIO		21
#define PANDORA_WIFI_NRESET_GPIO	23
#define OMAP3_PANDORA_TS_GPIO		94

#define NAND_BLOCK_SIZE			SZ_128K

static struct mtd_partition omap3pandora_nand_partitions[] = {
	{
		.name           = "xloader",
		.offset         = 0,
		.size           = 4 * NAND_BLOCK_SIZE,
		.mask_flags     = MTD_WRITEABLE
	}, {
		.name           = "uboot",
		.offset         = MTDPART_OFS_APPEND,
		.size           = 15 * NAND_BLOCK_SIZE,
	}, {
		.name           = "uboot-env",
		.offset         = MTDPART_OFS_APPEND,
		.size           = 1 * NAND_BLOCK_SIZE,
	}, {
		.name           = "boot",
		.offset         = MTDPART_OFS_APPEND,
		.size           = 80 * NAND_BLOCK_SIZE,
	}, {
		.name           = "rootfs",
		.offset         = MTDPART_OFS_APPEND,
		.size           = MTDPART_SIZ_FULL,
	},
};

static struct omap_nand_platform_data pandora_nand_data = {
	.cs		= 0,
	.devsize	= 1,	/* '0' for 8-bit, '1' for 16-bit device */
	.parts		= omap3pandora_nand_partitions,
	.nr_parts	= ARRAY_SIZE(omap3pandora_nand_partitions),
};

static struct gpio_led pandora_gpio_leds[] = {
	{
		.name			= "pandora::sd1",
		.default_trigger	= "mmc0",
		.gpio			= 128,
	}, {
		.name			= "pandora::sd2",
		.default_trigger	= "mmc1",
		.gpio			= 129,
	}, {
		.name			= "pandora::bluetooth",
		.gpio			= 158,
	}, {
		.name			= "pandora::wifi",
		.gpio			= 159,
	},
};

static struct gpio_led_platform_data pandora_gpio_led_data = {
	.leds		= pandora_gpio_leds,
	.num_leds	= ARRAY_SIZE(pandora_gpio_leds),
};

static struct platform_device pandora_leds_gpio = {
	.name	= "leds-gpio",
	.id	= -1,
	.dev	= {
		.platform_data	= &pandora_gpio_led_data,
	},
};

#define GPIO_BUTTON(gpio_num, ev_type, ev_code, act_low, descr)	\
{								\
	.gpio		= gpio_num,				\
	.type		= ev_type,				\
	.code		= ev_code,				\
	.active_low	= act_low,				\
	.debounce_interval = 4,					\
	.desc		= "btn " descr,				\
}

#define GPIO_BUTTON_LOW(gpio_num, event_code, description)	\
	GPIO_BUTTON(gpio_num, EV_KEY, event_code, 1, description)

static struct gpio_keys_button pandora_gpio_keys[] = {
	GPIO_BUTTON_LOW(110,	KEY_UP,		"up"),
	GPIO_BUTTON_LOW(103,	KEY_DOWN,	"down"),
	GPIO_BUTTON_LOW(96,	KEY_LEFT,	"left"),
	GPIO_BUTTON_LOW(98,	KEY_RIGHT,	"right"),
	GPIO_BUTTON_LOW(109,	KEY_PAGEUP,	"game 1"),
	GPIO_BUTTON_LOW(111,	KEY_END,	"game 2"),
	GPIO_BUTTON_LOW(106,	KEY_PAGEDOWN,	"game 3"),
	GPIO_BUTTON_LOW(101,	KEY_HOME,	"game 4"),
	GPIO_BUTTON_LOW(102,	KEY_RIGHTSHIFT,	"l"),
	GPIO_BUTTON_LOW(97,	KEY_KPPLUS,	"l2"),
	GPIO_BUTTON_LOW(105,	KEY_RIGHTCTRL,	"r"),
	GPIO_BUTTON_LOW(107,	KEY_KPMINUS,	"r2"),
	GPIO_BUTTON_LOW(104,	KEY_LEFTCTRL,	"ctrl"),
	GPIO_BUTTON_LOW(99,	KEY_MENU,	"menu"),
	GPIO_BUTTON_LOW(176,	KEY_COFFEE,	"hold"),
	GPIO_BUTTON(100, EV_KEY, KEY_LEFTALT, 0, "alt"),
	GPIO_BUTTON(108, EV_SW, SW_LID, 1, "lid"),
};

static struct gpio_keys_platform_data pandora_gpio_key_info = {
	.buttons	= pandora_gpio_keys,
	.nbuttons	= ARRAY_SIZE(pandora_gpio_keys),
};

static struct platform_device pandora_keys_gpio = {
	.name	= "gpio-keys",
	.id	= -1,
	.dev	= {
		.platform_data	= &pandora_gpio_key_info,
	},
};

static const uint32_t board_keymap[] = {
	/* row, col, code */
	KEY(0, 0, KEY_9),
	KEY(0, 1, KEY_8),
	KEY(0, 2, KEY_I),
	KEY(0, 3, KEY_J),
	KEY(0, 4, KEY_N),
	KEY(0, 5, KEY_M),
	KEY(1, 0, KEY_0),
	KEY(1, 1, KEY_7),
	KEY(1, 2, KEY_U),
	KEY(1, 3, KEY_H),
	KEY(1, 4, KEY_B),
	KEY(1, 5, KEY_SPACE),
	KEY(2, 0, KEY_BACKSPACE),
	KEY(2, 1, KEY_6),
	KEY(2, 2, KEY_Y),
	KEY(2, 3, KEY_G),
	KEY(2, 4, KEY_V),
	KEY(2, 5, KEY_FN),
	KEY(3, 0, KEY_O),
	KEY(3, 1, KEY_5),
	KEY(3, 2, KEY_T),
	KEY(3, 3, KEY_F),
	KEY(3, 4, KEY_C),
	KEY(4, 0, KEY_P),
	KEY(4, 1, KEY_4),
	KEY(4, 2, KEY_R),
	KEY(4, 3, KEY_D),
	KEY(4, 4, KEY_X),
	KEY(5, 0, KEY_K),
	KEY(5, 1, KEY_3),
	KEY(5, 2, KEY_E),
	KEY(5, 3, KEY_S),
	KEY(5, 4, KEY_Z),
	KEY(6, 0, KEY_L),
	KEY(6, 1, KEY_2),
	KEY(6, 2, KEY_W),
	KEY(6, 3, KEY_A),
	KEY(6, 4, KEY_DOT),
	KEY(7, 0, KEY_ENTER),
	KEY(7, 1, KEY_1),
	KEY(7, 2, KEY_Q),
	KEY(7, 3, KEY_LEFTSHIFT),
	KEY(7, 4, KEY_COMMA),
};

static struct matrix_keymap_data board_map_data = {
	.keymap			= board_keymap,
	.keymap_size		= ARRAY_SIZE(board_keymap),
};

static struct twl4030_keypad_data pandora_kp_data = {
	.keymap_data	= &board_map_data,
	.rows		= 8,
	.cols		= 6,
	.rep		= 1,
};

static struct omap_dss_device pandora_lcd_device = {
	.name			= "lcd",
	.driver_name		= "tpo_td043mtea1_panel",
	.type			= OMAP_DISPLAY_TYPE_DPI,
	.phy.dpi.data_lines	= 24,
	.reset_gpio		= 157,
};

static struct omap_dss_device pandora_tv_device = {
	.name			= "tv",
	.driver_name		= "venc",
	.type			= OMAP_DISPLAY_TYPE_VENC,
	.phy.venc.type		= OMAP_DSS_VENC_TYPE_SVIDEO,
};

static struct omap_dss_device *pandora_dss_devices[] = {
	&pandora_lcd_device,
	&pandora_tv_device,
};

static struct omap_dss_board_info pandora_dss_data = {
	.num_devices	= ARRAY_SIZE(pandora_dss_devices),
	.devices	= pandora_dss_devices,
	.default_device	= &pandora_lcd_device,
};

static void pandora_wl1251_init_card(struct mmc_card *card)
{
	/*
	 * We have TI wl1251 attached to MMC3. Pass this information to
	 * SDIO core because it can't be probed by normal methods.
	 */
	card->quirks |= MMC_QUIRK_NONSTD_SDIO;
	card->cccr.wide_bus = 1;
	card->cis.vendor = 0x104c;
	card->cis.device = 0x9066;
	card->cis.blksize = 512;
	card->cis.max_dtr = 20000000;
}

static struct omap2_hsmmc_info omap3pandora_mmc[] = {
	{
		.mmc		= 1,
		.caps		= MMC_CAP_4_BIT_DATA,
		.gpio_cd	= -EINVAL,
		.gpio_wp	= 126,
		.ext_clock	= 0,
	},
	{
		.mmc		= 2,
		.caps		= MMC_CAP_4_BIT_DATA,
		.gpio_cd	= -EINVAL,
		.gpio_wp	= 127,
		.ext_clock	= 1,
		.transceiver	= true,
	},
	{
		.mmc		= 3,
		.caps		= MMC_CAP_4_BIT_DATA | MMC_CAP_POWER_OFF_CARD,
		.gpio_cd	= -EINVAL,
		.gpio_wp	= -EINVAL,
		.init_card	= pandora_wl1251_init_card,
	},
	{}	/* Terminator */
};

static int omap3pandora_twl_gpio_setup(struct device *dev,
		unsigned gpio, unsigned ngpio)
{
	int ret, gpio_32khz;

	/* gpio + {0,1} is "mmc{0,1}_cd" (input/IRQ) */
	omap3pandora_mmc[0].gpio_cd = gpio + 0;
	omap3pandora_mmc[1].gpio_cd = gpio + 1;
	omap2_hsmmc_init(omap3pandora_mmc);

	/* gpio + 13 drives 32kHz buffer for wifi module */
	gpio_32khz = gpio + 13;
	ret = gpio_request(gpio_32khz, "wifi 32kHz");
	if (ret < 0) {
		pr_err("Cannot get GPIO line %d, ret=%d\n", gpio_32khz, ret);
		goto fail;
	}

	ret = gpio_direction_output(gpio_32khz, 1);
	if (ret < 0) {
		pr_err("Cannot set GPIO line %d, ret=%d\n", gpio_32khz, ret);
		goto fail_direction;
	}

	return 0;

fail_direction:
	gpio_free(gpio_32khz);
fail:
	return -ENODEV;
}

static struct twl4030_gpio_platform_data omap3pandora_gpio_data = {
	.gpio_base	= OMAP_MAX_GPIO_LINES,
	.irq_base	= TWL4030_GPIO_IRQ_BASE,
	.irq_end	= TWL4030_GPIO_IRQ_END,
	.setup		= omap3pandora_twl_gpio_setup,
};

static struct regulator_consumer_supply pandora_vmmc1_supply =
	REGULATOR_SUPPLY("vmmc", "omap_hsmmc.0");

static struct regulator_consumer_supply pandora_vmmc2_supply =
	REGULATOR_SUPPLY("vmmc", "omap_hsmmc.1");

static struct regulator_consumer_supply pandora_vmmc3_supply =
	REGULATOR_SUPPLY("vmmc", "omap_hsmmc.2");

static struct regulator_consumer_supply pandora_vdda_dac_supply =
	REGULATOR_SUPPLY("vdda_dac", "omapdss_venc");

static struct regulator_consumer_supply pandora_vdds_supplies[] = {
	REGULATOR_SUPPLY("vdds_sdi", "omapdss"),
	REGULATOR_SUPPLY("vdds_dsi", "omapdss"),
	REGULATOR_SUPPLY("vdds_dsi", "omapdss_dsi1"),
};

static struct regulator_consumer_supply pandora_vcc_lcd_supply =
	REGULATOR_SUPPLY("vcc", "display0");

static struct regulator_consumer_supply pandora_usb_phy_supply =
	REGULATOR_SUPPLY("hsusb0", "ehci-omap.0");

/* ads7846 on SPI and 2 nub controllers on I2C */
static struct regulator_consumer_supply pandora_vaux4_supplies[] = {
	REGULATOR_SUPPLY("vcc", "spi1.0"),
	REGULATOR_SUPPLY("vcc", "3-0066"),
	REGULATOR_SUPPLY("vcc", "3-0067"),
};

static struct regulator_consumer_supply pandora_adac_supply =
	REGULATOR_SUPPLY("vcc", "soc-audio");

/* VMMC1 for MMC1 pins CMD, CLK, DAT0..DAT3 (20 mA, plus card == max 220 mA) */
static struct regulator_init_data pandora_vmmc1 = {
	.constraints = {
		.min_uV			= 1850000,
		.max_uV			= 3150000,
		.valid_modes_mask	= REGULATOR_MODE_NORMAL
					| REGULATOR_MODE_STANDBY,
		.valid_ops_mask		= REGULATOR_CHANGE_VOLTAGE
					| REGULATOR_CHANGE_MODE
					| REGULATOR_CHANGE_STATUS,
	},
	.num_consumer_supplies	= 1,
	.consumer_supplies	= &pandora_vmmc1_supply,
};

/* VMMC2 for MMC2 pins CMD, CLK, DAT0..DAT3 (max 100 mA) */
static struct regulator_init_data pandora_vmmc2 = {
	.constraints = {
		.min_uV			= 1850000,
		.max_uV			= 3150000,
		.valid_modes_mask	= REGULATOR_MODE_NORMAL
					| REGULATOR_MODE_STANDBY,
		.valid_ops_mask		= REGULATOR_CHANGE_VOLTAGE
					| REGULATOR_CHANGE_MODE
					| REGULATOR_CHANGE_STATUS,
	},
	.num_consumer_supplies	= 1,
	.consumer_supplies	= &pandora_vmmc2_supply,
};

/* VDAC for DSS driving S-Video */
static struct regulator_init_data pandora_vdac = {
	.constraints = {
		.min_uV			= 1800000,
		.max_uV			= 1800000,
		.apply_uV		= true,
		.valid_modes_mask	= REGULATOR_MODE_NORMAL
					| REGULATOR_MODE_STANDBY,
		.valid_ops_mask		= REGULATOR_CHANGE_MODE
					| REGULATOR_CHANGE_STATUS,
	},
	.num_consumer_supplies	= 1,
	.consumer_supplies	= &pandora_vdda_dac_supply,
};

/* VPLL2 for digital video outputs */
static struct regulator_init_data pandora_vpll2 = {
	.constraints = {
		.min_uV			= 1800000,
		.max_uV			= 1800000,
		.apply_uV		= true,
		.valid_modes_mask	= REGULATOR_MODE_NORMAL
					| REGULATOR_MODE_STANDBY,
		.valid_ops_mask		= REGULATOR_CHANGE_MODE
					| REGULATOR_CHANGE_STATUS,
	},
	.num_consumer_supplies	= ARRAY_SIZE(pandora_vdds_supplies),
	.consumer_supplies	= pandora_vdds_supplies,
};

/* VAUX1 for LCD */
static struct regulator_init_data pandora_vaux1 = {
	.constraints = {
		.min_uV			= 3000000,
		.max_uV			= 3000000,
		.apply_uV		= true,
		.valid_modes_mask	= REGULATOR_MODE_NORMAL
					| REGULATOR_MODE_STANDBY,
		.valid_ops_mask		= REGULATOR_CHANGE_MODE
					| REGULATOR_CHANGE_STATUS,
	},
	.num_consumer_supplies	= 1,
	.consumer_supplies	= &pandora_vcc_lcd_supply,
};

/* VAUX2 for USB host PHY */
static struct regulator_init_data pandora_vaux2 = {
	.constraints = {
		.min_uV			= 1800000,
		.max_uV			= 1800000,
		.apply_uV		= true,
		.valid_modes_mask	= REGULATOR_MODE_NORMAL
					| REGULATOR_MODE_STANDBY,
		.valid_ops_mask		= REGULATOR_CHANGE_MODE
					| REGULATOR_CHANGE_STATUS,
	},
	.num_consumer_supplies	= 1,
	.consumer_supplies	= &pandora_usb_phy_supply,
};

/* VAUX4 for ads7846 and nubs */
static struct regulator_init_data pandora_vaux4 = {
	.constraints = {
		.min_uV			= 2800000,
		.max_uV			= 2800000,
		.apply_uV		= true,
		.valid_modes_mask	= REGULATOR_MODE_NORMAL
					| REGULATOR_MODE_STANDBY,
		.valid_ops_mask		= REGULATOR_CHANGE_MODE
					| REGULATOR_CHANGE_STATUS,
	},
	.num_consumer_supplies	= ARRAY_SIZE(pandora_vaux4_supplies),
	.consumer_supplies	= pandora_vaux4_supplies,
};

/* VSIM for audio DAC */
static struct regulator_init_data pandora_vsim = {
	.constraints = {
		.min_uV			= 2800000,
		.max_uV			= 2800000,
		.apply_uV		= true,
		.valid_modes_mask	= REGULATOR_MODE_NORMAL
					| REGULATOR_MODE_STANDBY,
		.valid_ops_mask		= REGULATOR_CHANGE_MODE
					| REGULATOR_CHANGE_STATUS,
	},
	.num_consumer_supplies	= 1,
	.consumer_supplies	= &pandora_adac_supply,
};

/* Fixed regulator internal to Wifi module */
static struct regulator_init_data pandora_vmmc3 = {
	.constraints = {
		.valid_ops_mask		= REGULATOR_CHANGE_STATUS,
	},
	.num_consumer_supplies	= 1,
	.consumer_supplies	= &pandora_vmmc3_supply,
};

static struct fixed_voltage_config pandora_vwlan = {
	.supply_name		= "vwlan",
	.microvolts		= 1800000, /* 1.8V */
	.gpio			= PANDORA_WIFI_NRESET_GPIO,
	.startup_delay		= 50000, /* 50ms */
	.enable_high		= 1,
	.enabled_at_boot	= 0,
	.init_data		= &pandora_vmmc3,
};

static struct platform_device pandora_vwlan_device = {
	.name		= "reg-fixed-voltage",
	.id		= 1,
	.dev = {
		.platform_data = &pandora_vwlan,
	},
};

static struct twl4030_usb_data omap3pandora_usb_data = {
	.usb_mode	= T2_USB_MODE_ULPI,
};

static struct twl4030_codec_audio_data omap3pandora_audio_data;

static struct twl4030_codec_data omap3pandora_codec_data = {
	.audio_mclk = 26000000,
	.audio = &omap3pandora_audio_data,
};

static struct twl4030_bci_platform_data pandora_bci_data;

static struct twl4030_platform_data omap3pandora_twldata = {
	.irq_base	= TWL4030_IRQ_BASE,
	.irq_end	= TWL4030_IRQ_END,
	.gpio		= &omap3pandora_gpio_data,
	.usb		= &omap3pandora_usb_data,
	.codec		= &omap3pandora_codec_data,
	.vmmc1		= &pandora_vmmc1,
	.vmmc2		= &pandora_vmmc2,
	.vdac		= &pandora_vdac,
	.vpll2		= &pandora_vpll2,
	.vaux1		= &pandora_vaux1,
	.vaux2		= &pandora_vaux2,
	.vaux4		= &pandora_vaux4,
	.vsim		= &pandora_vsim,
	.keypad		= &pandora_kp_data,
	.bci		= &pandora_bci_data,
};

static struct i2c_board_info __initdata omap3pandora_i2c_boardinfo[] = {
	{
		I2C_BOARD_INFO("tps65950", 0x48),
		.flags = I2C_CLIENT_WAKE,
		.irq = INT_34XX_SYS_NIRQ,
		.platform_data = &omap3pandora_twldata,
	},
};

static struct i2c_board_info __initdata omap3pandora_i2c3_boardinfo[] = {
	{
		I2C_BOARD_INFO("bq27500", 0x55),
		.flags = I2C_CLIENT_WAKE,
	},
};

static int __init omap3pandora_i2c_init(void)
{
	omap_register_i2c_bus(1, 2600, omap3pandora_i2c_boardinfo,
			ARRAY_SIZE(omap3pandora_i2c_boardinfo));
	/* i2c2 pins are not connected */
	omap_register_i2c_bus(3, 100, omap3pandora_i2c3_boardinfo,
			ARRAY_SIZE(omap3pandora_i2c3_boardinfo));
	return 0;
}

static void __init omap3pandora_ads7846_init(void)
{
	int gpio = OMAP3_PANDORA_TS_GPIO;
	int ret;

	ret = gpio_request(gpio, "ads7846_pen_down");
	if (ret < 0) {
		printk(KERN_ERR "Failed to request GPIO %d for "
				"ads7846 pen down IRQ\n", gpio);
		return;
	}

	gpio_direction_input(gpio);
}

static int ads7846_get_pendown_state(void)
{
	return !gpio_get_value(OMAP3_PANDORA_TS_GPIO);
}

static struct ads7846_platform_data ads7846_config = {
	.x_max			= 0x0fff,
	.y_max			= 0x0fff,
	.x_plate_ohms		= 180,
	.pressure_max		= 255,
	.debounce_max		= 10,
	.debounce_tol		= 3,
	.debounce_rep		= 1,
	.get_pendown_state	= ads7846_get_pendown_state,
	.keep_vref_on		= 1,
};

static struct omap2_mcspi_device_config ads7846_mcspi_config = {
	.turbo_mode	= 0,
	.single_channel	= 1,	/* 0: slave, 1: master */
};

static struct spi_board_info omap3pandora_spi_board_info[] __initdata = {
	{
		.modalias		= "ads7846",
		.bus_num		= 1,
		.chip_select		= 0,
		.max_speed_hz		= 1500000,
		.controller_data	= &ads7846_mcspi_config,
		.irq			= OMAP_GPIO_IRQ(OMAP3_PANDORA_TS_GPIO),
		.platform_data		= &ads7846_config,
	}, {
		.modalias		= "tpo_td043mtea1_panel_spi",
		.bus_num		= 1,
		.chip_select		= 1,
		.max_speed_hz		= 375000,
		.platform_data		= &pandora_lcd_device,
	}
};

static void __init omap3pandora_init_early(void)
{
	omap2_init_common_infrastructure();
	omap2_init_common_devices(mt46h32m32lf6_sdrc_params,
				  mt46h32m32lf6_sdrc_params);
<<<<<<< HEAD
	omap_init_irq();
=======
>>>>>>> 105e53f8
}

static void __init pandora_wl1251_init(void)
{
	struct wl12xx_platform_data pandora_wl1251_pdata;
	int ret;

	memset(&pandora_wl1251_pdata, 0, sizeof(pandora_wl1251_pdata));

	ret = gpio_request(PANDORA_WIFI_IRQ_GPIO, "wl1251 irq");
	if (ret < 0)
		goto fail;

	ret = gpio_direction_input(PANDORA_WIFI_IRQ_GPIO);
	if (ret < 0)
		goto fail_irq;

	pandora_wl1251_pdata.irq = gpio_to_irq(PANDORA_WIFI_IRQ_GPIO);
	if (pandora_wl1251_pdata.irq < 0)
		goto fail_irq;

	pandora_wl1251_pdata.use_eeprom = true;
	ret = wl12xx_set_platform_data(&pandora_wl1251_pdata);
	if (ret < 0)
		goto fail_irq;

	return;

fail_irq:
	gpio_free(PANDORA_WIFI_IRQ_GPIO);
fail:
	printk(KERN_ERR "wl1251 board initialisation failed\n");
}

static struct platform_device *omap3pandora_devices[] __initdata = {
	&pandora_leds_gpio,
	&pandora_keys_gpio,
<<<<<<< HEAD
	&pandora_dss_device,
=======
>>>>>>> 105e53f8
	&pandora_vwlan_device,
};

static const struct usbhs_omap_board_data usbhs_bdata __initconst = {

	.port_mode[0] = OMAP_EHCI_PORT_MODE_PHY,
	.port_mode[1] = OMAP_USBHS_PORT_MODE_UNUSED,
	.port_mode[2] = OMAP_USBHS_PORT_MODE_UNUSED,

	.phy_reset  = true,
	.reset_gpio_port[0]  = 16,
	.reset_gpio_port[1]  = -EINVAL,
	.reset_gpio_port[2]  = -EINVAL
};

#ifdef CONFIG_OMAP_MUX
static struct omap_board_mux board_mux[] __initdata = {
	{ .reg_offset = OMAP_MUX_TERMINATOR },
};
#endif

static struct omap_musb_board_data musb_board_data = {
	.interface_type		= MUSB_INTERFACE_ULPI,
	.mode			= MUSB_OTG,
	.power			= 100,
};

static void __init omap3pandora_init(void)
{
	omap3_mux_init(board_mux, OMAP_PACKAGE_CBB);
	omap3pandora_i2c_init();
	pandora_wl1251_init();
	platform_add_devices(omap3pandora_devices,
			ARRAY_SIZE(omap3pandora_devices));
	omap_display_init(&pandora_dss_data);
	omap_serial_init();
	spi_register_board_info(omap3pandora_spi_board_info,
			ARRAY_SIZE(omap3pandora_spi_board_info));
	omap3pandora_ads7846_init();
	usbhs_init(&usbhs_bdata);
	usb_musb_init(&musb_board_data);
	gpmc_nand_init(&pandora_nand_data);

	/* Ensure SDRC pins are mux'd for self-refresh */
	omap_mux_init_signal("sdrc_cke0", OMAP_PIN_OUTPUT);
	omap_mux_init_signal("sdrc_cke1", OMAP_PIN_OUTPUT);
}

MACHINE_START(OMAP3_PANDORA, "Pandora Handheld Console")
	.boot_params	= 0x80000100,
	.reserve	= omap_reserve,
	.map_io		= omap3_map_io,
	.init_early	= omap3pandora_init_early,
	.init_irq	= omap_init_irq,
	.init_machine	= omap3pandora_init,
	.timer		= &omap_timer,
MACHINE_END<|MERGE_RESOLUTION|>--- conflicted
+++ resolved
@@ -630,10 +630,6 @@
 	omap2_init_common_infrastructure();
 	omap2_init_common_devices(mt46h32m32lf6_sdrc_params,
 				  mt46h32m32lf6_sdrc_params);
-<<<<<<< HEAD
-	omap_init_irq();
-=======
->>>>>>> 105e53f8
 }
 
 static void __init pandora_wl1251_init(void)
@@ -671,10 +667,6 @@
 static struct platform_device *omap3pandora_devices[] __initdata = {
 	&pandora_leds_gpio,
 	&pandora_keys_gpio,
-<<<<<<< HEAD
-	&pandora_dss_device,
-=======
->>>>>>> 105e53f8
 	&pandora_vwlan_device,
 };
 
