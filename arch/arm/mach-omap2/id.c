/*
 * linux/arch/arm/mach-omap2/id.c
 *
 * OMAP2 CPU identification code
 *
 * Copyright (C) 2005 Nokia Corporation
 * Written by Tony Lindgren <tony@atomide.com>
 *
 * Copyright (C) 2009-11 Texas Instruments
 * Added OMAP4 support - Santosh Shilimkar <santosh.shilimkar@ti.com>
 *
 * This program is free software; you can redistribute it and/or modify
 * it under the terms of the GNU General Public License version 2 as
 * published by the Free Software Foundation.
 */

#include <linux/module.h>
#include <linux/kernel.h>
#include <linux/init.h>
#include <linux/io.h>

#include <asm/cputype.h>

#include "common.h"
#include <plat/cpu.h>

#include <mach/id.h>

#include "control.h"

static unsigned int omap_revision;
static const char *cpu_rev;
u32 omap_features;

unsigned int omap_rev(void)
{
	return omap_revision;
}
EXPORT_SYMBOL(omap_rev);

int omap_type(void)
{
	u32 val = 0;

	if (cpu_is_omap24xx()) {
		val = omap_ctrl_readl(OMAP24XX_CONTROL_STATUS);
	} else if (cpu_is_am33xx()) {
		val = omap_ctrl_readl(AM33XX_CONTROL_STATUS);
	} else if (cpu_is_omap34xx()) {
		val = omap_ctrl_readl(OMAP343X_CONTROL_STATUS);
	} else if (cpu_is_omap44xx()) {
		val = omap_ctrl_readl(OMAP4_CTRL_MODULE_CORE_STATUS);
	} else {
		pr_err("Cannot detect omap type!\n");
		goto out;
	}

	val &= OMAP2_DEVICETYPE_MASK;
	val >>= 8;

out:
	return val;
}
EXPORT_SYMBOL(omap_type);


/*----------------------------------------------------------------------------*/

#define OMAP_TAP_IDCODE		0x0204
#define OMAP_TAP_DIE_ID_0	0x0218
#define OMAP_TAP_DIE_ID_1	0x021C
#define OMAP_TAP_DIE_ID_2	0x0220
#define OMAP_TAP_DIE_ID_3	0x0224

#define OMAP_TAP_DIE_ID_44XX_0	0x0200
#define OMAP_TAP_DIE_ID_44XX_1	0x0208
#define OMAP_TAP_DIE_ID_44XX_2	0x020c
#define OMAP_TAP_DIE_ID_44XX_3	0x0210

#define read_tap_reg(reg)	__raw_readl(tap_base  + (reg))

struct omap_id {
	u16	hawkeye;	/* Silicon type (Hawkeye id) */
	u8	dev;		/* Device type from production_id reg */
	u32	type;		/* Combined type id copied to omap_revision */
};

/* Register values to detect the OMAP version */
static struct omap_id omap_ids[] __initdata = {
	{ .hawkeye = 0xb5d9, .dev = 0x0, .type = 0x24200024 },
	{ .hawkeye = 0xb5d9, .dev = 0x1, .type = 0x24201024 },
	{ .hawkeye = 0xb5d9, .dev = 0x2, .type = 0x24202024 },
	{ .hawkeye = 0xb5d9, .dev = 0x4, .type = 0x24220024 },
	{ .hawkeye = 0xb5d9, .dev = 0x8, .type = 0x24230024 },
	{ .hawkeye = 0xb68a, .dev = 0x0, .type = 0x24300024 },
};

static void __iomem *tap_base;
static u16 tap_prod_id;

void omap_get_die_id(struct omap_die_id *odi)
{
	if (cpu_is_omap44xx()) {
		odi->id_0 = read_tap_reg(OMAP_TAP_DIE_ID_44XX_0);
		odi->id_1 = read_tap_reg(OMAP_TAP_DIE_ID_44XX_1);
		odi->id_2 = read_tap_reg(OMAP_TAP_DIE_ID_44XX_2);
		odi->id_3 = read_tap_reg(OMAP_TAP_DIE_ID_44XX_3);

		return;
	}
	odi->id_0 = read_tap_reg(OMAP_TAP_DIE_ID_0);
	odi->id_1 = read_tap_reg(OMAP_TAP_DIE_ID_1);
	odi->id_2 = read_tap_reg(OMAP_TAP_DIE_ID_2);
	odi->id_3 = read_tap_reg(OMAP_TAP_DIE_ID_3);
}

void __init omap2xxx_check_revision(void)
{
	int i, j;
	u32 idcode, prod_id;
	u16 hawkeye;
	u8  dev_type, rev;
	struct omap_die_id odi;

	idcode = read_tap_reg(OMAP_TAP_IDCODE);
	prod_id = read_tap_reg(tap_prod_id);
	hawkeye = (idcode >> 12) & 0xffff;
	rev = (idcode >> 28) & 0x0f;
	dev_type = (prod_id >> 16) & 0x0f;
	omap_get_die_id(&odi);

	pr_debug("OMAP_TAP_IDCODE 0x%08x REV %i HAWKEYE 0x%04x MANF %03x\n",
		 idcode, rev, hawkeye, (idcode >> 1) & 0x7ff);
	pr_debug("OMAP_TAP_DIE_ID_0: 0x%08x\n", odi.id_0);
	pr_debug("OMAP_TAP_DIE_ID_1: 0x%08x DEV_REV: %i\n",
		 odi.id_1, (odi.id_1 >> 28) & 0xf);
	pr_debug("OMAP_TAP_DIE_ID_2: 0x%08x\n", odi.id_2);
	pr_debug("OMAP_TAP_DIE_ID_3: 0x%08x\n", odi.id_3);
	pr_debug("OMAP_TAP_PROD_ID_0: 0x%08x DEV_TYPE: %i\n",
		 prod_id, dev_type);

	/* Check hawkeye ids */
	for (i = 0; i < ARRAY_SIZE(omap_ids); i++) {
		if (hawkeye == omap_ids[i].hawkeye)
			break;
	}

	if (i == ARRAY_SIZE(omap_ids)) {
		printk(KERN_ERR "Unknown OMAP CPU id\n");
		return;
	}

	for (j = i; j < ARRAY_SIZE(omap_ids); j++) {
		if (dev_type == omap_ids[j].dev)
			break;
	}

	if (j == ARRAY_SIZE(omap_ids)) {
		printk(KERN_ERR "Unknown OMAP device type. "
				"Handling it as OMAP%04x\n",
				omap_ids[i].type >> 16);
		j = i;
	}

	pr_info("OMAP%04x", omap_rev() >> 16);
	if ((omap_rev() >> 8) & 0x0f)
		pr_info("ES%x", (omap_rev() >> 12) & 0xf);
	pr_info("\n");
}

#define OMAP3_SHOW_FEATURE(feat)		\
	if (omap3_has_ ##feat())		\
		printk(#feat" ");

static void __init omap3_cpuinfo(void)
{
	const char *cpu_name;

	/*
	 * OMAP3430 and OMAP3530 are assumed to be same.
	 *
	 * OMAP3525, OMAP3515 and OMAP3503 can be detected only based
	 * on available features. Upon detection, update the CPU id
	 * and CPU class bits.
	 */
	if (cpu_is_omap3630()) {
		cpu_name = "OMAP3630";
	} else if (cpu_is_omap3517()) {
		/* AM35xx devices */
		cpu_name = (omap3_has_sgx()) ? "AM3517" : "AM3505";
	} else if (cpu_is_ti816x()) {
		cpu_name = "TI816X";
	} else if (cpu_is_am335x()) {
		cpu_name =  "AM335X";
	} else if (cpu_is_ti814x()) {
		cpu_name = "TI814X";
	} else if (omap3_has_iva() && omap3_has_sgx()) {
		/* OMAP3430, OMAP3525, OMAP3515, OMAP3503 devices */
		cpu_name = "OMAP3430/3530";
	} else if (omap3_has_iva()) {
		cpu_name = "OMAP3525";
	} else if (omap3_has_sgx()) {
		cpu_name = "OMAP3515";
	} else {
		cpu_name = "OMAP3503";
	}

	/* Print verbose information */
	pr_info("%s ES%s (", cpu_name, cpu_rev);

	OMAP3_SHOW_FEATURE(l2cache);
	OMAP3_SHOW_FEATURE(iva);
	OMAP3_SHOW_FEATURE(sgx);
	OMAP3_SHOW_FEATURE(neon);
	OMAP3_SHOW_FEATURE(isp);
	OMAP3_SHOW_FEATURE(192mhz_clk);

	printk(")\n");
}

#define OMAP3_CHECK_FEATURE(status,feat)				\
	if (((status & OMAP3_ ##feat## _MASK) 				\
		>> OMAP3_ ##feat## _SHIFT) != FEAT_ ##feat## _NONE) { 	\
		omap_features |= OMAP3_HAS_ ##feat;			\
	}

void __init omap3xxx_check_features(void)
{
	u32 status;

	omap_features = 0;

	status = omap_ctrl_readl(OMAP3_CONTROL_OMAP_STATUS);

	OMAP3_CHECK_FEATURE(status, L2CACHE);
	OMAP3_CHECK_FEATURE(status, IVA);
	OMAP3_CHECK_FEATURE(status, SGX);
	OMAP3_CHECK_FEATURE(status, NEON);
	OMAP3_CHECK_FEATURE(status, ISP);
	if (cpu_is_omap3630())
		omap_features |= OMAP3_HAS_192MHZ_CLK;
	if (cpu_is_omap3430() || cpu_is_omap3630())
		omap_features |= OMAP3_HAS_IO_WAKEUP;
	if (cpu_is_omap3630() || omap_rev() == OMAP3430_REV_ES3_1 ||
	    omap_rev() == OMAP3430_REV_ES3_1_2)
		omap_features |= OMAP3_HAS_IO_CHAIN_CTRL;

	omap_features |= OMAP3_HAS_SDRC;

	/*
	 * TODO: Get additional info (where applicable)
	 *       e.g. Size of L2 cache.
	 */

	omap3_cpuinfo();
}

void __init omap4xxx_check_features(void)
{
	u32 si_type;

	if (cpu_is_omap443x())
		omap_features |= OMAP4_HAS_MPU_1GHZ;


	if (cpu_is_omap446x()) {
		si_type =
			read_tap_reg(OMAP4_CTRL_MODULE_CORE_STD_FUSE_PROD_ID_1);
		switch ((si_type & (3 << 16)) >> 16) {
		case 2:
			/* High performance device */
			omap_features |= OMAP4_HAS_MPU_1_5GHZ;
			break;
		case 1:
		default:
			/* Standard device */
			omap_features |= OMAP4_HAS_MPU_1_2GHZ;
			break;
		}
	}
}

void __init ti81xx_check_features(void)
{
	omap_features = OMAP3_HAS_NEON;
	omap3_cpuinfo();
}

void __init omap3xxx_check_revision(void)
{
	u32 cpuid, idcode;
	u16 hawkeye;
	u8 rev;

	/*
	 * We cannot access revision registers on ES1.0.
	 * If the processor type is Cortex-A8 and the revision is 0x0
	 * it means its Cortex r0p0 which is 3430 ES1.0.
	 */
	cpuid = read_cpuid(CPUID_ID);
	if ((((cpuid >> 4) & 0xfff) == 0xc08) && ((cpuid & 0xf) == 0x0)) {
		omap_revision = OMAP3430_REV_ES1_0;
		cpu_rev = "1.0";
		return;
	}

	/*
	 * Detection for 34xx ES2.0 and above can be done with just
	 * hawkeye and rev. See TRM 1.5.2 Device Identification.
	 * Note that rev does not map directly to our defined processor
	 * revision numbers as ES1.0 uses value 0.
	 */
	idcode = read_tap_reg(OMAP_TAP_IDCODE);
	hawkeye = (idcode >> 12) & 0xffff;
	rev = (idcode >> 28) & 0xff;

	switch (hawkeye) {
	case 0xb7ae:
		/* Handle 34xx/35xx devices */
		switch (rev) {
		case 0: /* Take care of early samples */
		case 1:
			omap_revision = OMAP3430_REV_ES2_0;
			cpu_rev = "2.0";
			break;
		case 2:
			omap_revision = OMAP3430_REV_ES2_1;
			cpu_rev = "2.1";
			break;
		case 3:
			omap_revision = OMAP3430_REV_ES3_0;
			cpu_rev = "3.0";
			break;
		case 4:
			omap_revision = OMAP3430_REV_ES3_1;
			cpu_rev = "3.1";
			break;
		case 7:
		/* FALLTHROUGH */
		default:
			/* Use the latest known revision as default */
			omap_revision = OMAP3430_REV_ES3_1_2;
			cpu_rev = "3.1.2";
		}
		break;
	case 0xb868:
		/*
		 * Handle OMAP/AM 3505/3517 devices
		 *
		 * Set the device to be OMAP3517 here. Actual device
		 * is identified later based on the features.
		 */
		switch (rev) {
		case 0:
			omap_revision = OMAP3517_REV_ES1_0;
			cpu_rev = "1.0";
			break;
		case 1:
		/* FALLTHROUGH */
		default:
			omap_revision = OMAP3517_REV_ES1_1;
			cpu_rev = "1.1";
		}
		break;
	case 0xb891:
		/* Handle 36xx devices */

		switch(rev) {
		case 0: /* Take care of early samples */
			omap_revision = OMAP3630_REV_ES1_0;
			cpu_rev = "1.0";
			break;
		case 1:
			omap_revision = OMAP3630_REV_ES1_1;
			cpu_rev = "1.1";
			break;
		case 2:
		/* FALLTHROUGH */
		default:
			omap_revision = OMAP3630_REV_ES1_2;
			cpu_rev = "1.2";
		}
		break;
	case 0xb81e:
		switch (rev) {
		case 0:
			omap_revision = TI8168_REV_ES1_0;
			cpu_rev = "1.0";
			break;
		case 1:
		/* FALLTHROUGH */
		default:
			omap_revision = TI8168_REV_ES1_1;
			cpu_rev = "1.1";
			break;
		}
		break;
	case 0xb944:
		omap_revision = AM335X_REV_ES1_0;
<<<<<<< HEAD
		cpu_rev = "1.0";
=======
		*cpu_rev = "1.0";
		break;
>>>>>>> cc4ad907
	case 0xb8f2:
		switch (rev) {
		case 0:
		/* FALLTHROUGH */
		case 1:
			omap_revision = TI8148_REV_ES1_0;
			cpu_rev = "1.0";
			break;
		case 2:
			omap_revision = TI8148_REV_ES2_0;
			cpu_rev = "2.0";
			break;
		case 3:
		/* FALLTHROUGH */
		default:
			omap_revision = TI8148_REV_ES2_1;
			cpu_rev = "2.1";
			break;
		}
		break;
	default:
		/* Unknown default to latest silicon rev as default */
		omap_revision = OMAP3630_REV_ES1_2;
		cpu_rev = "1.2";
		pr_warn("Warning: unknown chip type; assuming OMAP3630ES1.2\n");
	}
}

void __init omap4xxx_check_revision(void)
{
	u32 idcode;
	u16 hawkeye;
	u8 rev;

	/*
	 * The IC rev detection is done with hawkeye and rev.
	 * Note that rev does not map directly to defined processor
	 * revision numbers as ES1.0 uses value 0.
	 */
	idcode = read_tap_reg(OMAP_TAP_IDCODE);
	hawkeye = (idcode >> 12) & 0xffff;
	rev = (idcode >> 28) & 0xf;

	/*
	 * Few initial 4430 ES2.0 samples IDCODE is same as ES1.0
	 * Use ARM register to detect the correct ES version
	 */
	if (!rev && (hawkeye != 0xb94e) && (hawkeye != 0xb975)) {
		idcode = read_cpuid(CPUID_ID);
		rev = (idcode & 0xf) - 1;
	}

	switch (hawkeye) {
	case 0xb852:
		switch (rev) {
		case 0:
			omap_revision = OMAP4430_REV_ES1_0;
			break;
		case 1:
		default:
			omap_revision = OMAP4430_REV_ES2_0;
		}
		break;
	case 0xb95c:
		switch (rev) {
		case 3:
			omap_revision = OMAP4430_REV_ES2_1;
			break;
		case 4:
			omap_revision = OMAP4430_REV_ES2_2;
			break;
		case 6:
		default:
			omap_revision = OMAP4430_REV_ES2_3;
		}
		break;
	case 0xb94e:
		switch (rev) {
		case 0:
		default:
			omap_revision = OMAP4460_REV_ES1_0;
			break;
		}
		break;
	case 0xb975:
		switch (rev) {
		case 0:
		default:
			omap_revision = OMAP4470_REV_ES1_0;
			break;
		}
		break;
	default:
		/* Unknown default to latest silicon rev as default */
		omap_revision = OMAP4430_REV_ES2_3;
	}

	pr_info("OMAP%04x ES%d.%d\n", omap_rev() >> 16,
		((omap_rev() >> 12) & 0xf), ((omap_rev() >> 8) & 0xf));
}

/*
 * Set up things for map_io and processor detection later on. Gets called
 * pretty much first thing from board init. For multi-omap, this gets
 * cpu_is_omapxxxx() working accurately enough for map_io. Then we'll try to
 * detect the exact revision later on in omap2_detect_revision() once map_io
 * is done.
 */
void __init omap2_set_globals_tap(struct omap_globals *omap2_globals)
{
	omap_revision = omap2_globals->class;
	tap_base = omap2_globals->tap;

	if (cpu_is_omap34xx())
		tap_prod_id = 0x0210;
	else
		tap_prod_id = 0x0208;
}<|MERGE_RESOLUTION|>--- conflicted
+++ resolved
@@ -397,12 +397,8 @@
 		break;
 	case 0xb944:
 		omap_revision = AM335X_REV_ES1_0;
-<<<<<<< HEAD
 		cpu_rev = "1.0";
-=======
-		*cpu_rev = "1.0";
-		break;
->>>>>>> cc4ad907
+		break;
 	case 0xb8f2:
 		switch (rev) {
 		case 0:
