#ifndef __ARCH_ASM_MACH_OMAP2_PRCM_COMMON_H
#define __ARCH_ASM_MACH_OMAP2_PRCM_COMMON_H

/*
 * OMAP2/3 PRCM base and module definitions
 *
 * Copyright (C) 2007-2009 Texas Instruments, Inc.
 * Copyright (C) 2007-2009 Nokia Corporation
 *
 * Written by Paul Walmsley
 *
 * This program is free software; you can redistribute it and/or modify
 * it under the terms of the GNU General Public License version 2 as
 * published by the Free Software Foundation.
 */

/* Module offsets from both CM_BASE & PRM_BASE */

/*
 * Offsets that are the same on 24xx and 34xx
 *
 * Technically, in terms of the TRM, OCP_MOD is 34xx only; PLL_MOD is
 * CCR_MOD on 3430; and GFX_MOD only exists < 3430ES2.
 */
#define OCP_MOD						0x000
#define MPU_MOD						0x100
#define CORE_MOD					0x200
#define GFX_MOD						0x300
#define WKUP_MOD					0x400
#define PLL_MOD						0x500


/* Chip-specific module offsets */
#define OMAP24XX_GR_MOD					OCP_MOD
#define OMAP24XX_DSP_MOD				0x800

#define OMAP2430_MDM_MOD				0xc00

/* IVA2 module is < base on 3430 */
#define OMAP3430_IVA2_MOD				-0x800
#define OMAP3430ES2_SGX_MOD				GFX_MOD
#define OMAP3430_CCR_MOD				PLL_MOD
#define OMAP3430_DSS_MOD				0x600
#define OMAP3430_CAM_MOD				0x700
#define OMAP3430_PER_MOD				0x800
#define OMAP3430_EMU_MOD				0x900
#define OMAP3430_GR_MOD					0xa00
#define OMAP3430_NEON_MOD				0xb00
#define OMAP3430ES2_USBHOST_MOD				0xc00

<<<<<<< HEAD
#define BITS(n_bit)	\
	(((1 << n_bit) - 1) | (1 << n_bit))

#define BITFIELD(l_bit, u_bit)	\
	(BITS(u_bit) & ~((BITS(l_bit)) >> 1))

/* OMAP44XX specific module offsets */

/* CM1 instances */

#define OMAP4430_CM1_OCP_SOCKET_MOD	0x0000
#define OMAP4430_CM1_CKGEN_MOD		0x0100
#define OMAP4430_CM1_MPU_MOD		0x0300
#define OMAP4430_CM1_TESLA_MOD		0x0400
#define OMAP4430_CM1_ABE_MOD		0x0500
#define OMAP4430_CM1_RESTORE_MOD	0x0e00
#define OMAP4430_CM1_INSTR_MOD		0x0f00

/* CM2 instances */

#define OMAP4430_CM2_OCP_SOCKET_MOD	0x0000
#define OMAP4430_CM2_CKGEN_MOD		0x0100
#define OMAP4430_CM2_ALWAYS_ON_MOD	0x0600
#define OMAP4430_CM2_CORE_MOD		0x0700
#define OMAP4430_CM2_IVAHD_MOD		0x0f00
#define OMAP4430_CM2_CAM_MOD		0x1000
#define OMAP4430_CM2_DSS_MOD		0x1100
#define OMAP4430_CM2_GFX_MOD		0x1200
#define OMAP4430_CM2_L3INIT_MOD		0x1300
#define OMAP4430_CM2_L4PER_MOD		0x1400
#define OMAP4430_CM2_CEFUSE_MOD		0x1600
#define OMAP4430_CM2_RESTORE_MOD	0x1e00
#define OMAP4430_CM2_INSTR_MOD		0x1f00

/* PRM instances */

#define OMAP4430_PRM_OCP_SOCKET_MOD	0x0000
#define OMAP4430_PRM_CKGEN_MOD		0x0100
#define OMAP4430_PRM_MPU_MOD		0x0300
#define OMAP4430_PRM_TESLA_MOD		0x0400
#define OMAP4430_PRM_ABE_MOD		0x0500
#define OMAP4430_PRM_ALWAYS_ON_MOD	0x0600
#define OMAP4430_PRM_CORE_MOD		0x0700
#define OMAP4430_PRM_IVAHD_MOD		0x0f00
#define OMAP4430_PRM_CAM_MOD		0x1000
#define OMAP4430_PRM_DSS_MOD		0x1100
#define OMAP4430_PRM_GFX_MOD		0x1200
#define OMAP4430_PRM_L3INIT_MOD		0x1300
#define OMAP4430_PRM_L4PER_MOD		0x1400
#define OMAP4430_PRM_CEFUSE_MOD		0x1600
#define OMAP4430_PRM_WKUP_MOD		0x1700
#define OMAP4430_PRM_WKUP_CM_MOD	0x1800
#define OMAP4430_PRM_EMU_MOD		0x1900
#define OMAP4430_PRM_EMU_CM_MOD		0x1a00
#define OMAP4430_PRM_DEVICE_MOD		0x1b00
#define OMAP4430_PRM_INSTR_MOD		0x1f00

/* SCRM instances */

#define OMAP4430_SCRM_SCRM_MOD	0x0000

/* PRCM_MPU instances */

#define OMAP4430_PRCM_MPU_OCP_SOCKET_PRCM_MOD	0x0000
#define OMAP4430_PRCM_MPU_DEVICE_PRM_MOD	0x0200
#define OMAP4430_PRCM_MPU_CPU0_MOD		0x0400
#define OMAP4430_PRCM_MPU_CPU1_MOD		0x0800


=======
>>>>>>> 3cbea436
/* 24XX register bits shared between CM & PRM registers */

/* CM_FCLKEN1_CORE, CM_ICLKEN1_CORE, PM_WKEN1_CORE shared bits */
#define OMAP2420_EN_MMC_SHIFT				26
#define OMAP2420_EN_MMC_MASK				(1 << 26)
#define OMAP24XX_EN_UART2_SHIFT				22
#define OMAP24XX_EN_UART2_MASK				(1 << 22)
#define OMAP24XX_EN_UART1_SHIFT				21
#define OMAP24XX_EN_UART1_MASK				(1 << 21)
#define OMAP24XX_EN_MCSPI2_SHIFT			18
#define OMAP24XX_EN_MCSPI2_MASK				(1 << 18)
#define OMAP24XX_EN_MCSPI1_SHIFT			17
#define OMAP24XX_EN_MCSPI1_MASK				(1 << 17)
#define OMAP24XX_EN_MCBSP2_SHIFT			16
#define OMAP24XX_EN_MCBSP2_MASK				(1 << 16)
#define OMAP24XX_EN_MCBSP1_SHIFT			15
#define OMAP24XX_EN_MCBSP1_MASK				(1 << 15)
#define OMAP24XX_EN_GPT12_SHIFT				14
#define OMAP24XX_EN_GPT12_MASK				(1 << 14)
#define OMAP24XX_EN_GPT11_SHIFT				13
#define OMAP24XX_EN_GPT11_MASK				(1 << 13)
#define OMAP24XX_EN_GPT10_SHIFT				12
#define OMAP24XX_EN_GPT10_MASK				(1 << 12)
#define OMAP24XX_EN_GPT9_SHIFT				11
#define OMAP24XX_EN_GPT9_MASK				(1 << 11)
#define OMAP24XX_EN_GPT8_SHIFT				10
#define OMAP24XX_EN_GPT8_MASK				(1 << 10)
#define OMAP24XX_EN_GPT7_SHIFT				9
#define OMAP24XX_EN_GPT7_MASK				(1 << 9)
#define OMAP24XX_EN_GPT6_SHIFT				8
#define OMAP24XX_EN_GPT6_MASK				(1 << 8)
#define OMAP24XX_EN_GPT5_SHIFT				7
#define OMAP24XX_EN_GPT5_MASK				(1 << 7)
#define OMAP24XX_EN_GPT4_SHIFT				6
#define OMAP24XX_EN_GPT4_MASK				(1 << 6)
#define OMAP24XX_EN_GPT3_SHIFT				5
#define OMAP24XX_EN_GPT3_MASK				(1 << 5)
#define OMAP24XX_EN_GPT2_SHIFT				4
#define OMAP24XX_EN_GPT2_MASK				(1 << 4)
#define OMAP2420_EN_VLYNQ_SHIFT				3
#define OMAP2420_EN_VLYNQ_MASK				(1 << 3)

/* CM_FCLKEN2_CORE, CM_ICLKEN2_CORE, PM_WKEN2_CORE shared bits */
#define OMAP2430_EN_GPIO5_SHIFT				10
#define OMAP2430_EN_GPIO5_MASK				(1 << 10)
#define OMAP2430_EN_MCSPI3_SHIFT			9
#define OMAP2430_EN_MCSPI3_MASK				(1 << 9)
#define OMAP2430_EN_MMCHS2_SHIFT			8
#define OMAP2430_EN_MMCHS2_MASK				(1 << 8)
#define OMAP2430_EN_MMCHS1_SHIFT			7
#define OMAP2430_EN_MMCHS1_MASK				(1 << 7)
#define OMAP24XX_EN_UART3_SHIFT				2
#define OMAP24XX_EN_UART3_MASK				(1 << 2)
#define OMAP24XX_EN_USB_SHIFT				0
#define OMAP24XX_EN_USB_MASK				(1 << 0)

/* CM_ICLKEN2_CORE, PM_WKEN2_CORE shared bits */
#define OMAP2430_EN_MDM_INTC_SHIFT			11
#define OMAP2430_EN_MDM_INTC_MASK			(1 << 11)
#define OMAP2430_EN_USBHS_SHIFT				6
#define OMAP2430_EN_USBHS_MASK				(1 << 6)

/* CM_IDLEST1_CORE, PM_WKST1_CORE shared bits */
#define OMAP2420_ST_MMC_SHIFT				26
#define OMAP2420_ST_MMC_MASK				(1 << 26)
#define OMAP24XX_ST_UART2_SHIFT				22
#define OMAP24XX_ST_UART2_MASK				(1 << 22)
#define OMAP24XX_ST_UART1_SHIFT				21
#define OMAP24XX_ST_UART1_MASK				(1 << 21)
#define OMAP24XX_ST_MCSPI2_SHIFT			18
#define OMAP24XX_ST_MCSPI2_MASK				(1 << 18)
#define OMAP24XX_ST_MCSPI1_SHIFT			17
#define OMAP24XX_ST_MCSPI1_MASK				(1 << 17)
#define OMAP24XX_ST_GPT12_SHIFT				14
#define OMAP24XX_ST_GPT12_MASK				(1 << 14)
#define OMAP24XX_ST_GPT11_SHIFT				13
#define OMAP24XX_ST_GPT11_MASK				(1 << 13)
#define OMAP24XX_ST_GPT10_SHIFT				12
#define OMAP24XX_ST_GPT10_MASK				(1 << 12)
#define OMAP24XX_ST_GPT9_SHIFT				11
#define OMAP24XX_ST_GPT9_MASK				(1 << 11)
#define OMAP24XX_ST_GPT8_SHIFT				10
#define OMAP24XX_ST_GPT8_MASK				(1 << 10)
#define OMAP24XX_ST_GPT7_SHIFT				9
#define OMAP24XX_ST_GPT7_MASK				(1 << 9)
#define OMAP24XX_ST_GPT6_SHIFT				8
#define OMAP24XX_ST_GPT6_MASK				(1 << 8)
#define OMAP24XX_ST_GPT5_SHIFT				7
#define OMAP24XX_ST_GPT5_MASK				(1 << 7)
#define OMAP24XX_ST_GPT4_SHIFT				6
#define OMAP24XX_ST_GPT4_MASK				(1 << 6)
#define OMAP24XX_ST_GPT3_SHIFT				5
#define OMAP24XX_ST_GPT3_MASK				(1 << 5)
#define OMAP24XX_ST_GPT2_SHIFT				4
#define OMAP24XX_ST_GPT2_MASK				(1 << 4)
#define OMAP2420_ST_VLYNQ_SHIFT				3
#define OMAP2420_ST_VLYNQ_MASK				(1 << 3)

/* CM_IDLEST2_CORE, PM_WKST2_CORE shared bits */
#define OMAP2430_ST_MDM_INTC_SHIFT			11
#define OMAP2430_ST_MDM_INTC_MASK			(1 << 11)
#define OMAP2430_ST_GPIO5_SHIFT				10
#define OMAP2430_ST_GPIO5_MASK				(1 << 10)
#define OMAP2430_ST_MCSPI3_SHIFT			9
#define OMAP2430_ST_MCSPI3_MASK				(1 << 9)
#define OMAP2430_ST_MMCHS2_SHIFT			8
#define OMAP2430_ST_MMCHS2_MASK				(1 << 8)
#define OMAP2430_ST_MMCHS1_SHIFT			7
#define OMAP2430_ST_MMCHS1_MASK				(1 << 7)
#define OMAP2430_ST_USBHS_SHIFT				6
#define OMAP2430_ST_USBHS_MASK				(1 << 6)
#define OMAP24XX_ST_UART3_SHIFT				2
#define OMAP24XX_ST_UART3_MASK				(1 << 2)
#define OMAP24XX_ST_USB_SHIFT				0
#define OMAP24XX_ST_USB_MASK				(1 << 0)

/* CM_FCLKEN_WKUP, CM_ICLKEN_WKUP, PM_WKEN_WKUP shared bits */
#define OMAP24XX_EN_GPIOS_SHIFT				2
#define OMAP24XX_EN_GPIOS_MASK				(1 << 2)
#define OMAP24XX_EN_GPT1_SHIFT				0
#define OMAP24XX_EN_GPT1_MASK				(1 << 0)

/* PM_WKST_WKUP, CM_IDLEST_WKUP shared bits */
#define OMAP24XX_ST_GPIOS_SHIFT				2
#define OMAP24XX_ST_GPIOS_MASK				(1 << 2)
#define OMAP24XX_ST_GPT1_SHIFT				0
#define OMAP24XX_ST_GPT1_MASK				(1 << 0)

/* CM_IDLEST_MDM and PM_WKST_MDM shared bits */
#define OMAP2430_ST_MDM_SHIFT				0
#define OMAP2430_ST_MDM_MASK				(1 << 0)


/* 3430 register bits shared between CM & PRM registers */

/* CM_REVISION, PRM_REVISION shared bits */
#define OMAP3430_REV_SHIFT				0
#define OMAP3430_REV_MASK				(0xff << 0)

/* CM_SYSCONFIG, PRM_SYSCONFIG shared bits */
#define OMAP3430_AUTOIDLE_MASK				(1 << 0)

/* CM_FCLKEN1_CORE, CM_ICLKEN1_CORE, PM_WKEN1_CORE shared bits */
#define OMAP3430_EN_MMC2_MASK				(1 << 25)
#define OMAP3430_EN_MMC2_SHIFT				25
#define OMAP3430_EN_MMC1_MASK				(1 << 24)
#define OMAP3430_EN_MMC1_SHIFT				24
#define OMAP3430_EN_MCSPI4_MASK				(1 << 21)
#define OMAP3430_EN_MCSPI4_SHIFT			21
#define OMAP3430_EN_MCSPI3_MASK				(1 << 20)
#define OMAP3430_EN_MCSPI3_SHIFT			20
#define OMAP3430_EN_MCSPI2_MASK				(1 << 19)
#define OMAP3430_EN_MCSPI2_SHIFT			19
#define OMAP3430_EN_MCSPI1_MASK				(1 << 18)
#define OMAP3430_EN_MCSPI1_SHIFT			18
#define OMAP3430_EN_I2C3_MASK				(1 << 17)
#define OMAP3430_EN_I2C3_SHIFT				17
#define OMAP3430_EN_I2C2_MASK				(1 << 16)
#define OMAP3430_EN_I2C2_SHIFT				16
#define OMAP3430_EN_I2C1_MASK				(1 << 15)
#define OMAP3430_EN_I2C1_SHIFT				15
#define OMAP3430_EN_UART2_MASK				(1 << 14)
#define OMAP3430_EN_UART2_SHIFT				14
#define OMAP3430_EN_UART1_MASK				(1 << 13)
#define OMAP3430_EN_UART1_SHIFT				13
#define OMAP3430_EN_GPT11_MASK				(1 << 12)
#define OMAP3430_EN_GPT11_SHIFT				12
#define OMAP3430_EN_GPT10_MASK				(1 << 11)
#define OMAP3430_EN_GPT10_SHIFT				11
#define OMAP3430_EN_MCBSP5_MASK				(1 << 10)
#define OMAP3430_EN_MCBSP5_SHIFT			10
#define OMAP3430_EN_MCBSP1_MASK				(1 << 9)
#define OMAP3430_EN_MCBSP1_SHIFT			9
#define OMAP3430_EN_FSHOSTUSB_MASK			(1 << 5)
#define OMAP3430_EN_FSHOSTUSB_SHIFT			5
#define OMAP3430_EN_D2D_MASK				(1 << 3)
#define OMAP3430_EN_D2D_SHIFT				3

/* CM_ICLKEN1_CORE, PM_WKEN1_CORE shared bits */
#define OMAP3430_EN_HSOTGUSB_MASK			(1 << 4)
#define OMAP3430_EN_HSOTGUSB_SHIFT			4

/* PM_WKST1_CORE, CM_IDLEST1_CORE shared bits */
#define OMAP3430_ST_MMC2_SHIFT				25
#define OMAP3430_ST_MMC2_MASK				(1 << 25)
#define OMAP3430_ST_MMC1_SHIFT				24
#define OMAP3430_ST_MMC1_MASK				(1 << 24)
#define OMAP3430_ST_MCSPI4_SHIFT			21
#define OMAP3430_ST_MCSPI4_MASK				(1 << 21)
#define OMAP3430_ST_MCSPI3_SHIFT			20
#define OMAP3430_ST_MCSPI3_MASK				(1 << 20)
#define OMAP3430_ST_MCSPI2_SHIFT			19
#define OMAP3430_ST_MCSPI2_MASK				(1 << 19)
#define OMAP3430_ST_MCSPI1_SHIFT			18
#define OMAP3430_ST_MCSPI1_MASK				(1 << 18)
#define OMAP3430_ST_I2C3_SHIFT				17
#define OMAP3430_ST_I2C3_MASK				(1 << 17)
#define OMAP3430_ST_I2C2_SHIFT				16
#define OMAP3430_ST_I2C2_MASK				(1 << 16)
#define OMAP3430_ST_I2C1_SHIFT				15
#define OMAP3430_ST_I2C1_MASK				(1 << 15)
#define OMAP3430_ST_UART2_SHIFT				14
#define OMAP3430_ST_UART2_MASK				(1 << 14)
#define OMAP3430_ST_UART1_SHIFT				13
#define OMAP3430_ST_UART1_MASK				(1 << 13)
#define OMAP3430_ST_GPT11_SHIFT				12
#define OMAP3430_ST_GPT11_MASK				(1 << 12)
#define OMAP3430_ST_GPT10_SHIFT				11
#define OMAP3430_ST_GPT10_MASK				(1 << 11)
#define OMAP3430_ST_MCBSP5_SHIFT			10
#define OMAP3430_ST_MCBSP5_MASK				(1 << 10)
#define OMAP3430_ST_MCBSP1_SHIFT			9
#define OMAP3430_ST_MCBSP1_MASK				(1 << 9)
#define OMAP3430ES1_ST_FSHOSTUSB_SHIFT			5
#define OMAP3430ES1_ST_FSHOSTUSB_MASK			(1 << 5)
#define OMAP3430ES1_ST_HSOTGUSB_SHIFT			4
#define OMAP3430ES1_ST_HSOTGUSB_MASK			(1 << 4)
#define OMAP3430ES2_ST_HSOTGUSB_IDLE_SHIFT		5
#define OMAP3430ES2_ST_HSOTGUSB_IDLE_MASK		(1 << 5)
#define OMAP3430ES2_ST_HSOTGUSB_STDBY_SHIFT		4
#define OMAP3430ES2_ST_HSOTGUSB_STDBY_MASK		(1 << 4)
#define OMAP3430_ST_D2D_SHIFT				3
#define OMAP3430_ST_D2D_MASK				(1 << 3)

/* CM_FCLKEN_WKUP, CM_ICLKEN_WKUP, PM_WKEN_WKUP shared bits */
#define OMAP3430_EN_GPIO1_MASK				(1 << 3)
#define OMAP3430_EN_GPIO1_SHIFT				3
#define OMAP3430_EN_GPT12_MASK				(1 << 1)
#define OMAP3430_EN_GPT12_SHIFT				1
#define OMAP3430_EN_GPT1_MASK				(1 << 0)
#define OMAP3430_EN_GPT1_SHIFT				0

/* CM_FCLKEN_WKUP, PM_WKEN_WKUP shared bits */
#define OMAP3430_EN_SR2_MASK				(1 << 7)
#define OMAP3430_EN_SR2_SHIFT				7
#define OMAP3430_EN_SR1_MASK				(1 << 6)
#define OMAP3430_EN_SR1_SHIFT				6

/* CM_ICLKEN_WKUP, PM_WKEN_WKUP shared bits */
#define OMAP3430_EN_GPT12_MASK				(1 << 1)
#define OMAP3430_EN_GPT12_SHIFT				1

/* CM_IDLEST_WKUP, PM_WKST_WKUP shared bits */
#define OMAP3430_ST_SR2_SHIFT				7
#define OMAP3430_ST_SR2_MASK				(1 << 7)
#define OMAP3430_ST_SR1_SHIFT				6
#define OMAP3430_ST_SR1_MASK				(1 << 6)
#define OMAP3430_ST_GPIO1_SHIFT				3
#define OMAP3430_ST_GPIO1_MASK				(1 << 3)
#define OMAP3430_ST_GPT12_SHIFT				1
#define OMAP3430_ST_GPT12_MASK				(1 << 1)
#define OMAP3430_ST_GPT1_SHIFT				0
#define OMAP3430_ST_GPT1_MASK				(1 << 0)

/*
 * CM_SLEEPDEP_GFX, CM_SLEEPDEP_DSS, CM_SLEEPDEP_CAM,
 * CM_SLEEPDEP_PER, PM_WKDEP_IVA2, PM_WKDEP_GFX,
 * PM_WKDEP_DSS, PM_WKDEP_CAM, PM_WKDEP_PER, PM_WKDEP_NEON shared bits
 */
#define OMAP3430_EN_MPU_MASK				(1 << 1)
#define OMAP3430_EN_MPU_SHIFT				1

/* CM_FCLKEN_PER, CM_ICLKEN_PER, PM_WKEN_PER shared bits */

#define OMAP3630_EN_UART4_MASK				(1 << 18)
#define OMAP3630_EN_UART4_SHIFT				18
#define OMAP3430_EN_GPIO6_MASK				(1 << 17)
#define OMAP3430_EN_GPIO6_SHIFT				17
#define OMAP3430_EN_GPIO5_MASK				(1 << 16)
#define OMAP3430_EN_GPIO5_SHIFT				16
#define OMAP3430_EN_GPIO4_MASK				(1 << 15)
#define OMAP3430_EN_GPIO4_SHIFT				15
#define OMAP3430_EN_GPIO3_MASK				(1 << 14)
#define OMAP3430_EN_GPIO3_SHIFT				14
#define OMAP3430_EN_GPIO2_MASK				(1 << 13)
#define OMAP3430_EN_GPIO2_SHIFT				13
#define OMAP3430_EN_UART3_MASK				(1 << 11)
#define OMAP3430_EN_UART3_SHIFT				11
#define OMAP3430_EN_GPT9_MASK				(1 << 10)
#define OMAP3430_EN_GPT9_SHIFT				10
#define OMAP3430_EN_GPT8_MASK				(1 << 9)
#define OMAP3430_EN_GPT8_SHIFT				9
#define OMAP3430_EN_GPT7_MASK				(1 << 8)
#define OMAP3430_EN_GPT7_SHIFT				8
#define OMAP3430_EN_GPT6_MASK				(1 << 7)
#define OMAP3430_EN_GPT6_SHIFT				7
#define OMAP3430_EN_GPT5_MASK				(1 << 6)
#define OMAP3430_EN_GPT5_SHIFT				6
#define OMAP3430_EN_GPT4_MASK				(1 << 5)
#define OMAP3430_EN_GPT4_SHIFT				5
#define OMAP3430_EN_GPT3_MASK				(1 << 4)
#define OMAP3430_EN_GPT3_SHIFT				4
#define OMAP3430_EN_GPT2_MASK				(1 << 3)
#define OMAP3430_EN_GPT2_SHIFT				3

/* CM_FCLKEN_PER, CM_ICLKEN_PER, PM_WKEN_PER, PM_WKST_PER shared bits */
/* XXX Possible TI documentation bug: should the PM_WKST_PER EN_* bits
 * be ST_* bits instead? */
#define OMAP3430_EN_MCBSP4_MASK				(1 << 2)
#define OMAP3430_EN_MCBSP4_SHIFT			2
#define OMAP3430_EN_MCBSP3_MASK				(1 << 1)
#define OMAP3430_EN_MCBSP3_SHIFT			1
#define OMAP3430_EN_MCBSP2_MASK				(1 << 0)
#define OMAP3430_EN_MCBSP2_SHIFT			0

/* CM_IDLEST_PER, PM_WKST_PER shared bits */
#define OMAP3630_ST_UART4_SHIFT				18
#define OMAP3630_ST_UART4_MASK				(1 << 18)
#define OMAP3430_ST_GPIO6_SHIFT				17
#define OMAP3430_ST_GPIO6_MASK				(1 << 17)
#define OMAP3430_ST_GPIO5_SHIFT				16
#define OMAP3430_ST_GPIO5_MASK				(1 << 16)
#define OMAP3430_ST_GPIO4_SHIFT				15
#define OMAP3430_ST_GPIO4_MASK				(1 << 15)
#define OMAP3430_ST_GPIO3_SHIFT				14
#define OMAP3430_ST_GPIO3_MASK				(1 << 14)
#define OMAP3430_ST_GPIO2_SHIFT				13
#define OMAP3430_ST_GPIO2_MASK				(1 << 13)
#define OMAP3430_ST_UART3_SHIFT				11
#define OMAP3430_ST_UART3_MASK				(1 << 11)
#define OMAP3430_ST_GPT9_SHIFT				10
#define OMAP3430_ST_GPT9_MASK				(1 << 10)
#define OMAP3430_ST_GPT8_SHIFT				9
#define OMAP3430_ST_GPT8_MASK				(1 << 9)
#define OMAP3430_ST_GPT7_SHIFT				8
#define OMAP3430_ST_GPT7_MASK				(1 << 8)
#define OMAP3430_ST_GPT6_SHIFT				7
#define OMAP3430_ST_GPT6_MASK				(1 << 7)
#define OMAP3430_ST_GPT5_SHIFT				6
#define OMAP3430_ST_GPT5_MASK				(1 << 6)
#define OMAP3430_ST_GPT4_SHIFT				5
#define OMAP3430_ST_GPT4_MASK				(1 << 5)
#define OMAP3430_ST_GPT3_SHIFT				4
#define OMAP3430_ST_GPT3_MASK				(1 << 4)
#define OMAP3430_ST_GPT2_SHIFT				3
#define OMAP3430_ST_GPT2_MASK				(1 << 3)

/* CM_SLEEPDEP_PER, PM_WKDEP_IVA2, PM_WKDEP_MPU, PM_WKDEP_PER shared bits */
#define OMAP3430_EN_CORE_SHIFT				0
#define OMAP3430_EN_CORE_MASK				(1 << 0)


/*
 * MAX_MODULE_HARDRESET_WAIT: Maximum microseconds to wait for an OMAP
 * submodule to exit hardreset
 */
#define MAX_MODULE_HARDRESET_WAIT		10000

# ifndef __ASSEMBLER__
extern void __iomem *prm_base;
extern void __iomem *cm_base;
extern void __iomem *cm2_base;
# endif

#endif
<|MERGE_RESOLUTION|>--- conflicted
+++ resolved
@@ -48,78 +48,6 @@
 #define OMAP3430_NEON_MOD				0xb00
 #define OMAP3430ES2_USBHOST_MOD				0xc00
 
-<<<<<<< HEAD
-#define BITS(n_bit)	\
-	(((1 << n_bit) - 1) | (1 << n_bit))
-
-#define BITFIELD(l_bit, u_bit)	\
-	(BITS(u_bit) & ~((BITS(l_bit)) >> 1))
-
-/* OMAP44XX specific module offsets */
-
-/* CM1 instances */
-
-#define OMAP4430_CM1_OCP_SOCKET_MOD	0x0000
-#define OMAP4430_CM1_CKGEN_MOD		0x0100
-#define OMAP4430_CM1_MPU_MOD		0x0300
-#define OMAP4430_CM1_TESLA_MOD		0x0400
-#define OMAP4430_CM1_ABE_MOD		0x0500
-#define OMAP4430_CM1_RESTORE_MOD	0x0e00
-#define OMAP4430_CM1_INSTR_MOD		0x0f00
-
-/* CM2 instances */
-
-#define OMAP4430_CM2_OCP_SOCKET_MOD	0x0000
-#define OMAP4430_CM2_CKGEN_MOD		0x0100
-#define OMAP4430_CM2_ALWAYS_ON_MOD	0x0600
-#define OMAP4430_CM2_CORE_MOD		0x0700
-#define OMAP4430_CM2_IVAHD_MOD		0x0f00
-#define OMAP4430_CM2_CAM_MOD		0x1000
-#define OMAP4430_CM2_DSS_MOD		0x1100
-#define OMAP4430_CM2_GFX_MOD		0x1200
-#define OMAP4430_CM2_L3INIT_MOD		0x1300
-#define OMAP4430_CM2_L4PER_MOD		0x1400
-#define OMAP4430_CM2_CEFUSE_MOD		0x1600
-#define OMAP4430_CM2_RESTORE_MOD	0x1e00
-#define OMAP4430_CM2_INSTR_MOD		0x1f00
-
-/* PRM instances */
-
-#define OMAP4430_PRM_OCP_SOCKET_MOD	0x0000
-#define OMAP4430_PRM_CKGEN_MOD		0x0100
-#define OMAP4430_PRM_MPU_MOD		0x0300
-#define OMAP4430_PRM_TESLA_MOD		0x0400
-#define OMAP4430_PRM_ABE_MOD		0x0500
-#define OMAP4430_PRM_ALWAYS_ON_MOD	0x0600
-#define OMAP4430_PRM_CORE_MOD		0x0700
-#define OMAP4430_PRM_IVAHD_MOD		0x0f00
-#define OMAP4430_PRM_CAM_MOD		0x1000
-#define OMAP4430_PRM_DSS_MOD		0x1100
-#define OMAP4430_PRM_GFX_MOD		0x1200
-#define OMAP4430_PRM_L3INIT_MOD		0x1300
-#define OMAP4430_PRM_L4PER_MOD		0x1400
-#define OMAP4430_PRM_CEFUSE_MOD		0x1600
-#define OMAP4430_PRM_WKUP_MOD		0x1700
-#define OMAP4430_PRM_WKUP_CM_MOD	0x1800
-#define OMAP4430_PRM_EMU_MOD		0x1900
-#define OMAP4430_PRM_EMU_CM_MOD		0x1a00
-#define OMAP4430_PRM_DEVICE_MOD		0x1b00
-#define OMAP4430_PRM_INSTR_MOD		0x1f00
-
-/* SCRM instances */
-
-#define OMAP4430_SCRM_SCRM_MOD	0x0000
-
-/* PRCM_MPU instances */
-
-#define OMAP4430_PRCM_MPU_OCP_SOCKET_PRCM_MOD	0x0000
-#define OMAP4430_PRCM_MPU_DEVICE_PRM_MOD	0x0200
-#define OMAP4430_PRCM_MPU_CPU0_MOD		0x0400
-#define OMAP4430_PRCM_MPU_CPU1_MOD		0x0800
-
-
-=======
->>>>>>> 3cbea436
 /* 24XX register bits shared between CM & PRM registers */
 
 /* CM_FCLKEN1_CORE, CM_ICLKEN1_CORE, PM_WKEN1_CORE shared bits */
