/*
 * linux/arch/arm/mach-omap2/cpuidle34xx.c
 *
 * OMAP3 CPU IDLE Routines
 *
 * Copyright (C) 2008 Texas Instruments, Inc.
 * Rajendra Nayak <rnayak@ti.com>
 *
 * Copyright (C) 2007 Texas Instruments, Inc.
 * Karthik Dasu <karthik-dp@ti.com>
 *
 * Copyright (C) 2006 Nokia Corporation
 * Tony Lindgren <tony@atomide.com>
 *
 * Copyright (C) 2005 Texas Instruments, Inc.
 * Richard Woodruff <r-woodruff2@ti.com>
 *
 * Based on pm.c for omap2
 *
 * This program is free software; you can redistribute it and/or modify
 * it under the terms of the GNU General Public License version 2 as
 * published by the Free Software Foundation.
 */

#include <linux/sched.h>
#include <linux/cpuidle.h>

#include <plat/prcm.h>
#include <plat/irqs.h>
#include "powerdomain.h"
#include "clockdomain.h"
#include <plat/serial.h>

#include "pm.h"
#include "control.h"

#ifdef CONFIG_CPU_IDLE

#define OMAP3_MAX_STATES 7
#define OMAP3_STATE_C1 0 /* C1 - MPU WFI + Core active */
#define OMAP3_STATE_C2 1 /* C2 - MPU WFI + Core inactive */
#define OMAP3_STATE_C3 2 /* C3 - MPU CSWR + Core inactive */
#define OMAP3_STATE_C4 3 /* C4 - MPU OFF + Core iactive */
#define OMAP3_STATE_C5 4 /* C5 - MPU RET + Core RET */
#define OMAP3_STATE_C6 5 /* C6 - MPU OFF + Core RET */
#define OMAP3_STATE_C7 6 /* C7 - MPU OFF + Core OFF */

#define OMAP3_STATE_MAX OMAP3_STATE_C7

#define CPUIDLE_FLAG_CHECK_BM	0x10000	/* use omap3_enter_idle_bm() */

struct omap3_processor_cx {
	u8 valid;
	u8 type;
	u32 sleep_latency;
	u32 wakeup_latency;
	u32 mpu_state;
	u32 core_state;
	u32 threshold;
	u32 flags;
	const char *desc;
};

struct omap3_processor_cx omap3_power_states[OMAP3_MAX_STATES];
struct omap3_processor_cx current_cx_state;
struct powerdomain *mpu_pd, *core_pd, *per_pd;
struct powerdomain *cam_pd;

/*
 * The latencies/thresholds for various C states have
 * to be configured from the respective board files.
 * These are some default values (which might not provide
 * the best power savings) used on boards which do not
 * pass these details from the board file.
 */
static struct cpuidle_params cpuidle_params_table[] = {
	/* C1 */
	{1, 2, 2, 5},
	/* C2 */
	{1, 10, 10, 30},
	/* C3 */
	{1, 50, 50, 300},
	/* C4 */
	{1, 1500, 1800, 4000},
	/* C5 */
	{1, 2500, 7500, 12000},
	/* C6 */
	{1, 3000, 8500, 15000},
	/* C7 */
	{1, 10000, 30000, 300000},
};

static int omap3_idle_bm_check(void)
{
	if (!omap3_can_sleep())
		return 1;
	return 0;
}

static int _cpuidle_allow_idle(struct powerdomain *pwrdm,
				struct clockdomain *clkdm)
{
	clkdm_allow_idle(clkdm);
	return 0;
}

static int _cpuidle_deny_idle(struct powerdomain *pwrdm,
				struct clockdomain *clkdm)
{
	clkdm_deny_idle(clkdm);
	return 0;
}

/**
 * omap3_enter_idle - Programs OMAP3 to enter the specified state
 * @dev: cpuidle device
 * @state: The target state to be programmed
 *
 * Called from the CPUidle framework to program the device to the
 * specified target state selected by the governor.
 */
static int omap3_enter_idle(struct cpuidle_device *dev,
			struct cpuidle_state *state)
{
	struct omap3_processor_cx *cx = cpuidle_get_statedata(state);
	struct timespec ts_preidle, ts_postidle, ts_idle;
	u32 mpu_state = cx->mpu_state, core_state = cx->core_state;

	current_cx_state = *cx;

	/* Used to keep track of the total time in idle */
	getnstimeofday(&ts_preidle);

	local_irq_disable();
	local_fiq_disable();

	pwrdm_set_next_pwrst(mpu_pd, mpu_state);
	pwrdm_set_next_pwrst(core_pd, core_state);

	if (omap_irq_pending() || need_resched())
		goto return_sleep_time;

	if (cx->type == OMAP3_STATE_C1) {
		pwrdm_for_each_clkdm(mpu_pd, _cpuidle_deny_idle);
		pwrdm_for_each_clkdm(core_pd, _cpuidle_deny_idle);
	}

	/* Execute ARM wfi */
	omap_sram_idle();

	if (cx->type == OMAP3_STATE_C1) {
		pwrdm_for_each_clkdm(mpu_pd, _cpuidle_allow_idle);
		pwrdm_for_each_clkdm(core_pd, _cpuidle_allow_idle);
	}

return_sleep_time:
	getnstimeofday(&ts_postidle);
	ts_idle = timespec_sub(ts_postidle, ts_preidle);

	local_irq_enable();
	local_fiq_enable();

	return ts_idle.tv_nsec / NSEC_PER_USEC + ts_idle.tv_sec * USEC_PER_SEC;
}

/**
 * next_valid_state - Find next valid c-state
 * @dev: cpuidle device
 * @state: Currently selected c-state
 *
 * If the current state is valid, it is returned back to the caller.
 * Else, this function searches for a lower c-state which is still
 * valid (as defined in omap3_power_states[]).
 */
static struct cpuidle_state *next_valid_state(struct cpuidle_device *dev,
						struct cpuidle_state *curr)
{
	struct cpuidle_state *next = NULL;
	struct omap3_processor_cx *cx;

	cx = (struct omap3_processor_cx *)cpuidle_get_statedata(curr);

	/* Check if current state is valid */
	if (cx->valid) {
		return curr;
	} else {
		u8 idx = OMAP3_STATE_MAX;

		/*
		 * Reach the current state starting at highest C-state
		 */
		for (; idx >= OMAP3_STATE_C1; idx--) {
			if (&dev->states[idx] == curr) {
				next = &dev->states[idx];
				break;
			}
		}

		/*
		 * Should never hit this condition.
		 */
		WARN_ON(next == NULL);

		/*
		 * Drop to next valid state.
		 * Start search from the next (lower) state.
		 */
		idx--;
		for (; idx >= OMAP3_STATE_C1; idx--) {
			struct omap3_processor_cx *cx;

			cx = cpuidle_get_statedata(&dev->states[idx]);
			if (cx->valid) {
				next = &dev->states[idx];
				break;
			}
		}
		/*
		 * C1 and C2 are always valid.
		 * So, no need to check for 'next==NULL' outside this loop.
		 */
	}

	return next;
}

/**
 * omap3_enter_idle_bm - Checks for any bus activity
 * @dev: cpuidle device
 * @state: The target state to be programmed
 *
 * Used for C states with CPUIDLE_FLAG_CHECK_BM flag set. This
 * function checks for any pending activity and then programs the
 * device to the specified or a safer state.
 */
static int omap3_enter_idle_bm(struct cpuidle_device *dev,
			       struct cpuidle_state *state)
{
	struct cpuidle_state *new_state = next_valid_state(dev, state);
	u32 core_next_state, per_next_state = 0, per_saved_state = 0;
	u32 cam_state;
	struct omap3_processor_cx *cx;
	int ret;

	if ((state->flags & CPUIDLE_FLAG_CHECK_BM) && omap3_idle_bm_check()) {
		BUG_ON(!dev->safe_state);
		new_state = dev->safe_state;
		goto select_state;
	}

	cx = cpuidle_get_statedata(state);
	core_next_state = cx->core_state;

	/*
	 * FIXME: we currently manage device-specific idle states
	 *        for PER and CORE in combination with CPU-specific
	 *        idle states.  This is wrong, and device-specific
	 *        idle management needs to be separated out into 
	 *        its own code.
	 */

	/*
	 * Prevent idle completely if CAM is active.
	 * CAM does not have wakeup capability in OMAP3.
	 */
	cam_state = pwrdm_read_pwrst(cam_pd);
	if (cam_state == PWRDM_POWER_ON) {
		new_state = dev->safe_state;
		goto select_state;
	}

	/*
	 * Prevent PER off if CORE is not in retention or off as this
	 * would disable PER wakeups completely.
	 */
	per_next_state = per_saved_state = pwrdm_read_next_pwrst(per_pd);
	if ((per_next_state == PWRDM_POWER_OFF) &&
	    (core_next_state > PWRDM_POWER_RET))
		per_next_state = PWRDM_POWER_RET;

	/* Are we changing PER target state? */
	if (per_next_state != per_saved_state)
		pwrdm_set_next_pwrst(per_pd, per_next_state);

select_state:
	dev->last_state = new_state;
	ret = omap3_enter_idle(dev, new_state);

	/* Restore original PER state if it was modified */
	if (per_next_state != per_saved_state)
		pwrdm_set_next_pwrst(per_pd, per_saved_state);

	return ret;
}

DEFINE_PER_CPU(struct cpuidle_device, omap3_idle_dev);

/**
 * omap3_cpuidle_update_states() - Update the cpuidle states
<<<<<<< HEAD
 * @mpu_deepest_state:	Enable states upto and including this for mpu domain
 * @core_deepest_state:	Enable states upto and including this for core domain
=======
 * @mpu_deepest_state:	Enable states up to and including this for mpu domain
 * @core_deepest_state:	Enable states up to and including this for core domain
>>>>>>> 105e53f8
 *
 * This goes through the list of states available and enables and disables the
 * validity of C states based on deepest state that can be achieved for the
 * variable domain
 */
void omap3_cpuidle_update_states(u32 mpu_deepest_state, u32 core_deepest_state)
{
	int i;

	for (i = OMAP3_STATE_C1; i < OMAP3_MAX_STATES; i++) {
		struct omap3_processor_cx *cx = &omap3_power_states[i];

		if ((cx->mpu_state >= mpu_deepest_state) &&
		    (cx->core_state >= core_deepest_state)) {
			cx->valid = 1;
		} else {
			cx->valid = 0;
		}
	}
}

void omap3_pm_init_cpuidle(struct cpuidle_params *cpuidle_board_params)
{
	int i;

	if (!cpuidle_board_params)
		return;

	for (i = OMAP3_STATE_C1; i < OMAP3_MAX_STATES; i++) {
		cpuidle_params_table[i].valid =
			cpuidle_board_params[i].valid;
		cpuidle_params_table[i].sleep_latency =
			cpuidle_board_params[i].sleep_latency;
		cpuidle_params_table[i].wake_latency =
			cpuidle_board_params[i].wake_latency;
		cpuidle_params_table[i].threshold =
			cpuidle_board_params[i].threshold;
	}
	return;
}

/* omap3_init_power_states - Initialises the OMAP3 specific C states.
 *
 * Below is the desciption of each C state.
 * 	C1 . MPU WFI + Core active
 *	C2 . MPU WFI + Core inactive
 *	C3 . MPU CSWR + Core inactive
 *	C4 . MPU OFF + Core inactive
 *	C5 . MPU CSWR + Core CSWR
 *	C6 . MPU OFF + Core CSWR
 *	C7 . MPU OFF + Core OFF
 */
void omap_init_power_states(void)
{
	/* C1 . MPU WFI + Core active */
	omap3_power_states[OMAP3_STATE_C1].valid =
			cpuidle_params_table[OMAP3_STATE_C1].valid;
	omap3_power_states[OMAP3_STATE_C1].type = OMAP3_STATE_C1;
	omap3_power_states[OMAP3_STATE_C1].sleep_latency =
			cpuidle_params_table[OMAP3_STATE_C1].sleep_latency;
	omap3_power_states[OMAP3_STATE_C1].wakeup_latency =
			cpuidle_params_table[OMAP3_STATE_C1].wake_latency;
	omap3_power_states[OMAP3_STATE_C1].threshold =
			cpuidle_params_table[OMAP3_STATE_C1].threshold;
	omap3_power_states[OMAP3_STATE_C1].mpu_state = PWRDM_POWER_ON;
	omap3_power_states[OMAP3_STATE_C1].core_state = PWRDM_POWER_ON;
	omap3_power_states[OMAP3_STATE_C1].flags = CPUIDLE_FLAG_TIME_VALID;
	omap3_power_states[OMAP3_STATE_C1].desc = "MPU ON + CORE ON";

	/* C2 . MPU WFI + Core inactive */
	omap3_power_states[OMAP3_STATE_C2].valid =
			cpuidle_params_table[OMAP3_STATE_C2].valid;
	omap3_power_states[OMAP3_STATE_C2].type = OMAP3_STATE_C2;
	omap3_power_states[OMAP3_STATE_C2].sleep_latency =
			cpuidle_params_table[OMAP3_STATE_C2].sleep_latency;
	omap3_power_states[OMAP3_STATE_C2].wakeup_latency =
			cpuidle_params_table[OMAP3_STATE_C2].wake_latency;
	omap3_power_states[OMAP3_STATE_C2].threshold =
			cpuidle_params_table[OMAP3_STATE_C2].threshold;
	omap3_power_states[OMAP3_STATE_C2].mpu_state = PWRDM_POWER_ON;
	omap3_power_states[OMAP3_STATE_C2].core_state = PWRDM_POWER_ON;
	omap3_power_states[OMAP3_STATE_C2].flags = CPUIDLE_FLAG_TIME_VALID |
				CPUIDLE_FLAG_CHECK_BM;
	omap3_power_states[OMAP3_STATE_C2].desc = "MPU ON + CORE ON";

	/* C3 . MPU CSWR + Core inactive */
	omap3_power_states[OMAP3_STATE_C3].valid =
			cpuidle_params_table[OMAP3_STATE_C3].valid;
	omap3_power_states[OMAP3_STATE_C3].type = OMAP3_STATE_C3;
	omap3_power_states[OMAP3_STATE_C3].sleep_latency =
			cpuidle_params_table[OMAP3_STATE_C3].sleep_latency;
	omap3_power_states[OMAP3_STATE_C3].wakeup_latency =
			cpuidle_params_table[OMAP3_STATE_C3].wake_latency;
	omap3_power_states[OMAP3_STATE_C3].threshold =
			cpuidle_params_table[OMAP3_STATE_C3].threshold;
	omap3_power_states[OMAP3_STATE_C3].mpu_state = PWRDM_POWER_RET;
	omap3_power_states[OMAP3_STATE_C3].core_state = PWRDM_POWER_ON;
	omap3_power_states[OMAP3_STATE_C3].flags = CPUIDLE_FLAG_TIME_VALID |
				CPUIDLE_FLAG_CHECK_BM;
	omap3_power_states[OMAP3_STATE_C3].desc = "MPU RET + CORE ON";

	/* C4 . MPU OFF + Core inactive */
	omap3_power_states[OMAP3_STATE_C4].valid =
			cpuidle_params_table[OMAP3_STATE_C4].valid;
	omap3_power_states[OMAP3_STATE_C4].type = OMAP3_STATE_C4;
	omap3_power_states[OMAP3_STATE_C4].sleep_latency =
			cpuidle_params_table[OMAP3_STATE_C4].sleep_latency;
	omap3_power_states[OMAP3_STATE_C4].wakeup_latency =
			cpuidle_params_table[OMAP3_STATE_C4].wake_latency;
	omap3_power_states[OMAP3_STATE_C4].threshold =
			cpuidle_params_table[OMAP3_STATE_C4].threshold;
	omap3_power_states[OMAP3_STATE_C4].mpu_state = PWRDM_POWER_OFF;
	omap3_power_states[OMAP3_STATE_C4].core_state = PWRDM_POWER_ON;
	omap3_power_states[OMAP3_STATE_C4].flags = CPUIDLE_FLAG_TIME_VALID |
				CPUIDLE_FLAG_CHECK_BM;
	omap3_power_states[OMAP3_STATE_C4].desc = "MPU OFF + CORE ON";

	/* C5 . MPU CSWR + Core CSWR*/
	omap3_power_states[OMAP3_STATE_C5].valid =
			cpuidle_params_table[OMAP3_STATE_C5].valid;
	omap3_power_states[OMAP3_STATE_C5].type = OMAP3_STATE_C5;
	omap3_power_states[OMAP3_STATE_C5].sleep_latency =
			cpuidle_params_table[OMAP3_STATE_C5].sleep_latency;
	omap3_power_states[OMAP3_STATE_C5].wakeup_latency =
			cpuidle_params_table[OMAP3_STATE_C5].wake_latency;
	omap3_power_states[OMAP3_STATE_C5].threshold =
			cpuidle_params_table[OMAP3_STATE_C5].threshold;
	omap3_power_states[OMAP3_STATE_C5].mpu_state = PWRDM_POWER_RET;
	omap3_power_states[OMAP3_STATE_C5].core_state = PWRDM_POWER_RET;
	omap3_power_states[OMAP3_STATE_C5].flags = CPUIDLE_FLAG_TIME_VALID |
				CPUIDLE_FLAG_CHECK_BM;
	omap3_power_states[OMAP3_STATE_C5].desc = "MPU RET + CORE RET";

	/* C6 . MPU OFF + Core CSWR */
	omap3_power_states[OMAP3_STATE_C6].valid =
			cpuidle_params_table[OMAP3_STATE_C6].valid;
	omap3_power_states[OMAP3_STATE_C6].type = OMAP3_STATE_C6;
	omap3_power_states[OMAP3_STATE_C6].sleep_latency =
			cpuidle_params_table[OMAP3_STATE_C6].sleep_latency;
	omap3_power_states[OMAP3_STATE_C6].wakeup_latency =
			cpuidle_params_table[OMAP3_STATE_C6].wake_latency;
	omap3_power_states[OMAP3_STATE_C6].threshold =
			cpuidle_params_table[OMAP3_STATE_C6].threshold;
	omap3_power_states[OMAP3_STATE_C6].mpu_state = PWRDM_POWER_OFF;
	omap3_power_states[OMAP3_STATE_C6].core_state = PWRDM_POWER_RET;
	omap3_power_states[OMAP3_STATE_C6].flags = CPUIDLE_FLAG_TIME_VALID |
				CPUIDLE_FLAG_CHECK_BM;
	omap3_power_states[OMAP3_STATE_C6].desc = "MPU OFF + CORE RET";

	/* C7 . MPU OFF + Core OFF */
	omap3_power_states[OMAP3_STATE_C7].valid =
			cpuidle_params_table[OMAP3_STATE_C7].valid;
	omap3_power_states[OMAP3_STATE_C7].type = OMAP3_STATE_C7;
	omap3_power_states[OMAP3_STATE_C7].sleep_latency =
			cpuidle_params_table[OMAP3_STATE_C7].sleep_latency;
	omap3_power_states[OMAP3_STATE_C7].wakeup_latency =
			cpuidle_params_table[OMAP3_STATE_C7].wake_latency;
	omap3_power_states[OMAP3_STATE_C7].threshold =
			cpuidle_params_table[OMAP3_STATE_C7].threshold;
	omap3_power_states[OMAP3_STATE_C7].mpu_state = PWRDM_POWER_OFF;
	omap3_power_states[OMAP3_STATE_C7].core_state = PWRDM_POWER_OFF;
	omap3_power_states[OMAP3_STATE_C7].flags = CPUIDLE_FLAG_TIME_VALID |
				CPUIDLE_FLAG_CHECK_BM;
<<<<<<< HEAD
=======
	omap3_power_states[OMAP3_STATE_C7].desc = "MPU OFF + CORE OFF";
>>>>>>> 105e53f8

	/*
	 * Erratum i583: implementation for ES rev < Es1.2 on 3630. We cannot
	 * enable OFF mode in a stable form for previous revisions.
	 * we disable C7 state as a result.
	 */
	if (IS_PM34XX_ERRATUM(PM_SDRC_WAKEUP_ERRATUM_i583)) {
		omap3_power_states[OMAP3_STATE_C7].valid = 0;
		cpuidle_params_table[OMAP3_STATE_C7].valid = 0;
<<<<<<< HEAD
		WARN_ONCE(1, "%s: core off state C7 disabled due to i583\n",
=======
		pr_warn("%s: core off state C7 disabled due to i583\n",
>>>>>>> 105e53f8
				__func__);
	}
}

struct cpuidle_driver omap3_idle_driver = {
	.name = 	"omap3_idle",
	.owner = 	THIS_MODULE,
};

/**
 * omap3_idle_init - Init routine for OMAP3 idle
 *
 * Registers the OMAP3 specific cpuidle driver with the cpuidle
 * framework with the valid set of states.
 */
int __init omap3_idle_init(void)
{
	int i, count = 0;
	struct omap3_processor_cx *cx;
	struct cpuidle_state *state;
	struct cpuidle_device *dev;

	mpu_pd = pwrdm_lookup("mpu_pwrdm");
	core_pd = pwrdm_lookup("core_pwrdm");
	per_pd = pwrdm_lookup("per_pwrdm");
	cam_pd = pwrdm_lookup("cam_pwrdm");

	omap_init_power_states();
	cpuidle_register_driver(&omap3_idle_driver);

	dev = &per_cpu(omap3_idle_dev, smp_processor_id());

	for (i = OMAP3_STATE_C1; i < OMAP3_MAX_STATES; i++) {
		cx = &omap3_power_states[i];
		state = &dev->states[count];

		if (!cx->valid)
			continue;
		cpuidle_set_statedata(state, cx);
		state->exit_latency = cx->sleep_latency + cx->wakeup_latency;
		state->target_residency = cx->threshold;
		state->flags = cx->flags;
		state->enter = (state->flags & CPUIDLE_FLAG_CHECK_BM) ?
			omap3_enter_idle_bm : omap3_enter_idle;
		if (cx->type == OMAP3_STATE_C1)
			dev->safe_state = state;
		sprintf(state->name, "C%d", count+1);
		strncpy(state->desc, cx->desc, CPUIDLE_DESC_LEN);
		count++;
	}

	if (!count)
		return -EINVAL;
	dev->state_count = count;

	if (enable_off_mode)
		omap3_cpuidle_update_states(PWRDM_POWER_OFF, PWRDM_POWER_OFF);
	else
		omap3_cpuidle_update_states(PWRDM_POWER_RET, PWRDM_POWER_RET);

	if (cpuidle_register_device(dev)) {
		printk(KERN_ERR "%s: CPUidle register device failed\n",
		       __func__);
		return -EIO;
	}

	return 0;
}
#else
int __init omap3_idle_init(void)
{
	return 0;
}
#endif /* CONFIG_CPU_IDLE */<|MERGE_RESOLUTION|>--- conflicted
+++ resolved
@@ -297,13 +297,8 @@
 
 /**
  * omap3_cpuidle_update_states() - Update the cpuidle states
-<<<<<<< HEAD
- * @mpu_deepest_state:	Enable states upto and including this for mpu domain
- * @core_deepest_state:	Enable states upto and including this for core domain
-=======
  * @mpu_deepest_state:	Enable states up to and including this for mpu domain
  * @core_deepest_state:	Enable states up to and including this for core domain
->>>>>>> 105e53f8
  *
  * This goes through the list of states available and enables and disables the
  * validity of C states based on deepest state that can be achieved for the
@@ -467,10 +462,7 @@
 	omap3_power_states[OMAP3_STATE_C7].core_state = PWRDM_POWER_OFF;
 	omap3_power_states[OMAP3_STATE_C7].flags = CPUIDLE_FLAG_TIME_VALID |
 				CPUIDLE_FLAG_CHECK_BM;
-<<<<<<< HEAD
-=======
 	omap3_power_states[OMAP3_STATE_C7].desc = "MPU OFF + CORE OFF";
->>>>>>> 105e53f8
 
 	/*
 	 * Erratum i583: implementation for ES rev < Es1.2 on 3630. We cannot
@@ -480,11 +472,7 @@
 	if (IS_PM34XX_ERRATUM(PM_SDRC_WAKEUP_ERRATUM_i583)) {
 		omap3_power_states[OMAP3_STATE_C7].valid = 0;
 		cpuidle_params_table[OMAP3_STATE_C7].valid = 0;
-<<<<<<< HEAD
-		WARN_ONCE(1, "%s: core off state C7 disabled due to i583\n",
-=======
 		pr_warn("%s: core off state C7 disabled due to i583\n",
->>>>>>> 105e53f8
 				__func__);
 	}
 }
