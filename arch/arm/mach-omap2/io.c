--- conflicted
+++ resolved
@@ -34,18 +34,13 @@
 #include <plat/multi.h>
 
 #include "iomap.h"
+#include "common.h"
 #include "voltage.h"
 #include "powerdomain.h"
 #include "clockdomain.h"
-<<<<<<< HEAD
-#include "common.h"
 #include "clock2xxx.h"
 #include "clock3xxx.h"
 #include "clock44xx.h"
-=======
-#include <plat/omap_hwmod.h>
-#include <plat/multi.h>
->>>>>>> 3223d007
 
 /*
  * The machine specific code may provide the extra mapping besides the
