#
# Makefile for the linux kernel.
#

# Common support
obj-y := id.o io.o control.o mux.o devices.o serial.o gpmc.o timer.o pm.o \
	 common.o gpio.o dma.o wd_timer.o display.o i2c.o hdq1w.o

omap-2-3-common				= irq.o sdrc.o
hwmod-common				= omap_hwmod.o \
					  omap_hwmod_common_data.o
clock-common				= clock.o clock_common_data.o \
					  clkt_dpll.o clkt_clksel.o
secure-common				= omap-smc.o omap-secure.o

obj-$(CONFIG_ARCH_OMAP2) += $(omap-2-3-common) $(hwmod-common)
obj-$(CONFIG_ARCH_OMAP3) += $(omap-2-3-common) $(hwmod-common) $(secure-common)
obj-$(CONFIG_ARCH_OMAP4) += prm44xx.o $(hwmod-common) $(secure-common)
obj-$(CONFIG_SOC_AM33XX) += irq.o $(hwmod-common)

ifneq ($(CONFIG_SND_OMAP_SOC_MCBSP),)
obj-y += mcbsp.o
endif

obj-$(CONFIG_TWL4030_CORE) += omap_twl.o

# SMP support ONLY available for OMAP4

obj-$(CONFIG_SMP)			+= omap-smp.o omap-headsmp.o
obj-$(CONFIG_HOTPLUG_CPU)		+= omap-hotplug.o
obj-$(CONFIG_ARCH_OMAP4)		+= omap4-common.o omap-wakeupgen.o
obj-$(CONFIG_ARCH_OMAP4)		+= sleep44xx.o

plus_sec := $(call as-instr,.arch_extension sec,+sec)
AFLAGS_omap-headsmp.o			:=-Wa,-march=armv7-a$(plus_sec)
AFLAGS_omap-smc.o			:=-Wa,-march=armv7-a$(plus_sec)
AFLAGS_sleep44xx.o			:=-Wa,-march=armv7-a$(plus_sec)

# Functions loaded to SRAM
obj-$(CONFIG_SOC_OMAP2420)		+= sram242x.o
obj-$(CONFIG_SOC_OMAP2430)		+= sram243x.o
obj-$(CONFIG_ARCH_OMAP3)		+= sram34xx.o

AFLAGS_sram242x.o			:=-Wa,-march=armv6
AFLAGS_sram243x.o			:=-Wa,-march=armv6
AFLAGS_sram34xx.o			:=-Wa,-march=armv7-a

# Pin multiplexing
obj-$(CONFIG_SOC_OMAP2420)		+= mux2420.o
obj-$(CONFIG_SOC_OMAP2430)		+= mux2430.o
obj-$(CONFIG_ARCH_OMAP3)		+= mux34xx.o
obj-$(CONFIG_ARCH_OMAP4)		+= mux44xx.o

# SMS/SDRC
obj-$(CONFIG_ARCH_OMAP2)		+= sdrc2xxx.o
# obj-$(CONFIG_ARCH_OMAP3)		+= sdrc3xxx.o

# OPP table initialization
ifeq ($(CONFIG_PM_OPP),y)
obj-y					+= opp.o
obj-$(CONFIG_ARCH_OMAP3)		+= opp3xxx_data.o
obj-$(CONFIG_ARCH_OMAP4)		+= opp4xxx_data.o
endif

# Power Management
ifeq ($(CONFIG_PM),y)
obj-$(CONFIG_ARCH_OMAP2)		+= pm24xx.o
obj-$(CONFIG_ARCH_OMAP2)		+= sleep24xx.o
obj-$(CONFIG_ARCH_OMAP3)		+= pm34xx.o sleep34xx.o
obj-$(CONFIG_ARCH_OMAP3)		+= cpuidle34xx.o
obj-$(CONFIG_ARCH_OMAP4)		+= pm44xx.o omap-mpuss-lowpower.o
obj-$(CONFIG_ARCH_OMAP4)		+= cpuidle44xx.o
obj-$(CONFIG_PM_DEBUG)			+= pm-debug.o
obj-$(CONFIG_OMAP_SMARTREFLEX)          += sr_device.o smartreflex.o
obj-$(CONFIG_OMAP_SMARTREFLEX_CLASS3)	+= smartreflex-class3.o

AFLAGS_sleep24xx.o			:=-Wa,-march=armv6
AFLAGS_sleep34xx.o			:=-Wa,-march=armv7-a$(plus_sec)

ifeq ($(CONFIG_PM_VERBOSE),y)
CFLAGS_pm_bus.o				+= -DDEBUG
endif

endif

# PRCM
obj-y					+= prm_common.o
obj-$(CONFIG_ARCH_OMAP2)		+= prcm.o cm2xxx_3xxx.o prm2xxx_3xxx.o
obj-$(CONFIG_ARCH_OMAP3)		+= prcm.o cm2xxx_3xxx.o prm2xxx_3xxx.o
obj-$(CONFIG_ARCH_OMAP3)		+= vc3xxx_data.o vp3xxx_data.o
obj-$(CONFIG_ARCH_OMAP4)		+= prcm.o cminst44xx.o cm44xx.o
obj-$(CONFIG_ARCH_OMAP4)		+= prcm_mpu44xx.o prminst44xx.o
obj-$(CONFIG_ARCH_OMAP4)		+= vc44xx_data.o vp44xx_data.o prm44xx.o
<<<<<<< HEAD
=======
obj-$(CONFIG_SOC_AM33XX)		+= prcm.o
>>>>>>> 5e75262c

# OMAP voltage domains
voltagedomain-common			:= voltage.o vc.o vp.o
obj-$(CONFIG_ARCH_OMAP2)		+= $(voltagedomain-common)
obj-$(CONFIG_ARCH_OMAP2)		+= voltagedomains2xxx_data.o
obj-$(CONFIG_ARCH_OMAP3)		+= $(voltagedomain-common)
obj-$(CONFIG_ARCH_OMAP3)		+= voltagedomains3xxx_data.o
obj-$(CONFIG_ARCH_OMAP4)		+= $(voltagedomain-common)
obj-$(CONFIG_ARCH_OMAP4)		+= voltagedomains44xx_data.o
<<<<<<< HEAD
=======
obj-$(CONFIG_SOC_AM33XX)		+= $(voltagedomain-common)
>>>>>>> 5e75262c

# OMAP powerdomain framework
powerdomain-common			+= powerdomain.o powerdomain-common.o
obj-$(CONFIG_ARCH_OMAP2)		+= $(powerdomain-common)
obj-$(CONFIG_ARCH_OMAP2)		+= powerdomains2xxx_data.o
obj-$(CONFIG_ARCH_OMAP2)		+= powerdomain2xxx_3xxx.o
obj-$(CONFIG_ARCH_OMAP2)		+= powerdomains2xxx_3xxx_data.o
obj-$(CONFIG_ARCH_OMAP3)		+= $(powerdomain-common)
obj-$(CONFIG_ARCH_OMAP3)		+= powerdomain2xxx_3xxx.o
obj-$(CONFIG_ARCH_OMAP3)		+= powerdomains3xxx_data.o
obj-$(CONFIG_ARCH_OMAP3)		+= powerdomains2xxx_3xxx_data.o
obj-$(CONFIG_ARCH_OMAP4)		+= $(powerdomain-common)
obj-$(CONFIG_ARCH_OMAP4)		+= powerdomain44xx.o
obj-$(CONFIG_ARCH_OMAP4)		+= powerdomains44xx_data.o
<<<<<<< HEAD
=======
obj-$(CONFIG_SOC_AM33XX)		+= $(powerdomain-common)
>>>>>>> 5e75262c

# PRCM clockdomain control
clockdomain-common			+= clockdomain.o
clockdomain-common			+= clockdomains_common_data.o
obj-$(CONFIG_ARCH_OMAP2)		+= $(clockdomain-common)
obj-$(CONFIG_SOC_OMAP2420)		+= clockdomains2420_data.o
obj-$(CONFIG_SOC_OMAP2430)		+= clockdomains2430_data.o
obj-$(CONFIG_ARCH_OMAP3)		+= $(clockdomain-common)
obj-$(CONFIG_ARCH_OMAP3)		+= clockdomain2xxx_3xxx.o
obj-$(CONFIG_ARCH_OMAP3)		+= clockdomains2xxx_3xxx_data.o
obj-$(CONFIG_ARCH_OMAP3)		+= clockdomains3xxx_data.o
obj-$(CONFIG_ARCH_OMAP4)		+= $(clockdomain-common)
obj-$(CONFIG_ARCH_OMAP4)		+= clockdomain44xx.o
obj-$(CONFIG_ARCH_OMAP4)		+= clockdomains44xx_data.o
<<<<<<< HEAD
=======
obj-$(CONFIG_SOC_AM33XX)		+= $(clockdomain-common)
>>>>>>> 5e75262c

# Clock framework
obj-$(CONFIG_ARCH_OMAP2)		+= $(clock-common) clock2xxx.o
obj-$(CONFIG_ARCH_OMAP2)		+= clkt2xxx_sys.o
obj-$(CONFIG_ARCH_OMAP2)		+= clkt2xxx_dpllcore.o
obj-$(CONFIG_ARCH_OMAP2)		+= clkt2xxx_virt_prcm_set.o
obj-$(CONFIG_ARCH_OMAP2)		+= clkt2xxx_apll.o clkt2xxx_osc.o
obj-$(CONFIG_ARCH_OMAP2)		+= clkt2xxx_dpll.o clkt_iclk.o
obj-$(CONFIG_SOC_OMAP2420)		+= clock2420_data.o
obj-$(CONFIG_SOC_OMAP2430)		+= clock2430.o clock2430_data.o
obj-$(CONFIG_ARCH_OMAP3)		+= $(clock-common) clock3xxx.o
obj-$(CONFIG_ARCH_OMAP3)		+= clock34xx.o clkt34xx_dpll3m2.o
obj-$(CONFIG_ARCH_OMAP3)		+= clock3517.o clock36xx.o
obj-$(CONFIG_ARCH_OMAP3)		+= dpll3xxx.o clock3xxx_data.o
obj-$(CONFIG_ARCH_OMAP3)		+= clkt_iclk.o
obj-$(CONFIG_ARCH_OMAP4)		+= $(clock-common) clock44xx_data.o
obj-$(CONFIG_ARCH_OMAP4)		+= dpll3xxx.o dpll44xx.o
<<<<<<< HEAD
=======
obj-$(CONFIG_SOC_AM33XX)		+= $(clock-common) dpll3xxx.o
>>>>>>> 5e75262c

# OMAP2 clock rate set data (old "OPP" data)
obj-$(CONFIG_SOC_OMAP2420)		+= opp2420_data.o
obj-$(CONFIG_SOC_OMAP2430)		+= opp2430_data.o

# hwmod data
obj-$(CONFIG_SOC_OMAP2420)		+= omap_hwmod_2xxx_ipblock_data.o
obj-$(CONFIG_SOC_OMAP2420)		+= omap_hwmod_2xxx_3xxx_ipblock_data.o
obj-$(CONFIG_SOC_OMAP2420)		+= omap_hwmod_2xxx_interconnect_data.o
obj-$(CONFIG_SOC_OMAP2420)		+= omap_hwmod_2xxx_3xxx_interconnect_data.o
obj-$(CONFIG_SOC_OMAP2420)		+= omap_hwmod_2420_data.o
obj-$(CONFIG_SOC_OMAP2430)		+= omap_hwmod_2xxx_ipblock_data.o
obj-$(CONFIG_SOC_OMAP2430)		+= omap_hwmod_2xxx_3xxx_ipblock_data.o
obj-$(CONFIG_SOC_OMAP2430)		+= omap_hwmod_2xxx_interconnect_data.o
obj-$(CONFIG_SOC_OMAP2430)		+= omap_hwmod_2xxx_3xxx_interconnect_data.o
obj-$(CONFIG_SOC_OMAP2430)		+= omap_hwmod_2430_data.o
obj-$(CONFIG_ARCH_OMAP3)		+= omap_hwmod_2xxx_3xxx_ipblock_data.o
obj-$(CONFIG_ARCH_OMAP3)		+= omap_hwmod_2xxx_3xxx_interconnect_data.o
obj-$(CONFIG_ARCH_OMAP3)		+= omap_hwmod_3xxx_data.o
obj-$(CONFIG_ARCH_OMAP4)		+= omap_hwmod_44xx_data.o

# EMU peripherals
obj-$(CONFIG_OMAP3_EMU)			+= emu.o

# L3 interconnect
obj-$(CONFIG_ARCH_OMAP3)		+= omap_l3_smx.o
obj-$(CONFIG_ARCH_OMAP4)		+= omap_l3_noc.o

obj-$(CONFIG_OMAP_MBOX_FWK)		+= mailbox_mach.o
mailbox_mach-objs			:= mailbox.o

obj-$(CONFIG_OMAP_IOMMU)		+= iommu2.o

iommu-$(CONFIG_OMAP_IOMMU)		:= omap-iommu.o
obj-y					+= $(iommu-m) $(iommu-y)

ifneq ($(CONFIG_TIDSPBRIDGE),)
obj-y					+= dsp.o
endif

# OMAP2420 MSDI controller integration support ("MMC")
obj-$(CONFIG_SOC_OMAP2420)		+= msdi.o

# Specific board support
obj-$(CONFIG_MACH_OMAP_GENERIC)		+= board-generic.o
obj-$(CONFIG_MACH_OMAP_H4)		+= board-h4.o
obj-$(CONFIG_MACH_OMAP_2430SDP)		+= board-2430sdp.o
obj-$(CONFIG_MACH_OMAP_APOLLON)		+= board-apollon.o
obj-$(CONFIG_MACH_OMAP3_BEAGLE)		+= board-omap3beagle.o
obj-$(CONFIG_MACH_DEVKIT8000)     	+= board-devkit8000.o
obj-$(CONFIG_MACH_OMAP_LDP)		+= board-ldp.o
obj-$(CONFIG_MACH_OMAP3530_LV_SOM)      += board-omap3logic.o
obj-$(CONFIG_MACH_OMAP3_TORPEDO)        += board-omap3logic.o
obj-$(CONFIG_MACH_ENCORE)		+= board-omap3encore.o
obj-$(CONFIG_MACH_OVERO)		+= board-overo.o
obj-$(CONFIG_MACH_OMAP3EVM)		+= board-omap3evm.o
obj-$(CONFIG_MACH_OMAP3_PANDORA)	+= board-omap3pandora.o
obj-$(CONFIG_MACH_OMAP_3430SDP)		+= board-3430sdp.o
obj-$(CONFIG_MACH_NOKIA_N8X0)		+= board-n8x0.o
obj-$(CONFIG_MACH_NOKIA_RM680)		+= board-rm680.o sdram-nokia.o
obj-$(CONFIG_MACH_NOKIA_RX51)		+= board-rx51.o sdram-nokia.o
obj-$(CONFIG_MACH_NOKIA_RX51)		+= board-rx51-peripherals.o
obj-$(CONFIG_MACH_NOKIA_RX51)		+= board-rx51-video.o
obj-$(CONFIG_MACH_OMAP_ZOOM2)		+= board-zoom.o board-zoom-peripherals.o
obj-$(CONFIG_MACH_OMAP_ZOOM2)		+= board-zoom-display.o
obj-$(CONFIG_MACH_OMAP_ZOOM2)		+= board-zoom-debugboard.o
obj-$(CONFIG_MACH_OMAP_ZOOM3)		+= board-zoom.o board-zoom-peripherals.o
obj-$(CONFIG_MACH_OMAP_ZOOM3)		+= board-zoom-display.o
obj-$(CONFIG_MACH_OMAP_ZOOM3)		+= board-zoom-debugboard.o
obj-$(CONFIG_MACH_OMAP_3630SDP)		+= board-3630sdp.o
obj-$(CONFIG_MACH_OMAP_3630SDP)		+= board-zoom-peripherals.o
obj-$(CONFIG_MACH_OMAP_3630SDP)		+= board-zoom-display.o
obj-$(CONFIG_MACH_CM_T35)		+= board-cm-t35.o
obj-$(CONFIG_MACH_CM_T3517)		+= board-cm-t3517.o
obj-$(CONFIG_MACH_IGEP0020)		+= board-igep0020.o
obj-$(CONFIG_MACH_OMAP3_TOUCHBOOK)	+= board-omap3touchbook.o
obj-$(CONFIG_MACH_OMAP_4430SDP)		+= board-4430sdp.o
obj-$(CONFIG_MACH_OMAP4_PANDA)		+= board-omap4panda.o

obj-$(CONFIG_MACH_PCM049)		+= board-omap4pcm049.o

obj-$(CONFIG_MACH_OMAP3517EVM)		+= board-am3517evm.o

obj-$(CONFIG_MACH_CRANEBOARD)		+= board-am3517crane.o

obj-$(CONFIG_MACH_SBC3530)		+= board-omap3stalker.o
obj-$(CONFIG_MACH_TI8168EVM)		+= board-ti8168evm.o
obj-$(CONFIG_MACH_TI8148EVM)		+= board-ti8168evm.o

# Platform specific device init code

omap-flash-$(CONFIG_MTD_NAND_OMAP2)	:= board-flash.o
omap-flash-$(CONFIG_MTD_ONENAND_OMAP2)	:= board-flash.o
obj-y					+= $(omap-flash-y) $(omap-flash-m)

omap-hsmmc-$(CONFIG_MMC_OMAP_HS)	:= hsmmc.o
obj-y					+= $(omap-hsmmc-m) $(omap-hsmmc-y)


usbfs-$(CONFIG_ARCH_OMAP_OTG)		:= usb-fs.o
obj-y					+= $(usbfs-m) $(usbfs-y)
obj-y					+= usb-musb.o
obj-y					+= omap_phy_internal.o

obj-$(CONFIG_MACH_OMAP2_TUSB6010)	+= usb-tusb6010.o
obj-y					+= usb-host.o

onenand-$(CONFIG_MTD_ONENAND_OMAP2)	:= gpmc-onenand.o
obj-y					+= $(onenand-m) $(onenand-y)

nand-$(CONFIG_MTD_NAND_OMAP2)		:= gpmc-nand.o
obj-y					+= $(nand-m) $(nand-y)

smc91x-$(CONFIG_SMC91X)			:= gpmc-smc91x.o
obj-y					+= $(smc91x-m) $(smc91x-y)

smsc911x-$(CONFIG_SMSC911X)		:= gpmc-smsc911x.o
obj-y					+= $(smsc911x-m) $(smsc911x-y)
ifneq ($(CONFIG_HWSPINLOCK_OMAP),)
obj-y					+= hwspinlock.o
endif

emac-$(CONFIG_TI_DAVINCI_EMAC)		:= am35xx-emac.o
obj-y					+= $(emac-m) $(emac-y)

obj-y					+= common-board-devices.o twl-common.o<|MERGE_RESOLUTION|>--- conflicted
+++ resolved
@@ -91,10 +91,7 @@
 obj-$(CONFIG_ARCH_OMAP4)		+= prcm.o cminst44xx.o cm44xx.o
 obj-$(CONFIG_ARCH_OMAP4)		+= prcm_mpu44xx.o prminst44xx.o
 obj-$(CONFIG_ARCH_OMAP4)		+= vc44xx_data.o vp44xx_data.o prm44xx.o
-<<<<<<< HEAD
-=======
 obj-$(CONFIG_SOC_AM33XX)		+= prcm.o
->>>>>>> 5e75262c
 
 # OMAP voltage domains
 voltagedomain-common			:= voltage.o vc.o vp.o
@@ -104,10 +101,7 @@
 obj-$(CONFIG_ARCH_OMAP3)		+= voltagedomains3xxx_data.o
 obj-$(CONFIG_ARCH_OMAP4)		+= $(voltagedomain-common)
 obj-$(CONFIG_ARCH_OMAP4)		+= voltagedomains44xx_data.o
-<<<<<<< HEAD
-=======
 obj-$(CONFIG_SOC_AM33XX)		+= $(voltagedomain-common)
->>>>>>> 5e75262c
 
 # OMAP powerdomain framework
 powerdomain-common			+= powerdomain.o powerdomain-common.o
@@ -122,10 +116,7 @@
 obj-$(CONFIG_ARCH_OMAP4)		+= $(powerdomain-common)
 obj-$(CONFIG_ARCH_OMAP4)		+= powerdomain44xx.o
 obj-$(CONFIG_ARCH_OMAP4)		+= powerdomains44xx_data.o
-<<<<<<< HEAD
-=======
 obj-$(CONFIG_SOC_AM33XX)		+= $(powerdomain-common)
->>>>>>> 5e75262c
 
 # PRCM clockdomain control
 clockdomain-common			+= clockdomain.o
@@ -140,10 +131,7 @@
 obj-$(CONFIG_ARCH_OMAP4)		+= $(clockdomain-common)
 obj-$(CONFIG_ARCH_OMAP4)		+= clockdomain44xx.o
 obj-$(CONFIG_ARCH_OMAP4)		+= clockdomains44xx_data.o
-<<<<<<< HEAD
-=======
 obj-$(CONFIG_SOC_AM33XX)		+= $(clockdomain-common)
->>>>>>> 5e75262c
 
 # Clock framework
 obj-$(CONFIG_ARCH_OMAP2)		+= $(clock-common) clock2xxx.o
@@ -161,10 +149,7 @@
 obj-$(CONFIG_ARCH_OMAP3)		+= clkt_iclk.o
 obj-$(CONFIG_ARCH_OMAP4)		+= $(clock-common) clock44xx_data.o
 obj-$(CONFIG_ARCH_OMAP4)		+= dpll3xxx.o dpll44xx.o
-<<<<<<< HEAD
-=======
 obj-$(CONFIG_SOC_AM33XX)		+= $(clock-common) dpll3xxx.o
->>>>>>> 5e75262c
 
 # OMAP2 clock rate set data (old "OPP" data)
 obj-$(CONFIG_SOC_OMAP2420)		+= opp2420_data.o
