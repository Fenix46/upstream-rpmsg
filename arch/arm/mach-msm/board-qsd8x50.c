/* Copyright (c) 2009-2011, Code Aurora Forum. All rights reserved.
 *
 * This program is free software; you can redistribute it and/or modify
 * it under the terms of the GNU General Public License version 2 and
 * only version 2 as published by the Free Software Foundation.
 *
 * This program is distributed in the hope that it will be useful,
 * but WITHOUT ANY WARRANTY; without even the implied warranty of
 * MERCHANTABILITY or FITNESS FOR A PARTICULAR PURPOSE.  See the
 * GNU General Public License for more details.
 *
 * You should have received a copy of the GNU General Public License
 * along with this program; if not, write to the Free Software
 * Foundation, Inc., 51 Franklin Street, Fifth Floor, Boston, MA
 * 02110-1301, USA.
 */

#include <linux/kernel.h>
#include <linux/irq.h>
#include <linux/gpio.h>
#include <linux/platform_device.h>
#include <linux/delay.h>
#include <linux/usb/msm_hsusb.h>
<<<<<<< HEAD
=======
#include <linux/err.h>
#include <linux/clkdev.h>
>>>>>>> 105e53f8

#include <asm/mach-types.h>
#include <asm/mach/arch.h>
#include <asm/io.h>
#include <asm/setup.h>

#include <mach/board.h>
#include <mach/irqs.h>
#include <mach/sirc.h>
#include <mach/gpio.h>
#include <mach/vreg.h>
#include <mach/mmc.h>

#include "devices.h"

extern struct sys_timer msm_timer;

static const resource_size_t qsd8x50_surf_smc91x_base __initdata = 0x70000300;
static const unsigned        qsd8x50_surf_smc91x_gpio __initdata = 156;

/* Leave smc91x resources empty here, as we'll fill them in
 * at run-time: they vary from board to board, and the true
 * configuration won't be known until boot.
 */
static struct resource smc91x_resources[] = {
	[0] = {
		.flags = IORESOURCE_MEM,
	},
	[1] = {
		.flags = IORESOURCE_IRQ,
	},
};

static struct platform_device smc91x_device = {
	.name           = "smc91x",
	.id             = 0,
	.num_resources  = ARRAY_SIZE(smc91x_resources),
	.resource       = smc91x_resources,
};

static int __init msm_init_smc91x(void)
{
	if (machine_is_qsd8x50_surf()) {
		smc91x_resources[0].start = qsd8x50_surf_smc91x_base;
		smc91x_resources[0].end   = qsd8x50_surf_smc91x_base + 0xff;
		smc91x_resources[1].start =
			gpio_to_irq(qsd8x50_surf_smc91x_gpio);
		smc91x_resources[1].end   =
			gpio_to_irq(qsd8x50_surf_smc91x_gpio);
		platform_device_register(&smc91x_device);
	}

	return 0;
}
module_init(msm_init_smc91x);

static int hsusb_phy_init_seq[] = {
	0x08, 0x31,	/* Increase HS Driver Amplitude */
	0x20, 0x32,	/* Enable and set Pre-Emphasis Depth to 10% */
	-1
};

static struct msm_otg_platform_data msm_otg_pdata = {
	.phy_init_seq		= hsusb_phy_init_seq,
	.mode                   = USB_PERIPHERAL,
	.otg_control		= OTG_PHY_CONTROL,
};

static struct platform_device *devices[] __initdata = {
	&msm_device_uart3,
	&msm_device_smd,
	&msm_device_otg,
	&msm_device_hsusb,
	&msm_device_hsusb_host,
<<<<<<< HEAD
=======
};

static struct msm_mmc_gpio sdc1_gpio_cfg[] = {
	{51, "sdc1_dat_3"},
	{52, "sdc1_dat_2"},
	{53, "sdc1_dat_1"},
	{54, "sdc1_dat_0"},
	{55, "sdc1_cmd"},
	{56, "sdc1_clk"}
};

static struct vreg *vreg_mmc;
static unsigned long vreg_sts;

static uint32_t msm_sdcc_setup_power(struct device *dv, unsigned int vdd)
{
	int rc = 0;
	struct platform_device *pdev;

	pdev = container_of(dv, struct platform_device, dev);

	if (vdd == 0) {
		if (!vreg_sts)
			return 0;

		clear_bit(pdev->id, &vreg_sts);

		if (!vreg_sts) {
			rc = vreg_disable(vreg_mmc);
			if (rc)
				pr_err("vreg_mmc disable failed for slot "
						"%d: %d\n", pdev->id, rc);
		}
		return 0;
	}

	if (!vreg_sts) {
		rc = vreg_set_level(vreg_mmc, 2900);
		if (rc)
			pr_err("vreg_mmc set level failed for slot %d: %d\n",
					pdev->id, rc);
		rc = vreg_enable(vreg_mmc);
		if (rc)
			pr_err("vreg_mmc enable failed for slot %d: %d\n",
					pdev->id, rc);
	}
	set_bit(pdev->id, &vreg_sts);
	return 0;
}

static struct msm_mmc_gpio_data sdc1_gpio = {
	.gpio = sdc1_gpio_cfg,
	.size = ARRAY_SIZE(sdc1_gpio_cfg),
};

static struct msm_mmc_platform_data qsd8x50_sdc1_data = {
	.ocr_mask	= MMC_VDD_27_28 | MMC_VDD_28_29,
	.translate_vdd	= msm_sdcc_setup_power,
	.gpio_data = &sdc1_gpio,
>>>>>>> 105e53f8
};

static void __init qsd8x50_init_mmc(void)
{
	vreg_mmc = vreg_get(NULL, "gp5");

	if (IS_ERR(vreg_mmc)) {
		pr_err("vreg get for vreg_mmc failed (%ld)\n",
				PTR_ERR(vreg_mmc));
		return;
	}

	msm_add_sdcc(1, &qsd8x50_sdc1_data, 0, 0);
}

static void __init qsd8x50_map_io(void)
{
	msm_map_qsd8x50_io();
	msm_clock_init(msm_clocks_8x50, msm_num_clocks_8x50);
}

static void __init qsd8x50_init_irq(void)
{
	msm_init_irq();
	msm_init_sirc();
}

static void __init qsd8x50_init(void)
{
	msm_device_otg.dev.platform_data = &msm_otg_pdata;
	msm_device_hsusb.dev.parent = &msm_device_otg.dev;
	msm_device_hsusb_host.dev.parent = &msm_device_otg.dev;
	platform_add_devices(devices, ARRAY_SIZE(devices));
	qsd8x50_init_mmc();
}

MACHINE_START(QSD8X50_SURF, "QCT QSD8X50 SURF")
	.boot_params = PLAT_PHYS_OFFSET + 0x100,
	.map_io = qsd8x50_map_io,
	.init_irq = qsd8x50_init_irq,
	.init_machine = qsd8x50_init,
	.timer = &msm_timer,
MACHINE_END

MACHINE_START(QSD8X50A_ST1_5, "QCT QSD8X50A ST1.5")
	.boot_params = PLAT_PHYS_OFFSET + 0x100,
	.map_io = qsd8x50_map_io,
	.init_irq = qsd8x50_init_irq,
	.init_machine = qsd8x50_init,
	.timer = &msm_timer,
MACHINE_END<|MERGE_RESOLUTION|>--- conflicted
+++ resolved
@@ -21,11 +21,8 @@
 #include <linux/platform_device.h>
 #include <linux/delay.h>
 #include <linux/usb/msm_hsusb.h>
-<<<<<<< HEAD
-=======
 #include <linux/err.h>
 #include <linux/clkdev.h>
->>>>>>> 105e53f8
 
 #include <asm/mach-types.h>
 #include <asm/mach/arch.h>
@@ -100,8 +97,6 @@
 	&msm_device_otg,
 	&msm_device_hsusb,
 	&msm_device_hsusb_host,
-<<<<<<< HEAD
-=======
 };
 
 static struct msm_mmc_gpio sdc1_gpio_cfg[] = {
@@ -161,7 +156,6 @@
 	.ocr_mask	= MMC_VDD_27_28 | MMC_VDD_28_29,
 	.translate_vdd	= msm_sdcc_setup_power,
 	.gpio_data = &sdc1_gpio,
->>>>>>> 105e53f8
 };
 
 static void __init qsd8x50_init_mmc(void)
