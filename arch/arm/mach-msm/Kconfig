--- conflicted
+++ resolved
@@ -45,9 +45,6 @@
 	select CPU_V7
 	select MSM_V2_TLMM
 	select MSM_GPIOMUX
-<<<<<<< HEAD
-	select IOMMU_API
-=======
 	select MSM_SCM if SMP
 
 config ARCH_MSM8960
@@ -58,7 +55,6 @@
 	select CPU_V7
 	select MSM_V2_TLMM
 	select MSM_GPIOMUX
->>>>>>> 105e53f8
 	select MSM_SCM if SMP
 
 endchoice
@@ -152,11 +148,6 @@
 
 endmenu
 
-<<<<<<< HEAD
-config IOMMU_PGTABLES_L2
-	def_bool y
-	depends on ARCH_MSM8X60 && MMU && SMP && CPU_DCACHE_DISABLE=n
-=======
 config MSM_IOMMU
 	bool "MSM IOMMU Support"
 	depends on ARCH_MSM8X60 || ARCH_MSM8960
@@ -172,7 +163,6 @@
 config IOMMU_PGTABLES_L2
 	def_bool y
 	depends on MSM_IOMMU && MMU && SMP && CPU_DCACHE_DISABLE=n
->>>>>>> 105e53f8
 
 config MSM_DEBUG_UART
 	int
