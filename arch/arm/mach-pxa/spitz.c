/*
 * Support for Sharp SL-Cxx00 Series of PDAs
 * Models: SL-C3000 (Spitz), SL-C1000 (Akita) and SL-C3100 (Borzoi)
 *
 * Copyright (c) 2005 Richard Purdie
 *
 * Based on Sharp's 2.4 kernel patches/lubbock.c
 *
 * This program is free software; you can redistribute it and/or modify
 * it under the terms of the GNU General Public License version 2 as
 * published by the Free Software Foundation.
 *
 */

#include <linux/kernel.h>
#include <linux/platform_device.h>
#include <linux/delay.h>
#include <linux/gpio_keys.h>
#include <linux/gpio.h>
#include <linux/leds.h>
#include <linux/i2c.h>
#include <linux/i2c/pca953x.h>
#include <linux/spi/spi.h>
#include <linux/spi/ads7846.h>
#include <linux/spi/corgi_lcd.h>
<<<<<<< HEAD
#include <linux/mtd/physmap.h>
=======
#include <linux/spi/pxa2xx_spi.h>
>>>>>>> 3cbea436
#include <linux/mtd/sharpsl.h>
#include <linux/mtd/physmap.h>
#include <linux/input/matrix_keypad.h>
#include <linux/regulator/machine.h>
<<<<<<< HEAD
=======
#include <linux/io.h>
>>>>>>> 3cbea436

#include <asm/setup.h>
#include <asm/mach-types.h>
#include <asm/mach/arch.h>
#include <asm/mach/sharpsl_param.h>
#include <asm/hardware/scoop.h>

#include <mach/pxa27x.h>
#include <mach/pxa27x-udc.h>
#include <mach/reset.h>
#include <mach/irda.h>
#include <mach/mmc.h>
#include <mach/ohci.h>
#include <mach/pxafb.h>
#include <mach/spitz.h>
#include <mach/sharpsl_pm.h>
<<<<<<< HEAD
=======
#include <mach/smemc.h>
>>>>>>> 3cbea436

#include <plat/i2c.h>

#include "generic.h"
#include "devices.h"

/******************************************************************************
 * Pin configuration
 ******************************************************************************/
static unsigned long spitz_pin_config[] __initdata = {
	/* Chip Selects */
	GPIO78_nCS_2,	/* SCOOP #2 */
	GPIO79_nCS_3,	/* NAND */
	GPIO80_nCS_4,	/* SCOOP #1 */

	/* LCD - 16bpp Active TFT */
	GPIOxx_LCD_TFT_16BPP,

	/* PC Card */
	GPIO48_nPOE,
	GPIO49_nPWE,
	GPIO50_nPIOR,
	GPIO51_nPIOW,
	GPIO85_nPCE_1,
	GPIO54_nPCE_2,
	GPIO55_nPREG,
	GPIO56_nPWAIT,
	GPIO57_nIOIS16,
	GPIO104_PSKTSEL,

	/* I2S */
	GPIO28_I2S_BITCLK_OUT,
	GPIO29_I2S_SDATA_IN,
	GPIO30_I2S_SDATA_OUT,
	GPIO31_I2S_SYNC,

	/* MMC */
	GPIO32_MMC_CLK,
	GPIO112_MMC_CMD,
	GPIO92_MMC_DAT_0,
	GPIO109_MMC_DAT_1,
	GPIO110_MMC_DAT_2,
	GPIO111_MMC_DAT_3,

	/* GPIOs */
	GPIO9_GPIO,	/* SPITZ_GPIO_nSD_DETECT */
	GPIO16_GPIO,	/* SPITZ_GPIO_SYNC */
	GPIO81_GPIO,	/* SPITZ_GPIO_nSD_WP */
	GPIO41_GPIO,	/* SPITZ_GPIO_USB_CONNECT */
	GPIO37_GPIO,	/* SPITZ_GPIO_USB_HOST */
	GPIO35_GPIO,	/* SPITZ_GPIO_USB_DEVICE */
	GPIO22_GPIO,	/* SPITZ_GPIO_HSYNC */
	GPIO94_GPIO,	/* SPITZ_GPIO_CF_CD */
	GPIO105_GPIO,	/* SPITZ_GPIO_CF_IRQ */
	GPIO106_GPIO,	/* SPITZ_GPIO_CF2_IRQ */

	/* GPIO matrix keypad */
	GPIO88_GPIO,	/* column 0 */
	GPIO23_GPIO,	/* column 1 */
	GPIO24_GPIO,	/* column 2 */
	GPIO25_GPIO,	/* column 3 */
	GPIO26_GPIO,	/* column 4 */
	GPIO27_GPIO,	/* column 5 */
	GPIO52_GPIO,	/* column 6 */
	GPIO103_GPIO,	/* column 7 */
	GPIO107_GPIO,	/* column 8 */
	GPIO108_GPIO,	/* column 9 */
	GPIO114_GPIO,	/* column 10 */
	GPIO12_GPIO,	/* row 0 */
	GPIO17_GPIO,	/* row 1 */
	GPIO91_GPIO,	/* row 2 */
	GPIO34_GPIO,	/* row 3 */
	GPIO36_GPIO,	/* row 4 */
	GPIO38_GPIO,	/* row 5 */
	GPIO39_GPIO,	/* row 6 */

	/* I2C */
	GPIO117_I2C_SCL,
	GPIO118_I2C_SDA,

	GPIO0_GPIO | WAKEUP_ON_EDGE_RISE,	/* SPITZ_GPIO_KEY_INT */
	GPIO1_GPIO | WAKEUP_ON_EDGE_FALL,	/* SPITZ_GPIO_RESET */
};


/******************************************************************************
 * Scoop GPIO expander
 ******************************************************************************/
#if defined(CONFIG_SHARP_SCOOP) || defined(CONFIG_SHARP_SCOOP_MODULE)
/* SCOOP Device #1 */
static struct resource spitz_scoop_1_resources[] = {
	[0] = {
		.start		= 0x10800000,
		.end		= 0x10800fff,
		.flags		= IORESOURCE_MEM,
	},
};

static struct scoop_config spitz_scoop_1_setup = {
	.io_dir		= SPITZ_SCP_IO_DIR,
	.io_out		= SPITZ_SCP_IO_OUT,
	.suspend_clr	= SPITZ_SCP_SUS_CLR,
	.suspend_set	= SPITZ_SCP_SUS_SET,
	.gpio_base	= SPITZ_SCP_GPIO_BASE,
};

struct platform_device spitz_scoop_1_device = {
	.name		= "sharp-scoop",
	.id		= 0,
	.dev		= {
		.platform_data	= &spitz_scoop_1_setup,
	},
	.num_resources	= ARRAY_SIZE(spitz_scoop_1_resources),
	.resource	= spitz_scoop_1_resources,
};

/* SCOOP Device #2 */
static struct resource spitz_scoop_2_resources[] = {
	[0] = {
		.start		= 0x08800040,
		.end		= 0x08800fff,
		.flags		= IORESOURCE_MEM,
	},
};

static struct scoop_config spitz_scoop_2_setup = {
	.io_dir		= SPITZ_SCP2_IO_DIR,
	.io_out		= SPITZ_SCP2_IO_OUT,
	.suspend_clr	= SPITZ_SCP2_SUS_CLR,
	.suspend_set	= SPITZ_SCP2_SUS_SET,
	.gpio_base	= SPITZ_SCP2_GPIO_BASE,
};

struct platform_device spitz_scoop_2_device = {
	.name		= "sharp-scoop",
	.id		= 1,
	.dev		= {
		.platform_data	= &spitz_scoop_2_setup,
	},
	.num_resources	= ARRAY_SIZE(spitz_scoop_2_resources),
	.resource	= spitz_scoop_2_resources,
};

static void __init spitz_scoop_init(void)
{
	platform_device_register(&spitz_scoop_1_device);

	/* Akita doesn't have the second SCOOP chip */
	if (!machine_is_akita())
		platform_device_register(&spitz_scoop_2_device);
}

/* Power control is shared with between one of the CF slots and SD */
static void spitz_card_pwr_ctrl(uint8_t enable, uint8_t new_cpr)
{
	unsigned short cpr;
	unsigned long flags;

	if (new_cpr & 0x7) {
		gpio_set_value(SPITZ_GPIO_CF_POWER, 1);
		mdelay(5);
	}

	local_irq_save(flags);

	cpr = read_scoop_reg(&spitz_scoop_1_device.dev, SCOOP_CPR);

	if (enable & new_cpr)
		cpr |= new_cpr;
	else
		cpr &= ~enable;

	write_scoop_reg(&spitz_scoop_1_device.dev, SCOOP_CPR, cpr);

	local_irq_restore(flags);

	if (!(cpr & 0x7)) {
		mdelay(1);
		gpio_set_value(SPITZ_GPIO_CF_POWER, 0);
	}
}

#else
static inline void spitz_scoop_init(void) {}
static inline void spitz_card_pwr_ctrl(uint8_t enable, uint8_t new_cpr) {}
#endif

/******************************************************************************
 * PCMCIA
 ******************************************************************************/
#if defined(CONFIG_PCMCIA_PXA2XX) || defined(CONFIG_PCMCIA_PXA2XX_MODULE)
static void spitz_pcmcia_pwr(struct device *scoop, uint16_t cpr, int nr)
{
	/* Only need to override behaviour for slot 0 */
	if (nr == 0)
		spitz_card_pwr_ctrl(
			cpr & (SCOOP_CPR_CF_3V | SCOOP_CPR_CF_XV), cpr);
	else
		write_scoop_reg(scoop, SCOOP_CPR, cpr);
}

static struct scoop_pcmcia_dev spitz_pcmcia_scoop[] = {
	{
		.dev		= &spitz_scoop_1_device.dev,
		.irq		= SPITZ_IRQ_GPIO_CF_IRQ,
		.cd_irq		= SPITZ_IRQ_GPIO_CF_CD,
		.cd_irq_str	= "PCMCIA0 CD",
	}, {
		.dev		= &spitz_scoop_2_device.dev,
		.irq		= SPITZ_IRQ_GPIO_CF2_IRQ,
		.cd_irq		= -1,
	},
};

static struct scoop_pcmcia_config spitz_pcmcia_config = {
	.devs		= &spitz_pcmcia_scoop[0],
	.num_devs	= 2,
	.power_ctrl	= spitz_pcmcia_pwr,
};

static void __init spitz_pcmcia_init(void)
{
	/* Akita has only one PCMCIA slot used */
	if (machine_is_akita())
		spitz_pcmcia_config.num_devs = 1;

	platform_scoop_config = &spitz_pcmcia_config;
}
#else
static inline void spitz_pcmcia_init(void) {}
#endif

/******************************************************************************
 * GPIO keyboard
 ******************************************************************************/
#if defined(CONFIG_KEYBOARD_MATRIX) || defined(CONFIG_KEYBOARD_MATRIX_MODULE)

#define SPITZ_KEY_CALENDAR	KEY_F1
#define SPITZ_KEY_ADDRESS	KEY_F2
#define SPITZ_KEY_FN		KEY_F3
#define SPITZ_KEY_CANCEL	KEY_F4
#define SPITZ_KEY_EXOK		KEY_F5
#define SPITZ_KEY_EXCANCEL	KEY_F6
#define SPITZ_KEY_EXJOGDOWN	KEY_F7
#define SPITZ_KEY_EXJOGUP	KEY_F8
#define SPITZ_KEY_JAP1		KEY_LEFTALT
#define SPITZ_KEY_JAP2		KEY_RIGHTCTRL
#define SPITZ_KEY_SYNC		KEY_F9
#define SPITZ_KEY_MAIL		KEY_F10
#define SPITZ_KEY_OK		KEY_F11
#define SPITZ_KEY_MENU		KEY_F12

static const uint32_t spitz_keymap[] = {
	KEY(0, 0, KEY_LEFTCTRL),
	KEY(0, 1, KEY_1),
	KEY(0, 2, KEY_3),
	KEY(0, 3, KEY_5),
	KEY(0, 4, KEY_6),
	KEY(0, 5, KEY_7),
	KEY(0, 6, KEY_9),
	KEY(0, 7, KEY_0),
	KEY(0, 8, KEY_BACKSPACE),
	KEY(0, 9, SPITZ_KEY_EXOK),	/* EXOK */
	KEY(0, 10, SPITZ_KEY_EXCANCEL),	/* EXCANCEL */
	KEY(1, 1, KEY_2),
	KEY(1, 2, KEY_4),
	KEY(1, 3, KEY_R),
	KEY(1, 4, KEY_Y),
	KEY(1, 5, KEY_8),
	KEY(1, 6, KEY_I),
	KEY(1, 7, KEY_O),
	KEY(1, 8, KEY_P),
	KEY(1, 9, SPITZ_KEY_EXJOGDOWN),	/* EXJOGDOWN */
	KEY(1, 10, SPITZ_KEY_EXJOGUP),	/* EXJOGUP */
	KEY(2, 0, KEY_TAB),
	KEY(2, 1, KEY_Q),
	KEY(2, 2, KEY_E),
	KEY(2, 3, KEY_T),
	KEY(2, 4, KEY_G),
	KEY(2, 5, KEY_U),
	KEY(2, 6, KEY_J),
	KEY(2, 7, KEY_K),
	KEY(3, 0, SPITZ_KEY_ADDRESS),	/* ADDRESS */
	KEY(3, 1, KEY_W),
	KEY(3, 2, KEY_S),
	KEY(3, 3, KEY_F),
	KEY(3, 4, KEY_V),
	KEY(3, 5, KEY_H),
	KEY(3, 6, KEY_M),
	KEY(3, 7, KEY_L),
	KEY(3, 9, KEY_RIGHTSHIFT),
	KEY(4, 0, SPITZ_KEY_CALENDAR),	/* CALENDAR */
	KEY(4, 1, KEY_A),
	KEY(4, 2, KEY_D),
	KEY(4, 3, KEY_C),
	KEY(4, 4, KEY_B),
	KEY(4, 5, KEY_N),
	KEY(4, 6, KEY_DOT),
	KEY(4, 8, KEY_ENTER),
	KEY(4, 9, KEY_LEFTSHIFT),
	KEY(5, 0, SPITZ_KEY_MAIL),	/* MAIL */
	KEY(5, 1, KEY_Z),
	KEY(5, 2, KEY_X),
	KEY(5, 3, KEY_MINUS),
	KEY(5, 4, KEY_SPACE),
	KEY(5, 5, KEY_COMMA),
	KEY(5, 7, KEY_UP),
	KEY(5, 10, SPITZ_KEY_FN),	/* FN */
	KEY(6, 0, KEY_SYSRQ),
	KEY(6, 1, SPITZ_KEY_JAP1),	/* JAP1 */
	KEY(6, 2, SPITZ_KEY_JAP2),	/* JAP2 */
	KEY(6, 3, SPITZ_KEY_CANCEL),	/* CANCEL */
	KEY(6, 4, SPITZ_KEY_OK),	/* OK */
	KEY(6, 5, SPITZ_KEY_MENU),	/* MENU */
	KEY(6, 6, KEY_LEFT),
	KEY(6, 7, KEY_DOWN),
	KEY(6, 8, KEY_RIGHT),
};

static const struct matrix_keymap_data spitz_keymap_data = {
	.keymap		= spitz_keymap,
	.keymap_size	= ARRAY_SIZE(spitz_keymap),
};

static const uint32_t spitz_row_gpios[] =
		{ 12, 17, 91, 34, 36, 38, 39 };
static const uint32_t spitz_col_gpios[] =
		{ 88, 23, 24, 25, 26, 27, 52, 103, 107, 108, 114 };

static struct matrix_keypad_platform_data spitz_mkp_pdata = {
	.keymap_data		= &spitz_keymap_data,
	.row_gpios		= spitz_row_gpios,
	.col_gpios		= spitz_col_gpios,
	.num_row_gpios		= ARRAY_SIZE(spitz_row_gpios),
	.num_col_gpios		= ARRAY_SIZE(spitz_col_gpios),
	.col_scan_delay_us	= 10,
	.debounce_ms		= 10,
	.wakeup			= 1,
};

static struct platform_device spitz_mkp_device = {
	.name		= "matrix-keypad",
	.id		= -1,
	.dev		= {
		.platform_data	= &spitz_mkp_pdata,
	},
};

static void __init spitz_mkp_init(void)
{
	platform_device_register(&spitz_mkp_device);
}
#else
static inline void spitz_mkp_init(void) {}
#endif

/******************************************************************************
 * GPIO keys
 ******************************************************************************/
#if defined(CONFIG_KEYBOARD_GPIO) || defined(CONFIG_KEYBOARD_GPIO_MODULE)
static struct gpio_keys_button spitz_gpio_keys[] = {
	{
		.type	= EV_PWR,
		.code	= KEY_SUSPEND,
		.gpio	= SPITZ_GPIO_ON_KEY,
		.desc	= "On Off",
		.wakeup	= 1,
	},
	/* Two buttons detecting the lid state */
	{
		.type	= EV_SW,
		.code	= 0,
		.gpio	= SPITZ_GPIO_SWA,
		.desc	= "Display Down",
	},
	{
		.type	= EV_SW,
		.code	= 1,
		.gpio	= SPITZ_GPIO_SWB,
		.desc	= "Lid Closed",
	},
};

static struct gpio_keys_platform_data spitz_gpio_keys_platform_data = {
	.buttons	= spitz_gpio_keys,
	.nbuttons	= ARRAY_SIZE(spitz_gpio_keys),
};

static struct platform_device spitz_gpio_keys_device = {
	.name	= "gpio-keys",
	.id	= -1,
	.dev	= {
		.platform_data	= &spitz_gpio_keys_platform_data,
	},
};

static void __init spitz_keys_init(void)
{
	platform_device_register(&spitz_gpio_keys_device);
}
#else
static inline void spitz_keys_init(void) {}
#endif

/******************************************************************************
 * LEDs
 ******************************************************************************/
#if defined(CONFIG_LEDS_GPIO) || defined(CONFIG_LEDS_GPIO_MODULE)
static struct gpio_led spitz_gpio_leds[] = {
	{
		.name			= "spitz:amber:charge",
		.default_trigger	= "sharpsl-charge",
		.gpio			= SPITZ_GPIO_LED_ORANGE,
	},
	{
		.name			= "spitz:green:hddactivity",
		.default_trigger	= "ide-disk",
		.gpio			= SPITZ_GPIO_LED_GREEN,
	},
};

static struct gpio_led_platform_data spitz_gpio_leds_info = {
	.leds		= spitz_gpio_leds,
	.num_leds	= ARRAY_SIZE(spitz_gpio_leds),
};

static struct platform_device spitz_led_device = {
	.name		= "leds-gpio",
	.id		= -1,
	.dev		= {
		.platform_data	= &spitz_gpio_leds_info,
	},
};

static void __init spitz_leds_init(void)
{
	platform_device_register(&spitz_led_device);
}
#else
static inline void spitz_leds_init(void) {}
#endif

/******************************************************************************
 * SSP Devices
 ******************************************************************************/
#if defined(CONFIG_SPI_PXA2XX) || defined(CONFIG_SPI_PXA2XX_MODULE)
static void spitz_ads7846_wait_for_hsync(void)
{
	while (gpio_get_value(SPITZ_GPIO_HSYNC))
		cpu_relax();

	while (!gpio_get_value(SPITZ_GPIO_HSYNC))
		cpu_relax();
}

static struct ads7846_platform_data spitz_ads7846_info = {
	.model			= 7846,
	.vref_delay_usecs	= 100,
	.x_plate_ohms		= 419,
	.y_plate_ohms		= 486,
	.pressure_max		= 1024,
	.gpio_pendown		= SPITZ_GPIO_TP_INT,
	.wait_for_sync		= spitz_ads7846_wait_for_hsync,
};

static struct pxa2xx_spi_chip spitz_ads7846_chip = {
	.gpio_cs		= SPITZ_GPIO_ADS7846_CS,
};

static void spitz_bl_kick_battery(void)
{
	void (*kick_batt)(void);

	kick_batt = symbol_get(sharpsl_battery_kick);
	if (kick_batt) {
		kick_batt();
		symbol_put(sharpsl_battery_kick);
	}
}

static struct corgi_lcd_platform_data spitz_lcdcon_info = {
	.init_mode		= CORGI_LCD_MODE_VGA,
	.max_intensity		= 0x2f,
	.default_intensity	= 0x1f,
	.limit_mask		= 0x0b,
	.gpio_backlight_cont	= SPITZ_GPIO_BACKLIGHT_CONT,
	.gpio_backlight_on	= SPITZ_GPIO_BACKLIGHT_ON,
	.kick_battery		= spitz_bl_kick_battery,
};

static struct pxa2xx_spi_chip spitz_lcdcon_chip = {
	.gpio_cs	= SPITZ_GPIO_LCDCON_CS,
};

static struct pxa2xx_spi_chip spitz_max1111_chip = {
	.gpio_cs	= SPITZ_GPIO_MAX1111_CS,
};

static struct spi_board_info spitz_spi_devices[] = {
	{
		.modalias		= "ads7846",
		.max_speed_hz		= 1200000,
		.bus_num		= 2,
		.chip_select		= 0,
		.platform_data		= &spitz_ads7846_info,
		.controller_data	= &spitz_ads7846_chip,
		.irq			= gpio_to_irq(SPITZ_GPIO_TP_INT),
	}, {
		.modalias		= "corgi-lcd",
		.max_speed_hz		= 50000,
		.bus_num		= 2,
		.chip_select		= 1,
		.platform_data		= &spitz_lcdcon_info,
		.controller_data	= &spitz_lcdcon_chip,
	}, {
		.modalias		= "max1111",
		.max_speed_hz		= 450000,
		.bus_num		= 2,
		.chip_select		= 2,
		.controller_data	= &spitz_max1111_chip,
	},
};

static struct pxa2xx_spi_master spitz_spi_info = {
	.num_chipselect	= 3,
};

static void __init spitz_spi_init(void)
{
	struct corgi_lcd_platform_data *lcd_data = &spitz_lcdcon_info;

	if (machine_is_akita()) {
		lcd_data->gpio_backlight_cont = AKITA_GPIO_BACKLIGHT_CONT;
		lcd_data->gpio_backlight_on = AKITA_GPIO_BACKLIGHT_ON;
	}

	pxa2xx_set_spi_info(2, &spitz_spi_info);
	spi_register_board_info(ARRAY_AND_SIZE(spitz_spi_devices));
}
#else
static inline void spitz_spi_init(void) {}
#endif

/******************************************************************************
 * SD/MMC card controller
 ******************************************************************************/
#if defined(CONFIG_MMC_PXA) || defined(CONFIG_MMC_PXA_MODULE)
/*
 * NOTE: The card detect interrupt isn't debounced so we delay it by 250ms to
 * give the card a chance to fully insert/eject.
 */
static void spitz_mci_setpower(struct device *dev, unsigned int vdd)
{
	struct pxamci_platform_data* p_d = dev->platform_data;

	if ((1 << vdd) & p_d->ocr_mask)
		spitz_card_pwr_ctrl(SCOOP_CPR_SD_3V, SCOOP_CPR_SD_3V);
	else
		spitz_card_pwr_ctrl(SCOOP_CPR_SD_3V, 0x0);
}

static struct pxamci_platform_data spitz_mci_platform_data = {
	.detect_delay_ms	= 250,
	.ocr_mask		= MMC_VDD_32_33|MMC_VDD_33_34,
	.setpower		= spitz_mci_setpower,
	.gpio_card_detect	= SPITZ_GPIO_nSD_DETECT,
	.gpio_card_ro		= SPITZ_GPIO_nSD_WP,
	.gpio_power		= -1,
};

static void __init spitz_mmc_init(void)
{
	pxa_set_mci_info(&spitz_mci_platform_data);
}
#else
static inline void spitz_mmc_init(void) {}
#endif

/******************************************************************************
 * USB Host
 ******************************************************************************/
#if defined(CONFIG_USB_OHCI_HCD) || defined(CONFIG_USB_OHCI_HCD_MODULE)
static int spitz_ohci_init(struct device *dev)
{
	int err;

	err = gpio_request(SPITZ_GPIO_USB_HOST, "USB_HOST");
	if (err)
		return err;

	/* Only Port 2 is connected, setup USB Port 2 Output Control Register */
	UP2OCR = UP2OCR_HXS | UP2OCR_HXOE | UP2OCR_DPPDE | UP2OCR_DMPDE;

	return gpio_direction_output(SPITZ_GPIO_USB_HOST, 1);
}

static void spitz_ohci_exit(struct device *dev)
{
	gpio_free(SPITZ_GPIO_USB_HOST);
}

static struct pxaohci_platform_data spitz_ohci_platform_data = {
	.port_mode	= PMM_NPS_MODE,
	.init		= spitz_ohci_init,
	.exit		= spitz_ohci_exit,
	.flags		= ENABLE_PORT_ALL | NO_OC_PROTECTION,
	.power_budget	= 150,
};

static void __init spitz_uhc_init(void)
{
	pxa_set_ohci_info(&spitz_ohci_platform_data);
}
#else
static inline void spitz_uhc_init(void) {}
#endif

/******************************************************************************
 * IrDA
 ******************************************************************************/
#if defined(CONFIG_PXA_FICP) || defined(CONFIG_PXA_FICP_MODULE)
static struct pxaficp_platform_data spitz_ficp_platform_data = {
	.transceiver_cap	= IR_SIRMODE | IR_OFF,
};

static void __init spitz_irda_init(void)
{
	if (machine_is_akita())
		spitz_ficp_platform_data.gpio_pwdown = AKITA_GPIO_IR_ON;
	else
		spitz_ficp_platform_data.gpio_pwdown = SPITZ_GPIO_IR_ON;

	pxa_set_ficp_info(&spitz_ficp_platform_data);
}
#else
static inline void spitz_irda_init(void) {}
#endif

/******************************************************************************
 * Framebuffer
 ******************************************************************************/
#if defined(CONFIG_FB_PXA) || defined(CONFIG_FB_PXA_MODULE)
static struct pxafb_mode_info spitz_pxafb_modes[] = {
	{
		.pixclock       = 19231,
		.xres           = 480,
		.yres           = 640,
		.bpp            = 16,
		.hsync_len      = 40,
		.left_margin    = 46,
		.right_margin   = 125,
		.vsync_len      = 3,
		.upper_margin   = 1,
		.lower_margin   = 0,
		.sync           = 0,
	}, {
		.pixclock       = 134617,
		.xres           = 240,
		.yres           = 320,
		.bpp            = 16,
		.hsync_len      = 20,
		.left_margin    = 20,
		.right_margin   = 46,
		.vsync_len      = 2,
		.upper_margin   = 1,
		.lower_margin   = 0,
		.sync           = 0,
	},
};

static struct pxafb_mach_info spitz_pxafb_info = {
	.modes          = spitz_pxafb_modes,
	.num_modes      = ARRAY_SIZE(spitz_pxafb_modes),
	.fixed_modes    = 1,
	.lcd_conn	= LCD_COLOR_TFT_16BPP | LCD_ALTERNATE_MAPPING,
};

static void __init spitz_lcd_init(void)
{
	set_pxa_fb_info(&spitz_pxafb_info);
}
#else
static inline void spitz_lcd_init(void) {}
#endif

/******************************************************************************
 * Framebuffer
 ******************************************************************************/
#if defined(CONFIG_MTD_NAND_SHARPSL) || defined(CONFIG_MTD_NAND_SHARPSL_MODULE)
static struct mtd_partition spitz_nand_partitions[] = {
	{
		.name = "System Area",
		.offset = 0,
		.size = 7 * 1024 * 1024,
	}, {
		.name = "Root Filesystem",
		.offset = 7 * 1024 * 1024,
	}, {
		.name = "Home Filesystem",
		.offset = MTDPART_OFS_APPEND,
		.size = MTDPART_SIZ_FULL,
	},
};

static uint8_t scan_ff_pattern[] = { 0xff, 0xff };

static struct nand_bbt_descr spitz_nand_bbt = {
	.options	= 0,
	.offs		= 4,
	.len		= 2,
	.pattern	= scan_ff_pattern
};

static struct nand_ecclayout akita_oobinfo = {
	.oobfree	= { {0x08, 0x09} },
	.eccbytes	= 24,
	.eccpos		= {
			0x05, 0x01, 0x02, 0x03, 0x06, 0x07, 0x15, 0x11,
			0x12, 0x13, 0x16, 0x17, 0x25, 0x21, 0x22, 0x23,
			0x26, 0x27, 0x35, 0x31, 0x32, 0x33, 0x36, 0x37,
	},
};

static struct sharpsl_nand_platform_data spitz_nand_pdata = {
	.badblock_pattern	= &spitz_nand_bbt,
	.partitions		= spitz_nand_partitions,
	.nr_partitions		= ARRAY_SIZE(spitz_nand_partitions),
};

static struct resource spitz_nand_resources[] = {
	{
		.start	= PXA_CS3_PHYS,
		.end	= PXA_CS3_PHYS + SZ_4K - 1,
		.flags	= IORESOURCE_MEM,
	},
};

static struct platform_device spitz_nand_device = {
	.name		= "sharpsl-nand",
	.id		= -1,
	.resource	= spitz_nand_resources,
	.num_resources	= ARRAY_SIZE(spitz_nand_resources),
	.dev		= {
		.platform_data	= &spitz_nand_pdata,
	}
};

static void __init spitz_nand_init(void)
{
	if (machine_is_spitz()) {
		spitz_nand_partitions[1].size = 5 * 1024 * 1024;
	} else if (machine_is_akita()) {
		spitz_nand_partitions[1].size = 58 * 1024 * 1024;
		spitz_nand_bbt.len = 1;
		spitz_nand_pdata.ecc_layout = &akita_oobinfo;
	} else if (machine_is_borzoi()) {
		spitz_nand_partitions[1].size = 32 * 1024 * 1024;
		spitz_nand_bbt.len = 1;
		spitz_nand_pdata.ecc_layout = &akita_oobinfo;
	}

	platform_device_register(&spitz_nand_device);
}
#else
static inline void spitz_nand_init(void) {}
#endif

/******************************************************************************
 * NOR Flash
 ******************************************************************************/
#if defined(CONFIG_MTD_PHYSMAP) || defined(CONFIG_MTD_PHYSMAP_MODULE)
static struct mtd_partition spitz_rom_parts[] = {
	{
		.name	="Boot PROM Filesystem",
		.offset	= 0x00140000,
		.size	= MTDPART_SIZ_FULL,
	},
};

static struct physmap_flash_data spitz_rom_data = {
	.width		= 2,
	.nr_parts	= ARRAY_SIZE(spitz_rom_parts),
	.parts		= spitz_rom_parts,
};

static struct resource spitz_rom_resources[] = {
	{
		.start	= PXA_CS0_PHYS,
		.end	= PXA_CS0_PHYS + SZ_8M - 1,
		.flags	= IORESOURCE_MEM,
	},
};

static struct platform_device spitz_rom_device = {
	.name		= "physmap-flash",
	.id		= -1,
	.resource	= spitz_rom_resources,
	.num_resources	= ARRAY_SIZE(spitz_rom_resources),
	.dev		= {
		.platform_data	= &spitz_rom_data,
	},
};

static void __init spitz_nor_init(void)
{
	platform_device_register(&spitz_rom_device);
}
#else
static inline void spitz_nor_init(void) {}
#endif

/******************************************************************************
 * GPIO expander
 ******************************************************************************/
#if defined(CONFIG_I2C_PXA) || defined(CONFIG_I2C_PXA_MODULE)
static struct pca953x_platform_data akita_pca953x_pdata = {
	.gpio_base		= AKITA_IOEXP_GPIO_BASE,
};

static struct i2c_board_info spitz_i2c_devs[] = {
	{
		.type		= "wm8750",
		.addr		= 0x1b,
	}, {
		.type		= "max7310",
		.addr		= 0x18,
		.platform_data	= &akita_pca953x_pdata,
	},
};

static struct regulator_consumer_supply isl6271a_consumers[] = {
	{
		.supply	= "vcc_core",
	}
};

static struct regulator_init_data isl6271a_info[] = {
	{
		.constraints = {
			.name		= "vcc_core range",
			.min_uV		= 850000,
			.max_uV		= 1600000,
			.always_on	= 1,
			.valid_ops_mask	= REGULATOR_CHANGE_VOLTAGE,
		},
	.consumer_supplies	= isl6271a_consumers,
	.num_consumer_supplies	= ARRAY_SIZE(isl6271a_consumers),
	}
};

static struct i2c_board_info spitz_pi2c_devs[] = {
	{
		.type		= "isl6271a",
		.addr		= 0x0c,
		.platform_data	= &isl6271a_info,
	},
};

static void __init spitz_i2c_init(void)
{
	int size = ARRAY_SIZE(spitz_i2c_devs);

	/* Only Akita has the max7310 chip */
	if (!machine_is_akita())
		size--;

	pxa_set_i2c_info(NULL);
	pxa27x_set_i2c_power_info(NULL);
	i2c_register_board_info(0, spitz_i2c_devs, size);
	i2c_register_board_info(1, ARRAY_AND_SIZE(spitz_pi2c_devs));
}
#else
static inline void spitz_i2c_init(void) {}
#endif

/******************************************************************************
 * Machine init
 ******************************************************************************/
static void spitz_poweroff(void)
{
	arm_machine_restart('g', NULL);
}

static void spitz_restart(char mode, const char *cmd)
{
	uint32_t msc0 = __raw_readl(MSC0);
	/* Bootloader magic for a reboot */
<<<<<<< HEAD
	if ((MSC0 & 0xffff0000) == 0x7ff00000)
		MSC0 = (MSC0 & 0xffff) | 0x7ee00000;
=======
	if ((msc0 & 0xffff0000) == 0x7ff00000)
		__raw_writel((msc0 & 0xffff) | 0x7ee00000, MSC0);
>>>>>>> 3cbea436

	spitz_poweroff();
}

static void __init spitz_init(void)
{
	init_gpio_reset(SPITZ_GPIO_ON_RESET, 1, 0);
	pm_power_off = spitz_poweroff;
	arm_pm_restart = spitz_restart;

	PMCR = 0x00;

	/* Stop 3.6MHz and drive HIGH to PCMCIA and CS */
	PCFR |= PCFR_OPDE;

	pxa2xx_mfp_config(ARRAY_AND_SIZE(spitz_pin_config));

	pxa_set_ffuart_info(NULL);
	pxa_set_btuart_info(NULL);
	pxa_set_stuart_info(NULL);

	spitz_spi_init();
	spitz_scoop_init();
	spitz_mkp_init();
	spitz_keys_init();
	spitz_leds_init();
	spitz_mmc_init();
	spitz_pcmcia_init();
	spitz_irda_init();
	spitz_uhc_init();
	spitz_lcd_init();
	spitz_nor_init();
	spitz_nand_init();
	spitz_i2c_init();
}

static void __init spitz_fixup(struct machine_desc *desc,
		struct tag *tags, char **cmdline, struct meminfo *mi)
{
	sharpsl_save_param();
	mi->nr_banks = 1;
	mi->bank[0].start = 0xa0000000;
	mi->bank[0].size = (64*1024*1024);
}

#ifdef CONFIG_MACH_SPITZ
MACHINE_START(SPITZ, "SHARP Spitz")
	.fixup		= spitz_fixup,
<<<<<<< HEAD
	.map_io		= pxa_map_io,
=======
	.map_io		= pxa27x_map_io,
>>>>>>> 3cbea436
	.init_irq	= pxa27x_init_irq,
	.init_machine	= spitz_init,
	.timer		= &pxa_timer,
MACHINE_END
#endif

#ifdef CONFIG_MACH_BORZOI
MACHINE_START(BORZOI, "SHARP Borzoi")
	.fixup		= spitz_fixup,
<<<<<<< HEAD
	.map_io		= pxa_map_io,
=======
	.map_io		= pxa27x_map_io,
>>>>>>> 3cbea436
	.init_irq	= pxa27x_init_irq,
	.init_machine	= spitz_init,
	.timer		= &pxa_timer,
MACHINE_END
#endif

#ifdef CONFIG_MACH_AKITA
MACHINE_START(AKITA, "SHARP Akita")
	.fixup		= spitz_fixup,
<<<<<<< HEAD
	.map_io		= pxa_map_io,
=======
	.map_io		= pxa27x_map_io,
>>>>>>> 3cbea436
	.init_irq	= pxa27x_init_irq,
	.init_machine	= spitz_init,
	.timer		= &pxa_timer,
MACHINE_END
#endif<|MERGE_RESOLUTION|>--- conflicted
+++ resolved
@@ -23,19 +23,12 @@
 #include <linux/spi/spi.h>
 #include <linux/spi/ads7846.h>
 #include <linux/spi/corgi_lcd.h>
-<<<<<<< HEAD
-#include <linux/mtd/physmap.h>
-=======
 #include <linux/spi/pxa2xx_spi.h>
->>>>>>> 3cbea436
 #include <linux/mtd/sharpsl.h>
 #include <linux/mtd/physmap.h>
 #include <linux/input/matrix_keypad.h>
 #include <linux/regulator/machine.h>
-<<<<<<< HEAD
-=======
 #include <linux/io.h>
->>>>>>> 3cbea436
 
 #include <asm/setup.h>
 #include <asm/mach-types.h>
@@ -52,10 +45,7 @@
 #include <mach/pxafb.h>
 #include <mach/spitz.h>
 #include <mach/sharpsl_pm.h>
-<<<<<<< HEAD
-=======
 #include <mach/smemc.h>
->>>>>>> 3cbea436
 
 #include <plat/i2c.h>
 
@@ -943,13 +933,8 @@
 {
 	uint32_t msc0 = __raw_readl(MSC0);
 	/* Bootloader magic for a reboot */
-<<<<<<< HEAD
-	if ((MSC0 & 0xffff0000) == 0x7ff00000)
-		MSC0 = (MSC0 & 0xffff) | 0x7ee00000;
-=======
 	if ((msc0 & 0xffff0000) == 0x7ff00000)
 		__raw_writel((msc0 & 0xffff) | 0x7ee00000, MSC0);
->>>>>>> 3cbea436
 
 	spitz_poweroff();
 }
@@ -998,11 +983,7 @@
 #ifdef CONFIG_MACH_SPITZ
 MACHINE_START(SPITZ, "SHARP Spitz")
 	.fixup		= spitz_fixup,
-<<<<<<< HEAD
-	.map_io		= pxa_map_io,
-=======
 	.map_io		= pxa27x_map_io,
->>>>>>> 3cbea436
 	.init_irq	= pxa27x_init_irq,
 	.init_machine	= spitz_init,
 	.timer		= &pxa_timer,
@@ -1012,11 +993,7 @@
 #ifdef CONFIG_MACH_BORZOI
 MACHINE_START(BORZOI, "SHARP Borzoi")
 	.fixup		= spitz_fixup,
-<<<<<<< HEAD
-	.map_io		= pxa_map_io,
-=======
 	.map_io		= pxa27x_map_io,
->>>>>>> 3cbea436
 	.init_irq	= pxa27x_init_irq,
 	.init_machine	= spitz_init,
 	.timer		= &pxa_timer,
@@ -1026,11 +1003,7 @@
 #ifdef CONFIG_MACH_AKITA
 MACHINE_START(AKITA, "SHARP Akita")
 	.fixup		= spitz_fixup,
-<<<<<<< HEAD
-	.map_io		= pxa_map_io,
-=======
 	.map_io		= pxa27x_map_io,
->>>>>>> 3cbea436
 	.init_irq	= pxa27x_init_irq,
 	.init_machine	= spitz_init,
 	.timer		= &pxa_timer,
