/*
 *
 * Header for code common to all OMAP1 machines.
 *
 * This program is free software; you can redistribute it and/or modify it
 * under the terms of the GNU General Public License as published by the
 * Free Software Foundation; either version 2 of the License, or (at your
 * option) any later version.
 *
 * THIS SOFTWARE IS PROVIDED ``AS IS'' AND ANY EXPRESS OR IMPLIED
 * WARRANTIES, INCLUDING, BUT NOT LIMITED TO, THE IMPLIED WARRANTIES OF
 * MERCHANTABILITY AND FITNESS FOR A PARTICULAR PURPOSE ARE DISCLAIMED. IN
 * NO EVENT SHALL THE AUTHOR BE LIABLE FOR ANY DIRECT, INDIRECT,
 * INCIDENTAL, SPECIAL, EXEMPLARY, OR CONSEQUENTIAL DAMAGES (INCLUDING, BUT
 * NOT LIMITED TO, PROCUREMENT OF SUBSTITUTE GOODS OR SERVICES; LOSS OF
 * USE, DATA, OR PROFITS; OR BUSINESS INTERRUPTION) HOWEVER CAUSED AND ON
 * ANY THEORY OF LIABILITY, WHETHER IN CONTRACT, STRICT LIABILITY, OR TORT
 * (INCLUDING NEGLIGENCE OR OTHERWISE) ARISING IN ANY WAY OUT OF THE USE OF
 * THIS SOFTWARE, EVEN IF ADVISED OF THE POSSIBILITY OF SUCH DAMAGE.
 *
 * You should have received a copy of the  GNU General Public License along
 * with this program; if not, write  to the Free Software Foundation, Inc.,
 * 675 Mass Ave, Cambridge, MA 02139, USA.
 */

#ifndef __ARCH_ARM_MACH_OMAP1_COMMON_H
#define __ARCH_ARM_MACH_OMAP1_COMMON_H

#include <plat/common.h>
#include <linux/mtd/mtd.h>

#if defined(CONFIG_ARCH_OMAP730) || defined(CONFIG_ARCH_OMAP850)
void omap7xx_map_io(void);
#else
static inline void omap7xx_map_io(void)
{
}
#endif

#ifdef CONFIG_ARCH_OMAP15XX
void omap15xx_map_io(void);
#else
static inline void omap15xx_map_io(void)
{
}
#endif

#ifdef CONFIG_ARCH_OMAP16XX
void omap16xx_map_io(void);
#else
static inline void omap16xx_map_io(void)
{
}
#endif

void omap1_init_early(void);
void omap1_init_irq(void);
void omap1_restart(char, const char *);

extern void __init omap_check_revision(void);

extern void omap1_nand_cmd_ctl(struct mtd_info *mtd, int cmd,
			       unsigned int ctrl);

extern u32 omap_irq_flags;
<<<<<<< HEAD
extern int ocpi_enable(void);
	       
extern struct sys_timer omap1_timer;
#ifdef CONFIG_OMAP_32K_TIMER
extern int omap_32k_timer_init(void);
#else
static inline int __init omap_32k_timer_init(void)
{
	return -ENODEV;
}
=======

#ifdef CONFIG_ARCH_OMAP16XX
extern int ocpi_enable(void);
#else
static inline int ocpi_enable(void) { return 0; }
>>>>>>> 19b08b33
#endif

#endif /* __ARCH_ARM_MACH_OMAP1_COMMON_H */<|MERGE_RESOLUTION|>--- conflicted
+++ resolved
@@ -63,8 +63,11 @@
 			       unsigned int ctrl);
 
 extern u32 omap_irq_flags;
-<<<<<<< HEAD
+#ifdef CONFIG_ARCH_OMAP16XX
 extern int ocpi_enable(void);
+#else
+static inline int ocpi_enable(void) { return 0; }
+#endif
 	       
 extern struct sys_timer omap1_timer;
 #ifdef CONFIG_OMAP_32K_TIMER
@@ -74,13 +77,6 @@
 {
 	return -ENODEV;
 }
-=======
-
-#ifdef CONFIG_ARCH_OMAP16XX
-extern int ocpi_enable(void);
-#else
-static inline int ocpi_enable(void) { return 0; }
->>>>>>> 19b08b33
 #endif
 
 #endif /* __ARCH_ARM_MACH_OMAP1_COMMON_H */