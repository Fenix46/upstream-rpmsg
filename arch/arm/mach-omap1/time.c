/*
 * linux/arch/arm/mach-omap1/time.c
 *
 * OMAP Timers
 *
 * Copyright (C) 2004 Nokia Corporation
 * Partial timer rewrite and additional dynamic tick timer support by
 * Tony Lindgen <tony@atomide.com> and
 * Tuukka Tikkanen <tuukka.tikkanen@elektrobit.com>
 *
 * MPU timer code based on the older MPU timer code for OMAP
 * Copyright (C) 2000 RidgeRun, Inc.
 * Author: Greg Lonnon <glonnon@ridgerun.com>
 *
 * This program is free software; you can redistribute it and/or modify it
 * under the terms of the GNU General Public License as published by the
 * Free Software Foundation; either version 2 of the License, or (at your
 * option) any later version.
 *
 * THIS SOFTWARE IS PROVIDED ``AS IS'' AND ANY EXPRESS OR IMPLIED
 * WARRANTIES, INCLUDING, BUT NOT LIMITED TO, THE IMPLIED WARRANTIES OF
 * MERCHANTABILITY AND FITNESS FOR A PARTICULAR PURPOSE ARE DISCLAIMED. IN
 * NO EVENT SHALL THE AUTHOR BE LIABLE FOR ANY DIRECT, INDIRECT,
 * INCIDENTAL, SPECIAL, EXEMPLARY, OR CONSEQUENTIAL DAMAGES (INCLUDING, BUT
 * NOT LIMITED TO, PROCUREMENT OF SUBSTITUTE GOODS OR SERVICES; LOSS OF
 * USE, DATA, OR PROFITS; OR BUSINESS INTERRUPTION) HOWEVER CAUSED AND ON
 * ANY THEORY OF LIABILITY, WHETHER IN CONTRACT, STRICT LIABILITY, OR TORT
 * (INCLUDING NEGLIGENCE OR OTHERWISE) ARISING IN ANY WAY OUT OF THE USE OF
 * THIS SOFTWARE, EVEN IF ADVISED OF THE POSSIBILITY OF SUCH DAMAGE.
 *
 * You should have received a copy of the  GNU General Public License along
 * with this program; if not, write  to the Free Software Foundation, Inc.,
 * 675 Mass Ave, Cambridge, MA 02139, USA.
 */

#include <linux/kernel.h>
#include <linux/init.h>
#include <linux/delay.h>
#include <linux/interrupt.h>
#include <linux/sched.h>
#include <linux/spinlock.h>
#include <linux/clk.h>
#include <linux/err.h>
#include <linux/clocksource.h>
#include <linux/clockchips.h>
#include <linux/io.h>

#include <asm/system.h>
#include <mach/hardware.h>
#include <asm/leds.h>
#include <asm/irq.h>
#include <asm/sched_clock.h>

#include <asm/mach/irq.h>
#include <asm/mach/time.h>

#include <plat/common.h>
<<<<<<< HEAD
=======

#ifdef CONFIG_OMAP_MPU_TIMER
>>>>>>> 105e53f8

#define OMAP_MPU_TIMER_BASE		OMAP_MPU_TIMER1_BASE
#define OMAP_MPU_TIMER_OFFSET		0x100

typedef struct {
	u32 cntl;			/* CNTL_TIMER, R/W */
	u32 load_tim;			/* LOAD_TIM,   W */
	u32 read_tim;			/* READ_TIM,   R */
} omap_mpu_timer_regs_t;

#define omap_mpu_timer_base(n)							\
((volatile omap_mpu_timer_regs_t*)OMAP1_IO_ADDRESS(OMAP_MPU_TIMER_BASE +	\
				 (n)*OMAP_MPU_TIMER_OFFSET))

static inline unsigned long notrace omap_mpu_timer_read(int nr)
{
	volatile omap_mpu_timer_regs_t* timer = omap_mpu_timer_base(nr);
	return timer->read_tim;
}

static inline void omap_mpu_set_autoreset(int nr)
{
	volatile omap_mpu_timer_regs_t* timer = omap_mpu_timer_base(nr);

	timer->cntl = timer->cntl | MPU_TIMER_AR;
}

static inline void omap_mpu_remove_autoreset(int nr)
{
	volatile omap_mpu_timer_regs_t* timer = omap_mpu_timer_base(nr);

	timer->cntl = timer->cntl & ~MPU_TIMER_AR;
}

static inline void omap_mpu_timer_start(int nr, unsigned long load_val,
					int autoreset)
{
	volatile omap_mpu_timer_regs_t* timer = omap_mpu_timer_base(nr);
	unsigned int timerflags = (MPU_TIMER_CLOCK_ENABLE | MPU_TIMER_ST);

	if (autoreset) timerflags |= MPU_TIMER_AR;

	timer->cntl = MPU_TIMER_CLOCK_ENABLE;
	udelay(1);
	timer->load_tim = load_val;
        udelay(1);
	timer->cntl = timerflags;
}

static inline void omap_mpu_timer_stop(int nr)
{
	volatile omap_mpu_timer_regs_t* timer = omap_mpu_timer_base(nr);

	timer->cntl &= ~MPU_TIMER_ST;
}

/*
 * ---------------------------------------------------------------------------
 * MPU timer 1 ... count down to zero, interrupt, reload
 * ---------------------------------------------------------------------------
 */
static int omap_mpu_set_next_event(unsigned long cycles,
				   struct clock_event_device *evt)
{
	omap_mpu_timer_start(0, cycles, 0);
	return 0;
}

static void omap_mpu_set_mode(enum clock_event_mode mode,
			      struct clock_event_device *evt)
{
	switch (mode) {
	case CLOCK_EVT_MODE_PERIODIC:
		omap_mpu_set_autoreset(0);
		break;
	case CLOCK_EVT_MODE_ONESHOT:
		omap_mpu_timer_stop(0);
		omap_mpu_remove_autoreset(0);
		break;
	case CLOCK_EVT_MODE_UNUSED:
	case CLOCK_EVT_MODE_SHUTDOWN:
	case CLOCK_EVT_MODE_RESUME:
		break;
	}
}

static struct clock_event_device clockevent_mpu_timer1 = {
	.name		= "mpu_timer1",
	.features       = CLOCK_EVT_FEAT_PERIODIC | CLOCK_EVT_FEAT_ONESHOT,
	.shift		= 32,
	.set_next_event	= omap_mpu_set_next_event,
	.set_mode	= omap_mpu_set_mode,
};

static irqreturn_t omap_mpu_timer1_interrupt(int irq, void *dev_id)
{
	struct clock_event_device *evt = &clockevent_mpu_timer1;

	evt->event_handler(evt);

	return IRQ_HANDLED;
}

static struct irqaction omap_mpu_timer1_irq = {
	.name		= "mpu_timer1",
	.flags		= IRQF_DISABLED | IRQF_TIMER | IRQF_IRQPOLL,
	.handler	= omap_mpu_timer1_interrupt,
};

static __init void omap_init_mpu_timer(unsigned long rate)
{
	setup_irq(INT_TIMER1, &omap_mpu_timer1_irq);
	omap_mpu_timer_start(0, (rate / HZ) - 1, 1);

	clockevent_mpu_timer1.mult = div_sc(rate, NSEC_PER_SEC,
					    clockevent_mpu_timer1.shift);
	clockevent_mpu_timer1.max_delta_ns =
		clockevent_delta2ns(-1, &clockevent_mpu_timer1);
	clockevent_mpu_timer1.min_delta_ns =
		clockevent_delta2ns(1, &clockevent_mpu_timer1);

	clockevent_mpu_timer1.cpumask = cpumask_of(0);
	clockevents_register_device(&clockevent_mpu_timer1);
}


/*
 * ---------------------------------------------------------------------------
 * MPU timer 2 ... free running 32-bit clock source and scheduler clock
 * ---------------------------------------------------------------------------
 */

static unsigned long omap_mpu_timer2_overflows;

static irqreturn_t omap_mpu_timer2_interrupt(int irq, void *dev_id)
{
	omap_mpu_timer2_overflows++;
	return IRQ_HANDLED;
}

static struct irqaction omap_mpu_timer2_irq = {
	.name		= "mpu_timer2",
	.flags		= IRQF_DISABLED,
	.handler	= omap_mpu_timer2_interrupt,
};

static cycle_t mpu_read(struct clocksource *cs)
{
	return ~omap_mpu_timer_read(1);
}

static struct clocksource clocksource_mpu = {
	.name		= "mpu_timer2",
	.rating		= 300,
	.read		= mpu_read,
	.mask		= CLOCKSOURCE_MASK(32),
	.flags		= CLOCK_SOURCE_IS_CONTINUOUS,
};

static DEFINE_CLOCK_DATA(cd);

static inline unsigned long long notrace _omap_mpu_sched_clock(void)
{
	u32 cyc = mpu_read(&clocksource_mpu);
	return cyc_to_sched_clock(&cd, cyc, (u32)~0);
}

#ifndef CONFIG_OMAP_32K_TIMER
unsigned long long notrace sched_clock(void)
{
	return _omap_mpu_sched_clock();
}
#else
static unsigned long long notrace omap_mpu_sched_clock(void)
{
	return _omap_mpu_sched_clock();
}
#endif

static void notrace mpu_update_sched_clock(void)
{
	u32 cyc = mpu_read(&clocksource_mpu);
	update_sched_clock(&cd, cyc, (u32)~0);
}

static void __init omap_init_clocksource(unsigned long rate)
{
	static char err[] __initdata = KERN_ERR
			"%s: can't register clocksource!\n";

	setup_irq(INT_TIMER2, &omap_mpu_timer2_irq);
	omap_mpu_timer_start(1, ~0, 1);
	init_sched_clock(&cd, mpu_update_sched_clock, 32, rate);

	if (clocksource_register_hz(&clocksource_mpu, rate))
		printk(err, clocksource_mpu.name);
}

static void __init omap_mpu_timer_init(void)
{
	struct clk	*ck_ref = clk_get(NULL, "ck_ref");
	unsigned long	rate;

	BUG_ON(IS_ERR(ck_ref));

	rate = clk_get_rate(ck_ref);
	clk_put(ck_ref);

	/* PTV = 0 */
	rate /= 2;

	omap_init_mpu_timer(rate);
	omap_init_clocksource(rate);
}

#else
static inline void omap_mpu_timer_init(void)
{
	pr_err("Bogus timer, should not happen\n");
}
#endif	/* CONFIG_OMAP_MPU_TIMER */

#if defined(CONFIG_OMAP_MPU_TIMER) && defined(CONFIG_OMAP_32K_TIMER)
static unsigned long long (*preferred_sched_clock)(void);

unsigned long long notrace sched_clock(void)
{
	if (!preferred_sched_clock)
		return 0;

	return preferred_sched_clock();
}

static inline void preferred_sched_clock_init(bool use_32k_sched_clock)
{
	if (use_32k_sched_clock)
		preferred_sched_clock = omap_32k_sched_clock;
	else
		preferred_sched_clock = omap_mpu_sched_clock;
}
#else
static inline void preferred_sched_clock_init(bool use_32k_sched_clcok)
{
}
#endif

static inline int omap_32k_timer_usable(void)
{
	int res = false;

	if (cpu_is_omap730() || cpu_is_omap15xx())
		return res;

#ifdef CONFIG_OMAP_32K_TIMER
	res = omap_32k_timer_init();
#endif

	return res;
}

/*
 * ---------------------------------------------------------------------------
 * Timer initialization
 * ---------------------------------------------------------------------------
 */
static void __init omap_timer_init(void)
{
	if (omap_32k_timer_usable()) {
		preferred_sched_clock_init(1);
	} else {
		omap_mpu_timer_init();
		preferred_sched_clock_init(0);
	}
}

struct sys_timer omap_timer = {
	.init		= omap_timer_init,
};<|MERGE_RESOLUTION|>--- conflicted
+++ resolved
@@ -55,11 +55,8 @@
 #include <asm/mach/time.h>
 
 #include <plat/common.h>
-<<<<<<< HEAD
-=======
 
 #ifdef CONFIG_OMAP_MPU_TIMER
->>>>>>> 105e53f8
 
 #define OMAP_MPU_TIMER_BASE		OMAP_MPU_TIMER1_BASE
 #define OMAP_MPU_TIMER_OFFSET		0x100
