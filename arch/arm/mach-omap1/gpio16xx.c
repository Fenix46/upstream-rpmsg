/*
 * OMAP16xx specific gpio init
 *
 * Copyright (C) 2010 Texas Instruments Incorporated - http://www.ti.com/
 *
 * Author:
 *	Charulatha V <charu@ti.com>
 *
 * This program is free software; you can redistribute it and/or
 * modify it under the terms of the GNU General Public License as
 * published by the Free Software Foundation version 2.
 *
 * This program is distributed "as is" WITHOUT ANY WARRANTY of any
 * kind, whether express or implied; without even the implied warranty
 * of MERCHANTABILITY or FITNESS FOR A PARTICULAR PURPOSE.  See the
 * GNU General Public License for more details.
 */

#include <linux/gpio.h>

#define OMAP1610_GPIO1_BASE		0xfffbe400
#define OMAP1610_GPIO2_BASE		0xfffbec00
#define OMAP1610_GPIO3_BASE		0xfffbb400
#define OMAP1610_GPIO4_BASE		0xfffbbc00
#define OMAP1_MPUIO_VBASE		OMAP1_MPUIO_BASE

/* smart idle, enable wakeup */
#define SYSCONFIG_WORD			0x14

/* mpu gpio */
static struct __initdata resource omap16xx_mpu_gpio_resources[] = {
	{
		.start	= OMAP1_MPUIO_VBASE,
		.end	= OMAP1_MPUIO_VBASE + SZ_2K - 1,
		.flags	= IORESOURCE_MEM,
	},
	{
		.start	= INT_MPUIO,
		.flags	= IORESOURCE_IRQ,
	},
};

static struct omap_gpio_reg_offs omap16xx_mpuio_regs = {
	.revision       = USHRT_MAX,
	.direction	= OMAP_MPUIO_IO_CNTL,
	.datain		= OMAP_MPUIO_INPUT_LATCH,
	.dataout	= OMAP_MPUIO_OUTPUT,
	.irqstatus	= OMAP_MPUIO_GPIO_INT,
	.irqenable	= OMAP_MPUIO_GPIO_MASKIT,
	.irqenable_inv	= true,
	.irqctrl	= OMAP_MPUIO_GPIO_INT_EDGE,
};

static struct __initdata omap_gpio_platform_data omap16xx_mpu_gpio_config = {
	.virtual_irq_start	= IH_MPUIO_BASE,
	.is_mpuio		= true,
	.bank_width		= 16,
	.bank_stride		= 1,
	.regs                   = &omap16xx_mpuio_regs,
};

static struct platform_device omap16xx_mpu_gpio = {
	.name           = "omap_gpio",
	.id             = 0,
	.dev            = {
		.platform_data = &omap16xx_mpu_gpio_config,
	},
	.num_resources = ARRAY_SIZE(omap16xx_mpu_gpio_resources),
	.resource = omap16xx_mpu_gpio_resources,
};

/* gpio1 */
static struct __initdata resource omap16xx_gpio1_resources[] = {
	{
		.start	= OMAP1610_GPIO1_BASE,
		.end	= OMAP1610_GPIO1_BASE + SZ_2K - 1,
		.flags	= IORESOURCE_MEM,
	},
	{
		.start	= INT_GPIO_BANK1,
		.flags	= IORESOURCE_IRQ,
	},
};

static struct omap_gpio_reg_offs omap16xx_gpio_regs = {
	.revision       = OMAP1610_GPIO_REVISION,
	.direction	= OMAP1610_GPIO_DIRECTION,
	.set_dataout	= OMAP1610_GPIO_SET_DATAOUT,
	.clr_dataout	= OMAP1610_GPIO_CLEAR_DATAOUT,
	.datain		= OMAP1610_GPIO_DATAIN,
	.dataout	= OMAP1610_GPIO_DATAOUT,
	.irqstatus	= OMAP1610_GPIO_IRQSTATUS1,
	.irqenable	= OMAP1610_GPIO_IRQENABLE1,
	.set_irqenable	= OMAP1610_GPIO_SET_IRQENABLE1,
	.clr_irqenable	= OMAP1610_GPIO_CLEAR_IRQENABLE1,
	.wkup_en	= OMAP1610_GPIO_WAKEUPENABLE,
	.edgectrl1	= OMAP1610_GPIO_EDGE_CTRL1,
	.edgectrl2	= OMAP1610_GPIO_EDGE_CTRL2,
};

static struct __initdata omap_gpio_platform_data omap16xx_gpio1_config = {
	.virtual_irq_start	= IH_GPIO_BASE,
	.bank_width		= 16,
	.regs                   = &omap16xx_gpio_regs,
};

static struct platform_device omap16xx_gpio1 = {
	.name           = "omap_gpio",
	.id             = 1,
	.dev            = {
		.platform_data = &omap16xx_gpio1_config,
	},
	.num_resources = ARRAY_SIZE(omap16xx_gpio1_resources),
	.resource = omap16xx_gpio1_resources,
};

/* gpio2 */
static struct __initdata resource omap16xx_gpio2_resources[] = {
	{
		.start	= OMAP1610_GPIO2_BASE,
		.end	= OMAP1610_GPIO2_BASE + SZ_2K - 1,
		.flags	= IORESOURCE_MEM,
	},
	{
		.start	= INT_1610_GPIO_BANK2,
		.flags	= IORESOURCE_IRQ,
	},
};

static struct __initdata omap_gpio_platform_data omap16xx_gpio2_config = {
	.virtual_irq_start	= IH_GPIO_BASE + 16,
	.bank_width		= 16,
	.regs                   = &omap16xx_gpio_regs,
};

static struct platform_device omap16xx_gpio2 = {
	.name           = "omap_gpio",
	.id             = 2,
	.dev            = {
		.platform_data = &omap16xx_gpio2_config,
	},
	.num_resources = ARRAY_SIZE(omap16xx_gpio2_resources),
	.resource = omap16xx_gpio2_resources,
};

/* gpio3 */
static struct __initdata resource omap16xx_gpio3_resources[] = {
	{
		.start	= OMAP1610_GPIO3_BASE,
		.end	= OMAP1610_GPIO3_BASE + SZ_2K - 1,
		.flags	= IORESOURCE_MEM,
	},
	{
		.start	= INT_1610_GPIO_BANK3,
		.flags	= IORESOURCE_IRQ,
	},
};

static struct __initdata omap_gpio_platform_data omap16xx_gpio3_config = {
	.virtual_irq_start	= IH_GPIO_BASE + 32,
	.bank_width		= 16,
	.regs                   = &omap16xx_gpio_regs,
};

static struct platform_device omap16xx_gpio3 = {
	.name           = "omap_gpio",
	.id             = 3,
	.dev            = {
		.platform_data = &omap16xx_gpio3_config,
	},
	.num_resources = ARRAY_SIZE(omap16xx_gpio3_resources),
	.resource = omap16xx_gpio3_resources,
};

/* gpio4 */
static struct __initdata resource omap16xx_gpio4_resources[] = {
	{
		.start	= OMAP1610_GPIO4_BASE,
		.end	= OMAP1610_GPIO4_BASE + SZ_2K - 1,
		.flags	= IORESOURCE_MEM,
	},
	{
		.start	= INT_1610_GPIO_BANK4,
		.flags	= IORESOURCE_IRQ,
	},
};

static struct __initdata omap_gpio_platform_data omap16xx_gpio4_config = {
	.virtual_irq_start	= IH_GPIO_BASE + 48,
	.bank_width		= 16,
	.regs                   = &omap16xx_gpio_regs,
};

static struct platform_device omap16xx_gpio4 = {
	.name           = "omap_gpio",
	.id             = 4,
	.dev            = {
		.platform_data = &omap16xx_gpio4_config,
	},
	.num_resources = ARRAY_SIZE(omap16xx_gpio4_resources),
	.resource = omap16xx_gpio4_resources,
};

static struct __initdata platform_device * omap16xx_gpio_dev[] = {
	&omap16xx_mpu_gpio,
	&omap16xx_gpio1,
	&omap16xx_gpio2,
	&omap16xx_gpio3,
	&omap16xx_gpio4,
};

/*
 * omap16xx_gpio_init needs to be done before
 * machine_init functions access gpio APIs.
 * Hence omap16xx_gpio_init is a postcore_initcall.
 */
static int __init omap16xx_gpio_init(void)
{
	int i;
	void __iomem *base;
	struct resource *res;
	struct platform_device *pdev;
	struct omap_gpio_platform_data *pdata;

	if (!cpu_is_omap16xx())
		return -EINVAL;

	/*
	 * Enable system clock for GPIO module.
	 * The CAM_CLK_CTRL *is* really the right place.
	 */
	omap_writel(omap_readl(ULPD_CAM_CLK_CTRL) | 0x04,
					ULPD_CAM_CLK_CTRL);

<<<<<<< HEAD
	for (i = 0; i < ARRAY_SIZE(omap16xx_gpio_dev); i++)
		platform_device_register(omap16xx_gpio_dev[i]);
=======
	for (i = 0; i < ARRAY_SIZE(omap16xx_gpio_dev); i++) {
		pdev = omap16xx_gpio_dev[i];
		pdata = pdev->dev.platform_data;

		res = platform_get_resource(pdev, IORESOURCE_MEM, 0);
		if (unlikely(!res)) {
			dev_err(&pdev->dev, "Invalid mem resource.\n");
			return -ENODEV;
		}
>>>>>>> 942d34bd

		base = ioremap(res->start, resource_size(res));
		if (unlikely(!base)) {
			dev_err(&pdev->dev, "ioremap failed.\n");
			return -ENOMEM;
		}

		__raw_writel(SYSCONFIG_WORD, base + OMAP1610_GPIO_SYSCONFIG);
		iounmap(base);

		platform_device_register(omap16xx_gpio_dev[i]);
	}

	return 0;
}
postcore_initcall(omap16xx_gpio_init);<|MERGE_RESOLUTION|>--- conflicted
+++ resolved
@@ -232,10 +232,6 @@
 	omap_writel(omap_readl(ULPD_CAM_CLK_CTRL) | 0x04,
 					ULPD_CAM_CLK_CTRL);
 
-<<<<<<< HEAD
-	for (i = 0; i < ARRAY_SIZE(omap16xx_gpio_dev); i++)
-		platform_device_register(omap16xx_gpio_dev[i]);
-=======
 	for (i = 0; i < ARRAY_SIZE(omap16xx_gpio_dev); i++) {
 		pdev = omap16xx_gpio_dev[i];
 		pdata = pdev->dev.platform_data;
@@ -245,7 +241,6 @@
 			dev_err(&pdev->dev, "Invalid mem resource.\n");
 			return -ENODEV;
 		}
->>>>>>> 942d34bd
 
 		base = ioremap(res->start, resource_size(res));
 		if (unlikely(!base)) {
