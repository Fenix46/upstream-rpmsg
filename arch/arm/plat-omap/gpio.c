/*
 *  linux/arch/arm/plat-omap/gpio.c
 *
 * Support functions for OMAP GPIO
 *
 * Copyright (C) 2003-2005 Nokia Corporation
 * Written by Juha Yrjölä <juha.yrjola@nokia.com>
 *
 * Copyright (C) 2009 Texas Instruments
 * Added OMAP4 support - Santosh Shilimkar <santosh.shilimkar@ti.com>
 *
 * This program is free software; you can redistribute it and/or modify
 * it under the terms of the GNU General Public License version 2 as
 * published by the Free Software Foundation.
 */

#include <linux/init.h>
#include <linux/module.h>
#include <linux/interrupt.h>
#include <linux/sysdev.h>
#include <linux/err.h>
#include <linux/clk.h>
#include <linux/io.h>

#include <mach/hardware.h>
#include <asm/irq.h>
#include <mach/irqs.h>
#include <mach/gpio.h>
#include <asm/mach/irq.h>

/*
 * OMAP1510 GPIO registers
 */
#define OMAP1510_GPIO_BASE		OMAP1_IO_ADDRESS(0xfffce000)
#define OMAP1510_GPIO_DATA_INPUT	0x00
#define OMAP1510_GPIO_DATA_OUTPUT	0x04
#define OMAP1510_GPIO_DIR_CONTROL	0x08
#define OMAP1510_GPIO_INT_CONTROL	0x0c
#define OMAP1510_GPIO_INT_MASK		0x10
#define OMAP1510_GPIO_INT_STATUS	0x14
#define OMAP1510_GPIO_PIN_CONTROL	0x18

#define OMAP1510_IH_GPIO_BASE		64

/*
 * OMAP1610 specific GPIO registers
 */
#define OMAP1610_GPIO1_BASE		OMAP1_IO_ADDRESS(0xfffbe400)
#define OMAP1610_GPIO2_BASE		OMAP1_IO_ADDRESS(0xfffbec00)
#define OMAP1610_GPIO3_BASE		OMAP1_IO_ADDRESS(0xfffbb400)
#define OMAP1610_GPIO4_BASE		OMAP1_IO_ADDRESS(0xfffbbc00)
#define OMAP1610_GPIO_REVISION		0x0000
#define OMAP1610_GPIO_SYSCONFIG		0x0010
#define OMAP1610_GPIO_SYSSTATUS		0x0014
#define OMAP1610_GPIO_IRQSTATUS1	0x0018
#define OMAP1610_GPIO_IRQENABLE1	0x001c
#define OMAP1610_GPIO_WAKEUPENABLE	0x0028
#define OMAP1610_GPIO_DATAIN		0x002c
#define OMAP1610_GPIO_DATAOUT		0x0030
#define OMAP1610_GPIO_DIRECTION		0x0034
#define OMAP1610_GPIO_EDGE_CTRL1	0x0038
#define OMAP1610_GPIO_EDGE_CTRL2	0x003c
#define OMAP1610_GPIO_CLEAR_IRQENABLE1	0x009c
#define OMAP1610_GPIO_CLEAR_WAKEUPENA	0x00a8
#define OMAP1610_GPIO_CLEAR_DATAOUT	0x00b0
#define OMAP1610_GPIO_SET_IRQENABLE1	0x00dc
#define OMAP1610_GPIO_SET_WAKEUPENA	0x00e8
#define OMAP1610_GPIO_SET_DATAOUT	0x00f0

/*
 * OMAP7XX specific GPIO registers
 */
#define OMAP7XX_GPIO1_BASE		OMAP1_IO_ADDRESS(0xfffbc000)
#define OMAP7XX_GPIO2_BASE		OMAP1_IO_ADDRESS(0xfffbc800)
#define OMAP7XX_GPIO3_BASE		OMAP1_IO_ADDRESS(0xfffbd000)
#define OMAP7XX_GPIO4_BASE		OMAP1_IO_ADDRESS(0xfffbd800)
#define OMAP7XX_GPIO5_BASE		OMAP1_IO_ADDRESS(0xfffbe000)
#define OMAP7XX_GPIO6_BASE		OMAP1_IO_ADDRESS(0xfffbe800)
#define OMAP7XX_GPIO_DATA_INPUT		0x00
#define OMAP7XX_GPIO_DATA_OUTPUT	0x04
#define OMAP7XX_GPIO_DIR_CONTROL	0x08
#define OMAP7XX_GPIO_INT_CONTROL	0x0c
#define OMAP7XX_GPIO_INT_MASK		0x10
#define OMAP7XX_GPIO_INT_STATUS		0x14

#define OMAP1_MPUIO_VBASE		OMAP1_IO_ADDRESS(OMAP1_MPUIO_BASE)

/*
 * omap24xx specific GPIO registers
 */
#define OMAP242X_GPIO1_BASE		OMAP2_IO_ADDRESS(0x48018000)
#define OMAP242X_GPIO2_BASE		OMAP2_IO_ADDRESS(0x4801a000)
#define OMAP242X_GPIO3_BASE		OMAP2_IO_ADDRESS(0x4801c000)
#define OMAP242X_GPIO4_BASE		OMAP2_IO_ADDRESS(0x4801e000)

#define OMAP243X_GPIO1_BASE		OMAP2_IO_ADDRESS(0x4900C000)
#define OMAP243X_GPIO2_BASE		OMAP2_IO_ADDRESS(0x4900E000)
#define OMAP243X_GPIO3_BASE		OMAP2_IO_ADDRESS(0x49010000)
#define OMAP243X_GPIO4_BASE		OMAP2_IO_ADDRESS(0x49012000)
#define OMAP243X_GPIO5_BASE		OMAP2_IO_ADDRESS(0x480B6000)

#define OMAP24XX_GPIO_REVISION		0x0000
#define OMAP24XX_GPIO_SYSCONFIG		0x0010
#define OMAP24XX_GPIO_SYSSTATUS		0x0014
#define OMAP24XX_GPIO_IRQSTATUS1	0x0018
#define OMAP24XX_GPIO_IRQSTATUS2	0x0028
#define OMAP24XX_GPIO_IRQENABLE2	0x002c
#define OMAP24XX_GPIO_IRQENABLE1	0x001c
#define OMAP24XX_GPIO_WAKE_EN		0x0020
#define OMAP24XX_GPIO_CTRL		0x0030
#define OMAP24XX_GPIO_OE		0x0034
#define OMAP24XX_GPIO_DATAIN		0x0038
#define OMAP24XX_GPIO_DATAOUT		0x003c
#define OMAP24XX_GPIO_LEVELDETECT0	0x0040
#define OMAP24XX_GPIO_LEVELDETECT1	0x0044
#define OMAP24XX_GPIO_RISINGDETECT	0x0048
#define OMAP24XX_GPIO_FALLINGDETECT	0x004c
#define OMAP24XX_GPIO_DEBOUNCE_EN	0x0050
#define OMAP24XX_GPIO_DEBOUNCE_VAL	0x0054
#define OMAP24XX_GPIO_CLEARIRQENABLE1	0x0060
#define OMAP24XX_GPIO_SETIRQENABLE1	0x0064
#define OMAP24XX_GPIO_CLEARWKUENA	0x0080
#define OMAP24XX_GPIO_SETWKUENA		0x0084
#define OMAP24XX_GPIO_CLEARDATAOUT	0x0090
#define OMAP24XX_GPIO_SETDATAOUT	0x0094

#define OMAP4_GPIO_REVISION		0x0000
#define OMAP4_GPIO_SYSCONFIG		0x0010
#define OMAP4_GPIO_EOI			0x0020
#define OMAP4_GPIO_IRQSTATUSRAW0	0x0024
#define OMAP4_GPIO_IRQSTATUSRAW1	0x0028
#define OMAP4_GPIO_IRQSTATUS0		0x002c
#define OMAP4_GPIO_IRQSTATUS1		0x0030
#define OMAP4_GPIO_IRQSTATUSSET0	0x0034
#define OMAP4_GPIO_IRQSTATUSSET1	0x0038
#define OMAP4_GPIO_IRQSTATUSCLR0	0x003c
#define OMAP4_GPIO_IRQSTATUSCLR1	0x0040
#define OMAP4_GPIO_IRQWAKEN0		0x0044
#define OMAP4_GPIO_IRQWAKEN1		0x0048
#define OMAP4_GPIO_SYSSTATUS		0x0104
#define OMAP4_GPIO_CTRL			0x0130
#define OMAP4_GPIO_OE			0x0134
#define OMAP4_GPIO_DATAIN		0x0138
#define OMAP4_GPIO_DATAOUT		0x013c
#define OMAP4_GPIO_LEVELDETECT0		0x0140
#define OMAP4_GPIO_LEVELDETECT1		0x0144
#define OMAP4_GPIO_RISINGDETECT		0x0148
#define OMAP4_GPIO_FALLINGDETECT	0x014c
#define OMAP4_GPIO_DEBOUNCENABLE	0x0150
#define OMAP4_GPIO_DEBOUNCINGTIME	0x0154
#define OMAP4_GPIO_CLEARDATAOUT		0x0190
#define OMAP4_GPIO_SETDATAOUT		0x0194
/*
 * omap34xx specific GPIO registers
 */

#define OMAP34XX_GPIO1_BASE		OMAP2_IO_ADDRESS(0x48310000)
#define OMAP34XX_GPIO2_BASE		OMAP2_IO_ADDRESS(0x49050000)
#define OMAP34XX_GPIO3_BASE		OMAP2_IO_ADDRESS(0x49052000)
#define OMAP34XX_GPIO4_BASE		OMAP2_IO_ADDRESS(0x49054000)
#define OMAP34XX_GPIO5_BASE		OMAP2_IO_ADDRESS(0x49056000)
#define OMAP34XX_GPIO6_BASE		OMAP2_IO_ADDRESS(0x49058000)

/*
 * OMAP44XX  specific GPIO registers
 */
#define OMAP44XX_GPIO1_BASE             OMAP2_IO_ADDRESS(0x4a310000)
#define OMAP44XX_GPIO2_BASE             OMAP2_IO_ADDRESS(0x48055000)
#define OMAP44XX_GPIO3_BASE             OMAP2_IO_ADDRESS(0x48057000)
#define OMAP44XX_GPIO4_BASE             OMAP2_IO_ADDRESS(0x48059000)
#define OMAP44XX_GPIO5_BASE             OMAP2_IO_ADDRESS(0x4805B000)
#define OMAP44XX_GPIO6_BASE             OMAP2_IO_ADDRESS(0x4805D000)

struct gpio_bank {
	void __iomem *base;
	u16 irq;
	u16 virtual_irq_start;
	int method;
#if defined(CONFIG_ARCH_OMAP16XX) || defined(CONFIG_ARCH_OMAP24XX) ||  \
		defined(CONFIG_ARCH_OMAP34XX) || defined(CONFIG_ARCH_OMAP4)
	u32 suspend_wakeup;
	u32 saved_wakeup;
#endif
#if defined(CONFIG_ARCH_OMAP24XX) || defined(CONFIG_ARCH_OMAP34XX) || \
			defined(CONFIG_ARCH_OMAP4)
	u32 non_wakeup_gpios;
	u32 enabled_non_wakeup_gpios;

	u32 saved_datain;
	u32 saved_fallingdetect;
	u32 saved_risingdetect;
#endif
	u32 level_mask;
	spinlock_t lock;
	struct gpio_chip chip;
	struct clk *dbck;
};

#define METHOD_MPUIO		0
#define METHOD_GPIO_1510	1
#define METHOD_GPIO_1610	2
#define METHOD_GPIO_7XX		3
#define METHOD_GPIO_24XX	5

#ifdef CONFIG_ARCH_OMAP16XX
static struct gpio_bank gpio_bank_1610[5] = {
	{ OMAP1_MPUIO_VBASE,    INT_MPUIO,	    IH_MPUIO_BASE,     METHOD_MPUIO},
	{ OMAP1610_GPIO1_BASE, INT_GPIO_BANK1,	    IH_GPIO_BASE,      METHOD_GPIO_1610 },
	{ OMAP1610_GPIO2_BASE, INT_1610_GPIO_BANK2, IH_GPIO_BASE + 16, METHOD_GPIO_1610 },
	{ OMAP1610_GPIO3_BASE, INT_1610_GPIO_BANK3, IH_GPIO_BASE + 32, METHOD_GPIO_1610 },
	{ OMAP1610_GPIO4_BASE, INT_1610_GPIO_BANK4, IH_GPIO_BASE + 48, METHOD_GPIO_1610 },
};
#endif

#ifdef CONFIG_ARCH_OMAP15XX
static struct gpio_bank gpio_bank_1510[2] = {
	{ OMAP1_MPUIO_VBASE,   INT_MPUIO,      IH_MPUIO_BASE, METHOD_MPUIO },
	{ OMAP1510_GPIO_BASE, INT_GPIO_BANK1, IH_GPIO_BASE,  METHOD_GPIO_1510 }
};
#endif

#if defined(CONFIG_ARCH_OMAP730) || defined(CONFIG_ARCH_OMAP850)
static struct gpio_bank gpio_bank_7xx[7] = {
	{ OMAP1_MPUIO_VBASE,    INT_7XX_MPUIO,	    IH_MPUIO_BASE,	METHOD_MPUIO },
	{ OMAP7XX_GPIO1_BASE,  INT_7XX_GPIO_BANK1,  IH_GPIO_BASE,	METHOD_GPIO_7XX },
	{ OMAP7XX_GPIO2_BASE,  INT_7XX_GPIO_BANK2,  IH_GPIO_BASE + 32,	METHOD_GPIO_7XX },
	{ OMAP7XX_GPIO3_BASE,  INT_7XX_GPIO_BANK3,  IH_GPIO_BASE + 64,	METHOD_GPIO_7XX },
	{ OMAP7XX_GPIO4_BASE,  INT_7XX_GPIO_BANK4,  IH_GPIO_BASE + 96,	METHOD_GPIO_7XX },
	{ OMAP7XX_GPIO5_BASE,  INT_7XX_GPIO_BANK5,  IH_GPIO_BASE + 128, METHOD_GPIO_7XX },
	{ OMAP7XX_GPIO6_BASE,  INT_7XX_GPIO_BANK6,  IH_GPIO_BASE + 160, METHOD_GPIO_7XX },
};
#endif

<<<<<<< HEAD
#ifdef CONFIG_ARCH_OMAP850
static struct gpio_bank gpio_bank_850[7] = {
	{ OMAP1_MPUIO_VBASE,     INT_850_MPUIO,	    IH_MPUIO_BASE,	METHOD_MPUIO },
	{ OMAP850_GPIO1_BASE,  INT_850_GPIO_BANK1,  IH_GPIO_BASE,	METHOD_GPIO_850 },
	{ OMAP850_GPIO2_BASE,  INT_850_GPIO_BANK2,  IH_GPIO_BASE + 32,	METHOD_GPIO_850 },
	{ OMAP850_GPIO3_BASE,  INT_850_GPIO_BANK3,  IH_GPIO_BASE + 64,	METHOD_GPIO_850 },
	{ OMAP850_GPIO4_BASE,  INT_850_GPIO_BANK4,  IH_GPIO_BASE + 96,	METHOD_GPIO_850 },
	{ OMAP850_GPIO5_BASE,  INT_850_GPIO_BANK5,  IH_GPIO_BASE + 128, METHOD_GPIO_850 },
	{ OMAP850_GPIO6_BASE,  INT_850_GPIO_BANK6,  IH_GPIO_BASE + 160, METHOD_GPIO_850 },
};
#endif


=======
>>>>>>> 6acfd68f
#ifdef CONFIG_ARCH_OMAP24XX

static struct gpio_bank gpio_bank_242x[4] = {
	{ OMAP242X_GPIO1_BASE, INT_24XX_GPIO_BANK1, IH_GPIO_BASE,	METHOD_GPIO_24XX },
	{ OMAP242X_GPIO2_BASE, INT_24XX_GPIO_BANK2, IH_GPIO_BASE + 32,	METHOD_GPIO_24XX },
	{ OMAP242X_GPIO3_BASE, INT_24XX_GPIO_BANK3, IH_GPIO_BASE + 64,	METHOD_GPIO_24XX },
	{ OMAP242X_GPIO4_BASE, INT_24XX_GPIO_BANK4, IH_GPIO_BASE + 96,	METHOD_GPIO_24XX },
};

static struct gpio_bank gpio_bank_243x[5] = {
	{ OMAP243X_GPIO1_BASE, INT_24XX_GPIO_BANK1, IH_GPIO_BASE,	METHOD_GPIO_24XX },
	{ OMAP243X_GPIO2_BASE, INT_24XX_GPIO_BANK2, IH_GPIO_BASE + 32,	METHOD_GPIO_24XX },
	{ OMAP243X_GPIO3_BASE, INT_24XX_GPIO_BANK3, IH_GPIO_BASE + 64,	METHOD_GPIO_24XX },
	{ OMAP243X_GPIO4_BASE, INT_24XX_GPIO_BANK4, IH_GPIO_BASE + 96,	METHOD_GPIO_24XX },
	{ OMAP243X_GPIO5_BASE, INT_24XX_GPIO_BANK5, IH_GPIO_BASE + 128, METHOD_GPIO_24XX },
};

#endif

#ifdef CONFIG_ARCH_OMAP34XX
static struct gpio_bank gpio_bank_34xx[6] = {
	{ OMAP34XX_GPIO1_BASE, INT_34XX_GPIO_BANK1, IH_GPIO_BASE,	METHOD_GPIO_24XX },
	{ OMAP34XX_GPIO2_BASE, INT_34XX_GPIO_BANK2, IH_GPIO_BASE + 32,	METHOD_GPIO_24XX },
	{ OMAP34XX_GPIO3_BASE, INT_34XX_GPIO_BANK3, IH_GPIO_BASE + 64,	METHOD_GPIO_24XX },
	{ OMAP34XX_GPIO4_BASE, INT_34XX_GPIO_BANK4, IH_GPIO_BASE + 96,	METHOD_GPIO_24XX },
	{ OMAP34XX_GPIO5_BASE, INT_34XX_GPIO_BANK5, IH_GPIO_BASE + 128, METHOD_GPIO_24XX },
	{ OMAP34XX_GPIO6_BASE, INT_34XX_GPIO_BANK6, IH_GPIO_BASE + 160, METHOD_GPIO_24XX },
};

#endif

#ifdef CONFIG_ARCH_OMAP4
static struct gpio_bank gpio_bank_44xx[6] = {
	{ OMAP44XX_GPIO1_BASE, INT_44XX_GPIO_BANK1, IH_GPIO_BASE,	\
		METHOD_GPIO_24XX },
	{ OMAP44XX_GPIO2_BASE, INT_44XX_GPIO_BANK2, IH_GPIO_BASE + 32,	\
		METHOD_GPIO_24XX },
	{ OMAP44XX_GPIO3_BASE, INT_44XX_GPIO_BANK3, IH_GPIO_BASE + 64,	\
		METHOD_GPIO_24XX },
	{ OMAP44XX_GPIO4_BASE, INT_44XX_GPIO_BANK4, IH_GPIO_BASE + 96,	\
		METHOD_GPIO_24XX },
	{ OMAP44XX_GPIO5_BASE, INT_44XX_GPIO_BANK5, IH_GPIO_BASE + 128, \
		METHOD_GPIO_24XX },
	{ OMAP44XX_GPIO6_BASE, INT_44XX_GPIO_BANK6, IH_GPIO_BASE + 160, \
		METHOD_GPIO_24XX },
};

#endif

static struct gpio_bank *gpio_bank;
static int gpio_bank_count;

static inline struct gpio_bank *get_gpio_bank(int gpio)
{
	if (cpu_is_omap15xx()) {
		if (OMAP_GPIO_IS_MPUIO(gpio))
			return &gpio_bank[0];
		return &gpio_bank[1];
	}
	if (cpu_is_omap16xx()) {
		if (OMAP_GPIO_IS_MPUIO(gpio))
			return &gpio_bank[0];
		return &gpio_bank[1 + (gpio >> 4)];
	}
	if (cpu_is_omap7xx()) {
		if (OMAP_GPIO_IS_MPUIO(gpio))
			return &gpio_bank[0];
		return &gpio_bank[1 + (gpio >> 5)];
	}
	if (cpu_is_omap24xx())
		return &gpio_bank[gpio >> 5];
	if (cpu_is_omap34xx() || cpu_is_omap44xx())
		return &gpio_bank[gpio >> 5];
	BUG();
	return NULL;
}

static inline int get_gpio_index(int gpio)
{
	if (cpu_is_omap7xx())
		return gpio & 0x1f;
	if (cpu_is_omap24xx())
		return gpio & 0x1f;
	if (cpu_is_omap34xx() || cpu_is_omap44xx())
		return gpio & 0x1f;
	return gpio & 0x0f;
}

static inline int gpio_valid(int gpio)
{
	if (gpio < 0)
		return -1;
	if (cpu_class_is_omap1() && OMAP_GPIO_IS_MPUIO(gpio)) {
		if (gpio >= OMAP_MAX_GPIO_LINES + 16)
			return -1;
		return 0;
	}
	if (cpu_is_omap15xx() && gpio < 16)
		return 0;
	if ((cpu_is_omap16xx()) && gpio < 64)
		return 0;
	if (cpu_is_omap7xx() && gpio < 192)
		return 0;
	if (cpu_is_omap24xx() && gpio < 128)
		return 0;
	if ((cpu_is_omap34xx() || cpu_is_omap44xx()) && gpio < 192)
		return 0;
	return -1;
}

static int check_gpio(int gpio)
{
	if (unlikely(gpio_valid(gpio)) < 0) {
		printk(KERN_ERR "omap-gpio: invalid GPIO %d\n", gpio);
		dump_stack();
		return -1;
	}
	return 0;
}

static void _set_gpio_direction(struct gpio_bank *bank, int gpio, int is_input)
{
	void __iomem *reg = bank->base;
	u32 l;

	switch (bank->method) {
#ifdef CONFIG_ARCH_OMAP1
	case METHOD_MPUIO:
		reg += OMAP_MPUIO_IO_CNTL;
		break;
#endif
#ifdef CONFIG_ARCH_OMAP15XX
	case METHOD_GPIO_1510:
		reg += OMAP1510_GPIO_DIR_CONTROL;
		break;
#endif
#ifdef CONFIG_ARCH_OMAP16XX
	case METHOD_GPIO_1610:
		reg += OMAP1610_GPIO_DIRECTION;
		break;
#endif
#if defined(CONFIG_ARCH_OMAP730) || defined(CONFIG_ARCH_OMAP850)
	case METHOD_GPIO_7XX:
		reg += OMAP7XX_GPIO_DIR_CONTROL;
		break;
#endif
#if defined(CONFIG_ARCH_OMAP24XX) || defined(CONFIG_ARCH_OMAP34XX)
	case METHOD_GPIO_24XX:
		reg += OMAP24XX_GPIO_OE;
		break;
#endif
#if defined(CONFIG_ARCH_OMAP4)
	case METHOD_GPIO_24XX:
		reg += OMAP4_GPIO_OE;
		break;
#endif
	default:
		WARN_ON(1);
		return;
	}
	l = __raw_readl(reg);
	if (is_input)
		l |= 1 << gpio;
	else
		l &= ~(1 << gpio);
	__raw_writel(l, reg);
}

static void _set_gpio_dataout(struct gpio_bank *bank, int gpio, int enable)
{
	void __iomem *reg = bank->base;
	u32 l = 0;

	switch (bank->method) {
#ifdef CONFIG_ARCH_OMAP1
	case METHOD_MPUIO:
		reg += OMAP_MPUIO_OUTPUT;
		l = __raw_readl(reg);
		if (enable)
			l |= 1 << gpio;
		else
			l &= ~(1 << gpio);
		break;
#endif
#ifdef CONFIG_ARCH_OMAP15XX
	case METHOD_GPIO_1510:
		reg += OMAP1510_GPIO_DATA_OUTPUT;
		l = __raw_readl(reg);
		if (enable)
			l |= 1 << gpio;
		else
			l &= ~(1 << gpio);
		break;
#endif
#ifdef CONFIG_ARCH_OMAP16XX
	case METHOD_GPIO_1610:
		if (enable)
			reg += OMAP1610_GPIO_SET_DATAOUT;
		else
			reg += OMAP1610_GPIO_CLEAR_DATAOUT;
		l = 1 << gpio;
		break;
#endif
#if defined(CONFIG_ARCH_OMAP730) || defined(CONFIG_ARCH_OMAP850)
	case METHOD_GPIO_7XX:
		reg += OMAP7XX_GPIO_DATA_OUTPUT;
		l = __raw_readl(reg);
		if (enable)
			l |= 1 << gpio;
		else
			l &= ~(1 << gpio);
		break;
#endif
#if defined(CONFIG_ARCH_OMAP24XX) || defined(CONFIG_ARCH_OMAP34XX)
	case METHOD_GPIO_24XX:
		if (enable)
			reg += OMAP24XX_GPIO_SETDATAOUT;
		else
			reg += OMAP24XX_GPIO_CLEARDATAOUT;
		l = 1 << gpio;
		break;
#endif
#ifdef CONFIG_ARCH_OMAP4
	case METHOD_GPIO_24XX:
		if (enable)
			reg += OMAP4_GPIO_SETDATAOUT;
		else
			reg += OMAP4_GPIO_CLEARDATAOUT;
		l = 1 << gpio;
		break;
#endif
	default:
		WARN_ON(1);
		return;
	}
	__raw_writel(l, reg);
}

static int _get_gpio_datain(struct gpio_bank *bank, int gpio)
{
	void __iomem *reg;

	if (check_gpio(gpio) < 0)
		return -EINVAL;
	reg = bank->base;
	switch (bank->method) {
#ifdef CONFIG_ARCH_OMAP1
	case METHOD_MPUIO:
		reg += OMAP_MPUIO_INPUT_LATCH;
		break;
#endif
#ifdef CONFIG_ARCH_OMAP15XX
	case METHOD_GPIO_1510:
		reg += OMAP1510_GPIO_DATA_INPUT;
		break;
#endif
#ifdef CONFIG_ARCH_OMAP16XX
	case METHOD_GPIO_1610:
		reg += OMAP1610_GPIO_DATAIN;
		break;
#endif
#if defined(CONFIG_ARCH_OMAP730) || defined(CONFIG_ARCH_OMAP850)
	case METHOD_GPIO_7XX:
		reg += OMAP7XX_GPIO_DATA_INPUT;
		break;
#endif
#if defined(CONFIG_ARCH_OMAP24XX) || defined(CONFIG_ARCH_OMAP34XX)
	case METHOD_GPIO_24XX:
		reg += OMAP24XX_GPIO_DATAIN;
		break;
#endif
#ifdef CONFIG_ARCH_OMAP4
	case METHOD_GPIO_24XX:
		reg += OMAP4_GPIO_DATAIN;
		break;
#endif
	default:
		return -EINVAL;
	}
	return (__raw_readl(reg)
			& (1 << get_gpio_index(gpio))) != 0;
}

static int _get_gpio_dataout(struct gpio_bank *bank, int gpio)
{
	void __iomem *reg;

	if (check_gpio(gpio) < 0)
		return -EINVAL;
	reg = bank->base;

	switch (bank->method) {
#ifdef CONFIG_ARCH_OMAP1
	case METHOD_MPUIO:
		reg += OMAP_MPUIO_OUTPUT;
		break;
#endif
#ifdef CONFIG_ARCH_OMAP15XX
	case METHOD_GPIO_1510:
		reg += OMAP1510_GPIO_DATA_OUTPUT;
		break;
#endif
#ifdef CONFIG_ARCH_OMAP16XX
	case METHOD_GPIO_1610:
		reg += OMAP1610_GPIO_DATAOUT;
		break;
#endif
#if defined(CONFIG_ARCH_OMAP730) || defined(CONFIG_ARCH_OMAP850)
	case METHOD_GPIO_7XX:
		reg += OMAP7XX_GPIO_DATA_OUTPUT;
		break;
#endif
#if defined(CONFIG_ARCH_OMAP24XX) || defined(CONFIG_ARCH_OMAP34XX) || \
		defined(CONFIG_ARCH_OMAP4)
	case METHOD_GPIO_24XX:
		reg += OMAP24XX_GPIO_DATAOUT;
		break;
#endif
	default:
		return -EINVAL;
	}

	return (__raw_readl(reg) & (1 << get_gpio_index(gpio))) != 0;
}

#define MOD_REG_BIT(reg, bit_mask, set)	\
do {	\
	int l = __raw_readl(base + reg); \
	if (set) l |= bit_mask; \
	else l &= ~bit_mask; \
	__raw_writel(l, base + reg); \
} while(0)

void omap_set_gpio_debounce(int gpio, int enable)
{
	struct gpio_bank *bank;
	void __iomem *reg;
	unsigned long flags;
	u32 val, l = 1 << get_gpio_index(gpio);

	if (cpu_class_is_omap1())
		return;

	bank = get_gpio_bank(gpio);
	reg = bank->base;
#ifdef CONFIG_ARCH_OMAP4
	reg += OMAP4_GPIO_DEBOUNCENABLE;
#else
	reg += OMAP24XX_GPIO_DEBOUNCE_EN;
#endif

	spin_lock_irqsave(&bank->lock, flags);
	val = __raw_readl(reg);

	if (enable && !(val & l))
		val |= l;
	else if (!enable && (val & l))
		val &= ~l;
	else
		goto done;

	if (cpu_is_omap34xx() || cpu_is_omap44xx()) {
		if (enable)
			clk_enable(bank->dbck);
		else
			clk_disable(bank->dbck);
	}

	__raw_writel(val, reg);
done:
	spin_unlock_irqrestore(&bank->lock, flags);
}
EXPORT_SYMBOL(omap_set_gpio_debounce);

void omap_set_gpio_debounce_time(int gpio, int enc_time)
{
	struct gpio_bank *bank;
	void __iomem *reg;

	if (cpu_class_is_omap1())
		return;

	bank = get_gpio_bank(gpio);
	reg = bank->base;

	enc_time &= 0xff;
#ifdef CONFIG_ARCH_OMAP4
	reg += OMAP4_GPIO_DEBOUNCINGTIME;
#else
	reg += OMAP24XX_GPIO_DEBOUNCE_VAL;
#endif
	__raw_writel(enc_time, reg);
}
EXPORT_SYMBOL(omap_set_gpio_debounce_time);

#if defined(CONFIG_ARCH_OMAP24XX) || defined(CONFIG_ARCH_OMAP34XX) || \
				defined(CONFIG_ARCH_OMAP4)
static inline void set_24xx_gpio_triggering(struct gpio_bank *bank, int gpio,
						int trigger)
{
	void __iomem *base = bank->base;
	u32 gpio_bit = 1 << gpio;
	u32 val;

	if (cpu_is_omap44xx()) {
		MOD_REG_BIT(OMAP4_GPIO_LEVELDETECT0, gpio_bit,
			trigger & IRQ_TYPE_LEVEL_LOW);
		MOD_REG_BIT(OMAP4_GPIO_LEVELDETECT1, gpio_bit,
			trigger & IRQ_TYPE_LEVEL_HIGH);
		MOD_REG_BIT(OMAP4_GPIO_RISINGDETECT, gpio_bit,
			trigger & IRQ_TYPE_EDGE_RISING);
		MOD_REG_BIT(OMAP4_GPIO_FALLINGDETECT, gpio_bit,
			trigger & IRQ_TYPE_EDGE_FALLING);
	} else {
		MOD_REG_BIT(OMAP24XX_GPIO_LEVELDETECT0, gpio_bit,
			trigger & IRQ_TYPE_LEVEL_LOW);
		MOD_REG_BIT(OMAP24XX_GPIO_LEVELDETECT1, gpio_bit,
			trigger & IRQ_TYPE_LEVEL_HIGH);
		MOD_REG_BIT(OMAP24XX_GPIO_RISINGDETECT, gpio_bit,
			trigger & IRQ_TYPE_EDGE_RISING);
		MOD_REG_BIT(OMAP24XX_GPIO_FALLINGDETECT, gpio_bit,
			trigger & IRQ_TYPE_EDGE_FALLING);
	}
	if (likely(!(bank->non_wakeup_gpios & gpio_bit))) {
		if (cpu_is_omap44xx()) {
			if (trigger != 0)
				__raw_writel(1 << gpio, bank->base+
						OMAP4_GPIO_IRQWAKEN0);
			else {
				val = __raw_readl(bank->base +
							OMAP4_GPIO_IRQWAKEN0);
				__raw_writel(val & (~(1 << gpio)), bank->base +
							 OMAP4_GPIO_IRQWAKEN0);
			}
		} else {
			if (trigger != 0)
				__raw_writel(1 << gpio, bank->base
					+ OMAP24XX_GPIO_SETWKUENA);
			else
				__raw_writel(1 << gpio, bank->base
					+ OMAP24XX_GPIO_CLEARWKUENA);
		}
	} else {
		if (trigger != 0)
			bank->enabled_non_wakeup_gpios |= gpio_bit;
		else
			bank->enabled_non_wakeup_gpios &= ~gpio_bit;
	}

	if (cpu_is_omap44xx()) {
		bank->level_mask =
			__raw_readl(bank->base + OMAP4_GPIO_LEVELDETECT0) |
			__raw_readl(bank->base + OMAP4_GPIO_LEVELDETECT1);
	} else {
		bank->level_mask =
			__raw_readl(bank->base + OMAP24XX_GPIO_LEVELDETECT0) |
			__raw_readl(bank->base + OMAP24XX_GPIO_LEVELDETECT1);
	}
}
#endif

static int _set_gpio_triggering(struct gpio_bank *bank, int gpio, int trigger)
{
	void __iomem *reg = bank->base;
	u32 l = 0;

	switch (bank->method) {
#ifdef CONFIG_ARCH_OMAP1
	case METHOD_MPUIO:
		reg += OMAP_MPUIO_GPIO_INT_EDGE;
		l = __raw_readl(reg);
		if (trigger & IRQ_TYPE_EDGE_RISING)
			l |= 1 << gpio;
		else if (trigger & IRQ_TYPE_EDGE_FALLING)
			l &= ~(1 << gpio);
		else
			goto bad;
		break;
#endif
#ifdef CONFIG_ARCH_OMAP15XX
	case METHOD_GPIO_1510:
		reg += OMAP1510_GPIO_INT_CONTROL;
		l = __raw_readl(reg);
		if (trigger & IRQ_TYPE_EDGE_RISING)
			l |= 1 << gpio;
		else if (trigger & IRQ_TYPE_EDGE_FALLING)
			l &= ~(1 << gpio);
		else
			goto bad;
		break;
#endif
#ifdef CONFIG_ARCH_OMAP16XX
	case METHOD_GPIO_1610:
		if (gpio & 0x08)
			reg += OMAP1610_GPIO_EDGE_CTRL2;
		else
			reg += OMAP1610_GPIO_EDGE_CTRL1;
		gpio &= 0x07;
		l = __raw_readl(reg);
		l &= ~(3 << (gpio << 1));
		if (trigger & IRQ_TYPE_EDGE_RISING)
			l |= 2 << (gpio << 1);
		if (trigger & IRQ_TYPE_EDGE_FALLING)
			l |= 1 << (gpio << 1);
		if (trigger)
			/* Enable wake-up during idle for dynamic tick */
			__raw_writel(1 << gpio, bank->base + OMAP1610_GPIO_SET_WAKEUPENA);
		else
			__raw_writel(1 << gpio, bank->base + OMAP1610_GPIO_CLEAR_WAKEUPENA);
		break;
#endif
#if defined(CONFIG_ARCH_OMAP730) || defined(CONFIG_ARCH_OMAP850)
	case METHOD_GPIO_7XX:
		reg += OMAP7XX_GPIO_INT_CONTROL;
		l = __raw_readl(reg);
		if (trigger & IRQ_TYPE_EDGE_RISING)
			l |= 1 << gpio;
		else if (trigger & IRQ_TYPE_EDGE_FALLING)
			l &= ~(1 << gpio);
		else
			goto bad;
		break;
#endif
#if defined(CONFIG_ARCH_OMAP24XX) || defined(CONFIG_ARCH_OMAP34XX) || \
				defined(CONFIG_ARCH_OMAP4)
	case METHOD_GPIO_24XX:
		set_24xx_gpio_triggering(bank, gpio, trigger);
		break;
#endif
	default:
		goto bad;
	}
	__raw_writel(l, reg);
	return 0;
bad:
	return -EINVAL;
}

static int gpio_irq_type(unsigned irq, unsigned type)
{
	struct gpio_bank *bank;
	unsigned gpio;
	int retval;
	unsigned long flags;

	if (!cpu_class_is_omap2() && irq > IH_MPUIO_BASE)
		gpio = OMAP_MPUIO(irq - IH_MPUIO_BASE);
	else
		gpio = irq - IH_GPIO_BASE;

	if (check_gpio(gpio) < 0)
		return -EINVAL;

	if (type & ~IRQ_TYPE_SENSE_MASK)
		return -EINVAL;

	/* OMAP1 allows only only edge triggering */
	if (!cpu_class_is_omap2()
			&& (type & (IRQ_TYPE_LEVEL_LOW|IRQ_TYPE_LEVEL_HIGH)))
		return -EINVAL;

	bank = get_irq_chip_data(irq);
	spin_lock_irqsave(&bank->lock, flags);
	retval = _set_gpio_triggering(bank, get_gpio_index(gpio), type);
	if (retval == 0) {
		irq_desc[irq].status &= ~IRQ_TYPE_SENSE_MASK;
		irq_desc[irq].status |= type;
	}
	spin_unlock_irqrestore(&bank->lock, flags);

	if (type & (IRQ_TYPE_LEVEL_LOW | IRQ_TYPE_LEVEL_HIGH))
		__set_irq_handler_unlocked(irq, handle_level_irq);
	else if (type & (IRQ_TYPE_EDGE_FALLING | IRQ_TYPE_EDGE_RISING))
		__set_irq_handler_unlocked(irq, handle_edge_irq);

	return retval;
}

static void _clear_gpio_irqbank(struct gpio_bank *bank, int gpio_mask)
{
	void __iomem *reg = bank->base;

	switch (bank->method) {
#ifdef CONFIG_ARCH_OMAP1
	case METHOD_MPUIO:
		/* MPUIO irqstatus is reset by reading the status register,
		 * so do nothing here */
		return;
#endif
#ifdef CONFIG_ARCH_OMAP15XX
	case METHOD_GPIO_1510:
		reg += OMAP1510_GPIO_INT_STATUS;
		break;
#endif
#ifdef CONFIG_ARCH_OMAP16XX
	case METHOD_GPIO_1610:
		reg += OMAP1610_GPIO_IRQSTATUS1;
		break;
#endif
#if defined(CONFIG_ARCH_OMAP730) || defined(CONFIG_ARCH_OMAP850)
	case METHOD_GPIO_7XX:
		reg += OMAP7XX_GPIO_INT_STATUS;
		break;
#endif
#if defined(CONFIG_ARCH_OMAP24XX) || defined(CONFIG_ARCH_OMAP34XX)
	case METHOD_GPIO_24XX:
		reg += OMAP24XX_GPIO_IRQSTATUS1;
		break;
#endif
#if defined(CONFIG_ARCH_OMAP4)
	case METHOD_GPIO_24XX:
		reg += OMAP4_GPIO_IRQSTATUS0;
		break;
#endif
	default:
		WARN_ON(1);
		return;
	}
	__raw_writel(gpio_mask, reg);

	/* Workaround for clearing DSP GPIO interrupts to allow retention */
#if defined(CONFIG_ARCH_OMAP24XX) || defined(CONFIG_ARCH_OMAP34XX)
	reg = bank->base + OMAP24XX_GPIO_IRQSTATUS2;
#endif
#if defined(CONFIG_ARCH_OMAP4)
	reg = bank->base + OMAP4_GPIO_IRQSTATUS1;
#endif
	if (cpu_is_omap24xx() || cpu_is_omap34xx() || cpu_is_omap44xx()) {
		__raw_writel(gpio_mask, reg);

	/* Flush posted write for the irq status to avoid spurious interrupts */
	__raw_readl(reg);
	}
}

static inline void _clear_gpio_irqstatus(struct gpio_bank *bank, int gpio)
{
	_clear_gpio_irqbank(bank, 1 << get_gpio_index(gpio));
}

static u32 _get_gpio_irqbank_mask(struct gpio_bank *bank)
{
	void __iomem *reg = bank->base;
	int inv = 0;
	u32 l;
	u32 mask;

	switch (bank->method) {
#ifdef CONFIG_ARCH_OMAP1
	case METHOD_MPUIO:
		reg += OMAP_MPUIO_GPIO_MASKIT;
		mask = 0xffff;
		inv = 1;
		break;
#endif
#ifdef CONFIG_ARCH_OMAP15XX
	case METHOD_GPIO_1510:
		reg += OMAP1510_GPIO_INT_MASK;
		mask = 0xffff;
		inv = 1;
		break;
#endif
#ifdef CONFIG_ARCH_OMAP16XX
	case METHOD_GPIO_1610:
		reg += OMAP1610_GPIO_IRQENABLE1;
		mask = 0xffff;
		break;
#endif
#if defined(CONFIG_ARCH_OMAP730) || defined(CONFIG_ARCH_OMAP850)
	case METHOD_GPIO_7XX:
		reg += OMAP7XX_GPIO_INT_MASK;
		mask = 0xffffffff;
		inv = 1;
		break;
#endif
#if defined(CONFIG_ARCH_OMAP24XX) || defined(CONFIG_ARCH_OMAP34XX)
	case METHOD_GPIO_24XX:
		reg += OMAP24XX_GPIO_IRQENABLE1;
		mask = 0xffffffff;
		break;
#endif
#if defined(CONFIG_ARCH_OMAP4)
	case METHOD_GPIO_24XX:
		reg += OMAP4_GPIO_IRQSTATUSSET0;
		mask = 0xffffffff;
		break;
#endif
	default:
		WARN_ON(1);
		return 0;
	}

	l = __raw_readl(reg);
	if (inv)
		l = ~l;
	l &= mask;
	return l;
}

static void _enable_gpio_irqbank(struct gpio_bank *bank, int gpio_mask, int enable)
{
	void __iomem *reg = bank->base;
	u32 l;

	switch (bank->method) {
#ifdef CONFIG_ARCH_OMAP1
	case METHOD_MPUIO:
		reg += OMAP_MPUIO_GPIO_MASKIT;
		l = __raw_readl(reg);
		if (enable)
			l &= ~(gpio_mask);
		else
			l |= gpio_mask;
		break;
#endif
#ifdef CONFIG_ARCH_OMAP15XX
	case METHOD_GPIO_1510:
		reg += OMAP1510_GPIO_INT_MASK;
		l = __raw_readl(reg);
		if (enable)
			l &= ~(gpio_mask);
		else
			l |= gpio_mask;
		break;
#endif
#ifdef CONFIG_ARCH_OMAP16XX
	case METHOD_GPIO_1610:
		if (enable)
			reg += OMAP1610_GPIO_SET_IRQENABLE1;
		else
			reg += OMAP1610_GPIO_CLEAR_IRQENABLE1;
		l = gpio_mask;
		break;
#endif
#if defined(CONFIG_ARCH_OMAP730) || defined(CONFIG_ARCH_OMAP850)
	case METHOD_GPIO_7XX:
		reg += OMAP7XX_GPIO_INT_MASK;
		l = __raw_readl(reg);
		if (enable)
			l &= ~(gpio_mask);
		else
			l |= gpio_mask;
		break;
#endif
#if defined(CONFIG_ARCH_OMAP24XX) || defined(CONFIG_ARCH_OMAP34XX)
	case METHOD_GPIO_24XX:
		if (enable)
			reg += OMAP24XX_GPIO_SETIRQENABLE1;
		else
			reg += OMAP24XX_GPIO_CLEARIRQENABLE1;
		l = gpio_mask;
		break;
#endif
#ifdef CONFIG_ARCH_OMAP4
	case METHOD_GPIO_24XX:
		if (enable)
			reg += OMAP4_GPIO_IRQSTATUSSET0;
		else
			reg += OMAP4_GPIO_IRQSTATUSCLR0;
		l = gpio_mask;
		break;
#endif
	default:
		WARN_ON(1);
		return;
	}
	__raw_writel(l, reg);
}

static inline void _set_gpio_irqenable(struct gpio_bank *bank, int gpio, int enable)
{
	_enable_gpio_irqbank(bank, 1 << get_gpio_index(gpio), enable);
}

/*
 * Note that ENAWAKEUP needs to be enabled in GPIO_SYSCONFIG register.
 * 1510 does not seem to have a wake-up register. If JTAG is connected
 * to the target, system will wake up always on GPIO events. While
 * system is running all registered GPIO interrupts need to have wake-up
 * enabled. When system is suspended, only selected GPIO interrupts need
 * to have wake-up enabled.
 */
static int _set_gpio_wakeup(struct gpio_bank *bank, int gpio, int enable)
{
	unsigned long flags;

	switch (bank->method) {
#ifdef CONFIG_ARCH_OMAP16XX
	case METHOD_MPUIO:
	case METHOD_GPIO_1610:
		spin_lock_irqsave(&bank->lock, flags);
		if (enable)
			bank->suspend_wakeup |= (1 << gpio);
		else
			bank->suspend_wakeup &= ~(1 << gpio);
		spin_unlock_irqrestore(&bank->lock, flags);
		return 0;
#endif
#if defined(CONFIG_ARCH_OMAP24XX) || defined(CONFIG_ARCH_OMAP34XX) || \
				defined(CONFIG_ARCH_OMAP4)
	case METHOD_GPIO_24XX:
		if (bank->non_wakeup_gpios & (1 << gpio)) {
			printk(KERN_ERR "Unable to modify wakeup on "
					"non-wakeup GPIO%d\n",
					(bank - gpio_bank) * 32 + gpio);
			return -EINVAL;
		}
		spin_lock_irqsave(&bank->lock, flags);
		if (enable)
			bank->suspend_wakeup |= (1 << gpio);
		else
			bank->suspend_wakeup &= ~(1 << gpio);
		spin_unlock_irqrestore(&bank->lock, flags);
		return 0;
#endif
	default:
		printk(KERN_ERR "Can't enable GPIO wakeup for method %i\n",
		       bank->method);
		return -EINVAL;
	}
}

static void _reset_gpio(struct gpio_bank *bank, int gpio)
{
	_set_gpio_direction(bank, get_gpio_index(gpio), 1);
	_set_gpio_irqenable(bank, gpio, 0);
	_clear_gpio_irqstatus(bank, gpio);
	_set_gpio_triggering(bank, get_gpio_index(gpio), IRQ_TYPE_NONE);
}

/* Use disable_irq_wake() and enable_irq_wake() functions from drivers */
static int gpio_wake_enable(unsigned int irq, unsigned int enable)
{
	unsigned int gpio = irq - IH_GPIO_BASE;
	struct gpio_bank *bank;
	int retval;

	if (check_gpio(gpio) < 0)
		return -ENODEV;
	bank = get_irq_chip_data(irq);
	retval = _set_gpio_wakeup(bank, get_gpio_index(gpio), enable);

	return retval;
}

static int omap_gpio_request(struct gpio_chip *chip, unsigned offset)
{
	struct gpio_bank *bank = container_of(chip, struct gpio_bank, chip);
	unsigned long flags;

	spin_lock_irqsave(&bank->lock, flags);

	/* Set trigger to none. You need to enable the desired trigger with
	 * request_irq() or set_irq_type().
	 */
	_set_gpio_triggering(bank, offset, IRQ_TYPE_NONE);

#ifdef CONFIG_ARCH_OMAP15XX
	if (bank->method == METHOD_GPIO_1510) {
		void __iomem *reg;

		/* Claim the pin for MPU */
		reg = bank->base + OMAP1510_GPIO_PIN_CONTROL;
		__raw_writel(__raw_readl(reg) | (1 << offset), reg);
	}
#endif
	spin_unlock_irqrestore(&bank->lock, flags);

	return 0;
}

static void omap_gpio_free(struct gpio_chip *chip, unsigned offset)
{
	struct gpio_bank *bank = container_of(chip, struct gpio_bank, chip);
	unsigned long flags;

	spin_lock_irqsave(&bank->lock, flags);
#ifdef CONFIG_ARCH_OMAP16XX
	if (bank->method == METHOD_GPIO_1610) {
		/* Disable wake-up during idle for dynamic tick */
		void __iomem *reg = bank->base + OMAP1610_GPIO_CLEAR_WAKEUPENA;
		__raw_writel(1 << offset, reg);
	}
#endif
#if defined(CONFIG_ARCH_OMAP24XX) || defined(CONFIG_ARCH_OMAP34XX) || \
				defined(CONFIG_ARCH_OMAP4)
	if (bank->method == METHOD_GPIO_24XX) {
		/* Disable wake-up during idle for dynamic tick */
		void __iomem *reg = bank->base + OMAP24XX_GPIO_CLEARWKUENA;
		__raw_writel(1 << offset, reg);
	}
#endif
	_reset_gpio(bank, bank->chip.base + offset);
	spin_unlock_irqrestore(&bank->lock, flags);
}

/*
 * We need to unmask the GPIO bank interrupt as soon as possible to
 * avoid missing GPIO interrupts for other lines in the bank.
 * Then we need to mask-read-clear-unmask the triggered GPIO lines
 * in the bank to avoid missing nested interrupts for a GPIO line.
 * If we wait to unmask individual GPIO lines in the bank after the
 * line's interrupt handler has been run, we may miss some nested
 * interrupts.
 */
static void gpio_irq_handler(unsigned int irq, struct irq_desc *desc)
{
	void __iomem *isr_reg = NULL;
	u32 isr;
	unsigned int gpio_irq;
	struct gpio_bank *bank;
	u32 retrigger = 0;
	int unmasked = 0;

	desc->chip->ack(irq);

	bank = get_irq_data(irq);
#ifdef CONFIG_ARCH_OMAP1
	if (bank->method == METHOD_MPUIO)
		isr_reg = bank->base + OMAP_MPUIO_GPIO_INT;
#endif
#ifdef CONFIG_ARCH_OMAP15XX
	if (bank->method == METHOD_GPIO_1510)
		isr_reg = bank->base + OMAP1510_GPIO_INT_STATUS;
#endif
#if defined(CONFIG_ARCH_OMAP16XX)
	if (bank->method == METHOD_GPIO_1610)
		isr_reg = bank->base + OMAP1610_GPIO_IRQSTATUS1;
#endif
#if defined(CONFIG_ARCH_OMAP730) || defined(CONFIG_ARCH_OMAP850)
	if (bank->method == METHOD_GPIO_7XX)
		isr_reg = bank->base + OMAP7XX_GPIO_INT_STATUS;
#endif
#if defined(CONFIG_ARCH_OMAP24XX) || defined(CONFIG_ARCH_OMAP34XX)
	if (bank->method == METHOD_GPIO_24XX)
		isr_reg = bank->base + OMAP24XX_GPIO_IRQSTATUS1;
#endif
#if defined(CONFIG_ARCH_OMAP4)
	if (bank->method == METHOD_GPIO_24XX)
		isr_reg = bank->base + OMAP4_GPIO_IRQSTATUS0;
#endif
	while(1) {
		u32 isr_saved, level_mask = 0;
		u32 enabled;

		enabled = _get_gpio_irqbank_mask(bank);
		isr_saved = isr = __raw_readl(isr_reg) & enabled;

		if (cpu_is_omap15xx() && (bank->method == METHOD_MPUIO))
			isr &= 0x0000ffff;

		if (cpu_class_is_omap2()) {
			level_mask = bank->level_mask & enabled;
		}

		/* clear edge sensitive interrupts before handler(s) are
		called so that we don't miss any interrupt occurred while
		executing them */
		_enable_gpio_irqbank(bank, isr_saved & ~level_mask, 0);
		_clear_gpio_irqbank(bank, isr_saved & ~level_mask);
		_enable_gpio_irqbank(bank, isr_saved & ~level_mask, 1);

		/* if there is only edge sensitive GPIO pin interrupts
		configured, we could unmask GPIO bank interrupt immediately */
		if (!level_mask && !unmasked) {
			unmasked = 1;
			desc->chip->unmask(irq);
		}

		isr |= retrigger;
		retrigger = 0;
		if (!isr)
			break;

		gpio_irq = bank->virtual_irq_start;
		for (; isr != 0; isr >>= 1, gpio_irq++) {
			if (!(isr & 1))
				continue;

			generic_handle_irq(gpio_irq);
		}
	}
	/* if bank has any level sensitive GPIO pin interrupt
	configured, we must unmask the bank interrupt only after
	handler(s) are executed in order to avoid spurious bank
	interrupt */
	if (!unmasked)
		desc->chip->unmask(irq);

}

static void gpio_irq_shutdown(unsigned int irq)
{
	unsigned int gpio = irq - IH_GPIO_BASE;
	struct gpio_bank *bank = get_irq_chip_data(irq);

	_reset_gpio(bank, gpio);
}

static void gpio_ack_irq(unsigned int irq)
{
	unsigned int gpio = irq - IH_GPIO_BASE;
	struct gpio_bank *bank = get_irq_chip_data(irq);

	_clear_gpio_irqstatus(bank, gpio);
}

static void gpio_mask_irq(unsigned int irq)
{
	unsigned int gpio = irq - IH_GPIO_BASE;
	struct gpio_bank *bank = get_irq_chip_data(irq);

	_set_gpio_irqenable(bank, gpio, 0);
	_set_gpio_triggering(bank, get_gpio_index(gpio), IRQ_TYPE_NONE);
}

static void gpio_unmask_irq(unsigned int irq)
{
	unsigned int gpio = irq - IH_GPIO_BASE;
	struct gpio_bank *bank = get_irq_chip_data(irq);
	unsigned int irq_mask = 1 << get_gpio_index(gpio);
	struct irq_desc *desc = irq_to_desc(irq);
	u32 trigger = desc->status & IRQ_TYPE_SENSE_MASK;

	if (trigger)
		_set_gpio_triggering(bank, get_gpio_index(gpio), trigger);

	/* For level-triggered GPIOs, the clearing must be done after
	 * the HW source is cleared, thus after the handler has run */
	if (bank->level_mask & irq_mask) {
		_set_gpio_irqenable(bank, gpio, 0);
		_clear_gpio_irqstatus(bank, gpio);
	}

	_set_gpio_irqenable(bank, gpio, 1);
}

static struct irq_chip gpio_irq_chip = {
	.name		= "GPIO",
	.shutdown	= gpio_irq_shutdown,
	.ack		= gpio_ack_irq,
	.mask		= gpio_mask_irq,
	.unmask		= gpio_unmask_irq,
	.set_type	= gpio_irq_type,
	.set_wake	= gpio_wake_enable,
};

/*---------------------------------------------------------------------*/

#ifdef CONFIG_ARCH_OMAP1

/* MPUIO uses the always-on 32k clock */

static void mpuio_ack_irq(unsigned int irq)
{
	/* The ISR is reset automatically, so do nothing here. */
}

static void mpuio_mask_irq(unsigned int irq)
{
	unsigned int gpio = OMAP_MPUIO(irq - IH_MPUIO_BASE);
	struct gpio_bank *bank = get_irq_chip_data(irq);

	_set_gpio_irqenable(bank, gpio, 0);
}

static void mpuio_unmask_irq(unsigned int irq)
{
	unsigned int gpio = OMAP_MPUIO(irq - IH_MPUIO_BASE);
	struct gpio_bank *bank = get_irq_chip_data(irq);

	_set_gpio_irqenable(bank, gpio, 1);
}

static struct irq_chip mpuio_irq_chip = {
	.name		= "MPUIO",
	.ack		= mpuio_ack_irq,
	.mask		= mpuio_mask_irq,
	.unmask		= mpuio_unmask_irq,
	.set_type	= gpio_irq_type,
#ifdef CONFIG_ARCH_OMAP16XX
	/* REVISIT: assuming only 16xx supports MPUIO wake events */
	.set_wake	= gpio_wake_enable,
#endif
};


#define bank_is_mpuio(bank)	((bank)->method == METHOD_MPUIO)


#ifdef CONFIG_ARCH_OMAP16XX

#include <linux/platform_device.h>

static int omap_mpuio_suspend_noirq(struct device *dev)
{
	struct platform_device *pdev = to_platform_device(dev);
	struct gpio_bank	*bank = platform_get_drvdata(pdev);
	void __iomem		*mask_reg = bank->base + OMAP_MPUIO_GPIO_MASKIT;
	unsigned long		flags;

	spin_lock_irqsave(&bank->lock, flags);
	bank->saved_wakeup = __raw_readl(mask_reg);
	__raw_writel(0xffff & ~bank->suspend_wakeup, mask_reg);
	spin_unlock_irqrestore(&bank->lock, flags);

	return 0;
}

static int omap_mpuio_resume_noirq(struct device *dev)
{
	struct platform_device *pdev = to_platform_device(dev);
	struct gpio_bank	*bank = platform_get_drvdata(pdev);
	void __iomem		*mask_reg = bank->base + OMAP_MPUIO_GPIO_MASKIT;
	unsigned long		flags;

	spin_lock_irqsave(&bank->lock, flags);
	__raw_writel(bank->saved_wakeup, mask_reg);
	spin_unlock_irqrestore(&bank->lock, flags);

	return 0;
}

static struct dev_pm_ops omap_mpuio_dev_pm_ops = {
	.suspend_noirq = omap_mpuio_suspend_noirq,
	.resume_noirq = omap_mpuio_resume_noirq,
};

/* use platform_driver for this, now that there's no longer any
 * point to sys_device (other than not disturbing old code).
 */
static struct platform_driver omap_mpuio_driver = {
	.driver		= {
		.name	= "mpuio",
		.pm	= &omap_mpuio_dev_pm_ops,
	},
};

static struct platform_device omap_mpuio_device = {
	.name		= "mpuio",
	.id		= -1,
	.dev = {
		.driver = &omap_mpuio_driver.driver,
	}
	/* could list the /proc/iomem resources */
};

static inline void mpuio_init(void)
{
	platform_set_drvdata(&omap_mpuio_device, &gpio_bank_1610[0]);

	if (platform_driver_register(&omap_mpuio_driver) == 0)
		(void) platform_device_register(&omap_mpuio_device);
}

#else
static inline void mpuio_init(void) {}
#endif	/* 16xx */

#else

extern struct irq_chip mpuio_irq_chip;

#define bank_is_mpuio(bank)	0
static inline void mpuio_init(void) {}

#endif

/*---------------------------------------------------------------------*/

/* REVISIT these are stupid implementations!  replace by ones that
 * don't switch on METHOD_* and which mostly avoid spinlocks
 */

static int gpio_input(struct gpio_chip *chip, unsigned offset)
{
	struct gpio_bank *bank;
	unsigned long flags;

	bank = container_of(chip, struct gpio_bank, chip);
	spin_lock_irqsave(&bank->lock, flags);
	_set_gpio_direction(bank, offset, 1);
	spin_unlock_irqrestore(&bank->lock, flags);
	return 0;
}

static int gpio_is_input(struct gpio_bank *bank, int mask)
{
	void __iomem *reg = bank->base;

	switch (bank->method) {
	case METHOD_MPUIO:
		reg += OMAP_MPUIO_IO_CNTL;
		break;
	case METHOD_GPIO_1510:
		reg += OMAP1510_GPIO_DIR_CONTROL;
		break;
	case METHOD_GPIO_1610:
		reg += OMAP1610_GPIO_DIRECTION;
		break;
	case METHOD_GPIO_7XX:
		reg += OMAP7XX_GPIO_DIR_CONTROL;
		break;
	case METHOD_GPIO_24XX:
		reg += OMAP24XX_GPIO_OE;
		break;
	}
	return __raw_readl(reg) & mask;
}

static int gpio_get(struct gpio_chip *chip, unsigned offset)
{
	struct gpio_bank *bank;
	void __iomem *reg;
	int gpio;
	u32 mask;

	gpio = chip->base + offset;
	bank = get_gpio_bank(gpio);
	reg = bank->base;
	mask = 1 << get_gpio_index(gpio);

	if (gpio_is_input(bank, mask))
		return _get_gpio_datain(bank, gpio);
	else
		return _get_gpio_dataout(bank, gpio);
}

static int gpio_output(struct gpio_chip *chip, unsigned offset, int value)
{
	struct gpio_bank *bank;
	unsigned long flags;

	bank = container_of(chip, struct gpio_bank, chip);
	spin_lock_irqsave(&bank->lock, flags);
	_set_gpio_dataout(bank, offset, value);
	_set_gpio_direction(bank, offset, 0);
	spin_unlock_irqrestore(&bank->lock, flags);
	return 0;
}

static void gpio_set(struct gpio_chip *chip, unsigned offset, int value)
{
	struct gpio_bank *bank;
	unsigned long flags;

	bank = container_of(chip, struct gpio_bank, chip);
	spin_lock_irqsave(&bank->lock, flags);
	_set_gpio_dataout(bank, offset, value);
	spin_unlock_irqrestore(&bank->lock, flags);
}

static int gpio_2irq(struct gpio_chip *chip, unsigned offset)
{
	struct gpio_bank *bank;

	bank = container_of(chip, struct gpio_bank, chip);
	return bank->virtual_irq_start + offset;
}

/*---------------------------------------------------------------------*/

static int initialized;
#if !(defined(CONFIG_ARCH_OMAP3) || defined(CONFIG_ARCH_OMAP4))
static struct clk * gpio_ick;
#endif

#if defined(CONFIG_ARCH_OMAP2)
static struct clk * gpio_fck;
#endif

#if defined(CONFIG_ARCH_OMAP2430)
static struct clk * gpio5_ick;
static struct clk * gpio5_fck;
#endif

#if defined(CONFIG_ARCH_OMAP3) || defined(CONFIG_ARCH_OMAP4)
static struct clk *gpio_iclks[OMAP34XX_NR_GPIOS];
#endif

/* This lock class tells lockdep that GPIO irqs are in a different
 * category than their parents, so it won't report false recursion.
 */
static struct lock_class_key gpio_lock_class;

static int __init _omap_gpio_init(void)
{
	int i;
	int gpio = 0;
	struct gpio_bank *bank;
	char clk_name[11];

	initialized = 1;

#if defined(CONFIG_ARCH_OMAP1)
	if (cpu_is_omap15xx()) {
		gpio_ick = clk_get(NULL, "arm_gpio_ck");
		if (IS_ERR(gpio_ick))
			printk("Could not get arm_gpio_ck\n");
		else
			clk_enable(gpio_ick);
	}
#endif
#if defined(CONFIG_ARCH_OMAP2)
	if (cpu_class_is_omap2()) {
		gpio_ick = clk_get(NULL, "gpios_ick");
		if (IS_ERR(gpio_ick))
			printk("Could not get gpios_ick\n");
		else
			clk_enable(gpio_ick);
		gpio_fck = clk_get(NULL, "gpios_fck");
		if (IS_ERR(gpio_fck))
			printk("Could not get gpios_fck\n");
		else
			clk_enable(gpio_fck);

		/*
		 * On 2430 & 3430 GPIO 5 uses CORE L4 ICLK
		 */
#if defined(CONFIG_ARCH_OMAP2430)
		if (cpu_is_omap2430()) {
			gpio5_ick = clk_get(NULL, "gpio5_ick");
			if (IS_ERR(gpio5_ick))
				printk("Could not get gpio5_ick\n");
			else
				clk_enable(gpio5_ick);
			gpio5_fck = clk_get(NULL, "gpio5_fck");
			if (IS_ERR(gpio5_fck))
				printk("Could not get gpio5_fck\n");
			else
				clk_enable(gpio5_fck);
		}
#endif
	}
#endif

#if defined(CONFIG_ARCH_OMAP3) || defined(CONFIG_ARCH_OMAP4)
	if (cpu_is_omap34xx() || cpu_is_omap44xx()) {
		for (i = 0; i < OMAP34XX_NR_GPIOS; i++) {
			sprintf(clk_name, "gpio%d_ick", i + 1);
			gpio_iclks[i] = clk_get(NULL, clk_name);
			if (IS_ERR(gpio_iclks[i]))
				printk(KERN_ERR "Could not get %s\n", clk_name);
			else
				clk_enable(gpio_iclks[i]);
		}
	}
#endif


#ifdef CONFIG_ARCH_OMAP15XX
	if (cpu_is_omap15xx()) {
		printk(KERN_INFO "OMAP1510 GPIO hardware\n");
		gpio_bank_count = 2;
		gpio_bank = gpio_bank_1510;
	}
#endif
#if defined(CONFIG_ARCH_OMAP16XX)
	if (cpu_is_omap16xx()) {
		u32 rev;

		gpio_bank_count = 5;
		gpio_bank = gpio_bank_1610;
		rev = __raw_readw(gpio_bank[1].base + OMAP1610_GPIO_REVISION);
		printk(KERN_INFO "OMAP GPIO hardware version %d.%d\n",
		       (rev >> 4) & 0x0f, rev & 0x0f);
	}
#endif
#if defined(CONFIG_ARCH_OMAP730) || defined(CONFIG_ARCH_OMAP850)
	if (cpu_is_omap7xx()) {
		printk(KERN_INFO "OMAP7XX GPIO hardware\n");
		gpio_bank_count = 7;
		gpio_bank = gpio_bank_7xx;
	}
#endif
#ifdef CONFIG_ARCH_OMAP24XX
	if (cpu_is_omap242x()) {
		int rev;

		gpio_bank_count = 4;
		gpio_bank = gpio_bank_242x;
		rev = __raw_readl(gpio_bank[0].base + OMAP24XX_GPIO_REVISION);
		printk(KERN_INFO "OMAP242x GPIO hardware version %d.%d\n",
			(rev >> 4) & 0x0f, rev & 0x0f);
	}
	if (cpu_is_omap243x()) {
		int rev;

		gpio_bank_count = 5;
		gpio_bank = gpio_bank_243x;
		rev = __raw_readl(gpio_bank[0].base + OMAP24XX_GPIO_REVISION);
		printk(KERN_INFO "OMAP243x GPIO hardware version %d.%d\n",
			(rev >> 4) & 0x0f, rev & 0x0f);
	}
#endif
#ifdef CONFIG_ARCH_OMAP34XX
	if (cpu_is_omap34xx()) {
		int rev;

		gpio_bank_count = OMAP34XX_NR_GPIOS;
		gpio_bank = gpio_bank_34xx;
		rev = __raw_readl(gpio_bank[0].base + OMAP24XX_GPIO_REVISION);
		printk(KERN_INFO "OMAP34xx GPIO hardware version %d.%d\n",
			(rev >> 4) & 0x0f, rev & 0x0f);
	}
#endif
#ifdef CONFIG_ARCH_OMAP4
	if (cpu_is_omap44xx()) {
		int rev;

		gpio_bank_count = OMAP34XX_NR_GPIOS;
		gpio_bank = gpio_bank_44xx;
		rev = __raw_readl(gpio_bank[0].base + OMAP4_GPIO_REVISION);
		printk(KERN_INFO "OMAP44xx GPIO hardware version %d.%d\n",
			(rev >> 4) & 0x0f, rev & 0x0f);
	}
#endif
	for (i = 0; i < gpio_bank_count; i++) {
		int j, gpio_count = 16;

		bank = &gpio_bank[i];
		spin_lock_init(&bank->lock);
		if (bank_is_mpuio(bank))
			__raw_writew(0xffff, bank->base + OMAP_MPUIO_GPIO_MASKIT);
		if (cpu_is_omap15xx() && bank->method == METHOD_GPIO_1510) {
			__raw_writew(0xffff, bank->base + OMAP1510_GPIO_INT_MASK);
			__raw_writew(0x0000, bank->base + OMAP1510_GPIO_INT_STATUS);
		}
		if (cpu_is_omap16xx() && bank->method == METHOD_GPIO_1610) {
			__raw_writew(0x0000, bank->base + OMAP1610_GPIO_IRQENABLE1);
			__raw_writew(0xffff, bank->base + OMAP1610_GPIO_IRQSTATUS1);
			__raw_writew(0x0014, bank->base + OMAP1610_GPIO_SYSCONFIG);
		}
		if (cpu_is_omap7xx() && bank->method == METHOD_GPIO_7XX) {
			__raw_writel(0xffffffff, bank->base + OMAP7XX_GPIO_INT_MASK);
			__raw_writel(0x00000000, bank->base + OMAP7XX_GPIO_INT_STATUS);

			gpio_count = 32; /* 7xx has 32-bit GPIOs */
		}

#if defined(CONFIG_ARCH_OMAP24XX) || defined(CONFIG_ARCH_OMAP34XX) || \
				defined(CONFIG_ARCH_OMAP4)
		if (bank->method == METHOD_GPIO_24XX) {
			static const u32 non_wakeup_gpios[] = {
				0xe203ffc0, 0x08700040
			};
		if (cpu_is_omap44xx()) {
			__raw_writel(0xffffffff, bank->base +
						OMAP4_GPIO_IRQSTATUSCLR0);
			__raw_writew(0x0015, bank->base +
						OMAP4_GPIO_SYSCONFIG);
			__raw_writel(0x00000000, bank->base +
						 OMAP4_GPIO_DEBOUNCENABLE);
			/* Initialize interface clock ungated, module enabled */
			__raw_writel(0, bank->base + OMAP4_GPIO_CTRL);
		} else {
			__raw_writel(0x00000000, bank->base + OMAP24XX_GPIO_IRQENABLE1);
			__raw_writel(0xffffffff, bank->base + OMAP24XX_GPIO_IRQSTATUS1);
			__raw_writew(0x0015, bank->base + OMAP24XX_GPIO_SYSCONFIG);
			__raw_writel(0x00000000, bank->base + OMAP24XX_GPIO_DEBOUNCE_EN);

			/* Initialize interface clock ungated, module enabled */
			__raw_writel(0, bank->base + OMAP24XX_GPIO_CTRL);
		}
			if (i < ARRAY_SIZE(non_wakeup_gpios))
				bank->non_wakeup_gpios = non_wakeup_gpios[i];
			gpio_count = 32;
		}
#endif
		/* REVISIT eventually switch from OMAP-specific gpio structs
		 * over to the generic ones
		 */
		bank->chip.request = omap_gpio_request;
		bank->chip.free = omap_gpio_free;
		bank->chip.direction_input = gpio_input;
		bank->chip.get = gpio_get;
		bank->chip.direction_output = gpio_output;
		bank->chip.set = gpio_set;
		bank->chip.to_irq = gpio_2irq;
		if (bank_is_mpuio(bank)) {
			bank->chip.label = "mpuio";
#ifdef CONFIG_ARCH_OMAP16XX
			bank->chip.dev = &omap_mpuio_device.dev;
#endif
			bank->chip.base = OMAP_MPUIO(0);
		} else {
			bank->chip.label = "gpio";
			bank->chip.base = gpio;
			gpio += gpio_count;
		}
		bank->chip.ngpio = gpio_count;

		gpiochip_add(&bank->chip);

		for (j = bank->virtual_irq_start;
		     j < bank->virtual_irq_start + gpio_count; j++) {
			lockdep_set_class(&irq_desc[j].lock, &gpio_lock_class);
			set_irq_chip_data(j, bank);
			if (bank_is_mpuio(bank))
				set_irq_chip(j, &mpuio_irq_chip);
			else
				set_irq_chip(j, &gpio_irq_chip);
			set_irq_handler(j, handle_simple_irq);
			set_irq_flags(j, IRQF_VALID);
		}
		set_irq_chained_handler(bank->irq, gpio_irq_handler);
		set_irq_data(bank->irq, bank);

		if (cpu_is_omap34xx() || cpu_is_omap44xx()) {
			sprintf(clk_name, "gpio%d_dbck", i + 1);
			bank->dbck = clk_get(NULL, clk_name);
			if (IS_ERR(bank->dbck))
				printk(KERN_ERR "Could not get %s\n", clk_name);
		}
	}

	/* Enable system clock for GPIO module.
	 * The CAM_CLK_CTRL *is* really the right place. */
	if (cpu_is_omap16xx())
		omap_writel(omap_readl(ULPD_CAM_CLK_CTRL) | 0x04, ULPD_CAM_CLK_CTRL);

	/* Enable autoidle for the OCP interface */
	if (cpu_is_omap24xx())
		omap_writel(1 << 0, 0x48019010);
	if (cpu_is_omap34xx())
		omap_writel(1 << 0, 0x48306814);

	return 0;
}

#if defined(CONFIG_ARCH_OMAP16XX) || defined(CONFIG_ARCH_OMAP24XX) || \
		defined(CONFIG_ARCH_OMAP34XX) || defined(CONFIG_ARCH_OMAP4)
static int omap_gpio_suspend(struct sys_device *dev, pm_message_t mesg)
{
	int i;

	if (!cpu_class_is_omap2() && !cpu_is_omap16xx())
		return 0;

	for (i = 0; i < gpio_bank_count; i++) {
		struct gpio_bank *bank = &gpio_bank[i];
		void __iomem *wake_status;
		void __iomem *wake_clear;
		void __iomem *wake_set;
		unsigned long flags;

		switch (bank->method) {
#ifdef CONFIG_ARCH_OMAP16XX
		case METHOD_GPIO_1610:
			wake_status = bank->base + OMAP1610_GPIO_WAKEUPENABLE;
			wake_clear = bank->base + OMAP1610_GPIO_CLEAR_WAKEUPENA;
			wake_set = bank->base + OMAP1610_GPIO_SET_WAKEUPENA;
			break;
#endif
#if defined(CONFIG_ARCH_OMAP24XX) || defined(CONFIG_ARCH_OMAP34XX)
		case METHOD_GPIO_24XX:
			wake_status = bank->base + OMAP24XX_GPIO_WAKE_EN;
			wake_clear = bank->base + OMAP24XX_GPIO_CLEARWKUENA;
			wake_set = bank->base + OMAP24XX_GPIO_SETWKUENA;
			break;
#endif
#ifdef CONFIG_ARCH_OMAP4
		case METHOD_GPIO_24XX:
			wake_status = bank->base + OMAP4_GPIO_IRQWAKEN0;
			wake_clear = bank->base + OMAP4_GPIO_IRQWAKEN0;
			wake_set = bank->base + OMAP4_GPIO_IRQWAKEN0;
			break;
#endif
		default:
			continue;
		}

		spin_lock_irqsave(&bank->lock, flags);
		bank->saved_wakeup = __raw_readl(wake_status);
		__raw_writel(0xffffffff, wake_clear);
		__raw_writel(bank->suspend_wakeup, wake_set);
		spin_unlock_irqrestore(&bank->lock, flags);
	}

	return 0;
}

static int omap_gpio_resume(struct sys_device *dev)
{
	int i;

	if (!cpu_class_is_omap2() && !cpu_is_omap16xx())
		return 0;

	for (i = 0; i < gpio_bank_count; i++) {
		struct gpio_bank *bank = &gpio_bank[i];
		void __iomem *wake_clear;
		void __iomem *wake_set;
		unsigned long flags;

		switch (bank->method) {
#ifdef CONFIG_ARCH_OMAP16XX
		case METHOD_GPIO_1610:
			wake_clear = bank->base + OMAP1610_GPIO_CLEAR_WAKEUPENA;
			wake_set = bank->base + OMAP1610_GPIO_SET_WAKEUPENA;
			break;
#endif
#if defined(CONFIG_ARCH_OMAP24XX) || defined(CONFIG_ARCH_OMAP34XX)
		case METHOD_GPIO_24XX:
			wake_clear = bank->base + OMAP24XX_GPIO_CLEARWKUENA;
			wake_set = bank->base + OMAP24XX_GPIO_SETWKUENA;
			break;
#endif
#ifdef CONFIG_ARCH_OMAP4
		case METHOD_GPIO_24XX:
			wake_clear = bank->base + OMAP4_GPIO_IRQWAKEN0;
			wake_set = bank->base + OMAP4_GPIO_IRQWAKEN0;
			break;
#endif
		default:
			continue;
		}

		spin_lock_irqsave(&bank->lock, flags);
		__raw_writel(0xffffffff, wake_clear);
		__raw_writel(bank->saved_wakeup, wake_set);
		spin_unlock_irqrestore(&bank->lock, flags);
	}

	return 0;
}

static struct sysdev_class omap_gpio_sysclass = {
	.name		= "gpio",
	.suspend	= omap_gpio_suspend,
	.resume		= omap_gpio_resume,
};

static struct sys_device omap_gpio_device = {
	.id		= 0,
	.cls		= &omap_gpio_sysclass,
};

#endif

#if defined(CONFIG_ARCH_OMAP24XX) || defined(CONFIG_ARCH_OMAP34XX) || \
				defined(CONFIG_ARCH_OMAP4)

static int workaround_enabled;

void omap2_gpio_prepare_for_retention(void)
{
	int i, c = 0;

	/* Remove triggering for all non-wakeup GPIOs.  Otherwise spurious
	 * IRQs will be generated.  See OMAP2420 Errata item 1.101. */
	for (i = 0; i < gpio_bank_count; i++) {
		struct gpio_bank *bank = &gpio_bank[i];
		u32 l1, l2;

		if (!(bank->enabled_non_wakeup_gpios))
			continue;
#if defined(CONFIG_ARCH_OMAP24XX) || defined(CONFIG_ARCH_OMAP34XX)
		bank->saved_datain = __raw_readl(bank->base + OMAP24XX_GPIO_DATAIN);
		l1 = __raw_readl(bank->base + OMAP24XX_GPIO_FALLINGDETECT);
		l2 = __raw_readl(bank->base + OMAP24XX_GPIO_RISINGDETECT);
#endif
#ifdef CONFIG_ARCH_OMAP4
		bank->saved_datain = __raw_readl(bank->base +
							OMAP4_GPIO_DATAIN);
		l1 = __raw_readl(bank->base + OMAP4_GPIO_FALLINGDETECT);
		l2 = __raw_readl(bank->base + OMAP4_GPIO_RISINGDETECT);
#endif
		bank->saved_fallingdetect = l1;
		bank->saved_risingdetect = l2;
		l1 &= ~bank->enabled_non_wakeup_gpios;
		l2 &= ~bank->enabled_non_wakeup_gpios;
#if defined(CONFIG_ARCH_OMAP24XX) || defined(CONFIG_ARCH_OMAP34XX)
		__raw_writel(l1, bank->base + OMAP24XX_GPIO_FALLINGDETECT);
		__raw_writel(l2, bank->base + OMAP24XX_GPIO_RISINGDETECT);
#endif
#ifdef CONFIG_ARCH_OMAP4
		__raw_writel(l1, bank->base + OMAP4_GPIO_FALLINGDETECT);
		__raw_writel(l2, bank->base + OMAP4_GPIO_RISINGDETECT);
#endif
		c++;
	}
	if (!c) {
		workaround_enabled = 0;
		return;
	}
	workaround_enabled = 1;
}

void omap2_gpio_resume_after_retention(void)
{
	int i;

	if (!workaround_enabled)
		return;
	for (i = 0; i < gpio_bank_count; i++) {
		struct gpio_bank *bank = &gpio_bank[i];
		u32 l, gen, gen0, gen1;

		if (!(bank->enabled_non_wakeup_gpios))
			continue;
#if defined(CONFIG_ARCH_OMAP24XX) || defined(CONFIG_ARCH_OMAP34XX)
		__raw_writel(bank->saved_fallingdetect,
				 bank->base + OMAP24XX_GPIO_FALLINGDETECT);
		__raw_writel(bank->saved_risingdetect,
				 bank->base + OMAP24XX_GPIO_RISINGDETECT);
		l = __raw_readl(bank->base + OMAP24XX_GPIO_DATAIN);
#endif
#ifdef CONFIG_ARCH_OMAP4
		__raw_writel(bank->saved_fallingdetect,
				 bank->base + OMAP4_GPIO_FALLINGDETECT);
		__raw_writel(bank->saved_risingdetect,
				 bank->base + OMAP4_GPIO_RISINGDETECT);
		l = __raw_readl(bank->base + OMAP4_GPIO_DATAIN);
#endif
		/* Check if any of the non-wakeup interrupt GPIOs have changed
		 * state.  If so, generate an IRQ by software.  This is
		 * horribly racy, but it's the best we can do to work around
		 * this silicon bug. */
		l ^= bank->saved_datain;
		l &= bank->non_wakeup_gpios;

		/*
		 * No need to generate IRQs for the rising edge for gpio IRQs
		 * configured with falling edge only; and vice versa.
		 */
		gen0 = l & bank->saved_fallingdetect;
		gen0 &= bank->saved_datain;

		gen1 = l & bank->saved_risingdetect;
		gen1 &= ~(bank->saved_datain);

		/* FIXME: Consider GPIO IRQs with level detections properly! */
		gen = l & (~(bank->saved_fallingdetect) &
				~(bank->saved_risingdetect));
		/* Consider all GPIO IRQs needed to be updated */
		gen |= gen0 | gen1;

		if (gen) {
			u32 old0, old1;
#if defined(CONFIG_ARCH_OMAP24XX) || defined(CONFIG_ARCH_OMAP34XX)
			old0 = __raw_readl(bank->base + OMAP24XX_GPIO_LEVELDETECT0);
			old1 = __raw_readl(bank->base + OMAP24XX_GPIO_LEVELDETECT1);
			__raw_writel(old0 | gen, bank->base +
					OMAP24XX_GPIO_LEVELDETECT0);
			__raw_writel(old1 | gen, bank->base +
					OMAP24XX_GPIO_LEVELDETECT1);
			__raw_writel(old0, bank->base + OMAP24XX_GPIO_LEVELDETECT0);
			__raw_writel(old1, bank->base + OMAP24XX_GPIO_LEVELDETECT1);
#endif
#ifdef CONFIG_ARCH_OMAP4
			old0 = __raw_readl(bank->base +
						OMAP4_GPIO_LEVELDETECT0);
			old1 = __raw_readl(bank->base +
						OMAP4_GPIO_LEVELDETECT1);
			__raw_writel(old0 | l, bank->base +
						OMAP4_GPIO_LEVELDETECT0);
			__raw_writel(old1 | l, bank->base +
						OMAP4_GPIO_LEVELDETECT1);
			__raw_writel(old0, bank->base +
						OMAP4_GPIO_LEVELDETECT0);
			__raw_writel(old1, bank->base +
						OMAP4_GPIO_LEVELDETECT1);
#endif
		}
	}

}

#endif

/*
 * This may get called early from board specific init
 * for boards that have interrupts routed via FPGA.
 */
int __init omap_gpio_init(void)
{
	if (!initialized)
		return _omap_gpio_init();
	else
		return 0;
}

static int __init omap_gpio_sysinit(void)
{
	int ret = 0;

	if (!initialized)
		ret = _omap_gpio_init();

	mpuio_init();

#if defined(CONFIG_ARCH_OMAP16XX) || defined(CONFIG_ARCH_OMAP24XX) || \
		defined(CONFIG_ARCH_OMAP34XX) || defined(CONFIG_ARCH_OMAP4)
	if (cpu_is_omap16xx() || cpu_class_is_omap2()) {
		if (ret == 0) {
			ret = sysdev_class_register(&omap_gpio_sysclass);
			if (ret == 0)
				ret = sysdev_register(&omap_gpio_device);
		}
	}
#endif

	return ret;
}

arch_initcall(omap_gpio_sysinit);


#ifdef	CONFIG_DEBUG_FS

#include <linux/debugfs.h>
#include <linux/seq_file.h>

static int dbg_gpio_show(struct seq_file *s, void *unused)
{
	unsigned	i, j, gpio;

	for (i = 0, gpio = 0; i < gpio_bank_count; i++) {
		struct gpio_bank	*bank = gpio_bank + i;
		unsigned		bankwidth = 16;
		u32			mask = 1;

		if (bank_is_mpuio(bank))
			gpio = OMAP_MPUIO(0);
		else if (cpu_class_is_omap2() || cpu_is_omap7xx())
			bankwidth = 32;

		for (j = 0; j < bankwidth; j++, gpio++, mask <<= 1) {
			unsigned	irq, value, is_in, irqstat;
			const char	*label;

			label = gpiochip_is_requested(&bank->chip, j);
			if (!label)
				continue;

			irq = bank->virtual_irq_start + j;
			value = gpio_get_value(gpio);
			is_in = gpio_is_input(bank, mask);

			if (bank_is_mpuio(bank))
				seq_printf(s, "MPUIO %2d ", j);
			else
				seq_printf(s, "GPIO %3d ", gpio);
			seq_printf(s, "(%-20.20s): %s %s",
					label,
					is_in ? "in " : "out",
					value ? "hi"  : "lo");

/* FIXME for at least omap2, show pullup/pulldown state */

			irqstat = irq_desc[irq].status;
#if defined(CONFIG_ARCH_OMAP16XX) || defined(CONFIG_ARCH_OMAP24XX) ||	\
		defined(CONFIG_ARCH_OMAP34XX) || defined(CONFIG_ARCH_OMAP4)
			if (is_in && ((bank->suspend_wakeup & mask)
					|| irqstat & IRQ_TYPE_SENSE_MASK)) {
				char	*trigger = NULL;

				switch (irqstat & IRQ_TYPE_SENSE_MASK) {
				case IRQ_TYPE_EDGE_FALLING:
					trigger = "falling";
					break;
				case IRQ_TYPE_EDGE_RISING:
					trigger = "rising";
					break;
				case IRQ_TYPE_EDGE_BOTH:
					trigger = "bothedge";
					break;
				case IRQ_TYPE_LEVEL_LOW:
					trigger = "low";
					break;
				case IRQ_TYPE_LEVEL_HIGH:
					trigger = "high";
					break;
				case IRQ_TYPE_NONE:
					trigger = "(?)";
					break;
				}
				seq_printf(s, ", irq-%d %-8s%s",
						irq, trigger,
						(bank->suspend_wakeup & mask)
							? " wakeup" : "");
			}
#endif
			seq_printf(s, "\n");
		}

		if (bank_is_mpuio(bank)) {
			seq_printf(s, "\n");
			gpio = 0;
		}
	}
	return 0;
}

static int dbg_gpio_open(struct inode *inode, struct file *file)
{
	return single_open(file, dbg_gpio_show, &inode->i_private);
}

static const struct file_operations debug_fops = {
	.open		= dbg_gpio_open,
	.read		= seq_read,
	.llseek		= seq_lseek,
	.release	= single_release,
};

static int __init omap_gpio_debuginit(void)
{
	(void) debugfs_create_file("omap_gpio", S_IRUGO,
					NULL, NULL, &debug_fops);
	return 0;
}
late_initcall(omap_gpio_debuginit);
#endif<|MERGE_RESOLUTION|>--- conflicted
+++ resolved
@@ -231,22 +231,6 @@
 };
 #endif
 
-<<<<<<< HEAD
-#ifdef CONFIG_ARCH_OMAP850
-static struct gpio_bank gpio_bank_850[7] = {
-	{ OMAP1_MPUIO_VBASE,     INT_850_MPUIO,	    IH_MPUIO_BASE,	METHOD_MPUIO },
-	{ OMAP850_GPIO1_BASE,  INT_850_GPIO_BANK1,  IH_GPIO_BASE,	METHOD_GPIO_850 },
-	{ OMAP850_GPIO2_BASE,  INT_850_GPIO_BANK2,  IH_GPIO_BASE + 32,	METHOD_GPIO_850 },
-	{ OMAP850_GPIO3_BASE,  INT_850_GPIO_BANK3,  IH_GPIO_BASE + 64,	METHOD_GPIO_850 },
-	{ OMAP850_GPIO4_BASE,  INT_850_GPIO_BANK4,  IH_GPIO_BASE + 96,	METHOD_GPIO_850 },
-	{ OMAP850_GPIO5_BASE,  INT_850_GPIO_BANK5,  IH_GPIO_BASE + 128, METHOD_GPIO_850 },
-	{ OMAP850_GPIO6_BASE,  INT_850_GPIO_BANK6,  IH_GPIO_BASE + 160, METHOD_GPIO_850 },
-};
-#endif
-
-
-=======
->>>>>>> 6acfd68f
 #ifdef CONFIG_ARCH_OMAP24XX
 
 static struct gpio_bank gpio_bank_242x[4] = {
