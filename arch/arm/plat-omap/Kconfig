if ARCH_OMAP

menu "TI OMAP Common Features"

config ARCH_OMAP_OTG
	bool

choice
	prompt "OMAP System Type"
	default ARCH_OMAP2PLUS

config ARCH_OMAP1
	bool "TI OMAP1"
<<<<<<< HEAD
	select COMMON_CLKDEV
=======
	select CLKDEV_LOOKUP
>>>>>>> 3cbea436
	help
	  "Systems based on omap7xx, omap15xx or omap16xx"

config ARCH_OMAP2PLUS
	bool "TI OMAP2/3/4"
<<<<<<< HEAD
	select COMMON_CLKDEV
=======
	select CLKDEV_LOOKUP
	select OMAP_DM_TIMER
>>>>>>> 3cbea436
	help
	  "Systems based on OMAP2, OMAP3 or OMAP4"

endchoice

comment "OMAP Feature Selections"

config OMAP_DEBUG_DEVICES
	bool
	help
	  For debug cards on TI reference boards.

config OMAP_DEBUG_LEDS
	bool
	depends on OMAP_DEBUG_DEVICES
	default y if LEDS_CLASS
<<<<<<< HEAD
=======

config OMAP_SMARTREFLEX
	bool "SmartReflex support"
	depends on (ARCH_OMAP3 || ARCH_OMAP4) && PM
	help
	  Say Y if you want to enable SmartReflex.

	  SmartReflex can perform continuous dynamic voltage
	  scaling around the nominal operating point voltage
	  according to silicon characteristics and operating
	  conditions. Enabling SmartReflex reduces power
	  consumption.

	  Please note, that by default SmartReflex is only
	  initialized. To enable the automatic voltage
	  compensation for vdd mpu  and vdd core from user space,
	  user must write 1 to
		/debug/voltage/vdd_<X>/smartreflex/autocomp,
	  where X is mpu or core for OMAP3.
	  Optionallly autocompensation can be enabled in the kernel
	  by default during system init via the enable_on_init flag
	  which an be passed as platform data to the smartreflex driver.

config OMAP_SMARTREFLEX_CLASS3
	bool "Class 3 mode of Smartreflex Implementation"
	depends on OMAP_SMARTREFLEX && TWL4030_CORE
	help
	  Say Y to enable Class 3 implementation of Smartreflex

	  Class 3 implementation of Smartreflex employs continuous hardware
	  voltage calibration.
>>>>>>> 3cbea436

config OMAP_RESET_CLOCKS
	bool "Reset unused clocks during boot"
	depends on ARCH_OMAP
	help
	  Say Y if you want to reset unused clocks during boot.
	  This option saves power, but assumes all drivers are
	  using the clock framework. Broken drivers that do not
	  yet use clock framework may not work with this option.
	  If you are booting from another operating system, you
	  probably do not want this option enabled until your
	  device drivers work properly.

config OMAP_MUX
	bool "OMAP multiplexing support"
	depends on ARCH_OMAP
	default y
	help
	  Pin multiplexing support for OMAP boards. If your bootloader
	  sets the multiplexing correctly, say N. Otherwise, or if unsure,
	  say Y.

config OMAP_MUX_DEBUG
	bool "Multiplexing debug output"
	depends on OMAP_MUX
	help
	  Makes the multiplexing functions print out a lot of debug info.
	  This is useful if you want to find out the correct values of the
	  multiplexing registers.

config OMAP_MUX_WARNINGS
	bool "Warn about pins the bootloader didn't set up"
	depends on OMAP_MUX
	default y
	help
	  Choose Y here to warn whenever driver initialization logic needs
	  to change the pin multiplexing setup.	 When there are no warnings
	  printed, it's safe to deselect OMAP_MUX for your product.

config OMAP_MCBSP
	bool "McBSP support"
	depends on ARCH_OMAP
	default y
	help
	  Say Y here if you want support for the OMAP Multichannel
	  Buffered Serial Port.

config OMAP_MBOX_FWK
	tristate "Mailbox framework support"
	depends on ARCH_OMAP
	help
	  Say Y here if you want to use OMAP Mailbox framework support for
	  DSP, IVA1.0 and IVA2 in OMAP1/2/3.

config OMAP_MBOX_KFIFO_SIZE
	int "Mailbox kfifo default buffer size (bytes)"
	depends on OMAP_MBOX_FWK
	default 256
	help
	  Specify the default size of mailbox's kfifo buffers (bytes).
	  This can also be changed at runtime (via the mbox_kfifo_size
	  module parameter).

config OMAP_IOMMU
	tristate

config OMAP_IOMMU_DEBUG
       tristate "Export OMAP IOMMU internals in DebugFS"
       depends on OMAP_IOMMU && DEBUG_FS
       help
         Select this to see extensive information about
         the internal state of OMAP IOMMU in debugfs.

         Say N unless you know you need this.
<<<<<<< HEAD
=======

config OMAP_IOMMU_IVA2
	bool
>>>>>>> 3cbea436

choice
	prompt "System timer"
	default OMAP_32K_TIMER if !ARCH_OMAP15XX

config OMAP_MPU_TIMER
	bool "Use mpu timer"
	help
	  Select this option if you want to use the OMAP mpu timer. This
	  timer provides more intra-tick resolution than the 32KHz timer,
	  but consumes more power.

config OMAP_32K_TIMER
	bool "Use 32KHz timer"
	depends on ARCH_OMAP16XX || ARCH_OMAP2PLUS
	help
	  Select this option if you want to enable the OMAP 32KHz timer.
	  This timer saves power compared to the OMAP_MPU_TIMER, and has
	  support for no tick during idle. The 32KHz timer provides less
	  intra-tick resolution than OMAP_MPU_TIMER. The 32KHz timer is
	  currently only available for OMAP16XX, 24XX, 34XX and OMAP4.

endchoice

config OMAP3_L2_AUX_SECURE_SAVE_RESTORE
	bool "OMAP3 HS/EMU save and restore for L2 AUX control register"
	depends on ARCH_OMAP3 && PM
	default n
	help
	  Without this option, L2 Auxiliary control register contents are
	  lost during off-mode entry on HS/EMU devices. This feature
	  requires support from PPA / boot-loader in HS/EMU devices, which
	  currently does not exist by default.

config OMAP3_L2_AUX_SECURE_SERVICE_SET_ID
	int "Service ID for the support routine to set L2 AUX control"
	depends on OMAP3_L2_AUX_SECURE_SAVE_RESTORE
	default 43
	help
	  PPA routine service ID for setting L2 auxiliary control register.

config OMAP_32K_TIMER_HZ
	int "Kernel internal timer frequency for 32KHz timer"
	range 32 1024
	depends on OMAP_32K_TIMER
	default "128"
	help
	  Kernel internal timer frequency should be a divisor of 32768,
	  such as 64 or 128.

config OMAP_DM_TIMER
	bool "Use dual-mode timer"
	depends on ARCH_OMAP16XX || ARCH_OMAP2PLUS
	help
	 Select this option if you want to use OMAP Dual-Mode timers.

config OMAP_SERIAL_WAKE
	bool "Enable wake-up events for serial ports"
	depends on ARCH_OMAP1 && OMAP_MUX
	default y
	help
	  Select this option if you want to have your system wake up
	  to data on the serial RX line. This allows you to wake the
	  system from serial console.

choice
	prompt "OMAP PM layer selection"
	depends on ARCH_OMAP
	default OMAP_PM_NOOP

config OMAP_PM_NONE
	bool "No PM layer"

config OMAP_PM_NOOP
	bool "No-op/debug PM layer"

endchoice

endmenu

endif<|MERGE_RESOLUTION|>--- conflicted
+++ resolved
@@ -11,22 +11,14 @@
 
 config ARCH_OMAP1
 	bool "TI OMAP1"
-<<<<<<< HEAD
-	select COMMON_CLKDEV
-=======
 	select CLKDEV_LOOKUP
->>>>>>> 3cbea436
 	help
 	  "Systems based on omap7xx, omap15xx or omap16xx"
 
 config ARCH_OMAP2PLUS
 	bool "TI OMAP2/3/4"
-<<<<<<< HEAD
-	select COMMON_CLKDEV
-=======
 	select CLKDEV_LOOKUP
 	select OMAP_DM_TIMER
->>>>>>> 3cbea436
 	help
 	  "Systems based on OMAP2, OMAP3 or OMAP4"
 
@@ -43,8 +35,6 @@
 	bool
 	depends on OMAP_DEBUG_DEVICES
 	default y if LEDS_CLASS
-<<<<<<< HEAD
-=======
 
 config OMAP_SMARTREFLEX
 	bool "SmartReflex support"
@@ -76,7 +66,6 @@
 
 	  Class 3 implementation of Smartreflex employs continuous hardware
 	  voltage calibration.
->>>>>>> 3cbea436
 
 config OMAP_RESET_CLOCKS
 	bool "Reset unused clocks during boot"
@@ -151,12 +140,9 @@
          the internal state of OMAP IOMMU in debugfs.
 
          Say N unless you know you need this.
-<<<<<<< HEAD
-=======
 
 config OMAP_IOMMU_IVA2
 	bool
->>>>>>> 3cbea436
 
 choice
 	prompt "System timer"
