--- conflicted
+++ resolved
@@ -136,14 +136,8 @@
 }
 
 MACHINE_START(MARVELL_JASPER, "Jasper Development Platform")
-<<<<<<< HEAD
-	.phys_io        = APB_PHYS_BASE,
-	.io_pg_offst    = (APB_VIRT_BASE >> 18) & 0xfffc,
-	.map_io		= mmp_map_io,
-=======
 	.map_io		= mmp_map_io,
 	.nr_irqs	= JASPER_NR_IRQS,
->>>>>>> 45f53cc9
 	.init_irq       = mmp2_init_irq,
 	.timer          = &mmp2_timer,
 	.init_machine   = jasper_init,
