--- conflicted
+++ resolved
@@ -377,14 +377,10 @@
 
 	BUG_ON(!valid_dma_direction(dir));
 
-<<<<<<< HEAD
-	__dma_single_cpu_to_dev(cpu_addr, size, dir);
-=======
 	addr = __dma_map_single(dev, cpu_addr, size, dir);
 	debug_dma_map_page(dev, virt_to_page(cpu_addr),
 			(unsigned long)cpu_addr & ~PAGE_MASK, size,
 			dir, addr, true);
->>>>>>> 3cbea436
 
 	return addr;
 }
@@ -410,12 +406,8 @@
 
 	BUG_ON(!valid_dma_direction(dir));
 
-<<<<<<< HEAD
-	__dma_page_cpu_to_dev(page, offset, size, dir);
-=======
 	addr = __dma_map_page(dev, page, offset, size, dir);
 	debug_dma_map_page(dev, page, offset, size, dir, addr, false);
->>>>>>> 3cbea436
 
 	return addr;
 }
@@ -437,12 +429,8 @@
 static inline void dma_unmap_single(struct device *dev, dma_addr_t handle,
 		size_t size, enum dma_data_direction dir)
 {
-<<<<<<< HEAD
-	__dma_single_dev_to_cpu(dma_to_virt(dev, handle), size, dir);
-=======
 	debug_dma_unmap_page(dev, handle, size, dir, true);
 	__dma_unmap_single(dev, handle, size, dir);
->>>>>>> 3cbea436
 }
 
 /**
@@ -462,13 +450,8 @@
 static inline void dma_unmap_page(struct device *dev, dma_addr_t handle,
 		size_t size, enum dma_data_direction dir)
 {
-<<<<<<< HEAD
-	__dma_page_dev_to_cpu(dma_to_page(dev, handle), handle & ~PAGE_MASK,
-		size, dir);
-=======
 	debug_dma_unmap_page(dev, handle, size, dir, false);
 	__dma_unmap_page(dev, handle, size, dir);
->>>>>>> 3cbea436
 }
 
 /**
@@ -495,11 +478,8 @@
 {
 	BUG_ON(!valid_dma_direction(dir));
 
-<<<<<<< HEAD
-=======
 	debug_dma_sync_single_for_cpu(dev, handle + offset, size, dir);
 
->>>>>>> 3cbea436
 	if (!dmabounce_sync_for_cpu(dev, handle, offset, size, dir))
 		return;
 
