--- conflicted
+++ resolved
@@ -114,14 +114,6 @@
 	return 0;
 }
 
-<<<<<<< HEAD
-unsigned long sleep_phys_sp(void *sp)
-{
-	return virt_to_phys(sp);
-}
-
-=======
->>>>>>> 105e53f8
 static const struct platform_suspend_ops sa11x0_pm_ops = {
 	.enter		= sa11x0_pm_enter,
 	.valid		= suspend_valid_only_mem,
