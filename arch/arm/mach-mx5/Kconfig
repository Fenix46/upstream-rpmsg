--- conflicted
+++ resolved
@@ -1,10 +1,6 @@
 if ARCH_MX5
-<<<<<<< HEAD
-# ARCH_MX51 and ARCH_MX50 are left for compatibility
-=======
 # ARCH_MX50/51/53 are left to mark places where prevent multi-soc in single
 # image. So for most time, SOC_IMX50/51/53 should be used.
->>>>>>> 105e53f8
 
 config ARCH_MX50
 	bool
@@ -17,8 +13,6 @@
 
 config SOC_IMX50
 	bool
-<<<<<<< HEAD
-=======
 	select MXC_TZIC
 	select ARCH_MXC_IOMUX_V3
 	select ARCH_MXC_AUDMUX_V2
@@ -27,22 +21,10 @@
 
 config	SOC_IMX51
 	bool
->>>>>>> 105e53f8
 	select MXC_TZIC
 	select ARCH_MXC_IOMUX_V3
 	select ARCH_MXC_AUDMUX_V2
 	select ARCH_HAS_CPUFREQ
-<<<<<<< HEAD
-	select ARCH_MX50
-
-config	SOC_IMX51
-	bool
-	select MXC_TZIC
-	select ARCH_MXC_IOMUX_V3
-	select ARCH_MXC_AUDMUX_V2
-	select ARCH_HAS_CPUFREQ
-=======
->>>>>>> 105e53f8
 	select ARCH_MX51
 
 config	SOC_IMX53
@@ -69,10 +51,7 @@
 config MACH_MX51_3DS
 	bool "Support MX51PDK (3DS)"
 	select SOC_IMX51
-<<<<<<< HEAD
-=======
 	select IMX_HAVE_PLATFORM_IMX2_WDT
->>>>>>> 105e53f8
 	select IMX_HAVE_PLATFORM_IMX_KEYPAD
 	select IMX_HAVE_PLATFORM_IMX_UART
 	select IMX_HAVE_PLATFORM_SDHCI_ESDHC_IMX
@@ -145,23 +124,11 @@
 
 config MACH_MX51_EFIKAMX
 	bool "Support MX51 Genesi Efika MX nettop"
-<<<<<<< HEAD
-	select SOC_IMX51
-	select IMX_HAVE_PLATFORM_IMX_UART
-	select IMX_HAVE_PLATFORM_SDHCI_ESDHC_IMX
-	select IMX_HAVE_PLATFORM_SPI_IMX
-=======
 	select MX51_EFIKA_COMMON
->>>>>>> 105e53f8
 	help
 	  Include support for Genesi Efika MX nettop. This includes specific
 	  configurations for the board and its peripherals.
 
-<<<<<<< HEAD
-config MACH_MX53_EVK
-	bool "Support MX53 EVK platforms"
-	select SOC_IMX53
-=======
 config MACH_MX51_EFIKASB
 	bool "Support MX51 Genesi Efika Smartbook"
 	select MX51_EFIKA_COMMON
@@ -173,7 +140,6 @@
 	bool "Support MX53 EVK platforms"
 	select SOC_IMX53
 	select IMX_HAVE_PLATFORM_IMX2_WDT
->>>>>>> 105e53f8
 	select IMX_HAVE_PLATFORM_IMX_UART
 	select IMX_HAVE_PLATFORM_IMX_I2C
 	select IMX_HAVE_PLATFORM_SDHCI_ESDHC_IMX
@@ -185,11 +151,8 @@
 config MACH_MX53_SMD
 	bool "Support MX53 SMD platforms"
 	select SOC_IMX53
-<<<<<<< HEAD
-=======
 	select IMX_HAVE_PLATFORM_IMX2_WDT
 	select IMX_HAVE_PLATFORM_IMX_I2C
->>>>>>> 105e53f8
 	select IMX_HAVE_PLATFORM_IMX_UART
 	help
 	  Include support for MX53 SMD platform. This includes specific
@@ -198,15 +161,11 @@
 config MACH_MX53_LOCO
 	bool "Support MX53 LOCO platforms"
 	select SOC_IMX53
-<<<<<<< HEAD
-	select IMX_HAVE_PLATFORM_IMX_UART
-=======
 	select IMX_HAVE_PLATFORM_IMX2_WDT
 	select IMX_HAVE_PLATFORM_IMX_I2C
 	select IMX_HAVE_PLATFORM_IMX_UART
 	select IMX_HAVE_PLATFORM_SDHCI_ESDHC_IMX
 	select IMX_HAVE_PLATFORM_GPIO_KEYS
->>>>>>> 105e53f8
 	help
 	  Include support for MX53 LOCO platform. This includes specific
 	  configurations for the board and its peripherals.
@@ -219,10 +178,7 @@
 	select IMX_HAVE_PLATFORM_IMX_UART
 	select IMX_HAVE_PLATFORM_SDHCI_ESDHC_IMX
 	select IMX_HAVE_PLATFORM_SPI_IMX
-<<<<<<< HEAD
-=======
 	select IMX_HAVE_PLATFORM_FEC
->>>>>>> 105e53f8
 	help
 	  Include support for MX50 reference design platform (RDP) board. This
 	  includes specific configurations for the board and its peripherals.
