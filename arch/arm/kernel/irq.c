--- conflicted
+++ resolved
@@ -49,11 +49,6 @@
 #define irq_finish(irq) do { } while (0)
 #endif
 
-<<<<<<< HEAD
-unsigned int arch_nr_irqs;
-void (*init_arch_irq)(void) __initdata = NULL;
-=======
->>>>>>> 3cbea436
 unsigned long irq_err_count;
 
 int show_interrupts(struct seq_file *p, void *v)
@@ -93,11 +88,7 @@
 		seq_printf(p, "%*d: ", prec, i);
 		for_each_present_cpu(cpu)
 			seq_printf(p, "%10u ", kstat_irqs_cpu(i, cpu));
-<<<<<<< HEAD
-		seq_printf(p, " %10s", desc->chip->name ? : "-");
-=======
 		seq_printf(p, " %10s", desc->irq_data.chip->name ? : "-");
->>>>>>> 3cbea436
 		seq_printf(p, "  %s", action->name);
 		for (action = action->next; action; action = action->next)
 			seq_printf(p, ", %s", action->name);
@@ -175,9 +166,6 @@
 
 void __init init_IRQ(void)
 {
-<<<<<<< HEAD
-	init_arch_irq();
-=======
 	machine_desc->init_irq();
 }
 
@@ -185,15 +173,6 @@
 int __init arch_probe_nr_irqs(void)
 {
 	nr_irqs = machine_desc->nr_irqs ? machine_desc->nr_irqs : NR_IRQS;
-	return nr_irqs;
->>>>>>> 3cbea436
-}
-#endif
-
-#ifdef CONFIG_SPARSE_IRQ
-int __init arch_probe_nr_irqs(void)
-{
-	nr_irqs = arch_nr_irqs ? arch_nr_irqs : NR_IRQS;
 	return nr_irqs;
 }
 #endif
@@ -221,15 +200,10 @@
 	struct irq_desc *desc;
 
 	for_each_irq_desc(i, desc) {
-<<<<<<< HEAD
-		if (desc->node == cpu) {
-			unsigned int newcpu = cpumask_any_and(desc->affinity,
-=======
 		struct irq_data *d = &desc->irq_data;
 
 		if (d->node == cpu) {
 			unsigned int newcpu = cpumask_any_and(d->affinity,
->>>>>>> 3cbea436
 							      cpu_online_mask);
 			if (newcpu >= nr_cpu_ids) {
 				if (printk_ratelimit())
