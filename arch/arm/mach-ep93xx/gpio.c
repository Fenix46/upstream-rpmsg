--- conflicted
+++ resolved
@@ -417,10 +417,6 @@
 				 EP93XX_SYSCON_DEVCFG_GONIDE |
 				 EP93XX_SYSCON_DEVCFG_HONIDE);
 
-<<<<<<< HEAD
-	for (i = 0; i < ARRAY_SIZE(ep93xx_gpio_banks); i++)
-		gpiochip_add(&ep93xx_gpio_banks[i].chip);
-=======
 	for (i = 0; i < ARRAY_SIZE(ep93xx_gpio_banks); i++) {
 		struct gpio_chip *chip = &ep93xx_gpio_banks[i].chip;
 
@@ -435,5 +431,4 @@
 
 		gpiochip_add(chip);
 	}
->>>>>>> 0ce790e7
 }