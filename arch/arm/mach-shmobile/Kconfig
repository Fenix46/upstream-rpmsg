if ARCH_SHMOBILE

comment "SH-Mobile System Type"

config ARCH_SH7367
	bool "SH-Mobile G3 (SH7367)"
	select CPU_V6
	select SH_CLK_CPG
	select ARCH_WANT_OPTIONAL_GPIOLIB

config ARCH_SH7377
	bool "SH-Mobile G4 (SH7377)"
	select CPU_V7
	select SH_CLK_CPG
	select ARCH_WANT_OPTIONAL_GPIOLIB

config ARCH_SH7372
	bool "SH-Mobile AP4 (SH7372)"
	select CPU_V7
	select SH_CLK_CPG
	select ARCH_WANT_OPTIONAL_GPIOLIB

config ARCH_SH73A0
	bool "SH-Mobile AG5 (R8A73A00)"
	select CPU_V7
	select SH_CLK_CPG
	select ARCH_WANT_OPTIONAL_GPIOLIB
	select ARM_GIC

comment "SH-Mobile Board Type"

config MACH_G3EVM
	bool "G3EVM board"
	depends on ARCH_SH7367
	select ARCH_REQUIRE_GPIOLIB

config MACH_G4EVM
	bool "G4EVM board"
	depends on ARCH_SH7377
	select ARCH_REQUIRE_GPIOLIB

config MACH_AP4EVB
	bool "AP4EVB board"
	depends on ARCH_SH7372
	select ARCH_REQUIRE_GPIOLIB
	select SH_LCD_MIPI_DSI

choice
	prompt "AP4EVB LCD panel selection"
	default AP4EVB_QHD
	depends on MACH_AP4EVB

config AP4EVB_QHD
	bool "MIPI-DSI QHD (960x540)"

config AP4EVB_WVGA
	bool "Parallel WVGA (800x480)"

endchoice

config MACH_AG5EVM
	bool "AG5EVM board"
<<<<<<< HEAD
=======
	select ARCH_REQUIRE_GPIOLIB
	select SH_LCD_MIPI_DSI
>>>>>>> 105e53f8
	depends on ARCH_SH73A0

config MACH_MACKEREL
	bool "mackerel board"
	depends on ARCH_SH7372
	select ARCH_REQUIRE_GPIOLIB

comment "SH-Mobile System Configuration"

menu "Memory configuration"

config MEMORY_START
	hex "Physical memory start address"
	default "0x50000000" if MACH_G3EVM
	default "0x40000000" if MACH_G4EVM || MACH_AP4EVB || MACH_AG5EVM || \
				MACH_MACKEREL
	default "0x00000000"
	---help---
	  Tweak this only when porting to a new machine which does not
	  already have a defconfig. Changing it from the known correct
	  value on any of the known systems will only lead to disaster.

config MEMORY_SIZE
	hex "Physical memory size"
	default "0x08000000" if MACH_G3EVM
	default "0x08000000" if MACH_G4EVM
	default "0x20000000" if MACH_AG5EVM
	default "0x10000000" if MACH_AP4EVB || MACH_MACKEREL
	default "0x04000000"
	help
	  This sets the default memory size assumed by your kernel. It can
	  be overridden as normal by the 'mem=' argument on the kernel command
	  line.

endmenu

menu "Timer and clock configuration"

config SHMOBILE_TIMER_HZ
	int "Kernel HZ (jiffies per second)"
	range 32 1024
	default "128"
	help
	  Allows the configuration of the timer frequency. It is customary
	  to have the timer interrupt run at 1000 Hz or 100 Hz, but in the
	  case of low timer frequencies other values may be more suitable.
	  SH-Mobile systems using a 32768 Hz RCLK for clock events may want
	  to select a HZ value such as 128 that can evenly divide RCLK.
	  A HZ value that does not divide evenly may cause timer drift.

config SH_TIMER_CMT
	bool "CMT timer driver"
	default y
	help
	  This enables build of the CMT timer driver.

config SH_TIMER_TMU
	bool "TMU timer driver"
	default y
	help
	  This enables build of the TMU timer driver.

endmenu

config SH_CLK_CPG
	bool

source "drivers/sh/Kconfig"

endif<|MERGE_RESOLUTION|>--- conflicted
+++ resolved
@@ -60,11 +60,8 @@
 
 config MACH_AG5EVM
 	bool "AG5EVM board"
-<<<<<<< HEAD
-=======
 	select ARCH_REQUIRE_GPIOLIB
 	select SH_LCD_MIPI_DSI
->>>>>>> 105e53f8
 	depends on ARCH_SH73A0
 
 config MACH_MACKEREL
