--- conflicted
+++ resolved
@@ -92,13 +92,7 @@
 		tick_nohz_idle_exit();
 		if (test_thread_flag(TIF_MCCK_PENDING))
 			s390_handle_mcck();
-<<<<<<< HEAD
-		preempt_enable_no_resched();
-		schedule();
-		preempt_disable();
-=======
 		schedule_preempt_disabled();
->>>>>>> 942d34bd
 	}
 }
 
