--- conflicted
+++ resolved
@@ -75,12 +75,6 @@
 	smp_send_all_nop();
 }
 
-<<<<<<< HEAD
-void no_ack_irq(unsigned int irq) { }
-void no_end_irq(unsigned int irq) { }
-
-=======
->>>>>>> 3cbea436
 void cpu_ack_irq(unsigned int irq)
 {
 	unsigned long mask = EIEM_MASK(irq);
@@ -244,11 +238,7 @@
 
 	/* for iosapic interrupts */
 	if (type) {
-<<<<<<< HEAD
-		set_irq_chip_and_handler(irq, type, handle_level_irq);
-=======
 		set_irq_chip_and_handler(irq, type, handle_percpu_irq);
->>>>>>> 3cbea436
 		set_irq_chip_data(irq, data);
 		cpu_unmask_irq(irq);
 	}
@@ -399,11 +389,7 @@
 	int i;
 	for (i = CPU_IRQ_BASE; i <= CPU_IRQ_MAX; i++) {
 		set_irq_chip_and_handler(i, &cpu_interrupt_type,
-<<<<<<< HEAD
-			handle_level_irq);
-=======
 					 handle_percpu_irq);
->>>>>>> 3cbea436
 	}
 
 	set_irq_handler(TIMER_IRQ, handle_percpu_irq);
