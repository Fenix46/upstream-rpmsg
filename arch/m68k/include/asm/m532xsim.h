/****************************************************************************/

/*
 *	m532xsim.h -- ColdFire 5329 registers
 */

/****************************************************************************/
#ifndef	m532xsim_h
#define	m532xsim_h
/****************************************************************************/

#define	CPU_NAME		"COLDFIRE(m532x)"
#define	CPU_INSTR_PER_JIFFY	3
<<<<<<< HEAD
=======
#define	MCF_BUSCLK		(MCF_CLK / 3)
>>>>>>> 105e53f8

#include <asm/m53xxacr.h>

#define MCF_REG32(x) (*(volatile unsigned long  *)(x))
#define MCF_REG16(x) (*(volatile unsigned short *)(x))
#define MCF_REG08(x) (*(volatile unsigned char  *)(x))

#define MCFINT_VECBASE      64
#define MCFINT_UART0        26          /* Interrupt number for UART0 */
#define MCFINT_UART1        27          /* Interrupt number for UART1 */
#define MCFINT_UART2        28          /* Interrupt number for UART2 */
#define MCFINT_QSPI         31          /* Interrupt number for QSPI */

#define MCF_WTM_WCR	MCF_REG16(0xFC098000)

/*
 *	Define the 532x SIM register set addresses.
 */
#define	MCFSIM_IPRL		0xFC048004
#define	MCFSIM_IPRH		0xFC048000
#define	MCFSIM_IPR		MCFSIM_IPRL
#define	MCFSIM_IMRL		0xFC04800C
#define	MCFSIM_IMRH		0xFC048008
#define	MCFSIM_IMR		MCFSIM_IMRL
#define	MCFSIM_ICR0		0xFC048040	
#define	MCFSIM_ICR1		0xFC048041	
#define	MCFSIM_ICR2		0xFC048042	
#define	MCFSIM_ICR3		0xFC048043	
#define	MCFSIM_ICR4		0xFC048044	
#define	MCFSIM_ICR5		0xFC048045	
#define	MCFSIM_ICR6		0xFC048046	
#define	MCFSIM_ICR7		0xFC048047	
#define	MCFSIM_ICR8		0xFC048048	
#define	MCFSIM_ICR9		0xFC048049	
#define	MCFSIM_ICR10		0xFC04804A
#define	MCFSIM_ICR11		0xFC04804B

/*
 *	Some symbol defines for the above...
 */
#define	MCFSIM_SWDICR		MCFSIM_ICR0	/* Watchdog timer ICR */
#define	MCFSIM_TIMER1ICR	MCFSIM_ICR1	/* Timer 1 ICR */
#define	MCFSIM_TIMER2ICR	MCFSIM_ICR2	/* Timer 2 ICR */
#define	MCFSIM_UART1ICR		MCFSIM_ICR4	/* UART 1 ICR */
#define	MCFSIM_UART2ICR		MCFSIM_ICR5	/* UART 2 ICR */
#define	MCFSIM_DMA0ICR		MCFSIM_ICR6	/* DMA 0 ICR */
#define	MCFSIM_DMA1ICR		MCFSIM_ICR7	/* DMA 1 ICR */
#define	MCFSIM_DMA2ICR		MCFSIM_ICR8	/* DMA 2 ICR */
#define	MCFSIM_DMA3ICR		MCFSIM_ICR9	/* DMA 3 ICR */


#define	MCFINTC0_SIMR		0xFC04801C
#define	MCFINTC0_CIMR		0xFC04801D
#define	MCFINTC0_ICR0		0xFC048040
#define	MCFINTC1_SIMR		0xFC04C01C
#define	MCFINTC1_CIMR		0xFC04C01D
#define	MCFINTC1_ICR0		0xFC04C040

#define MCFSIM_ICR_TIMER1	(0xFC048040+32)
#define MCFSIM_ICR_TIMER2	(0xFC048040+33)

/*
 *	Define system peripheral IRQ usage.
 */
#define	MCF_IRQ_TIMER		(64 + 32)	/* Timer0 */
#define	MCF_IRQ_PROFILER	(64 + 33)	/* Timer1 */

/*
 *  UART module.
<<<<<<< HEAD
 */
#define MCFUART_BASE1		0xFC060000	/* Base address of UART1 */
#define MCFUART_BASE2		0xFC064000	/* Base address of UART2 */
#define MCFUART_BASE3		0xFC068000	/* Base address of UART3 */
=======
 */
#define MCFUART_BASE1		0xFC060000	/* Base address of UART1 */
#define MCFUART_BASE2		0xFC064000	/* Base address of UART2 */
#define MCFUART_BASE3		0xFC068000	/* Base address of UART3 */

/*
 *  Timer module.
 */
#define MCFTIMER_BASE1		0xFC070000	/* Base address of TIMER1 */
#define MCFTIMER_BASE2		0xFC074000	/* Base address of TIMER2 */
#define MCFTIMER_BASE3		0xFC078000	/* Base address of TIMER3 */
#define MCFTIMER_BASE4		0xFC07C000	/* Base address of TIMER4 */
>>>>>>> 105e53f8

/*********************************************************************
 *
 * Reset Controller Module
 *
 *********************************************************************/

#define	MCF_RCR			0xFC0A0000
#define	MCF_RSR			0xFC0A0001

#define	MCF_RCR_SWRESET		0x80		/* Software reset bit */
#define	MCF_RCR_FRCSTOUT	0x40		/* Force external reset */

/*********************************************************************
 *
 * Inter-IC (I2C) Module
 *
 *********************************************************************/

/* Read/Write access macros for general use */
#define MCF532x_I2C_I2ADR       (volatile u8 *) (0xFC058000) // Address 
#define MCF532x_I2C_I2FDR       (volatile u8 *) (0xFC058004) // Freq Divider
#define MCF532x_I2C_I2CR        (volatile u8 *) (0xFC058008) // Control
#define MCF532x_I2C_I2SR        (volatile u8 *) (0xFC05800C) // Status
#define MCF532x_I2C_I2DR        (volatile u8 *) (0xFC058010) // Data I/O

/* Bit level definitions and macros */
#define MCF532x_I2C_I2ADR_ADDR(x)                       (((x)&0x7F)<<0x01)

#define MCF532x_I2C_I2FDR_IC(x)                         (((x)&0x3F))

#define MCF532x_I2C_I2CR_IEN    (0x80)	// I2C enable
#define MCF532x_I2C_I2CR_IIEN   (0x40)  // interrupt enable
#define MCF532x_I2C_I2CR_MSTA   (0x20)  // master/slave mode
#define MCF532x_I2C_I2CR_MTX    (0x10)  // transmit/receive mode
#define MCF532x_I2C_I2CR_TXAK   (0x08)  // transmit acknowledge enable
#define MCF532x_I2C_I2CR_RSTA   (0x04)  // repeat start

#define MCF532x_I2C_I2SR_ICF    (0x80)  // data transfer bit
#define MCF532x_I2C_I2SR_IAAS   (0x40)  // I2C addressed as a slave
#define MCF532x_I2C_I2SR_IBB    (0x20)  // I2C bus busy
#define MCF532x_I2C_I2SR_IAL    (0x10)  // aribitration lost
#define MCF532x_I2C_I2SR_SRW    (0x04)  // slave read/write
#define MCF532x_I2C_I2SR_IIF    (0x02)  // I2C interrupt
#define MCF532x_I2C_I2SR_RXAK   (0x01)  // received acknowledge

#define MCF532x_PAR_FECI2C	(volatile u8 *) (0xFC0A4053)


/*
 *	The M5329EVB board needs a help getting its devices initialized 
 *	at kernel start time if dBUG doesn't set it up (for example 
 *	it is not used), so we need to do it manually.
 */
#ifdef __ASSEMBLER__
.macro m5329EVB_setup
	movel	#0xFC098000, %a7
	movel	#0x0, (%a7)
#define CORE_SRAM	0x80000000	
#define CORE_SRAM_SIZE	0x8000
	movel	#CORE_SRAM, %d0
	addl	#0x221, %d0
	movec	%d0,%RAMBAR1
	movel	#CORE_SRAM, %sp
	addl	#CORE_SRAM_SIZE, %sp
	jsr	sysinit
.endm
#define	PLATFORM_SETUP	m5329EVB_setup

#endif /* __ASSEMBLER__ */

/*********************************************************************
 *
 * Chip Configuration Module (CCM)
 *
 *********************************************************************/

/* Register read/write macros */
#define MCF_CCM_CCR               MCF_REG16(0xFC0A0004)
#define MCF_CCM_RCON              MCF_REG16(0xFC0A0008)
#define MCF_CCM_CIR               MCF_REG16(0xFC0A000A)
#define MCF_CCM_MISCCR            MCF_REG16(0xFC0A0010)
#define MCF_CCM_CDR               MCF_REG16(0xFC0A0012)
#define MCF_CCM_UHCSR             MCF_REG16(0xFC0A0014)
#define MCF_CCM_UOCSR             MCF_REG16(0xFC0A0016)

/* Bit definitions and macros for MCF_CCM_CCR */
#define MCF_CCM_CCR_RESERVED      (0x0001)
#define MCF_CCM_CCR_PLL_MODE      (0x0003)
#define MCF_CCM_CCR_OSC_MODE      (0x0005)
#define MCF_CCM_CCR_BOOTPS(x)     (((x)&0x0003)<<3|0x0001)
#define MCF_CCM_CCR_LOAD          (0x0021)
#define MCF_CCM_CCR_LIMP          (0x0041)
#define MCF_CCM_CCR_CSC(x)        (((x)&0x0003)<<8|0x0001)

/* Bit definitions and macros for MCF_CCM_RCON */
#define MCF_CCM_RCON_RESERVED     (0x0001)
#define MCF_CCM_RCON_PLL_MODE     (0x0003)
#define MCF_CCM_RCON_OSC_MODE     (0x0005)
#define MCF_CCM_RCON_BOOTPS(x)    (((x)&0x0003)<<3|0x0001)
#define MCF_CCM_RCON_LOAD         (0x0021)
#define MCF_CCM_RCON_LIMP         (0x0041)
#define MCF_CCM_RCON_CSC(x)       (((x)&0x0003)<<8|0x0001)

/* Bit definitions and macros for MCF_CCM_CIR */
#define MCF_CCM_CIR_PRN(x)        (((x)&0x003F)<<0)
#define MCF_CCM_CIR_PIN(x)        (((x)&0x03FF)<<6)

/* Bit definitions and macros for MCF_CCM_MISCCR */
#define MCF_CCM_MISCCR_USBSRC     (0x0001)
#define MCF_CCM_MISCCR_USBDIV     (0x0002)
#define MCF_CCM_MISCCR_SSI_SRC    (0x0010)
#define MCF_CCM_MISCCR_TIM_DMA   (0x0020)
#define MCF_CCM_MISCCR_SSI_PUS    (0x0040)
#define MCF_CCM_MISCCR_SSI_PUE    (0x0080)
#define MCF_CCM_MISCCR_LCD_CHEN   (0x0100)
#define MCF_CCM_MISCCR_LIMP       (0x1000)
#define MCF_CCM_MISCCR_PLL_LOCK   (0x2000)

/* Bit definitions and macros for MCF_CCM_CDR */
#define MCF_CCM_CDR_SSIDIV(x)     (((x)&0x000F)<<0)
#define MCF_CCM_CDR_LPDIV(x)      (((x)&0x000F)<<8)

/* Bit definitions and macros for MCF_CCM_UHCSR */
#define MCF_CCM_UHCSR_XPDE        (0x0001)
#define MCF_CCM_UHCSR_UHMIE       (0x0002)
#define MCF_CCM_UHCSR_WKUP        (0x0004)
#define MCF_CCM_UHCSR_PORTIND(x)  (((x)&0x0003)<<14)

/* Bit definitions and macros for MCF_CCM_UOCSR */
#define MCF_CCM_UOCSR_XPDE        (0x0001)
#define MCF_CCM_UOCSR_UOMIE       (0x0002)
#define MCF_CCM_UOCSR_WKUP        (0x0004)
#define MCF_CCM_UOCSR_PWRFLT      (0x0008)
#define MCF_CCM_UOCSR_SEND        (0x0010)
#define MCF_CCM_UOCSR_VVLD        (0x0020)
#define MCF_CCM_UOCSR_BVLD        (0x0040)
#define MCF_CCM_UOCSR_AVLD        (0x0080)
#define MCF_CCM_UOCSR_DPPU        (0x0100)
#define MCF_CCM_UOCSR_DCR_VBUS    (0x0200)
#define MCF_CCM_UOCSR_CRG_VBUS    (0x0400)
#define MCF_CCM_UOCSR_DRV_VBUS    (0x0800)
#define MCF_CCM_UOCSR_DMPD        (0x1000)
#define MCF_CCM_UOCSR_DPPD        (0x2000)
#define MCF_CCM_UOCSR_PORTIND(x)  (((x)&0x0003)<<14)

/*********************************************************************
 *
 * DMA Timers (DTIM)
 *
 *********************************************************************/

/* Register read/write macros */
#define MCF_DTIM0_DTMR           MCF_REG16(0xFC070000)
#define MCF_DTIM0_DTXMR          MCF_REG08(0xFC070002)
#define MCF_DTIM0_DTER           MCF_REG08(0xFC070003)
#define MCF_DTIM0_DTRR           MCF_REG32(0xFC070004)
#define MCF_DTIM0_DTCR           MCF_REG32(0xFC070008)
#define MCF_DTIM0_DTCN           MCF_REG32(0xFC07000C)
#define MCF_DTIM1_DTMR           MCF_REG16(0xFC074000)
#define MCF_DTIM1_DTXMR          MCF_REG08(0xFC074002)
#define MCF_DTIM1_DTER           MCF_REG08(0xFC074003)
#define MCF_DTIM1_DTRR           MCF_REG32(0xFC074004)
#define MCF_DTIM1_DTCR           MCF_REG32(0xFC074008)
#define MCF_DTIM1_DTCN           MCF_REG32(0xFC07400C)
#define MCF_DTIM2_DTMR           MCF_REG16(0xFC078000)
#define MCF_DTIM2_DTXMR          MCF_REG08(0xFC078002)
#define MCF_DTIM2_DTER           MCF_REG08(0xFC078003)
#define MCF_DTIM2_DTRR           MCF_REG32(0xFC078004)
#define MCF_DTIM2_DTCR           MCF_REG32(0xFC078008)
#define MCF_DTIM2_DTCN           MCF_REG32(0xFC07800C)
#define MCF_DTIM3_DTMR           MCF_REG16(0xFC07C000)
#define MCF_DTIM3_DTXMR          MCF_REG08(0xFC07C002)
#define MCF_DTIM3_DTER           MCF_REG08(0xFC07C003)
#define MCF_DTIM3_DTRR           MCF_REG32(0xFC07C004)
#define MCF_DTIM3_DTCR           MCF_REG32(0xFC07C008)
#define MCF_DTIM3_DTCN           MCF_REG32(0xFC07C00C)
#define MCF_DTIM_DTMR(x)         MCF_REG16(0xFC070000+((x)*0x4000))
#define MCF_DTIM_DTXMR(x)        MCF_REG08(0xFC070002+((x)*0x4000))
#define MCF_DTIM_DTER(x)         MCF_REG08(0xFC070003+((x)*0x4000))
#define MCF_DTIM_DTRR(x)         MCF_REG32(0xFC070004+((x)*0x4000))
#define MCF_DTIM_DTCR(x)         MCF_REG32(0xFC070008+((x)*0x4000))
#define MCF_DTIM_DTCN(x)         MCF_REG32(0xFC07000C+((x)*0x4000))

/* Bit definitions and macros for MCF_DTIM_DTMR */
#define MCF_DTIM_DTMR_RST        (0x0001)
#define MCF_DTIM_DTMR_CLK(x)     (((x)&0x0003)<<1)
#define MCF_DTIM_DTMR_FRR        (0x0008)
#define MCF_DTIM_DTMR_ORRI       (0x0010)
#define MCF_DTIM_DTMR_OM         (0x0020)
#define MCF_DTIM_DTMR_CE(x)      (((x)&0x0003)<<6)
#define MCF_DTIM_DTMR_PS(x)      (((x)&0x00FF)<<8)
#define MCF_DTIM_DTMR_CE_ANY     (0x00C0)
#define MCF_DTIM_DTMR_CE_FALL    (0x0080)
#define MCF_DTIM_DTMR_CE_RISE    (0x0040)
#define MCF_DTIM_DTMR_CE_NONE    (0x0000)
#define MCF_DTIM_DTMR_CLK_DTIN   (0x0006)
#define MCF_DTIM_DTMR_CLK_DIV16  (0x0004)
#define MCF_DTIM_DTMR_CLK_DIV1   (0x0002)
#define MCF_DTIM_DTMR_CLK_STOP   (0x0000)

/* Bit definitions and macros for MCF_DTIM_DTXMR */
#define MCF_DTIM_DTXMR_MODE16    (0x01)
#define MCF_DTIM_DTXMR_DMAEN     (0x80)

/* Bit definitions and macros for MCF_DTIM_DTER */
#define MCF_DTIM_DTER_CAP        (0x01)
#define MCF_DTIM_DTER_REF        (0x02)

/* Bit definitions and macros for MCF_DTIM_DTRR */
#define MCF_DTIM_DTRR_REF(x)     (((x)&0xFFFFFFFF)<<0)

/* Bit definitions and macros for MCF_DTIM_DTCR */
#define MCF_DTIM_DTCR_CAP(x)     (((x)&0xFFFFFFFF)<<0)

/* Bit definitions and macros for MCF_DTIM_DTCN */
#define MCF_DTIM_DTCN_CNT(x)     (((x)&0xFFFFFFFF)<<0)

/*********************************************************************
 *
 * FlexBus Chip Selects (FBCS)
 *
 *********************************************************************/

/* Register read/write macros */
#define MCF_FBCS0_CSAR		MCF_REG32(0xFC008000)
#define MCF_FBCS0_CSMR		MCF_REG32(0xFC008004)
#define MCF_FBCS0_CSCR		MCF_REG32(0xFC008008)
#define MCF_FBCS1_CSAR		MCF_REG32(0xFC00800C)
#define MCF_FBCS1_CSMR		MCF_REG32(0xFC008010)
#define MCF_FBCS1_CSCR		MCF_REG32(0xFC008014)
#define MCF_FBCS2_CSAR		MCF_REG32(0xFC008018)
#define MCF_FBCS2_CSMR		MCF_REG32(0xFC00801C)
#define MCF_FBCS2_CSCR		MCF_REG32(0xFC008020)
#define MCF_FBCS3_CSAR		MCF_REG32(0xFC008024)
#define MCF_FBCS3_CSMR		MCF_REG32(0xFC008028)
#define MCF_FBCS3_CSCR		MCF_REG32(0xFC00802C)
#define MCF_FBCS4_CSAR		MCF_REG32(0xFC008030)
#define MCF_FBCS4_CSMR		MCF_REG32(0xFC008034)
#define MCF_FBCS4_CSCR		MCF_REG32(0xFC008038)
#define MCF_FBCS5_CSAR		MCF_REG32(0xFC00803C)
#define MCF_FBCS5_CSMR		MCF_REG32(0xFC008040)
#define MCF_FBCS5_CSCR		MCF_REG32(0xFC008044)
#define MCF_FBCS_CSAR(x)	MCF_REG32(0xFC008000+((x)*0x00C))
#define MCF_FBCS_CSMR(x)	MCF_REG32(0xFC008004+((x)*0x00C))
#define MCF_FBCS_CSCR(x)	MCF_REG32(0xFC008008+((x)*0x00C))

/* Bit definitions and macros for MCF_FBCS_CSAR */
#define MCF_FBCS_CSAR_BA(x)	((x)&0xFFFF0000)

/* Bit definitions and macros for MCF_FBCS_CSMR */
#define MCF_FBCS_CSMR_V		(0x00000001)
#define MCF_FBCS_CSMR_WP	(0x00000100)
#define MCF_FBCS_CSMR_BAM(x)	(((x)&0x0000FFFF)<<16)
#define MCF_FBCS_CSMR_BAM_4G	(0xFFFF0000)
#define MCF_FBCS_CSMR_BAM_2G	(0x7FFF0000)
#define MCF_FBCS_CSMR_BAM_1G	(0x3FFF0000)
#define MCF_FBCS_CSMR_BAM_1024M	(0x3FFF0000)
#define MCF_FBCS_CSMR_BAM_512M	(0x1FFF0000)
#define MCF_FBCS_CSMR_BAM_256M	(0x0FFF0000)
#define MCF_FBCS_CSMR_BAM_128M	(0x07FF0000)
#define MCF_FBCS_CSMR_BAM_64M	(0x03FF0000)
#define MCF_FBCS_CSMR_BAM_32M	(0x01FF0000)
#define MCF_FBCS_CSMR_BAM_16M	(0x00FF0000)
#define MCF_FBCS_CSMR_BAM_8M	(0x007F0000)
#define MCF_FBCS_CSMR_BAM_4M	(0x003F0000)
#define MCF_FBCS_CSMR_BAM_2M	(0x001F0000)
#define MCF_FBCS_CSMR_BAM_1M	(0x000F0000)
#define MCF_FBCS_CSMR_BAM_1024K	(0x000F0000)
#define MCF_FBCS_CSMR_BAM_512K	(0x00070000)
#define MCF_FBCS_CSMR_BAM_256K	(0x00030000)
#define MCF_FBCS_CSMR_BAM_128K	(0x00010000)
#define MCF_FBCS_CSMR_BAM_64K	(0x00000000)

/* Bit definitions and macros for MCF_FBCS_CSCR */
#define MCF_FBCS_CSCR_BSTW	(0x00000008)
#define MCF_FBCS_CSCR_BSTR	(0x00000010)
#define MCF_FBCS_CSCR_BEM	(0x00000020)
#define MCF_FBCS_CSCR_PS(x)	(((x)&0x00000003)<<6)
#define MCF_FBCS_CSCR_AA	(0x00000100)
#define MCF_FBCS_CSCR_SBM	(0x00000200)
#define MCF_FBCS_CSCR_WS(x)	(((x)&0x0000003F)<<10)
#define MCF_FBCS_CSCR_WRAH(x)	(((x)&0x00000003)<<16)
#define MCF_FBCS_CSCR_RDAH(x)	(((x)&0x00000003)<<18)
#define MCF_FBCS_CSCR_ASET(x)	(((x)&0x00000003)<<20)
#define MCF_FBCS_CSCR_SWSEN	(0x00800000)
#define MCF_FBCS_CSCR_SWS(x)	(((x)&0x0000003F)<<26)
#define MCF_FBCS_CSCR_PS_8	(0x0040)
#define MCF_FBCS_CSCR_PS_16	(0x0080)
#define MCF_FBCS_CSCR_PS_32	(0x0000)

/*********************************************************************
 *
 * General Purpose I/O (GPIO)
 *
 *********************************************************************/

/* Register read/write macros */
#define MCFGPIO_PODR_FECH		(0xFC0A4000)
#define MCFGPIO_PODR_FECL		(0xFC0A4001)
#define MCFGPIO_PODR_SSI		(0xFC0A4002)
#define MCFGPIO_PODR_BUSCTL		(0xFC0A4003)
#define MCFGPIO_PODR_BE			(0xFC0A4004)
#define MCFGPIO_PODR_CS			(0xFC0A4005)
#define MCFGPIO_PODR_PWM		(0xFC0A4006)
#define MCFGPIO_PODR_FECI2C		(0xFC0A4007)
#define MCFGPIO_PODR_UART		(0xFC0A4009)
#define MCFGPIO_PODR_QSPI		(0xFC0A400A)
#define MCFGPIO_PODR_TIMER		(0xFC0A400B)
#define MCFGPIO_PODR_LCDDATAH		(0xFC0A400D)
#define MCFGPIO_PODR_LCDDATAM		(0xFC0A400E)
#define MCFGPIO_PODR_LCDDATAL		(0xFC0A400F)
#define MCFGPIO_PODR_LCDCTLH		(0xFC0A4010)
#define MCFGPIO_PODR_LCDCTLL		(0xFC0A4011)
#define MCFGPIO_PDDR_FECH		(0xFC0A4014)
#define MCFGPIO_PDDR_FECL		(0xFC0A4015)
#define MCFGPIO_PDDR_SSI		(0xFC0A4016)
#define MCFGPIO_PDDR_BUSCTL		(0xFC0A4017)
#define MCFGPIO_PDDR_BE			(0xFC0A4018)
#define MCFGPIO_PDDR_CS			(0xFC0A4019)
#define MCFGPIO_PDDR_PWM		(0xFC0A401A)
#define MCFGPIO_PDDR_FECI2C		(0xFC0A401B)
#define MCFGPIO_PDDR_UART		(0xFC0A401C)
#define MCFGPIO_PDDR_QSPI		(0xFC0A401E)
#define MCFGPIO_PDDR_TIMER		(0xFC0A401F)
#define MCFGPIO_PDDR_LCDDATAH		(0xFC0A4021)
#define MCFGPIO_PDDR_LCDDATAM		(0xFC0A4022)
#define MCFGPIO_PDDR_LCDDATAL		(0xFC0A4023)
#define MCFGPIO_PDDR_LCDCTLH		(0xFC0A4024)
#define MCFGPIO_PDDR_LCDCTLL		(0xFC0A4025)
#define MCFGPIO_PPDSDR_FECH		(0xFC0A4028)
#define MCFGPIO_PPDSDR_FECL		(0xFC0A4029)
#define MCFGPIO_PPDSDR_SSI		(0xFC0A402A)
#define MCFGPIO_PPDSDR_BUSCTL		(0xFC0A402B)
#define MCFGPIO_PPDSDR_BE		(0xFC0A402C)
#define MCFGPIO_PPDSDR_CS		(0xFC0A402D)
#define MCFGPIO_PPDSDR_PWM		(0xFC0A402E)
#define MCFGPIO_PPDSDR_FECI2C		(0xFC0A402F)
#define MCFGPIO_PPDSDR_UART		(0xFC0A4031)
#define MCFGPIO_PPDSDR_QSPI		(0xFC0A4032)
#define MCFGPIO_PPDSDR_TIMER		(0xFC0A4033)
#define MCFGPIO_PPDSDR_LCDDATAH		(0xFC0A4035)
#define MCFGPIO_PPDSDR_LCDDATAM		(0xFC0A4036)
#define MCFGPIO_PPDSDR_LCDDATAL		(0xFC0A4037)
#define MCFGPIO_PPDSDR_LCDCTLH		(0xFC0A4038)
#define MCFGPIO_PPDSDR_LCDCTLL		(0xFC0A4039)
#define MCFGPIO_PCLRR_FECH		(0xFC0A403C)
#define MCFGPIO_PCLRR_FECL		(0xFC0A403D)
#define MCFGPIO_PCLRR_SSI		(0xFC0A403E)
#define MCFGPIO_PCLRR_BUSCTL		(0xFC0A403F)
#define MCFGPIO_PCLRR_BE		(0xFC0A4040)
#define MCFGPIO_PCLRR_CS		(0xFC0A4041)
#define MCFGPIO_PCLRR_PWM		(0xFC0A4042)
#define MCFGPIO_PCLRR_FECI2C		(0xFC0A4043)
#define MCFGPIO_PCLRR_UART		(0xFC0A4045)
#define MCFGPIO_PCLRR_QSPI		(0xFC0A4046)
#define MCFGPIO_PCLRR_TIMER		(0xFC0A4047)
#define MCFGPIO_PCLRR_LCDDATAH		(0xFC0A4049)
#define MCFGPIO_PCLRR_LCDDATAM		(0xFC0A404A)
#define MCFGPIO_PCLRR_LCDDATAL		(0xFC0A404B)
#define MCFGPIO_PCLRR_LCDCTLH		(0xFC0A404C)
#define MCFGPIO_PCLRR_LCDCTLL		(0xFC0A404D)
#define MCF_GPIO_PAR_FEC		MCF_REG08(0xFC0A4050)
#define MCF_GPIO_PAR_PWM		MCF_REG08(0xFC0A4051)
#define MCF_GPIO_PAR_BUSCTL		MCF_REG08(0xFC0A4052)
#define MCF_GPIO_PAR_FECI2C		MCF_REG08(0xFC0A4053)
#define MCF_GPIO_PAR_BE			MCF_REG08(0xFC0A4054)
#define MCF_GPIO_PAR_CS			MCF_REG08(0xFC0A4055)
#define MCF_GPIO_PAR_SSI		MCF_REG16(0xFC0A4056)
#define MCF_GPIO_PAR_UART		MCF_REG16(0xFC0A4058)
#define MCF_GPIO_PAR_QSPI		MCF_REG16(0xFC0A405A)
#define MCF_GPIO_PAR_TIMER		MCF_REG08(0xFC0A405C)
#define MCF_GPIO_PAR_LCDDATA		MCF_REG08(0xFC0A405D)
#define MCF_GPIO_PAR_LCDCTL		MCF_REG16(0xFC0A405E)
#define MCF_GPIO_PAR_IRQ		MCF_REG16(0xFC0A4060)
#define MCF_GPIO_MSCR_FLEXBUS		MCF_REG08(0xFC0A4064)
#define MCF_GPIO_MSCR_SDRAM		MCF_REG08(0xFC0A4065)
#define MCF_GPIO_DSCR_I2C		MCF_REG08(0xFC0A4068)
#define MCF_GPIO_DSCR_PWM		MCF_REG08(0xFC0A4069)
#define MCF_GPIO_DSCR_FEC		MCF_REG08(0xFC0A406A)
#define MCF_GPIO_DSCR_UART		MCF_REG08(0xFC0A406B)
#define MCF_GPIO_DSCR_QSPI		MCF_REG08(0xFC0A406C)
#define MCF_GPIO_DSCR_TIMER		MCF_REG08(0xFC0A406D)
#define MCF_GPIO_DSCR_SSI		MCF_REG08(0xFC0A406E)
#define MCF_GPIO_DSCR_LCD		MCF_REG08(0xFC0A406F)
#define MCF_GPIO_DSCR_DEBUG		MCF_REG08(0xFC0A4070)
#define MCF_GPIO_DSCR_CLKRST		MCF_REG08(0xFC0A4071)
#define MCF_GPIO_DSCR_IRQ		MCF_REG08(0xFC0A4072)

/* Bit definitions and macros for MCF_GPIO_PODR_FECH */
#define MCF_GPIO_PODR_FECH_PODR_FECH0              (0x01)
#define MCF_GPIO_PODR_FECH_PODR_FECH1              (0x02)
#define MCF_GPIO_PODR_FECH_PODR_FECH2              (0x04)
#define MCF_GPIO_PODR_FECH_PODR_FECH3              (0x08)
#define MCF_GPIO_PODR_FECH_PODR_FECH4              (0x10)
#define MCF_GPIO_PODR_FECH_PODR_FECH5              (0x20)
#define MCF_GPIO_PODR_FECH_PODR_FECH6              (0x40)
#define MCF_GPIO_PODR_FECH_PODR_FECH7              (0x80)

/* Bit definitions and macros for MCF_GPIO_PODR_FECL */
#define MCF_GPIO_PODR_FECL_PODR_FECL0              (0x01)
#define MCF_GPIO_PODR_FECL_PODR_FECL1              (0x02)
#define MCF_GPIO_PODR_FECL_PODR_FECL2              (0x04)
#define MCF_GPIO_PODR_FECL_PODR_FECL3              (0x08)
#define MCF_GPIO_PODR_FECL_PODR_FECL4              (0x10)
#define MCF_GPIO_PODR_FECL_PODR_FECL5              (0x20)
#define MCF_GPIO_PODR_FECL_PODR_FECL6              (0x40)
#define MCF_GPIO_PODR_FECL_PODR_FECL7              (0x80)

/* Bit definitions and macros for MCF_GPIO_PODR_SSI */
#define MCF_GPIO_PODR_SSI_PODR_SSI0                (0x01)
#define MCF_GPIO_PODR_SSI_PODR_SSI1                (0x02)
#define MCF_GPIO_PODR_SSI_PODR_SSI2                (0x04)
#define MCF_GPIO_PODR_SSI_PODR_SSI3                (0x08)
#define MCF_GPIO_PODR_SSI_PODR_SSI4                (0x10)

/* Bit definitions and macros for MCF_GPIO_PODR_BUSCTL */
#define MCF_GPIO_PODR_BUSCTL_POSDR_BUSCTL0         (0x01)
#define MCF_GPIO_PODR_BUSCTL_PODR_BUSCTL1          (0x02)
#define MCF_GPIO_PODR_BUSCTL_PODR_BUSCTL2          (0x04)
#define MCF_GPIO_PODR_BUSCTL_PODR_BUSCTL3          (0x08)

/* Bit definitions and macros for MCF_GPIO_PODR_BE */
#define MCF_GPIO_PODR_BE_PODR_BE0                  (0x01)
#define MCF_GPIO_PODR_BE_PODR_BE1                  (0x02)
#define MCF_GPIO_PODR_BE_PODR_BE2                  (0x04)
#define MCF_GPIO_PODR_BE_PODR_BE3                  (0x08)

/* Bit definitions and macros for MCF_GPIO_PODR_CS */
#define MCF_GPIO_PODR_CS_PODR_CS1                  (0x02)
#define MCF_GPIO_PODR_CS_PODR_CS2                  (0x04)
#define MCF_GPIO_PODR_CS_PODR_CS3                  (0x08)
#define MCF_GPIO_PODR_CS_PODR_CS4                  (0x10)
#define MCF_GPIO_PODR_CS_PODR_CS5                  (0x20)

/* Bit definitions and macros for MCF_GPIO_PODR_PWM */
#define MCF_GPIO_PODR_PWM_PODR_PWM2                (0x04)
#define MCF_GPIO_PODR_PWM_PODR_PWM3                (0x08)
#define MCF_GPIO_PODR_PWM_PODR_PWM4                (0x10)
#define MCF_GPIO_PODR_PWM_PODR_PWM5                (0x20)

/* Bit definitions and macros for MCF_GPIO_PODR_FECI2C */
#define MCF_GPIO_PODR_FECI2C_PODR_FECI2C0          (0x01)
#define MCF_GPIO_PODR_FECI2C_PODR_FECI2C1          (0x02)
#define MCF_GPIO_PODR_FECI2C_PODR_FECI2C2          (0x04)
#define MCF_GPIO_PODR_FECI2C_PODR_FECI2C3          (0x08)

/* Bit definitions and macros for MCF_GPIO_PODR_UART */
#define MCF_GPIO_PODR_UART_PODR_UART0              (0x01)
#define MCF_GPIO_PODR_UART_PODR_UART1              (0x02)
#define MCF_GPIO_PODR_UART_PODR_UART2              (0x04)
#define MCF_GPIO_PODR_UART_PODR_UART3              (0x08)
#define MCF_GPIO_PODR_UART_PODR_UART4              (0x10)
#define MCF_GPIO_PODR_UART_PODR_UART5              (0x20)
#define MCF_GPIO_PODR_UART_PODR_UART6              (0x40)
#define MCF_GPIO_PODR_UART_PODR_UART7              (0x80)

/* Bit definitions and macros for MCF_GPIO_PODR_QSPI */
#define MCF_GPIO_PODR_QSPI_PODR_QSPI0              (0x01)
#define MCF_GPIO_PODR_QSPI_PODR_QSPI1              (0x02)
#define MCF_GPIO_PODR_QSPI_PODR_QSPI2              (0x04)
#define MCF_GPIO_PODR_QSPI_PODR_QSPI3              (0x08)
#define MCF_GPIO_PODR_QSPI_PODR_QSPI4              (0x10)
#define MCF_GPIO_PODR_QSPI_PODR_QSPI5              (0x20)

/* Bit definitions and macros for MCF_GPIO_PODR_TIMER */
#define MCF_GPIO_PODR_TIMER_PODR_TIMER0            (0x01)
#define MCF_GPIO_PODR_TIMER_PODR_TIMER1            (0x02)
#define MCF_GPIO_PODR_TIMER_PODR_TIMER2            (0x04)
#define MCF_GPIO_PODR_TIMER_PODR_TIMER3            (0x08)

/* Bit definitions and macros for MCF_GPIO_PODR_LCDDATAH */
#define MCF_GPIO_PODR_LCDDATAH_PODR_LCDDATAH0      (0x01)
#define MCF_GPIO_PODR_LCDDATAH_PODR_LCDDATAH1      (0x02)

/* Bit definitions and macros for MCF_GPIO_PODR_LCDDATAM */
#define MCF_GPIO_PODR_LCDDATAM_PODR_LCDDATAM0      (0x01)
#define MCF_GPIO_PODR_LCDDATAM_PODR_LCDDATAM1      (0x02)
#define MCF_GPIO_PODR_LCDDATAM_PODR_LCDDATAM2      (0x04)
#define MCF_GPIO_PODR_LCDDATAM_PODR_LCDDATAM3      (0x08)
#define MCF_GPIO_PODR_LCDDATAM_PODR_LCDDATAM4      (0x10)
#define MCF_GPIO_PODR_LCDDATAM_PODR_LCDDATAM5      (0x20)
#define MCF_GPIO_PODR_LCDDATAM_PODR_LCDDATAM6      (0x40)
#define MCF_GPIO_PODR_LCDDATAM_PODR_LCDDATAM7      (0x80)

/* Bit definitions and macros for MCF_GPIO_PODR_LCDDATAL */
#define MCF_GPIO_PODR_LCDDATAL_PODR_LCDDATAL0      (0x01)
#define MCF_GPIO_PODR_LCDDATAL_PODR_LCDDATAL1      (0x02)
#define MCF_GPIO_PODR_LCDDATAL_PODR_LCDDATAL2      (0x04)
#define MCF_GPIO_PODR_LCDDATAL_PODR_LCDDATAL3      (0x08)
#define MCF_GPIO_PODR_LCDDATAL_PODR_LCDDATAL4      (0x10)
#define MCF_GPIO_PODR_LCDDATAL_PODR_LCDDATAL5      (0x20)
#define MCF_GPIO_PODR_LCDDATAL_PODR_LCDDATAL6      (0x40)
#define MCF_GPIO_PODR_LCDDATAL_PODR_LCDDATAL7      (0x80)

/* Bit definitions and macros for MCF_GPIO_PODR_LCDCTLH */
#define MCF_GPIO_PODR_LCDCTLH_PODR_LCDCTLH0        (0x01)

/* Bit definitions and macros for MCF_GPIO_PODR_LCDCTLL */
#define MCF_GPIO_PODR_LCDCTLL_PODR_LCDCTLL0        (0x01)
#define MCF_GPIO_PODR_LCDCTLL_PODR_LCDCTLL1        (0x02)
#define MCF_GPIO_PODR_LCDCTLL_PODR_LCDCTLL2        (0x04)
#define MCF_GPIO_PODR_LCDCTLL_PODR_LCDCTLL3        (0x08)
#define MCF_GPIO_PODR_LCDCTLL_PODR_LCDCTLL4        (0x10)
#define MCF_GPIO_PODR_LCDCTLL_PODR_LCDCTLL5        (0x20)
#define MCF_GPIO_PODR_LCDCTLL_PODR_LCDCTLL6        (0x40)
#define MCF_GPIO_PODR_LCDCTLL_PODR_LCDCTLL7        (0x80)

/* Bit definitions and macros for MCF_GPIO_PDDR_FECH */
#define MCF_GPIO_PDDR_FECH_PDDR_FECH0              (0x01)
#define MCF_GPIO_PDDR_FECH_PDDR_FECH1              (0x02)
#define MCF_GPIO_PDDR_FECH_PDDR_FECH2              (0x04)
#define MCF_GPIO_PDDR_FECH_PDDR_FECH3              (0x08)
#define MCF_GPIO_PDDR_FECH_PDDR_FECH4              (0x10)
#define MCF_GPIO_PDDR_FECH_PDDR_FECH5              (0x20)
#define MCF_GPIO_PDDR_FECH_PDDR_FECH6              (0x40)
#define MCF_GPIO_PDDR_FECH_PDDR_FECH7              (0x80)

/* Bit definitions and macros for MCF_GPIO_PDDR_FECL */
#define MCF_GPIO_PDDR_FECL_PDDR_FECL0              (0x01)
#define MCF_GPIO_PDDR_FECL_PDDR_FECL1              (0x02)
#define MCF_GPIO_PDDR_FECL_PDDR_FECL2              (0x04)
#define MCF_GPIO_PDDR_FECL_PDDR_FECL3              (0x08)
#define MCF_GPIO_PDDR_FECL_PDDR_FECL4              (0x10)
#define MCF_GPIO_PDDR_FECL_PDDR_FECL5              (0x20)
#define MCF_GPIO_PDDR_FECL_PDDR_FECL6              (0x40)
#define MCF_GPIO_PDDR_FECL_PDDR_FECL7              (0x80)

/* Bit definitions and macros for MCF_GPIO_PDDR_SSI */
#define MCF_GPIO_PDDR_SSI_PDDR_SSI0                (0x01)
#define MCF_GPIO_PDDR_SSI_PDDR_SSI1                (0x02)
#define MCF_GPIO_PDDR_SSI_PDDR_SSI2                (0x04)
#define MCF_GPIO_PDDR_SSI_PDDR_SSI3                (0x08)
#define MCF_GPIO_PDDR_SSI_PDDR_SSI4                (0x10)

/* Bit definitions and macros for MCF_GPIO_PDDR_BUSCTL */
#define MCF_GPIO_PDDR_BUSCTL_POSDR_BUSCTL0         (0x01)
#define MCF_GPIO_PDDR_BUSCTL_PDDR_BUSCTL1          (0x02)
#define MCF_GPIO_PDDR_BUSCTL_PDDR_BUSCTL2          (0x04)
#define MCF_GPIO_PDDR_BUSCTL_PDDR_BUSCTL3          (0x08)

/* Bit definitions and macros for MCF_GPIO_PDDR_BE */
#define MCF_GPIO_PDDR_BE_PDDR_BE0                  (0x01)
#define MCF_GPIO_PDDR_BE_PDDR_BE1                  (0x02)
#define MCF_GPIO_PDDR_BE_PDDR_BE2                  (0x04)
#define MCF_GPIO_PDDR_BE_PDDR_BE3                  (0x08)

/* Bit definitions and macros for MCF_GPIO_PDDR_CS */
#define MCF_GPIO_PDDR_CS_PDDR_CS1                  (0x02)
#define MCF_GPIO_PDDR_CS_PDDR_CS2                  (0x04)
#define MCF_GPIO_PDDR_CS_PDDR_CS3                  (0x08)
#define MCF_GPIO_PDDR_CS_PDDR_CS4                  (0x10)
#define MCF_GPIO_PDDR_CS_PDDR_CS5                  (0x20)

/* Bit definitions and macros for MCF_GPIO_PDDR_PWM */
#define MCF_GPIO_PDDR_PWM_PDDR_PWM2                (0x04)
#define MCF_GPIO_PDDR_PWM_PDDR_PWM3                (0x08)
#define MCF_GPIO_PDDR_PWM_PDDR_PWM4                (0x10)
#define MCF_GPIO_PDDR_PWM_PDDR_PWM5                (0x20)

/* Bit definitions and macros for MCF_GPIO_PDDR_FECI2C */
#define MCF_GPIO_PDDR_FECI2C_PDDR_FECI2C0          (0x01)
#define MCF_GPIO_PDDR_FECI2C_PDDR_FECI2C1          (0x02)
#define MCF_GPIO_PDDR_FECI2C_PDDR_FECI2C2          (0x04)
#define MCF_GPIO_PDDR_FECI2C_PDDR_FECI2C3          (0x08)

/* Bit definitions and macros for MCF_GPIO_PDDR_UART */
#define MCF_GPIO_PDDR_UART_PDDR_UART0              (0x01)
#define MCF_GPIO_PDDR_UART_PDDR_UART1              (0x02)
#define MCF_GPIO_PDDR_UART_PDDR_UART2              (0x04)
#define MCF_GPIO_PDDR_UART_PDDR_UART3              (0x08)
#define MCF_GPIO_PDDR_UART_PDDR_UART4              (0x10)
#define MCF_GPIO_PDDR_UART_PDDR_UART5              (0x20)
#define MCF_GPIO_PDDR_UART_PDDR_UART6              (0x40)
#define MCF_GPIO_PDDR_UART_PDDR_UART7              (0x80)

/* Bit definitions and macros for MCF_GPIO_PDDR_QSPI */
#define MCF_GPIO_PDDR_QSPI_PDDR_QSPI0              (0x01)
#define MCF_GPIO_PDDR_QSPI_PDDR_QSPI1              (0x02)
#define MCF_GPIO_PDDR_QSPI_PDDR_QSPI2              (0x04)
#define MCF_GPIO_PDDR_QSPI_PDDR_QSPI3              (0x08)
#define MCF_GPIO_PDDR_QSPI_PDDR_QSPI4              (0x10)
#define MCF_GPIO_PDDR_QSPI_PDDR_QSPI5              (0x20)

/* Bit definitions and macros for MCF_GPIO_PDDR_TIMER */
#define MCF_GPIO_PDDR_TIMER_PDDR_TIMER0            (0x01)
#define MCF_GPIO_PDDR_TIMER_PDDR_TIMER1            (0x02)
#define MCF_GPIO_PDDR_TIMER_PDDR_TIMER2            (0x04)
#define MCF_GPIO_PDDR_TIMER_PDDR_TIMER3            (0x08)

/* Bit definitions and macros for MCF_GPIO_PDDR_LCDDATAH */
#define MCF_GPIO_PDDR_LCDDATAH_PDDR_LCDDATAH0      (0x01)
#define MCF_GPIO_PDDR_LCDDATAH_PDDR_LCDDATAH1      (0x02)

/* Bit definitions and macros for MCF_GPIO_PDDR_LCDDATAM */
#define MCF_GPIO_PDDR_LCDDATAM_PDDR_LCDDATAM0      (0x01)
#define MCF_GPIO_PDDR_LCDDATAM_PDDR_LCDDATAM1      (0x02)
#define MCF_GPIO_PDDR_LCDDATAM_PDDR_LCDDATAM2      (0x04)
#define MCF_GPIO_PDDR_LCDDATAM_PDDR_LCDDATAM3      (0x08)
#define MCF_GPIO_PDDR_LCDDATAM_PDDR_LCDDATAM4      (0x10)
#define MCF_GPIO_PDDR_LCDDATAM_PDDR_LCDDATAM5      (0x20)
#define MCF_GPIO_PDDR_LCDDATAM_PDDR_LCDDATAM6      (0x40)
#define MCF_GPIO_PDDR_LCDDATAM_PDDR_LCDDATAM7      (0x80)

/* Bit definitions and macros for MCF_GPIO_PDDR_LCDDATAL */
#define MCF_GPIO_PDDR_LCDDATAL_PDDR_LCDDATAL0      (0x01)
#define MCF_GPIO_PDDR_LCDDATAL_PDDR_LCDDATAL1      (0x02)
#define MCF_GPIO_PDDR_LCDDATAL_PDDR_LCDDATAL2      (0x04)
#define MCF_GPIO_PDDR_LCDDATAL_PDDR_LCDDATAL3      (0x08)
#define MCF_GPIO_PDDR_LCDDATAL_PDDR_LCDDATAL4      (0x10)
#define MCF_GPIO_PDDR_LCDDATAL_PDDR_LCDDATAL5      (0x20)
#define MCF_GPIO_PDDR_LCDDATAL_PDDR_LCDDATAL6      (0x40)
#define MCF_GPIO_PDDR_LCDDATAL_PDDR_LCDDATAL7      (0x80)

/* Bit definitions and macros for MCF_GPIO_PDDR_LCDCTLH */
#define MCF_GPIO_PDDR_LCDCTLH_PDDR_LCDCTLH0        (0x01)

/* Bit definitions and macros for MCF_GPIO_PDDR_LCDCTLL */
#define MCF_GPIO_PDDR_LCDCTLL_PDDR_LCDCTLL0        (0x01)
#define MCF_GPIO_PDDR_LCDCTLL_PDDR_LCDCTLL1        (0x02)
#define MCF_GPIO_PDDR_LCDCTLL_PDDR_LCDCTLL2        (0x04)
#define MCF_GPIO_PDDR_LCDCTLL_PDDR_LCDCTLL3        (0x08)
#define MCF_GPIO_PDDR_LCDCTLL_PDDR_LCDCTLL4        (0x10)
#define MCF_GPIO_PDDR_LCDCTLL_PDDR_LCDCTLL5        (0x20)
#define MCF_GPIO_PDDR_LCDCTLL_PDDR_LCDCTLL6        (0x40)
#define MCF_GPIO_PDDR_LCDCTLL_PDDR_LCDCTLL7        (0x80)

/* Bit definitions and macros for MCF_GPIO_PPDSDR_FECH */
#define MCF_GPIO_PPDSDR_FECH_PPDSDR_FECH0          (0x01)
#define MCF_GPIO_PPDSDR_FECH_PPDSDR_FECH1          (0x02)
#define MCF_GPIO_PPDSDR_FECH_PPDSDR_FECH2          (0x04)
#define MCF_GPIO_PPDSDR_FECH_PPDSDR_FECH3          (0x08)
#define MCF_GPIO_PPDSDR_FECH_PPDSDR_FECH4          (0x10)
#define MCF_GPIO_PPDSDR_FECH_PPDSDR_FECH5          (0x20)
#define MCF_GPIO_PPDSDR_FECH_PPDSDR_FECH6          (0x40)
#define MCF_GPIO_PPDSDR_FECH_PPDSDR_FECH7          (0x80)

/* Bit definitions and macros for MCF_GPIO_PPDSDR_FECL */
#define MCF_GPIO_PPDSDR_FECL_PPDSDR_FECL0          (0x01)
#define MCF_GPIO_PPDSDR_FECL_PPDSDR_FECL1          (0x02)
#define MCF_GPIO_PPDSDR_FECL_PPDSDR_FECL2          (0x04)
#define MCF_GPIO_PPDSDR_FECL_PPDSDR_FECL3          (0x08)
#define MCF_GPIO_PPDSDR_FECL_PPDSDR_FECL4          (0x10)
#define MCF_GPIO_PPDSDR_FECL_PPDSDR_FECL5          (0x20)
#define MCF_GPIO_PPDSDR_FECL_PPDSDR_FECL6          (0x40)
#define MCF_GPIO_PPDSDR_FECL_PPDSDR_FECL7          (0x80)

/* Bit definitions and macros for MCF_GPIO_PPDSDR_SSI */
#define MCF_GPIO_PPDSDR_SSI_PPDSDR_SSI0            (0x01)
#define MCF_GPIO_PPDSDR_SSI_PPDSDR_SSI1            (0x02)
#define MCF_GPIO_PPDSDR_SSI_PPDSDR_SSI2            (0x04)
#define MCF_GPIO_PPDSDR_SSI_PPDSDR_SSI3            (0x08)
#define MCF_GPIO_PPDSDR_SSI_PPDSDR_SSI4            (0x10)

/* Bit definitions and macros for MCF_GPIO_PPDSDR_BUSCTL */
#define MCF_GPIO_PPDSDR_BUSCTL_POSDR_BUSCTL0       (0x01)
#define MCF_GPIO_PPDSDR_BUSCTL_PPDSDR_BUSCTL1      (0x02)
#define MCF_GPIO_PPDSDR_BUSCTL_PPDSDR_BUSCTL2      (0x04)
#define MCF_GPIO_PPDSDR_BUSCTL_PPDSDR_BUSCTL3      (0x08)

/* Bit definitions and macros for MCF_GPIO_PPDSDR_BE */
#define MCF_GPIO_PPDSDR_BE_PPDSDR_BE0              (0x01)
#define MCF_GPIO_PPDSDR_BE_PPDSDR_BE1              (0x02)
#define MCF_GPIO_PPDSDR_BE_PPDSDR_BE2              (0x04)
#define MCF_GPIO_PPDSDR_BE_PPDSDR_BE3              (0x08)

/* Bit definitions and macros for MCF_GPIO_PPDSDR_CS */
#define MCF_GPIO_PPDSDR_CS_PPDSDR_CS1              (0x02)
#define MCF_GPIO_PPDSDR_CS_PPDSDR_CS2              (0x04)
#define MCF_GPIO_PPDSDR_CS_PPDSDR_CS3              (0x08)
#define MCF_GPIO_PPDSDR_CS_PPDSDR_CS4              (0x10)
#define MCF_GPIO_PPDSDR_CS_PPDSDR_CS5              (0x20)

/* Bit definitions and macros for MCF_GPIO_PPDSDR_PWM */
#define MCF_GPIO_PPDSDR_PWM_PPDSDR_PWM2            (0x04)
#define MCF_GPIO_PPDSDR_PWM_PPDSDR_PWM3            (0x08)
#define MCF_GPIO_PPDSDR_PWM_PPDSDR_PWM4            (0x10)
#define MCF_GPIO_PPDSDR_PWM_PPDSDR_PWM5            (0x20)

/* Bit definitions and macros for MCF_GPIO_PPDSDR_FECI2C */
#define MCF_GPIO_PPDSDR_FECI2C_PPDSDR_FECI2C0      (0x01)
#define MCF_GPIO_PPDSDR_FECI2C_PPDSDR_FECI2C1      (0x02)
#define MCF_GPIO_PPDSDR_FECI2C_PPDSDR_FECI2C2      (0x04)
#define MCF_GPIO_PPDSDR_FECI2C_PPDSDR_FECI2C3      (0x08)

/* Bit definitions and macros for MCF_GPIO_PPDSDR_UART */
#define MCF_GPIO_PPDSDR_UART_PPDSDR_UART0          (0x01)
#define MCF_GPIO_PPDSDR_UART_PPDSDR_UART1          (0x02)
#define MCF_GPIO_PPDSDR_UART_PPDSDR_UART2          (0x04)
#define MCF_GPIO_PPDSDR_UART_PPDSDR_UART3          (0x08)
#define MCF_GPIO_PPDSDR_UART_PPDSDR_UART4          (0x10)
#define MCF_GPIO_PPDSDR_UART_PPDSDR_UART5          (0x20)
#define MCF_GPIO_PPDSDR_UART_PPDSDR_UART6          (0x40)
#define MCF_GPIO_PPDSDR_UART_PPDSDR_UART7          (0x80)

/* Bit definitions and macros for MCF_GPIO_PPDSDR_QSPI */
#define MCF_GPIO_PPDSDR_QSPI_PPDSDR_QSPI0          (0x01)
#define MCF_GPIO_PPDSDR_QSPI_PPDSDR_QSPI1          (0x02)
#define MCF_GPIO_PPDSDR_QSPI_PPDSDR_QSPI2          (0x04)
#define MCF_GPIO_PPDSDR_QSPI_PPDSDR_QSPI3          (0x08)
#define MCF_GPIO_PPDSDR_QSPI_PPDSDR_QSPI4          (0x10)
#define MCF_GPIO_PPDSDR_QSPI_PPDSDR_QSPI5          (0x20)

/* Bit definitions and macros for MCF_GPIO_PPDSDR_TIMER */
#define MCF_GPIO_PPDSDR_TIMER_PPDSDR_TIMER0        (0x01)
#define MCF_GPIO_PPDSDR_TIMER_PPDSDR_TIMER1        (0x02)
#define MCF_GPIO_PPDSDR_TIMER_PPDSDR_TIMER2        (0x04)
#define MCF_GPIO_PPDSDR_TIMER_PPDSDR_TIMER3        (0x08)

/* Bit definitions and macros for MCF_GPIO_PPDSDR_LCDDATAH */
#define MCF_GPIO_PPDSDR_LCDDATAH_PPDSDR_LCDDATAH0  (0x01)
#define MCF_GPIO_PPDSDR_LCDDATAH_PPDSDR_LCDDATAH1  (0x02)

/* Bit definitions and macros for MCF_GPIO_PPDSDR_LCDDATAM */
#define MCF_GPIO_PPDSDR_LCDDATAM_PPDSDR_LCDDATAM0  (0x01)
#define MCF_GPIO_PPDSDR_LCDDATAM_PPDSDR_LCDDATAM1  (0x02)
#define MCF_GPIO_PPDSDR_LCDDATAM_PPDSDR_LCDDATAM2  (0x04)
#define MCF_GPIO_PPDSDR_LCDDATAM_PPDSDR_LCDDATAM3  (0x08)
#define MCF_GPIO_PPDSDR_LCDDATAM_PPDSDR_LCDDATAM4  (0x10)
#define MCF_GPIO_PPDSDR_LCDDATAM_PPDSDR_LCDDATAM5  (0x20)
#define MCF_GPIO_PPDSDR_LCDDATAM_PPDSDR_LCDDATAM6  (0x40)
#define MCF_GPIO_PPDSDR_LCDDATAM_PPDSDR_LCDDATAM7  (0x80)

/* Bit definitions and macros for MCF_GPIO_PPDSDR_LCDDATAL */
#define MCF_GPIO_PPDSDR_LCDDATAL_PPDSDR_LCDDATAL0  (0x01)
#define MCF_GPIO_PPDSDR_LCDDATAL_PPDSDR_LCDDATAL1  (0x02)
#define MCF_GPIO_PPDSDR_LCDDATAL_PPDSDR_LCDDATAL2  (0x04)
#define MCF_GPIO_PPDSDR_LCDDATAL_PPDSDR_LCDDATAL3  (0x08)
#define MCF_GPIO_PPDSDR_LCDDATAL_PPDSDR_LCDDATAL4  (0x10)
#define MCF_GPIO_PPDSDR_LCDDATAL_PPDSDR_LCDDATAL5  (0x20)
#define MCF_GPIO_PPDSDR_LCDDATAL_PPDSDR_LCDDATAL6  (0x40)
#define MCF_GPIO_PPDSDR_LCDDATAL_PPDSDR_LCDDATAL7  (0x80)

/* Bit definitions and macros for MCF_GPIO_PPDSDR_LCDCTLH */
#define MCF_GPIO_PPDSDR_LCDCTLH_PPDSDR_LCDCTLH0    (0x01)

/* Bit definitions and macros for MCF_GPIO_PPDSDR_LCDCTLL */
#define MCF_GPIO_PPDSDR_LCDCTLL_PPDSDR_LCDCTLL0    (0x01)
#define MCF_GPIO_PPDSDR_LCDCTLL_PPDSDR_LCDCTLL1    (0x02)
#define MCF_GPIO_PPDSDR_LCDCTLL_PPDSDR_LCDCTLL2    (0x04)
#define MCF_GPIO_PPDSDR_LCDCTLL_PPDSDR_LCDCTLL3    (0x08)
#define MCF_GPIO_PPDSDR_LCDCTLL_PPDSDR_LCDCTLL4    (0x10)
#define MCF_GPIO_PPDSDR_LCDCTLL_PPDSDR_LCDCTLL5    (0x20)
#define MCF_GPIO_PPDSDR_LCDCTLL_PPDSDR_LCDCTLL6    (0x40)
#define MCF_GPIO_PPDSDR_LCDCTLL_PPDSDR_LCDCTLL7    (0x80)

/* Bit definitions and macros for MCF_GPIO_PCLRR_FECH */
#define MCF_GPIO_PCLRR_FECH_PCLRR_FECH0            (0x01)
#define MCF_GPIO_PCLRR_FECH_PCLRR_FECH1            (0x02)
#define MCF_GPIO_PCLRR_FECH_PCLRR_FECH2            (0x04)
#define MCF_GPIO_PCLRR_FECH_PCLRR_FECH3            (0x08)
#define MCF_GPIO_PCLRR_FECH_PCLRR_FECH4            (0x10)
#define MCF_GPIO_PCLRR_FECH_PCLRR_FECH5            (0x20)
#define MCF_GPIO_PCLRR_FECH_PCLRR_FECH6            (0x40)
#define MCF_GPIO_PCLRR_FECH_PCLRR_FECH7            (0x80)

/* Bit definitions and macros for MCF_GPIO_PCLRR_FECL */
#define MCF_GPIO_PCLRR_FECL_PCLRR_FECL0            (0x01)
#define MCF_GPIO_PCLRR_FECL_PCLRR_FECL1            (0x02)
#define MCF_GPIO_PCLRR_FECL_PCLRR_FECL2            (0x04)
#define MCF_GPIO_PCLRR_FECL_PCLRR_FECL3            (0x08)
#define MCF_GPIO_PCLRR_FECL_PCLRR_FECL4            (0x10)
#define MCF_GPIO_PCLRR_FECL_PCLRR_FECL5            (0x20)
#define MCF_GPIO_PCLRR_FECL_PCLRR_FECL6            (0x40)
#define MCF_GPIO_PCLRR_FECL_PCLRR_FECL7            (0x80)

/* Bit definitions and macros for MCF_GPIO_PCLRR_SSI */
#define MCF_GPIO_PCLRR_SSI_PCLRR_SSI0              (0x01)
#define MCF_GPIO_PCLRR_SSI_PCLRR_SSI1              (0x02)
#define MCF_GPIO_PCLRR_SSI_PCLRR_SSI2              (0x04)
#define MCF_GPIO_PCLRR_SSI_PCLRR_SSI3              (0x08)
#define MCF_GPIO_PCLRR_SSI_PCLRR_SSI4              (0x10)

/* Bit definitions and macros for MCF_GPIO_PCLRR_BUSCTL */
#define MCF_GPIO_PCLRR_BUSCTL_POSDR_BUSCTL0        (0x01)
#define MCF_GPIO_PCLRR_BUSCTL_PCLRR_BUSCTL1        (0x02)
#define MCF_GPIO_PCLRR_BUSCTL_PCLRR_BUSCTL2        (0x04)
#define MCF_GPIO_PCLRR_BUSCTL_PCLRR_BUSCTL3        (0x08)

/* Bit definitions and macros for MCF_GPIO_PCLRR_BE */
#define MCF_GPIO_PCLRR_BE_PCLRR_BE0                (0x01)
#define MCF_GPIO_PCLRR_BE_PCLRR_BE1                (0x02)
#define MCF_GPIO_PCLRR_BE_PCLRR_BE2                (0x04)
#define MCF_GPIO_PCLRR_BE_PCLRR_BE3                (0x08)

/* Bit definitions and macros for MCF_GPIO_PCLRR_CS */
#define MCF_GPIO_PCLRR_CS_PCLRR_CS1                (0x02)
#define MCF_GPIO_PCLRR_CS_PCLRR_CS2                (0x04)
#define MCF_GPIO_PCLRR_CS_PCLRR_CS3                (0x08)
#define MCF_GPIO_PCLRR_CS_PCLRR_CS4                (0x10)
#define MCF_GPIO_PCLRR_CS_PCLRR_CS5                (0x20)

/* Bit definitions and macros for MCF_GPIO_PCLRR_PWM */
#define MCF_GPIO_PCLRR_PWM_PCLRR_PWM2              (0x04)
#define MCF_GPIO_PCLRR_PWM_PCLRR_PWM3              (0x08)
#define MCF_GPIO_PCLRR_PWM_PCLRR_PWM4              (0x10)
#define MCF_GPIO_PCLRR_PWM_PCLRR_PWM5              (0x20)

/* Bit definitions and macros for MCF_GPIO_PCLRR_FECI2C */
#define MCF_GPIO_PCLRR_FECI2C_PCLRR_FECI2C0        (0x01)
#define MCF_GPIO_PCLRR_FECI2C_PCLRR_FECI2C1        (0x02)
#define MCF_GPIO_PCLRR_FECI2C_PCLRR_FECI2C2        (0x04)
#define MCF_GPIO_PCLRR_FECI2C_PCLRR_FECI2C3        (0x08)

/* Bit definitions and macros for MCF_GPIO_PCLRR_UART */
#define MCF_GPIO_PCLRR_UART_PCLRR_UART0            (0x01)
#define MCF_GPIO_PCLRR_UART_PCLRR_UART1            (0x02)
#define MCF_GPIO_PCLRR_UART_PCLRR_UART2            (0x04)
#define MCF_GPIO_PCLRR_UART_PCLRR_UART3            (0x08)
#define MCF_GPIO_PCLRR_UART_PCLRR_UART4            (0x10)
#define MCF_GPIO_PCLRR_UART_PCLRR_UART5            (0x20)
#define MCF_GPIO_PCLRR_UART_PCLRR_UART6            (0x40)
#define MCF_GPIO_PCLRR_UART_PCLRR_UART7            (0x80)

/* Bit definitions and macros for MCF_GPIO_PCLRR_QSPI */
#define MCF_GPIO_PCLRR_QSPI_PCLRR_QSPI0            (0x01)
#define MCF_GPIO_PCLRR_QSPI_PCLRR_QSPI1            (0x02)
#define MCF_GPIO_PCLRR_QSPI_PCLRR_QSPI2            (0x04)
#define MCF_GPIO_PCLRR_QSPI_PCLRR_QSPI3            (0x08)
#define MCF_GPIO_PCLRR_QSPI_PCLRR_QSPI4            (0x10)
#define MCF_GPIO_PCLRR_QSPI_PCLRR_QSPI5            (0x20)

/* Bit definitions and macros for MCF_GPIO_PCLRR_TIMER */
#define MCF_GPIO_PCLRR_TIMER_PCLRR_TIMER0          (0x01)
#define MCF_GPIO_PCLRR_TIMER_PCLRR_TIMER1          (0x02)
#define MCF_GPIO_PCLRR_TIMER_PCLRR_TIMER2          (0x04)
#define MCF_GPIO_PCLRR_TIMER_PCLRR_TIMER3          (0x08)

/* Bit definitions and macros for MCF_GPIO_PCLRR_LCDDATAH */
#define MCF_GPIO_PCLRR_LCDDATAH_PCLRR_LCDDATAH0    (0x01)
#define MCF_GPIO_PCLRR_LCDDATAH_PCLRR_LCDDATAH1    (0x02)

/* Bit definitions and macros for MCF_GPIO_PCLRR_LCDDATAM */
#define MCF_GPIO_PCLRR_LCDDATAM_PCLRR_LCDDATAM0    (0x01)
#define MCF_GPIO_PCLRR_LCDDATAM_PCLRR_LCDDATAM1    (0x02)
#define MCF_GPIO_PCLRR_LCDDATAM_PCLRR_LCDDATAM2    (0x04)
#define MCF_GPIO_PCLRR_LCDDATAM_PCLRR_LCDDATAM3    (0x08)
#define MCF_GPIO_PCLRR_LCDDATAM_PCLRR_LCDDATAM4    (0x10)
#define MCF_GPIO_PCLRR_LCDDATAM_PCLRR_LCDDATAM5    (0x20)
#define MCF_GPIO_PCLRR_LCDDATAM_PCLRR_LCDDATAM6    (0x40)
#define MCF_GPIO_PCLRR_LCDDATAM_PCLRR_LCDDATAM7    (0x80)

/* Bit definitions and macros for MCF_GPIO_PCLRR_LCDDATAL */
#define MCF_GPIO_PCLRR_LCDDATAL_PCLRR_LCDDATAL0    (0x01)
#define MCF_GPIO_PCLRR_LCDDATAL_PCLRR_LCDDATAL1    (0x02)
#define MCF_GPIO_PCLRR_LCDDATAL_PCLRR_LCDDATAL2    (0x04)
#define MCF_GPIO_PCLRR_LCDDATAL_PCLRR_LCDDATAL3    (0x08)
#define MCF_GPIO_PCLRR_LCDDATAL_PCLRR_LCDDATAL4    (0x10)
#define MCF_GPIO_PCLRR_LCDDATAL_PCLRR_LCDDATAL5    (0x20)
#define MCF_GPIO_PCLRR_LCDDATAL_PCLRR_LCDDATAL6    (0x40)
#define MCF_GPIO_PCLRR_LCDDATAL_PCLRR_LCDDATAL7    (0x80)

/* Bit definitions and macros for MCF_GPIO_PCLRR_LCDCTLH */
#define MCF_GPIO_PCLRR_LCDCTLH_PCLRR_LCDCTLH0      (0x01)

/* Bit definitions and macros for MCF_GPIO_PCLRR_LCDCTLL */
#define MCF_GPIO_PCLRR_LCDCTLL_PCLRR_LCDCTLL0      (0x01)
#define MCF_GPIO_PCLRR_LCDCTLL_PCLRR_LCDCTLL1      (0x02)
#define MCF_GPIO_PCLRR_LCDCTLL_PCLRR_LCDCTLL2      (0x04)
#define MCF_GPIO_PCLRR_LCDCTLL_PCLRR_LCDCTLL3      (0x08)
#define MCF_GPIO_PCLRR_LCDCTLL_PCLRR_LCDCTLL4      (0x10)
#define MCF_GPIO_PCLRR_LCDCTLL_PCLRR_LCDCTLL5      (0x20)
#define MCF_GPIO_PCLRR_LCDCTLL_PCLRR_LCDCTLL6      (0x40)
#define MCF_GPIO_PCLRR_LCDCTLL_PCLRR_LCDCTLL7      (0x80)

/* Bit definitions and macros for MCF_GPIO_PAR_FEC */
#define MCF_GPIO_PAR_FEC_PAR_FEC_MII(x)            (((x)&0x03)<<0)
#define MCF_GPIO_PAR_FEC_PAR_FEC_7W(x)             (((x)&0x03)<<2)
#define MCF_GPIO_PAR_FEC_PAR_FEC_7W_GPIO           (0x00)
#define MCF_GPIO_PAR_FEC_PAR_FEC_7W_URTS1          (0x04)
#define MCF_GPIO_PAR_FEC_PAR_FEC_7W_FEC            (0x0C)
#define MCF_GPIO_PAR_FEC_PAR_FEC_MII_GPIO          (0x00)
#define MCF_GPIO_PAR_FEC_PAR_FEC_MII_UART          (0x01)
#define MCF_GPIO_PAR_FEC_PAR_FEC_MII_FEC           (0x03)

/* Bit definitions and macros for MCF_GPIO_PAR_PWM */
#define MCF_GPIO_PAR_PWM_PAR_PWM1(x)               (((x)&0x03)<<0)
#define MCF_GPIO_PAR_PWM_PAR_PWM3(x)               (((x)&0x03)<<2)
#define MCF_GPIO_PAR_PWM_PAR_PWM5                  (0x10)
#define MCF_GPIO_PAR_PWM_PAR_PWM7                  (0x20)

/* Bit definitions and macros for MCF_GPIO_PAR_BUSCTL */
#define MCF_GPIO_PAR_BUSCTL_PAR_TS(x)              (((x)&0x03)<<3)
#define MCF_GPIO_PAR_BUSCTL_PAR_RWB                (0x20)
#define MCF_GPIO_PAR_BUSCTL_PAR_TA                 (0x40)
#define MCF_GPIO_PAR_BUSCTL_PAR_OE                 (0x80)
#define MCF_GPIO_PAR_BUSCTL_PAR_OE_GPIO            (0x00)
#define MCF_GPIO_PAR_BUSCTL_PAR_OE_OE              (0x80)
#define MCF_GPIO_PAR_BUSCTL_PAR_TA_GPIO            (0x00)
#define MCF_GPIO_PAR_BUSCTL_PAR_TA_TA              (0x40)
#define MCF_GPIO_PAR_BUSCTL_PAR_RWB_GPIO           (0x00)
#define MCF_GPIO_PAR_BUSCTL_PAR_RWB_RWB            (0x20)
#define MCF_GPIO_PAR_BUSCTL_PAR_TS_GPIO            (0x00)
#define MCF_GPIO_PAR_BUSCTL_PAR_TS_DACK0           (0x10)
#define MCF_GPIO_PAR_BUSCTL_PAR_TS_TS              (0x18)

/* Bit definitions and macros for MCF_GPIO_PAR_FECI2C */
#define MCF_GPIO_PAR_FECI2C_PAR_SDA(x)             (((x)&0x03)<<0)
#define MCF_GPIO_PAR_FECI2C_PAR_SCL(x)             (((x)&0x03)<<2)
#define MCF_GPIO_PAR_FECI2C_PAR_MDIO(x)            (((x)&0x03)<<4)
#define MCF_GPIO_PAR_FECI2C_PAR_MDC(x)             (((x)&0x03)<<6)
#define MCF_GPIO_PAR_FECI2C_PAR_MDC_GPIO           (0x00)
#define MCF_GPIO_PAR_FECI2C_PAR_MDC_UTXD2          (0x40)
#define MCF_GPIO_PAR_FECI2C_PAR_MDC_SCL            (0x80)
#define MCF_GPIO_PAR_FECI2C_PAR_MDC_EMDC           (0xC0)
#define MCF_GPIO_PAR_FECI2C_PAR_MDIO_GPIO          (0x00)
#define MCF_GPIO_PAR_FECI2C_PAR_MDIO_URXD2         (0x10)
#define MCF_GPIO_PAR_FECI2C_PAR_MDIO_SDA           (0x20)
#define MCF_GPIO_PAR_FECI2C_PAR_MDIO_EMDIO         (0x30)
#define MCF_GPIO_PAR_FECI2C_PAR_SCL_GPIO           (0x00)
#define MCF_GPIO_PAR_FECI2C_PAR_SCL_UTXD2          (0x04)
#define MCF_GPIO_PAR_FECI2C_PAR_SCL_SCL            (0x0C)
#define MCF_GPIO_PAR_FECI2C_PAR_SDA_GPIO           (0x00)
#define MCF_GPIO_PAR_FECI2C_PAR_SDA_URXD2          (0x02)
#define MCF_GPIO_PAR_FECI2C_PAR_SDA_SDA            (0x03)

/* Bit definitions and macros for MCF_GPIO_PAR_BE */
#define MCF_GPIO_PAR_BE_PAR_BE0                    (0x01)
#define MCF_GPIO_PAR_BE_PAR_BE1                    (0x02)
#define MCF_GPIO_PAR_BE_PAR_BE2                    (0x04)
#define MCF_GPIO_PAR_BE_PAR_BE3                    (0x08)

/* Bit definitions and macros for MCF_GPIO_PAR_CS */
#define MCF_GPIO_PAR_CS_PAR_CS1                    (0x02)
#define MCF_GPIO_PAR_CS_PAR_CS2                    (0x04)
#define MCF_GPIO_PAR_CS_PAR_CS3                    (0x08)
#define MCF_GPIO_PAR_CS_PAR_CS4                    (0x10)
#define MCF_GPIO_PAR_CS_PAR_CS5                    (0x20)
#define MCF_GPIO_PAR_CS_PAR_CS_CS1_GPIO            (0x00)
#define MCF_GPIO_PAR_CS_PAR_CS_CS1_SDCS1           (0x01)
#define MCF_GPIO_PAR_CS_PAR_CS_CS1_CS1             (0x03)

/* Bit definitions and macros for MCF_GPIO_PAR_SSI */
#define MCF_GPIO_PAR_SSI_PAR_MCLK                  (0x0080)
#define MCF_GPIO_PAR_SSI_PAR_TXD(x)                (((x)&0x0003)<<8)
#define MCF_GPIO_PAR_SSI_PAR_RXD(x)                (((x)&0x0003)<<10)
#define MCF_GPIO_PAR_SSI_PAR_FS(x)                 (((x)&0x0003)<<12)
#define MCF_GPIO_PAR_SSI_PAR_BCLK(x)               (((x)&0x0003)<<14)

/* Bit definitions and macros for MCF_GPIO_PAR_UART */
#define MCF_GPIO_PAR_UART_PAR_UTXD0                (0x0001)
#define MCF_GPIO_PAR_UART_PAR_URXD0                (0x0002)
#define MCF_GPIO_PAR_UART_PAR_URTS0                (0x0004)
#define MCF_GPIO_PAR_UART_PAR_UCTS0                (0x0008)
#define MCF_GPIO_PAR_UART_PAR_UTXD1(x)             (((x)&0x0003)<<4)
#define MCF_GPIO_PAR_UART_PAR_URXD1(x)             (((x)&0x0003)<<6)
#define MCF_GPIO_PAR_UART_PAR_URTS1(x)             (((x)&0x0003)<<8)
#define MCF_GPIO_PAR_UART_PAR_UCTS1(x)             (((x)&0x0003)<<10)
#define MCF_GPIO_PAR_UART_PAR_UCTS1_GPIO           (0x0000)
#define MCF_GPIO_PAR_UART_PAR_UCTS1_SSI_BCLK       (0x0800)
#define MCF_GPIO_PAR_UART_PAR_UCTS1_ULPI_D7        (0x0400)
#define MCF_GPIO_PAR_UART_PAR_UCTS1_UCTS1          (0x0C00)
#define MCF_GPIO_PAR_UART_PAR_URTS1_GPIO           (0x0000)
#define MCF_GPIO_PAR_UART_PAR_URTS1_SSI_FS         (0x0200)
#define MCF_GPIO_PAR_UART_PAR_URTS1_ULPI_D6        (0x0100)
#define MCF_GPIO_PAR_UART_PAR_URTS1_URTS1          (0x0300)
#define MCF_GPIO_PAR_UART_PAR_URXD1_GPIO           (0x0000)
#define MCF_GPIO_PAR_UART_PAR_URXD1_SSI_RXD        (0x0080)
#define MCF_GPIO_PAR_UART_PAR_URXD1_ULPI_D5        (0x0040)
#define MCF_GPIO_PAR_UART_PAR_URXD1_URXD1          (0x00C0)
#define MCF_GPIO_PAR_UART_PAR_UTXD1_GPIO           (0x0000)
#define MCF_GPIO_PAR_UART_PAR_UTXD1_SSI_TXD        (0x0020)
#define MCF_GPIO_PAR_UART_PAR_UTXD1_ULPI_D4        (0x0010)
#define MCF_GPIO_PAR_UART_PAR_UTXD1_UTXD1          (0x0030)

/* Bit definitions and macros for MCF_GPIO_PAR_QSPI */
#define MCF_GPIO_PAR_QSPI_PAR_SCK(x)               (((x)&0x0003)<<4)
#define MCF_GPIO_PAR_QSPI_PAR_DOUT(x)              (((x)&0x0003)<<6)
#define MCF_GPIO_PAR_QSPI_PAR_DIN(x)               (((x)&0x0003)<<8)
#define MCF_GPIO_PAR_QSPI_PAR_PCS0(x)              (((x)&0x0003)<<10)
#define MCF_GPIO_PAR_QSPI_PAR_PCS1(x)              (((x)&0x0003)<<12)
#define MCF_GPIO_PAR_QSPI_PAR_PCS2(x)              (((x)&0x0003)<<14)

/* Bit definitions and macros for MCF_GPIO_PAR_TIMER */
#define MCF_GPIO_PAR_TIMER_PAR_TIN0(x)             (((x)&0x03)<<0)
#define MCF_GPIO_PAR_TIMER_PAR_TIN1(x)             (((x)&0x03)<<2)
#define MCF_GPIO_PAR_TIMER_PAR_TIN2(x)             (((x)&0x03)<<4)
#define MCF_GPIO_PAR_TIMER_PAR_TIN3(x)             (((x)&0x03)<<6)
#define MCF_GPIO_PAR_TIMER_PAR_TIN3_GPIO           (0x00)
#define MCF_GPIO_PAR_TIMER_PAR_TIN3_TOUT3          (0x80)
#define MCF_GPIO_PAR_TIMER_PAR_TIN3_URXD2          (0x40)
#define MCF_GPIO_PAR_TIMER_PAR_TIN3_TIN3           (0xC0)
#define MCF_GPIO_PAR_TIMER_PAR_TIN2_GPIO           (0x00)
#define MCF_GPIO_PAR_TIMER_PAR_TIN2_TOUT2          (0x20)
#define MCF_GPIO_PAR_TIMER_PAR_TIN2_UTXD2          (0x10)
#define MCF_GPIO_PAR_TIMER_PAR_TIN2_TIN2           (0x30)
#define MCF_GPIO_PAR_TIMER_PAR_TIN1_GPIO           (0x00)
#define MCF_GPIO_PAR_TIMER_PAR_TIN1_TOUT1          (0x08)
#define MCF_GPIO_PAR_TIMER_PAR_TIN1_DACK1          (0x04)
#define MCF_GPIO_PAR_TIMER_PAR_TIN1_TIN1           (0x0C)
#define MCF_GPIO_PAR_TIMER_PAR_TIN0_GPIO           (0x00)
#define MCF_GPIO_PAR_TIMER_PAR_TIN0_TOUT0          (0x02)
#define MCF_GPIO_PAR_TIMER_PAR_TIN0_DREQ0          (0x01)
#define MCF_GPIO_PAR_TIMER_PAR_TIN0_TIN0           (0x03)

/* Bit definitions and macros for MCF_GPIO_PAR_LCDDATA */
#define MCF_GPIO_PAR_LCDDATA_PAR_LD7_0(x)          (((x)&0x03)<<0)
#define MCF_GPIO_PAR_LCDDATA_PAR_LD15_8(x)         (((x)&0x03)<<2)
#define MCF_GPIO_PAR_LCDDATA_PAR_LD16(x)           (((x)&0x03)<<4)
#define MCF_GPIO_PAR_LCDDATA_PAR_LD17(x)           (((x)&0x03)<<6)

/* Bit definitions and macros for MCF_GPIO_PAR_LCDCTL */
#define MCF_GPIO_PAR_LCDCTL_PAR_CLS                (0x0001)
#define MCF_GPIO_PAR_LCDCTL_PAR_PS                 (0x0002)
#define MCF_GPIO_PAR_LCDCTL_PAR_REV                (0x0004)
#define MCF_GPIO_PAR_LCDCTL_PAR_SPL_SPR            (0x0008)
#define MCF_GPIO_PAR_LCDCTL_PAR_CONTRAST           (0x0010)
#define MCF_GPIO_PAR_LCDCTL_PAR_LSCLK              (0x0020)
#define MCF_GPIO_PAR_LCDCTL_PAR_LP_HSYNC           (0x0040)
#define MCF_GPIO_PAR_LCDCTL_PAR_FLM_VSYNC          (0x0080)
#define MCF_GPIO_PAR_LCDCTL_PAR_ACD_OE             (0x0100)

/* Bit definitions and macros for MCF_GPIO_PAR_IRQ */
#define MCF_GPIO_PAR_IRQ_PAR_IRQ1(x)               (((x)&0x0003)<<4)
#define MCF_GPIO_PAR_IRQ_PAR_IRQ2(x)               (((x)&0x0003)<<6)
#define MCF_GPIO_PAR_IRQ_PAR_IRQ4(x)               (((x)&0x0003)<<8)
#define MCF_GPIO_PAR_IRQ_PAR_IRQ5(x)               (((x)&0x0003)<<10)
#define MCF_GPIO_PAR_IRQ_PAR_IRQ6(x)               (((x)&0x0003)<<12)

/* Bit definitions and macros for MCF_GPIO_MSCR_FLEXBUS */
#define MCF_GPIO_MSCR_FLEXBUS_MSCR_ADDRCTL(x)      (((x)&0x03)<<0)
#define MCF_GPIO_MSCR_FLEXBUS_MSCR_DLOWER(x)       (((x)&0x03)<<2)
#define MCF_GPIO_MSCR_FLEXBUS_MSCR_DUPPER(x)       (((x)&0x03)<<4)

/* Bit definitions and macros for MCF_GPIO_MSCR_SDRAM */
#define MCF_GPIO_MSCR_SDRAM_MSCR_SDRAM(x)          (((x)&0x03)<<0)
#define MCF_GPIO_MSCR_SDRAM_MSCR_SDCLK(x)          (((x)&0x03)<<2)
#define MCF_GPIO_MSCR_SDRAM_MSCR_SDCLKB(x)         (((x)&0x03)<<4)

/* Bit definitions and macros for MCF_GPIO_DSCR_I2C */
#define MCF_GPIO_DSCR_I2C_I2C_DSE(x)               (((x)&0x03)<<0)

/* Bit definitions and macros for MCF_GPIO_DSCR_PWM */
#define MCF_GPIO_DSCR_PWM_PWM_DSE(x)               (((x)&0x03)<<0)

/* Bit definitions and macros for MCF_GPIO_DSCR_FEC */
#define MCF_GPIO_DSCR_FEC_FEC_DSE(x)               (((x)&0x03)<<0)

/* Bit definitions and macros for MCF_GPIO_DSCR_UART */
#define MCF_GPIO_DSCR_UART_UART0_DSE(x)            (((x)&0x03)<<0)
#define MCF_GPIO_DSCR_UART_UART1_DSE(x)            (((x)&0x03)<<2)

/* Bit definitions and macros for MCF_GPIO_DSCR_QSPI */
#define MCF_GPIO_DSCR_QSPI_QSPI_DSE(x)             (((x)&0x03)<<0)

/* Bit definitions and macros for MCF_GPIO_DSCR_TIMER */
#define MCF_GPIO_DSCR_TIMER_TIMER_DSE(x)           (((x)&0x03)<<0)

/* Bit definitions and macros for MCF_GPIO_DSCR_SSI */
#define MCF_GPIO_DSCR_SSI_SSI_DSE(x)               (((x)&0x03)<<0)

/* Bit definitions and macros for MCF_GPIO_DSCR_LCD */
#define MCF_GPIO_DSCR_LCD_LCD_DSE(x)               (((x)&0x03)<<0)

/* Bit definitions and macros for MCF_GPIO_DSCR_DEBUG */
#define MCF_GPIO_DSCR_DEBUG_DEBUG_DSE(x)           (((x)&0x03)<<0)

/* Bit definitions and macros for MCF_GPIO_DSCR_CLKRST */
#define MCF_GPIO_DSCR_CLKRST_CLKRST_DSE(x)         (((x)&0x03)<<0)

/* Bit definitions and macros for MCF_GPIO_DSCR_IRQ */
#define MCF_GPIO_DSCR_IRQ_IRQ_DSE(x)               (((x)&0x03)<<0)

/*
 * Generic GPIO support
 */
#define MCFGPIO_PODR			MCFGPIO_PODR_FECH
#define MCFGPIO_PDDR			MCFGPIO_PDDR_FECH
#define MCFGPIO_PPDR			MCFGPIO_PPDSDR_FECH
#define MCFGPIO_SETR			MCFGPIO_PPDSDR_FECH
#define MCFGPIO_CLRR			MCFGPIO_PCLRR_FECH

#define MCFGPIO_PIN_MAX			136
#define MCFGPIO_IRQ_MAX			8
#define MCFGPIO_IRQ_VECBASE		MCFINT_VECBASE


/*********************************************************************
 *
 * Interrupt Controller (INTC)
 *
 *********************************************************************/

/* Register read/write macros */
#define MCF_INTC0_IPRH             MCF_REG32(0xFC048000)
#define MCF_INTC0_IPRL             MCF_REG32(0xFC048004)
#define MCF_INTC0_IMRH             MCF_REG32(0xFC048008)
#define MCF_INTC0_IMRL             MCF_REG32(0xFC04800C)
#define MCF_INTC0_INTFRCH          MCF_REG32(0xFC048010)
#define MCF_INTC0_INTFRCL          MCF_REG32(0xFC048014)
#define MCF_INTC0_ICONFIG          MCF_REG16(0xFC04801A)
#define MCF_INTC0_SIMR             MCF_REG08(0xFC04801C)
#define MCF_INTC0_CIMR             MCF_REG08(0xFC04801D)
#define MCF_INTC0_CLMASK           MCF_REG08(0xFC04801E)
#define MCF_INTC0_SLMASK           MCF_REG08(0xFC04801F)
#define MCF_INTC0_ICR0             MCF_REG08(0xFC048040)
#define MCF_INTC0_ICR1             MCF_REG08(0xFC048041)
#define MCF_INTC0_ICR2             MCF_REG08(0xFC048042)
#define MCF_INTC0_ICR3             MCF_REG08(0xFC048043)
#define MCF_INTC0_ICR4             MCF_REG08(0xFC048044)
#define MCF_INTC0_ICR5             MCF_REG08(0xFC048045)
#define MCF_INTC0_ICR6             MCF_REG08(0xFC048046)
#define MCF_INTC0_ICR7             MCF_REG08(0xFC048047)
#define MCF_INTC0_ICR8             MCF_REG08(0xFC048048)
#define MCF_INTC0_ICR9             MCF_REG08(0xFC048049)
#define MCF_INTC0_ICR10            MCF_REG08(0xFC04804A)
#define MCF_INTC0_ICR11            MCF_REG08(0xFC04804B)
#define MCF_INTC0_ICR12            MCF_REG08(0xFC04804C)
#define MCF_INTC0_ICR13            MCF_REG08(0xFC04804D)
#define MCF_INTC0_ICR14            MCF_REG08(0xFC04804E)
#define MCF_INTC0_ICR15            MCF_REG08(0xFC04804F)
#define MCF_INTC0_ICR16            MCF_REG08(0xFC048050)
#define MCF_INTC0_ICR17            MCF_REG08(0xFC048051)
#define MCF_INTC0_ICR18            MCF_REG08(0xFC048052)
#define MCF_INTC0_ICR19            MCF_REG08(0xFC048053)
#define MCF_INTC0_ICR20            MCF_REG08(0xFC048054)
#define MCF_INTC0_ICR21            MCF_REG08(0xFC048055)
#define MCF_INTC0_ICR22            MCF_REG08(0xFC048056)
#define MCF_INTC0_ICR23            MCF_REG08(0xFC048057)
#define MCF_INTC0_ICR24            MCF_REG08(0xFC048058)
#define MCF_INTC0_ICR25            MCF_REG08(0xFC048059)
#define MCF_INTC0_ICR26            MCF_REG08(0xFC04805A)
#define MCF_INTC0_ICR27            MCF_REG08(0xFC04805B)
#define MCF_INTC0_ICR28            MCF_REG08(0xFC04805C)
#define MCF_INTC0_ICR29            MCF_REG08(0xFC04805D)
#define MCF_INTC0_ICR30            MCF_REG08(0xFC04805E)
#define MCF_INTC0_ICR31            MCF_REG08(0xFC04805F)
#define MCF_INTC0_ICR32            MCF_REG08(0xFC048060)
#define MCF_INTC0_ICR33            MCF_REG08(0xFC048061)
#define MCF_INTC0_ICR34            MCF_REG08(0xFC048062)
#define MCF_INTC0_ICR35            MCF_REG08(0xFC048063)
#define MCF_INTC0_ICR36            MCF_REG08(0xFC048064)
#define MCF_INTC0_ICR37            MCF_REG08(0xFC048065)
#define MCF_INTC0_ICR38            MCF_REG08(0xFC048066)
#define MCF_INTC0_ICR39            MCF_REG08(0xFC048067)
#define MCF_INTC0_ICR40            MCF_REG08(0xFC048068)
#define MCF_INTC0_ICR41            MCF_REG08(0xFC048069)
#define MCF_INTC0_ICR42            MCF_REG08(0xFC04806A)
#define MCF_INTC0_ICR43            MCF_REG08(0xFC04806B)
#define MCF_INTC0_ICR44            MCF_REG08(0xFC04806C)
#define MCF_INTC0_ICR45            MCF_REG08(0xFC04806D)
#define MCF_INTC0_ICR46            MCF_REG08(0xFC04806E)
#define MCF_INTC0_ICR47            MCF_REG08(0xFC04806F)
#define MCF_INTC0_ICR48            MCF_REG08(0xFC048070)
#define MCF_INTC0_ICR49            MCF_REG08(0xFC048071)
#define MCF_INTC0_ICR50            MCF_REG08(0xFC048072)
#define MCF_INTC0_ICR51            MCF_REG08(0xFC048073)
#define MCF_INTC0_ICR52            MCF_REG08(0xFC048074)
#define MCF_INTC0_ICR53            MCF_REG08(0xFC048075)
#define MCF_INTC0_ICR54            MCF_REG08(0xFC048076)
#define MCF_INTC0_ICR55            MCF_REG08(0xFC048077)
#define MCF_INTC0_ICR56            MCF_REG08(0xFC048078)
#define MCF_INTC0_ICR57            MCF_REG08(0xFC048079)
#define MCF_INTC0_ICR58            MCF_REG08(0xFC04807A)
#define MCF_INTC0_ICR59            MCF_REG08(0xFC04807B)
#define MCF_INTC0_ICR60            MCF_REG08(0xFC04807C)
#define MCF_INTC0_ICR61            MCF_REG08(0xFC04807D)
#define MCF_INTC0_ICR62            MCF_REG08(0xFC04807E)
#define MCF_INTC0_ICR63            MCF_REG08(0xFC04807F)
#define MCF_INTC0_ICR(x)           MCF_REG08(0xFC048040+((x)*0x001))
#define MCF_INTC0_SWIACK           MCF_REG08(0xFC0480E0)
#define MCF_INTC0_L1IACK           MCF_REG08(0xFC0480E4)
#define MCF_INTC0_L2IACK           MCF_REG08(0xFC0480E8)
#define MCF_INTC0_L3IACK           MCF_REG08(0xFC0480EC)
#define MCF_INTC0_L4IACK           MCF_REG08(0xFC0480F0)
#define MCF_INTC0_L5IACK           MCF_REG08(0xFC0480F4)
#define MCF_INTC0_L6IACK           MCF_REG08(0xFC0480F8)
#define MCF_INTC0_L7IACK           MCF_REG08(0xFC0480FC)
#define MCF_INTC0_LIACK(x)         MCF_REG08(0xFC0480E4+((x)*0x004))
#define MCF_INTC1_IPRH             MCF_REG32(0xFC04C000)
#define MCF_INTC1_IPRL             MCF_REG32(0xFC04C004)
#define MCF_INTC1_IMRH             MCF_REG32(0xFC04C008)
#define MCF_INTC1_IMRL             MCF_REG32(0xFC04C00C)
#define MCF_INTC1_INTFRCH          MCF_REG32(0xFC04C010)
#define MCF_INTC1_INTFRCL          MCF_REG32(0xFC04C014)
#define MCF_INTC1_ICONFIG          MCF_REG16(0xFC04C01A)
#define MCF_INTC1_SIMR             MCF_REG08(0xFC04C01C)
#define MCF_INTC1_CIMR             MCF_REG08(0xFC04C01D)
#define MCF_INTC1_CLMASK           MCF_REG08(0xFC04C01E)
#define MCF_INTC1_SLMASK           MCF_REG08(0xFC04C01F)
#define MCF_INTC1_ICR0             MCF_REG08(0xFC04C040)
#define MCF_INTC1_ICR1             MCF_REG08(0xFC04C041)
#define MCF_INTC1_ICR2             MCF_REG08(0xFC04C042)
#define MCF_INTC1_ICR3             MCF_REG08(0xFC04C043)
#define MCF_INTC1_ICR4             MCF_REG08(0xFC04C044)
#define MCF_INTC1_ICR5             MCF_REG08(0xFC04C045)
#define MCF_INTC1_ICR6             MCF_REG08(0xFC04C046)
#define MCF_INTC1_ICR7             MCF_REG08(0xFC04C047)
#define MCF_INTC1_ICR8             MCF_REG08(0xFC04C048)
#define MCF_INTC1_ICR9             MCF_REG08(0xFC04C049)
#define MCF_INTC1_ICR10            MCF_REG08(0xFC04C04A)
#define MCF_INTC1_ICR11            MCF_REG08(0xFC04C04B)
#define MCF_INTC1_ICR12            MCF_REG08(0xFC04C04C)
#define MCF_INTC1_ICR13            MCF_REG08(0xFC04C04D)
#define MCF_INTC1_ICR14            MCF_REG08(0xFC04C04E)
#define MCF_INTC1_ICR15            MCF_REG08(0xFC04C04F)
#define MCF_INTC1_ICR16            MCF_REG08(0xFC04C050)
#define MCF_INTC1_ICR17            MCF_REG08(0xFC04C051)
#define MCF_INTC1_ICR18            MCF_REG08(0xFC04C052)
#define MCF_INTC1_ICR19            MCF_REG08(0xFC04C053)
#define MCF_INTC1_ICR20            MCF_REG08(0xFC04C054)
#define MCF_INTC1_ICR21            MCF_REG08(0xFC04C055)
#define MCF_INTC1_ICR22            MCF_REG08(0xFC04C056)
#define MCF_INTC1_ICR23            MCF_REG08(0xFC04C057)
#define MCF_INTC1_ICR24            MCF_REG08(0xFC04C058)
#define MCF_INTC1_ICR25            MCF_REG08(0xFC04C059)
#define MCF_INTC1_ICR26            MCF_REG08(0xFC04C05A)
#define MCF_INTC1_ICR27            MCF_REG08(0xFC04C05B)
#define MCF_INTC1_ICR28            MCF_REG08(0xFC04C05C)
#define MCF_INTC1_ICR29            MCF_REG08(0xFC04C05D)
#define MCF_INTC1_ICR30            MCF_REG08(0xFC04C05E)
#define MCF_INTC1_ICR31            MCF_REG08(0xFC04C05F)
#define MCF_INTC1_ICR32            MCF_REG08(0xFC04C060)
#define MCF_INTC1_ICR33            MCF_REG08(0xFC04C061)
#define MCF_INTC1_ICR34            MCF_REG08(0xFC04C062)
#define MCF_INTC1_ICR35            MCF_REG08(0xFC04C063)
#define MCF_INTC1_ICR36            MCF_REG08(0xFC04C064)
#define MCF_INTC1_ICR37            MCF_REG08(0xFC04C065)
#define MCF_INTC1_ICR38            MCF_REG08(0xFC04C066)
#define MCF_INTC1_ICR39            MCF_REG08(0xFC04C067)
#define MCF_INTC1_ICR40            MCF_REG08(0xFC04C068)
#define MCF_INTC1_ICR41            MCF_REG08(0xFC04C069)
#define MCF_INTC1_ICR42            MCF_REG08(0xFC04C06A)
#define MCF_INTC1_ICR43            MCF_REG08(0xFC04C06B)
#define MCF_INTC1_ICR44            MCF_REG08(0xFC04C06C)
#define MCF_INTC1_ICR45            MCF_REG08(0xFC04C06D)
#define MCF_INTC1_ICR46            MCF_REG08(0xFC04C06E)
#define MCF_INTC1_ICR47            MCF_REG08(0xFC04C06F)
#define MCF_INTC1_ICR48            MCF_REG08(0xFC04C070)
#define MCF_INTC1_ICR49            MCF_REG08(0xFC04C071)
#define MCF_INTC1_ICR50            MCF_REG08(0xFC04C072)
#define MCF_INTC1_ICR51            MCF_REG08(0xFC04C073)
#define MCF_INTC1_ICR52            MCF_REG08(0xFC04C074)
#define MCF_INTC1_ICR53            MCF_REG08(0xFC04C075)
#define MCF_INTC1_ICR54            MCF_REG08(0xFC04C076)
#define MCF_INTC1_ICR55            MCF_REG08(0xFC04C077)
#define MCF_INTC1_ICR56            MCF_REG08(0xFC04C078)
#define MCF_INTC1_ICR57            MCF_REG08(0xFC04C079)
#define MCF_INTC1_ICR58            MCF_REG08(0xFC04C07A)
#define MCF_INTC1_ICR59            MCF_REG08(0xFC04C07B)
#define MCF_INTC1_ICR60            MCF_REG08(0xFC04C07C)
#define MCF_INTC1_ICR61            MCF_REG08(0xFC04C07D)
#define MCF_INTC1_ICR62            MCF_REG08(0xFC04C07E)
#define MCF_INTC1_ICR63            MCF_REG08(0xFC04C07F)
#define MCF_INTC1_ICR(x)           MCF_REG08(0xFC04C040+((x)*0x001))
#define MCF_INTC1_SWIACK           MCF_REG08(0xFC04C0E0)
#define MCF_INTC1_L1IACK           MCF_REG08(0xFC04C0E4)
#define MCF_INTC1_L2IACK           MCF_REG08(0xFC04C0E8)
#define MCF_INTC1_L3IACK           MCF_REG08(0xFC04C0EC)
#define MCF_INTC1_L4IACK           MCF_REG08(0xFC04C0F0)
#define MCF_INTC1_L5IACK           MCF_REG08(0xFC04C0F4)
#define MCF_INTC1_L6IACK           MCF_REG08(0xFC04C0F8)
#define MCF_INTC1_L7IACK           MCF_REG08(0xFC04C0FC)
#define MCF_INTC1_LIACK(x)         MCF_REG08(0xFC04C0E4+((x)*0x004))
#define MCF_INTC_IPRH(x)           MCF_REG32(0xFC048000+((x)*0x4000))
#define MCF_INTC_IPRL(x)           MCF_REG32(0xFC048004+((x)*0x4000))
#define MCF_INTC_IMRH(x)           MCF_REG32(0xFC048008+((x)*0x4000))
#define MCF_INTC_IMRL(x)           MCF_REG32(0xFC04800C+((x)*0x4000))
#define MCF_INTC_INTFRCH(x)        MCF_REG32(0xFC048010+((x)*0x4000))
#define MCF_INTC_INTFRCL(x)        MCF_REG32(0xFC048014+((x)*0x4000))
#define MCF_INTC_ICONFIG(x)        MCF_REG16(0xFC04801A+((x)*0x4000))
#define MCF_INTC_SIMR(x)           MCF_REG08(0xFC04801C+((x)*0x4000))
#define MCF_INTC_CIMR(x)           MCF_REG08(0xFC04801D+((x)*0x4000))
#define MCF_INTC_CLMASK(x)         MCF_REG08(0xFC04801E+((x)*0x4000))
#define MCF_INTC_SLMASK(x)         MCF_REG08(0xFC04801F+((x)*0x4000))
#define MCF_INTC_ICR0(x)           MCF_REG08(0xFC048040+((x)*0x4000))
#define MCF_INTC_ICR1(x)           MCF_REG08(0xFC048041+((x)*0x4000))
#define MCF_INTC_ICR2(x)           MCF_REG08(0xFC048042+((x)*0x4000))
#define MCF_INTC_ICR3(x)           MCF_REG08(0xFC048043+((x)*0x4000))
#define MCF_INTC_ICR4(x)           MCF_REG08(0xFC048044+((x)*0x4000))
#define MCF_INTC_ICR5(x)           MCF_REG08(0xFC048045+((x)*0x4000))
#define MCF_INTC_ICR6(x)           MCF_REG08(0xFC048046+((x)*0x4000))
#define MCF_INTC_ICR7(x)           MCF_REG08(0xFC048047+((x)*0x4000))
#define MCF_INTC_ICR8(x)           MCF_REG08(0xFC048048+((x)*0x4000))
#define MCF_INTC_ICR9(x)           MCF_REG08(0xFC048049+((x)*0x4000))
#define MCF_INTC_ICR10(x)          MCF_REG08(0xFC04804A+((x)*0x4000))
#define MCF_INTC_ICR11(x)          MCF_REG08(0xFC04804B+((x)*0x4000))
#define MCF_INTC_ICR12(x)          MCF_REG08(0xFC04804C+((x)*0x4000))
#define MCF_INTC_ICR13(x)          MCF_REG08(0xFC04804D+((x)*0x4000))
#define MCF_INTC_ICR14(x)          MCF_REG08(0xFC04804E+((x)*0x4000))
#define MCF_INTC_ICR15(x)          MCF_REG08(0xFC04804F+((x)*0x4000))
#define MCF_INTC_ICR16(x)          MCF_REG08(0xFC048050+((x)*0x4000))
#define MCF_INTC_ICR17(x)          MCF_REG08(0xFC048051+((x)*0x4000))
#define MCF_INTC_ICR18(x)          MCF_REG08(0xFC048052+((x)*0x4000))
#define MCF_INTC_ICR19(x)          MCF_REG08(0xFC048053+((x)*0x4000))
#define MCF_INTC_ICR20(x)          MCF_REG08(0xFC048054+((x)*0x4000))
#define MCF_INTC_ICR21(x)          MCF_REG08(0xFC048055+((x)*0x4000))
#define MCF_INTC_ICR22(x)          MCF_REG08(0xFC048056+((x)*0x4000))
#define MCF_INTC_ICR23(x)          MCF_REG08(0xFC048057+((x)*0x4000))
#define MCF_INTC_ICR24(x)          MCF_REG08(0xFC048058+((x)*0x4000))
#define MCF_INTC_ICR25(x)          MCF_REG08(0xFC048059+((x)*0x4000))
#define MCF_INTC_ICR26(x)          MCF_REG08(0xFC04805A+((x)*0x4000))
#define MCF_INTC_ICR27(x)          MCF_REG08(0xFC04805B+((x)*0x4000))
#define MCF_INTC_ICR28(x)          MCF_REG08(0xFC04805C+((x)*0x4000))
#define MCF_INTC_ICR29(x)          MCF_REG08(0xFC04805D+((x)*0x4000))
#define MCF_INTC_ICR30(x)          MCF_REG08(0xFC04805E+((x)*0x4000))
#define MCF_INTC_ICR31(x)          MCF_REG08(0xFC04805F+((x)*0x4000))
#define MCF_INTC_ICR32(x)          MCF_REG08(0xFC048060+((x)*0x4000))
#define MCF_INTC_ICR33(x)          MCF_REG08(0xFC048061+((x)*0x4000))
#define MCF_INTC_ICR34(x)          MCF_REG08(0xFC048062+((x)*0x4000))
#define MCF_INTC_ICR35(x)          MCF_REG08(0xFC048063+((x)*0x4000))
#define MCF_INTC_ICR36(x)          MCF_REG08(0xFC048064+((x)*0x4000))
#define MCF_INTC_ICR37(x)          MCF_REG08(0xFC048065+((x)*0x4000))
#define MCF_INTC_ICR38(x)          MCF_REG08(0xFC048066+((x)*0x4000))
#define MCF_INTC_ICR39(x)          MCF_REG08(0xFC048067+((x)*0x4000))
#define MCF_INTC_ICR40(x)          MCF_REG08(0xFC048068+((x)*0x4000))
#define MCF_INTC_ICR41(x)          MCF_REG08(0xFC048069+((x)*0x4000))
#define MCF_INTC_ICR42(x)          MCF_REG08(0xFC04806A+((x)*0x4000))
#define MCF_INTC_ICR43(x)          MCF_REG08(0xFC04806B+((x)*0x4000))
#define MCF_INTC_ICR44(x)          MCF_REG08(0xFC04806C+((x)*0x4000))
#define MCF_INTC_ICR45(x)          MCF_REG08(0xFC04806D+((x)*0x4000))
#define MCF_INTC_ICR46(x)          MCF_REG08(0xFC04806E+((x)*0x4000))
#define MCF_INTC_ICR47(x)          MCF_REG08(0xFC04806F+((x)*0x4000))
#define MCF_INTC_ICR48(x)          MCF_REG08(0xFC048070+((x)*0x4000))
#define MCF_INTC_ICR49(x)          MCF_REG08(0xFC048071+((x)*0x4000))
#define MCF_INTC_ICR50(x)          MCF_REG08(0xFC048072+((x)*0x4000))
#define MCF_INTC_ICR51(x)          MCF_REG08(0xFC048073+((x)*0x4000))
#define MCF_INTC_ICR52(x)          MCF_REG08(0xFC048074+((x)*0x4000))
#define MCF_INTC_ICR53(x)          MCF_REG08(0xFC048075+((x)*0x4000))
#define MCF_INTC_ICR54(x)          MCF_REG08(0xFC048076+((x)*0x4000))
#define MCF_INTC_ICR55(x)          MCF_REG08(0xFC048077+((x)*0x4000))
#define MCF_INTC_ICR56(x)          MCF_REG08(0xFC048078+((x)*0x4000))
#define MCF_INTC_ICR57(x)          MCF_REG08(0xFC048079+((x)*0x4000))
#define MCF_INTC_ICR58(x)          MCF_REG08(0xFC04807A+((x)*0x4000))
#define MCF_INTC_ICR59(x)          MCF_REG08(0xFC04807B+((x)*0x4000))
#define MCF_INTC_ICR60(x)          MCF_REG08(0xFC04807C+((x)*0x4000))
#define MCF_INTC_ICR61(x)          MCF_REG08(0xFC04807D+((x)*0x4000))
#define MCF_INTC_ICR62(x)          MCF_REG08(0xFC04807E+((x)*0x4000))
#define MCF_INTC_ICR63(x)          MCF_REG08(0xFC04807F+((x)*0x4000))
#define MCF_INTC_SWIACK(x)         MCF_REG08(0xFC0480E0+((x)*0x4000))
#define MCF_INTC_L1IACK(x)         MCF_REG08(0xFC0480E4+((x)*0x4000))
#define MCF_INTC_L2IACK(x)         MCF_REG08(0xFC0480E8+((x)*0x4000))
#define MCF_INTC_L3IACK(x)         MCF_REG08(0xFC0480EC+((x)*0x4000))
#define MCF_INTC_L4IACK(x)         MCF_REG08(0xFC0480F0+((x)*0x4000))
#define MCF_INTC_L5IACK(x)         MCF_REG08(0xFC0480F4+((x)*0x4000))
#define MCF_INTC_L6IACK(x)         MCF_REG08(0xFC0480F8+((x)*0x4000))
#define MCF_INTC_L7IACK(x)         MCF_REG08(0xFC0480FC+((x)*0x4000))

/* Bit definitions and macros for MCF_INTC_IPRH */
#define MCF_INTC_IPRH_INT32        (0x00000001)
#define MCF_INTC_IPRH_INT33        (0x00000002)
#define MCF_INTC_IPRH_INT34        (0x00000004)
#define MCF_INTC_IPRH_INT35        (0x00000008)
#define MCF_INTC_IPRH_INT36        (0x00000010)
#define MCF_INTC_IPRH_INT37        (0x00000020)
#define MCF_INTC_IPRH_INT38        (0x00000040)
#define MCF_INTC_IPRH_INT39        (0x00000080)
#define MCF_INTC_IPRH_INT40        (0x00000100)
#define MCF_INTC_IPRH_INT41        (0x00000200)
#define MCF_INTC_IPRH_INT42        (0x00000400)
#define MCF_INTC_IPRH_INT43        (0x00000800)
#define MCF_INTC_IPRH_INT44        (0x00001000)
#define MCF_INTC_IPRH_INT45        (0x00002000)
#define MCF_INTC_IPRH_INT46        (0x00004000)
#define MCF_INTC_IPRH_INT47        (0x00008000)
#define MCF_INTC_IPRH_INT48        (0x00010000)
#define MCF_INTC_IPRH_INT49        (0x00020000)
#define MCF_INTC_IPRH_INT50        (0x00040000)
#define MCF_INTC_IPRH_INT51        (0x00080000)
#define MCF_INTC_IPRH_INT52        (0x00100000)
#define MCF_INTC_IPRH_INT53        (0x00200000)
#define MCF_INTC_IPRH_INT54        (0x00400000)
#define MCF_INTC_IPRH_INT55        (0x00800000)
#define MCF_INTC_IPRH_INT56        (0x01000000)
#define MCF_INTC_IPRH_INT57        (0x02000000)
#define MCF_INTC_IPRH_INT58        (0x04000000)
#define MCF_INTC_IPRH_INT59        (0x08000000)
#define MCF_INTC_IPRH_INT60        (0x10000000)
#define MCF_INTC_IPRH_INT61        (0x20000000)
#define MCF_INTC_IPRH_INT62        (0x40000000)
#define MCF_INTC_IPRH_INT63        (0x80000000)

/* Bit definitions and macros for MCF_INTC_IPRL */
#define MCF_INTC_IPRL_INT0         (0x00000001)
#define MCF_INTC_IPRL_INT1         (0x00000002)
#define MCF_INTC_IPRL_INT2         (0x00000004)
#define MCF_INTC_IPRL_INT3         (0x00000008)
#define MCF_INTC_IPRL_INT4         (0x00000010)
#define MCF_INTC_IPRL_INT5         (0x00000020)
#define MCF_INTC_IPRL_INT6         (0x00000040)
#define MCF_INTC_IPRL_INT7         (0x00000080)
#define MCF_INTC_IPRL_INT8         (0x00000100)
#define MCF_INTC_IPRL_INT9         (0x00000200)
#define MCF_INTC_IPRL_INT10        (0x00000400)
#define MCF_INTC_IPRL_INT11        (0x00000800)
#define MCF_INTC_IPRL_INT12        (0x00001000)
#define MCF_INTC_IPRL_INT13        (0x00002000)
#define MCF_INTC_IPRL_INT14        (0x00004000)
#define MCF_INTC_IPRL_INT15        (0x00008000)
#define MCF_INTC_IPRL_INT16        (0x00010000)
#define MCF_INTC_IPRL_INT17        (0x00020000)
#define MCF_INTC_IPRL_INT18        (0x00040000)
#define MCF_INTC_IPRL_INT19        (0x00080000)
#define MCF_INTC_IPRL_INT20        (0x00100000)
#define MCF_INTC_IPRL_INT21        (0x00200000)
#define MCF_INTC_IPRL_INT22        (0x00400000)
#define MCF_INTC_IPRL_INT23        (0x00800000)
#define MCF_INTC_IPRL_INT24        (0x01000000)
#define MCF_INTC_IPRL_INT25        (0x02000000)
#define MCF_INTC_IPRL_INT26        (0x04000000)
#define MCF_INTC_IPRL_INT27        (0x08000000)
#define MCF_INTC_IPRL_INT28        (0x10000000)
#define MCF_INTC_IPRL_INT29        (0x20000000)
#define MCF_INTC_IPRL_INT30        (0x40000000)
#define MCF_INTC_IPRL_INT31        (0x80000000)

/* Bit definitions and macros for MCF_INTC_IMRH */
#define MCF_INTC_IMRH_INT_MASK32   (0x00000001)
#define MCF_INTC_IMRH_INT_MASK33   (0x00000002)
#define MCF_INTC_IMRH_INT_MASK34   (0x00000004)
#define MCF_INTC_IMRH_INT_MASK35   (0x00000008)
#define MCF_INTC_IMRH_INT_MASK36   (0x00000010)
#define MCF_INTC_IMRH_INT_MASK37   (0x00000020)
#define MCF_INTC_IMRH_INT_MASK38   (0x00000040)
#define MCF_INTC_IMRH_INT_MASK39   (0x00000080)
#define MCF_INTC_IMRH_INT_MASK40   (0x00000100)
#define MCF_INTC_IMRH_INT_MASK41   (0x00000200)
#define MCF_INTC_IMRH_INT_MASK42   (0x00000400)
#define MCF_INTC_IMRH_INT_MASK43   (0x00000800)
#define MCF_INTC_IMRH_INT_MASK44   (0x00001000)
#define MCF_INTC_IMRH_INT_MASK45   (0x00002000)
#define MCF_INTC_IMRH_INT_MASK46   (0x00004000)
#define MCF_INTC_IMRH_INT_MASK47   (0x00008000)
#define MCF_INTC_IMRH_INT_MASK48   (0x00010000)
#define MCF_INTC_IMRH_INT_MASK49   (0x00020000)
#define MCF_INTC_IMRH_INT_MASK50   (0x00040000)
#define MCF_INTC_IMRH_INT_MASK51   (0x00080000)
#define MCF_INTC_IMRH_INT_MASK52   (0x00100000)
#define MCF_INTC_IMRH_INT_MASK53   (0x00200000)
#define MCF_INTC_IMRH_INT_MASK54   (0x00400000)
#define MCF_INTC_IMRH_INT_MASK55   (0x00800000)
#define MCF_INTC_IMRH_INT_MASK56   (0x01000000)
#define MCF_INTC_IMRH_INT_MASK57   (0x02000000)
#define MCF_INTC_IMRH_INT_MASK58   (0x04000000)
#define MCF_INTC_IMRH_INT_MASK59   (0x08000000)
#define MCF_INTC_IMRH_INT_MASK60   (0x10000000)
#define MCF_INTC_IMRH_INT_MASK61   (0x20000000)
#define MCF_INTC_IMRH_INT_MASK62   (0x40000000)
#define MCF_INTC_IMRH_INT_MASK63   (0x80000000)

/* Bit definitions and macros for MCF_INTC_IMRL */
#define MCF_INTC_IMRL_INT_MASK0    (0x00000001)
#define MCF_INTC_IMRL_INT_MASK1    (0x00000002)
#define MCF_INTC_IMRL_INT_MASK2    (0x00000004)
#define MCF_INTC_IMRL_INT_MASK3    (0x00000008)
#define MCF_INTC_IMRL_INT_MASK4    (0x00000010)
#define MCF_INTC_IMRL_INT_MASK5    (0x00000020)
#define MCF_INTC_IMRL_INT_MASK6    (0x00000040)
#define MCF_INTC_IMRL_INT_MASK7    (0x00000080)
#define MCF_INTC_IMRL_INT_MASK8    (0x00000100)
#define MCF_INTC_IMRL_INT_MASK9    (0x00000200)
#define MCF_INTC_IMRL_INT_MASK10   (0x00000400)
#define MCF_INTC_IMRL_INT_MASK11   (0x00000800)
#define MCF_INTC_IMRL_INT_MASK12   (0x00001000)
#define MCF_INTC_IMRL_INT_MASK13   (0x00002000)
#define MCF_INTC_IMRL_INT_MASK14   (0x00004000)
#define MCF_INTC_IMRL_INT_MASK15   (0x00008000)
#define MCF_INTC_IMRL_INT_MASK16   (0x00010000)
#define MCF_INTC_IMRL_INT_MASK17   (0x00020000)
#define MCF_INTC_IMRL_INT_MASK18   (0x00040000)
#define MCF_INTC_IMRL_INT_MASK19   (0x00080000)
#define MCF_INTC_IMRL_INT_MASK20   (0x00100000)
#define MCF_INTC_IMRL_INT_MASK21   (0x00200000)
#define MCF_INTC_IMRL_INT_MASK22   (0x00400000)
#define MCF_INTC_IMRL_INT_MASK23   (0x00800000)
#define MCF_INTC_IMRL_INT_MASK24   (0x01000000)
#define MCF_INTC_IMRL_INT_MASK25   (0x02000000)
#define MCF_INTC_IMRL_INT_MASK26   (0x04000000)
#define MCF_INTC_IMRL_INT_MASK27   (0x08000000)
#define MCF_INTC_IMRL_INT_MASK28   (0x10000000)
#define MCF_INTC_IMRL_INT_MASK29   (0x20000000)
#define MCF_INTC_IMRL_INT_MASK30   (0x40000000)
#define MCF_INTC_IMRL_INT_MASK31   (0x80000000)

/* Bit definitions and macros for MCF_INTC_INTFRCH */
#define MCF_INTC_INTFRCH_INTFRC32  (0x00000001)
#define MCF_INTC_INTFRCH_INTFRC33  (0x00000002)
#define MCF_INTC_INTFRCH_INTFRC34  (0x00000004)
#define MCF_INTC_INTFRCH_INTFRC35  (0x00000008)
#define MCF_INTC_INTFRCH_INTFRC36  (0x00000010)
#define MCF_INTC_INTFRCH_INTFRC37  (0x00000020)
#define MCF_INTC_INTFRCH_INTFRC38  (0x00000040)
#define MCF_INTC_INTFRCH_INTFRC39  (0x00000080)
#define MCF_INTC_INTFRCH_INTFRC40  (0x00000100)
#define MCF_INTC_INTFRCH_INTFRC41  (0x00000200)
#define MCF_INTC_INTFRCH_INTFRC42  (0x00000400)
#define MCF_INTC_INTFRCH_INTFRC43  (0x00000800)
#define MCF_INTC_INTFRCH_INTFRC44  (0x00001000)
#define MCF_INTC_INTFRCH_INTFRC45  (0x00002000)
#define MCF_INTC_INTFRCH_INTFRC46  (0x00004000)
#define MCF_INTC_INTFRCH_INTFRC47  (0x00008000)
#define MCF_INTC_INTFRCH_INTFRC48  (0x00010000)
#define MCF_INTC_INTFRCH_INTFRC49  (0x00020000)
#define MCF_INTC_INTFRCH_INTFRC50  (0x00040000)
#define MCF_INTC_INTFRCH_INTFRC51  (0x00080000)
#define MCF_INTC_INTFRCH_INTFRC52  (0x00100000)
#define MCF_INTC_INTFRCH_INTFRC53  (0x00200000)
#define MCF_INTC_INTFRCH_INTFRC54  (0x00400000)
#define MCF_INTC_INTFRCH_INTFRC55  (0x00800000)
#define MCF_INTC_INTFRCH_INTFRC56  (0x01000000)
#define MCF_INTC_INTFRCH_INTFRC57  (0x02000000)
#define MCF_INTC_INTFRCH_INTFRC58  (0x04000000)
#define MCF_INTC_INTFRCH_INTFRC59  (0x08000000)
#define MCF_INTC_INTFRCH_INTFRC60  (0x10000000)
#define MCF_INTC_INTFRCH_INTFRC61  (0x20000000)
#define MCF_INTC_INTFRCH_INTFRC62  (0x40000000)
#define MCF_INTC_INTFRCH_INTFRC63  (0x80000000)

/* Bit definitions and macros for MCF_INTC_INTFRCL */
#define MCF_INTC_INTFRCL_INTFRC0   (0x00000001)
#define MCF_INTC_INTFRCL_INTFRC1   (0x00000002)
#define MCF_INTC_INTFRCL_INTFRC2   (0x00000004)
#define MCF_INTC_INTFRCL_INTFRC3   (0x00000008)
#define MCF_INTC_INTFRCL_INTFRC4   (0x00000010)
#define MCF_INTC_INTFRCL_INTFRC5   (0x00000020)
#define MCF_INTC_INTFRCL_INTFRC6   (0x00000040)
#define MCF_INTC_INTFRCL_INTFRC7   (0x00000080)
#define MCF_INTC_INTFRCL_INTFRC8   (0x00000100)
#define MCF_INTC_INTFRCL_INTFRC9   (0x00000200)
#define MCF_INTC_INTFRCL_INTFRC10  (0x00000400)
#define MCF_INTC_INTFRCL_INTFRC11  (0x00000800)
#define MCF_INTC_INTFRCL_INTFRC12  (0x00001000)
#define MCF_INTC_INTFRCL_INTFRC13  (0x00002000)
#define MCF_INTC_INTFRCL_INTFRC14  (0x00004000)
#define MCF_INTC_INTFRCL_INTFRC15  (0x00008000)
#define MCF_INTC_INTFRCL_INTFRC16  (0x00010000)
#define MCF_INTC_INTFRCL_INTFRC17  (0x00020000)
#define MCF_INTC_INTFRCL_INTFRC18  (0x00040000)
#define MCF_INTC_INTFRCL_INTFRC19  (0x00080000)
#define MCF_INTC_INTFRCL_INTFRC20  (0x00100000)
#define MCF_INTC_INTFRCL_INTFRC21  (0x00200000)
#define MCF_INTC_INTFRCL_INTFRC22  (0x00400000)
#define MCF_INTC_INTFRCL_INTFRC23  (0x00800000)
#define MCF_INTC_INTFRCL_INTFRC24  (0x01000000)
#define MCF_INTC_INTFRCL_INTFRC25  (0x02000000)
#define MCF_INTC_INTFRCL_INTFRC26  (0x04000000)
#define MCF_INTC_INTFRCL_INTFRC27  (0x08000000)
#define MCF_INTC_INTFRCL_INTFRC28  (0x10000000)
#define MCF_INTC_INTFRCL_INTFRC29  (0x20000000)
#define MCF_INTC_INTFRCL_INTFRC30  (0x40000000)
#define MCF_INTC_INTFRCL_INTFRC31  (0x80000000)

/* Bit definitions and macros for MCF_INTC_ICONFIG */
#define MCF_INTC_ICONFIG_EMASK     (0x0020)
#define MCF_INTC_ICONFIG_ELVLPRI1  (0x0200)
#define MCF_INTC_ICONFIG_ELVLPRI2  (0x0400)
#define MCF_INTC_ICONFIG_ELVLPRI3  (0x0800)
#define MCF_INTC_ICONFIG_ELVLPRI4  (0x1000)
#define MCF_INTC_ICONFIG_ELVLPRI5  (0x2000)
#define MCF_INTC_ICONFIG_ELVLPRI6  (0x4000)
#define MCF_INTC_ICONFIG_ELVLPRI7  (0x8000)

/* Bit definitions and macros for MCF_INTC_SIMR */
#define MCF_INTC_SIMR_SIMR(x)      (((x)&0x7F)<<0)

/* Bit definitions and macros for MCF_INTC_CIMR */
#define MCF_INTC_CIMR_CIMR(x)      (((x)&0x7F)<<0)

/* Bit definitions and macros for MCF_INTC_CLMASK */
#define MCF_INTC_CLMASK_CLMASK(x)  (((x)&0x0F)<<0)

/* Bit definitions and macros for MCF_INTC_SLMASK */
#define MCF_INTC_SLMASK_SLMASK(x)  (((x)&0x0F)<<0)

/* Bit definitions and macros for MCF_INTC_ICR */
#define MCF_INTC_ICR_IL(x)         (((x)&0x07)<<0)

/* Bit definitions and macros for MCF_INTC_SWIACK */
#define MCF_INTC_SWIACK_VECTOR(x)  (((x)&0xFF)<<0)

/* Bit definitions and macros for MCF_INTC_LIACK */
#define MCF_INTC_LIACK_VECTOR(x)   (((x)&0xFF)<<0)

/********************************************************************/
/*********************************************************************
*
* LCD Controller (LCDC)
*
*********************************************************************/

/* Register read/write macros */
#define MCF_LCDC_LSSAR                  MCF_REG32(0xFC0AC000)
#define MCF_LCDC_LSR                    MCF_REG32(0xFC0AC004)
#define MCF_LCDC_LVPWR                  MCF_REG32(0xFC0AC008)
#define MCF_LCDC_LCPR                   MCF_REG32(0xFC0AC00C)
#define MCF_LCDC_LCWHBR                 MCF_REG32(0xFC0AC010)
#define MCF_LCDC_LCCMR                  MCF_REG32(0xFC0AC014)
#define MCF_LCDC_LPCR                   MCF_REG32(0xFC0AC018)
#define MCF_LCDC_LHCR                   MCF_REG32(0xFC0AC01C)
#define MCF_LCDC_LVCR                   MCF_REG32(0xFC0AC020)
#define MCF_LCDC_LPOR                   MCF_REG32(0xFC0AC024)
#define MCF_LCDC_LSCR                   MCF_REG32(0xFC0AC028)
#define MCF_LCDC_LPCCR                  MCF_REG32(0xFC0AC02C)
#define MCF_LCDC_LDCR                   MCF_REG32(0xFC0AC030)
#define MCF_LCDC_LRMCR                  MCF_REG32(0xFC0AC034)
#define MCF_LCDC_LICR                   MCF_REG32(0xFC0AC038)
#define MCF_LCDC_LIER                   MCF_REG32(0xFC0AC03C)
#define MCF_LCDC_LISR                   MCF_REG32(0xFC0AC040)
#define MCF_LCDC_LGWSAR                 MCF_REG32(0xFC0AC050)
#define MCF_LCDC_LGWSR                  MCF_REG32(0xFC0AC054)
#define MCF_LCDC_LGWVPWR                MCF_REG32(0xFC0AC058)
#define MCF_LCDC_LGWPOR                 MCF_REG32(0xFC0AC05C)
#define MCF_LCDC_LGWPR                  MCF_REG32(0xFC0AC060)
#define MCF_LCDC_LGWCR                  MCF_REG32(0xFC0AC064)
#define MCF_LCDC_LGWDCR                 MCF_REG32(0xFC0AC068)
#define MCF_LCDC_BPLUT_BASE             MCF_REG32(0xFC0AC800)
#define MCF_LCDC_GWLUT_BASE             MCF_REG32(0xFC0ACC00)

/* Bit definitions and macros for MCF_LCDC_LSSAR */
#define MCF_LCDC_LSSAR_SSA(x)           (((x)&0x3FFFFFFF)<<2)

/* Bit definitions and macros for MCF_LCDC_LSR */
#define MCF_LCDC_LSR_YMAX(x)            (((x)&0x000003FF)<<0)
#define MCF_LCDC_LSR_XMAX(x)            (((x)&0x0000003F)<<20)

/* Bit definitions and macros for MCF_LCDC_LVPWR */
#define MCF_LCDC_LVPWR_VPW(x)           (((x)&0x000003FF)<<0)

/* Bit definitions and macros for MCF_LCDC_LCPR */
#define MCF_LCDC_LCPR_CYP(x)            (((x)&0x000003FF)<<0)
#define MCF_LCDC_LCPR_CXP(x)            (((x)&0x000003FF)<<16)
#define MCF_LCDC_LCPR_OP                (0x10000000)
#define MCF_LCDC_LCPR_CC(x)             (((x)&0x00000003)<<30)
#define MCF_LCDC_LCPR_CC_TRANSPARENT    (0x00000000)
#define MCF_LCDC_LCPR_CC_OR             (0x40000000)
#define MCF_LCDC_LCPR_CC_XOR            (0x80000000)
#define MCF_LCDC_LCPR_CC_AND            (0xC0000000)
#define MCF_LCDC_LCPR_OP_ON             (0x10000000)
#define MCF_LCDC_LCPR_OP_OFF            (0x00000000)

/* Bit definitions and macros for MCF_LCDC_LCWHBR */
#define MCF_LCDC_LCWHBR_BD(x)           (((x)&0x000000FF)<<0)
#define MCF_LCDC_LCWHBR_CH(x)           (((x)&0x0000001F)<<16)
#define MCF_LCDC_LCWHBR_CW(x)           (((x)&0x0000001F)<<24)
#define MCF_LCDC_LCWHBR_BK_EN           (0x80000000)
#define MCF_LCDC_LCWHBR_BK_EN_ON        (0x80000000)
#define MCF_LCDC_LCWHBR_BK_EN_OFF       (0x00000000)

/* Bit definitions and macros for MCF_LCDC_LCCMR */
#define MCF_LCDC_LCCMR_CUR_COL_B(x)     (((x)&0x0000003F)<<0)
#define MCF_LCDC_LCCMR_CUR_COL_G(x)     (((x)&0x0000003F)<<6)
#define MCF_LCDC_LCCMR_CUR_COL_R(x)     (((x)&0x0000003F)<<12)

/* Bit definitions and macros for MCF_LCDC_LPCR */
#define MCF_LCDC_LPCR_PCD(x)            (((x)&0x0000003F)<<0)
#define MCF_LCDC_LPCR_SHARP             (0x00000040)
#define MCF_LCDC_LPCR_SCLKSEL           (0x00000080)
#define MCF_LCDC_LPCR_ACD(x)            (((x)&0x0000007F)<<8)
#define MCF_LCDC_LPCR_ACDSEL            (0x00008000)
#define MCF_LCDC_LPCR_REV_VS            (0x00010000)
#define MCF_LCDC_LPCR_SWAP_SEL          (0x00020000)
#define MCF_LCDC_LPCR_ENDSEL            (0x00040000)
#define MCF_LCDC_LPCR_SCLKIDLE          (0x00080000)
#define MCF_LCDC_LPCR_OEPOL             (0x00100000)
#define MCF_LCDC_LPCR_CLKPOL            (0x00200000)
#define MCF_LCDC_LPCR_LPPOL             (0x00400000)
#define MCF_LCDC_LPCR_FLM               (0x00800000)
#define MCF_LCDC_LPCR_PIXPOL            (0x01000000)
#define MCF_LCDC_LPCR_BPIX(x)           (((x)&0x00000007)<<25)
#define MCF_LCDC_LPCR_PBSIZ(x)          (((x)&0x00000003)<<28)
#define MCF_LCDC_LPCR_COLOR             (0x40000000)
#define MCF_LCDC_LPCR_TFT               (0x80000000)
#define MCF_LCDC_LPCR_MODE_MONOCGROME   (0x00000000)
#define MCF_LCDC_LPCR_MODE_CSTN         (0x40000000)
#define MCF_LCDC_LPCR_MODE_TFT          (0xC0000000)
#define MCF_LCDC_LPCR_PBSIZ_1           (0x00000000)
#define MCF_LCDC_LPCR_PBSIZ_2           (0x10000000)
#define MCF_LCDC_LPCR_PBSIZ_4           (0x20000000)
#define MCF_LCDC_LPCR_PBSIZ_8           (0x30000000)
#define MCF_LCDC_LPCR_BPIX_1bpp         (0x00000000)
#define MCF_LCDC_LPCR_BPIX_2bpp         (0x02000000)
#define MCF_LCDC_LPCR_BPIX_4bpp         (0x04000000)
#define MCF_LCDC_LPCR_BPIX_8bpp         (0x06000000)
#define MCF_LCDC_LPCR_BPIX_12bpp        (0x08000000)
#define MCF_LCDC_LPCR_BPIX_16bpp        (0x0A000000)
#define MCF_LCDC_LPCR_BPIX_18bpp        (0x0C000000)

#define MCF_LCDC_LPCR_PANEL_TYPE(x)     (((x)&0x00000003)<<30) 

/* Bit definitions and macros for MCF_LCDC_LHCR */
#define MCF_LCDC_LHCR_H_WAIT_2(x)       (((x)&0x000000FF)<<0)
#define MCF_LCDC_LHCR_H_WAIT_1(x)       (((x)&0x000000FF)<<8)
#define MCF_LCDC_LHCR_H_WIDTH(x)        (((x)&0x0000003F)<<26)

/* Bit definitions and macros for MCF_LCDC_LVCR */
#define MCF_LCDC_LVCR_V_WAIT_2(x)       (((x)&0x000000FF)<<0)
#define MCF_LCDC_LVCR_V_WAIT_1(x)       (((x)&0x000000FF)<<8)
#define MCF_LCDC_LVCR_V_WIDTH(x)      (((x)&0x0000003F)<<26)

/* Bit definitions and macros for MCF_LCDC_LPOR */
#define MCF_LCDC_LPOR_POS(x)            (((x)&0x0000001F)<<0)

/* Bit definitions and macros for MCF_LCDC_LPCCR */
#define MCF_LCDC_LPCCR_PW(x)            (((x)&0x000000FF)<<0)
#define MCF_LCDC_LPCCR_CC_EN            (0x00000100)
#define MCF_LCDC_LPCCR_SCR(x)           (((x)&0x00000003)<<9)
#define MCF_LCDC_LPCCR_LDMSK            (0x00008000)
#define MCF_LCDC_LPCCR_CLS_HI_WIDTH(x)  (((x)&0x000001FF)<<16)
#define MCF_LCDC_LPCCR_SCR_LINEPULSE    (0x00000000)
#define MCF_LCDC_LPCCR_SCR_PIXELCLK     (0x00002000)
#define MCF_LCDC_LPCCR_SCR_LCDCLOCK     (0x00004000)

/* Bit definitions and macros for MCF_LCDC_LDCR */
#define MCF_LCDC_LDCR_TM(x)             (((x)&0x0000001F)<<0)
#define MCF_LCDC_LDCR_HM(x)             (((x)&0x0000001F)<<16)
#define MCF_LCDC_LDCR_BURST             (0x80000000)

/* Bit definitions and macros for MCF_LCDC_LRMCR */
#define MCF_LCDC_LRMCR_SEL_REF          (0x00000001)

/* Bit definitions and macros for MCF_LCDC_LICR */
#define MCF_LCDC_LICR_INTCON            (0x00000001)
#define MCF_LCDC_LICR_INTSYN            (0x00000004)
#define MCF_LCDC_LICR_GW_INT_CON        (0x00000010)

/* Bit definitions and macros for MCF_LCDC_LIER */
#define MCF_LCDC_LIER_BOF_EN            (0x00000001)
#define MCF_LCDC_LIER_EOF_EN            (0x00000002)
#define MCF_LCDC_LIER_ERR_RES_EN        (0x00000004)
#define MCF_LCDC_LIER_UDR_ERR_EN        (0x00000008)
#define MCF_LCDC_LIER_GW_BOF_EN         (0x00000010)
#define MCF_LCDC_LIER_GW_EOF_EN         (0x00000020)
#define MCF_LCDC_LIER_GW_ERR_RES_EN     (0x00000040)
#define MCF_LCDC_LIER_GW_UDR_ERR_EN     (0x00000080)

/* Bit definitions and macros for MCF_LCDC_LISR */
#define MCF_LCDC_LISR_BOF               (0x00000001)
#define MCF_LCDC_LISR_EOF               (0x00000002)
#define MCF_LCDC_LISR_ERR_RES           (0x00000004)
#define MCF_LCDC_LISR_UDR_ERR           (0x00000008)
#define MCF_LCDC_LISR_GW_BOF            (0x00000010)
#define MCF_LCDC_LISR_GW_EOF            (0x00000020)
#define MCF_LCDC_LISR_GW_ERR_RES        (0x00000040)
#define MCF_LCDC_LISR_GW_UDR_ERR        (0x00000080)

/* Bit definitions and macros for MCF_LCDC_LGWSAR */
#define MCF_LCDC_LGWSAR_GWSA(x)         (((x)&0x3FFFFFFF)<<2)

/* Bit definitions and macros for MCF_LCDC_LGWSR */
#define MCF_LCDC_LGWSR_GWH(x)           (((x)&0x000003FF)<<0)
#define MCF_LCDC_LGWSR_GWW(x)           (((x)&0x0000003F)<<20)

/* Bit definitions and macros for MCF_LCDC_LGWVPWR */
#define MCF_LCDC_LGWVPWR_GWVPW(x)       (((x)&0x000003FF)<<0)

/* Bit definitions and macros for MCF_LCDC_LGWPOR */
#define MCF_LCDC_LGWPOR_GWPO(x)         (((x)&0x0000001F)<<0)

/* Bit definitions and macros for MCF_LCDC_LGWPR */
#define MCF_LCDC_LGWPR_GWYP(x)          (((x)&0x000003FF)<<0)
#define MCF_LCDC_LGWPR_GWXP(x)          (((x)&0x000003FF)<<16)

/* Bit definitions and macros for MCF_LCDC_LGWCR */
#define MCF_LCDC_LGWCR_GWCKB(x)         (((x)&0x0000003F)<<0)
#define MCF_LCDC_LGWCR_GWCKG(x)         (((x)&0x0000003F)<<6)
#define MCF_LCDC_LGWCR_GWCKR(x)         (((x)&0x0000003F)<<12)
#define MCF_LCDC_LGWCR_GW_RVS           (0x00200000)
#define MCF_LCDC_LGWCR_GWE              (0x00400000)
#define MCF_LCDC_LGWCR_GWCKE            (0x00800000)
#define MCF_LCDC_LGWCR_GWAV(x)          (((x)&0x000000FF)<<24)

/* Bit definitions and macros for MCF_LCDC_LGWDCR */
#define MCF_LCDC_LGWDCR_GWTM(x)         (((x)&0x0000001F)<<0)
#define MCF_LCDC_LGWDCR_GWHM(x)         (((x)&0x0000001F)<<16)
#define MCF_LCDC_LGWDCR_GWBT            (0x80000000)

/* Bit definitions and macros for MCF_LCDC_LSCR */
#define MCF_LCDC_LSCR_PS_RISE_DELAY(x)    (((x)&0x0000003F)<<26)
#define MCF_LCDC_LSCR_CLS_RISE_DELAY(x)   (((x)&0x000000FF)<<16)
#define MCF_LCDC_LSCR_REV_TOGGLE_DELAY(x) (((x)&0x0000000F)<<8)
#define MCF_LCDC_LSCR_GRAY_2(x)  		  (((x)&0x0000000F)<<4)
#define MCF_LCDC_LSCR_GRAY_1(x)  		  (((x)&0x0000000F)<<0)

/* Bit definitions and macros for MCF_LCDC_BPLUT_BASE */
#define MCF_LCDC_BPLUT_BASE_BASE(x)     (((x)&0xFFFFFFFF)<<0)

/* Bit definitions and macros for MCF_LCDC_GWLUT_BASE */
#define MCF_LCDC_GWLUT_BASE_BASE(x)     (((x)&0xFFFFFFFF)<<0)

/*********************************************************************
 *
 * Phase Locked Loop (PLL)
 *
 *********************************************************************/

/* Register read/write macros */
#define MCF_PLL_PODR              MCF_REG08(0xFC0C0000)
#define MCF_PLL_PLLCR             MCF_REG08(0xFC0C0004)
#define MCF_PLL_PMDR              MCF_REG08(0xFC0C0008)
#define MCF_PLL_PFDR              MCF_REG08(0xFC0C000C)

/* Bit definitions and macros for MCF_PLL_PODR */
#define MCF_PLL_PODR_BUSDIV(x)    (((x)&0x0F)<<0)
#define MCF_PLL_PODR_CPUDIV(x)    (((x)&0x0F)<<4)

/* Bit definitions and macros for MCF_PLL_PLLCR */
#define MCF_PLL_PLLCR_DITHDEV(x)  (((x)&0x07)<<0)
#define MCF_PLL_PLLCR_DITHEN      (0x80)

/* Bit definitions and macros for MCF_PLL_PMDR */
#define MCF_PLL_PMDR_MODDIV(x)    (((x)&0xFF)<<0)

/* Bit definitions and macros for MCF_PLL_PFDR */
#define MCF_PLL_PFDR_MFD(x)       (((x)&0xFF)<<0)

/*********************************************************************
 *
 * System Control Module Registers (SCM)
 *
 *********************************************************************/

/* Register read/write macros */
#define MCF_SCM_MPR			MCF_REG32(0xFC000000)
#define MCF_SCM_PACRA			MCF_REG32(0xFC000020)
#define MCF_SCM_PACRB			MCF_REG32(0xFC000024)
#define MCF_SCM_PACRC			MCF_REG32(0xFC000028)
#define MCF_SCM_PACRD			MCF_REG32(0xFC00002C)
#define MCF_SCM_PACRE			MCF_REG32(0xFC000040)
#define MCF_SCM_PACRF			MCF_REG32(0xFC000044)

#define MCF_SCM_BCR			MCF_REG32(0xFC040024)

/*********************************************************************
 *
 * SDRAM Controller (SDRAMC)
 *
 *********************************************************************/

/* Register read/write macros */
#define MCF_SDRAMC_SDMR			MCF_REG32(0xFC0B8000)
#define MCF_SDRAMC_SDCR			MCF_REG32(0xFC0B8004)
#define MCF_SDRAMC_SDCFG1		MCF_REG32(0xFC0B8008)
#define MCF_SDRAMC_SDCFG2		MCF_REG32(0xFC0B800C)
#define MCF_SDRAMC_LIMP_FIX		MCF_REG32(0xFC0B8080)
#define MCF_SDRAMC_SDDS			MCF_REG32(0xFC0B8100)
#define MCF_SDRAMC_SDCS0		MCF_REG32(0xFC0B8110)
#define MCF_SDRAMC_SDCS1		MCF_REG32(0xFC0B8114)
#define MCF_SDRAMC_SDCS2		MCF_REG32(0xFC0B8118)
#define MCF_SDRAMC_SDCS3		MCF_REG32(0xFC0B811C)
#define MCF_SDRAMC_SDCS(x)		MCF_REG32(0xFC0B8110+((x)*0x004))

/* Bit definitions and macros for MCF_SDRAMC_SDMR */
#define MCF_SDRAMC_SDMR_CMD		(0x00010000)
#define MCF_SDRAMC_SDMR_AD(x)		(((x)&0x00000FFF)<<18)
#define MCF_SDRAMC_SDMR_BNKAD(x)	(((x)&0x00000003)<<30)
#define MCF_SDRAMC_SDMR_BNKAD_LMR	(0x00000000)
#define MCF_SDRAMC_SDMR_BNKAD_LEMR	(0x40000000)

/* Bit definitions and macros for MCF_SDRAMC_SDCR */
#define MCF_SDRAMC_SDCR_IPALL		(0x00000002)
#define MCF_SDRAMC_SDCR_IREF		(0x00000004)
#define MCF_SDRAMC_SDCR_DQS_OE(x)	(((x)&0x0000000F)<<8)
#define MCF_SDRAMC_SDCR_PS(x)		(((x)&0x00000003)<<12)
#define MCF_SDRAMC_SDCR_RCNT(x)		(((x)&0x0000003F)<<16)
#define MCF_SDRAMC_SDCR_OE_RULE		(0x00400000)
#define MCF_SDRAMC_SDCR_MUX(x)		(((x)&0x00000003)<<24)
#define MCF_SDRAMC_SDCR_REF		(0x10000000)
#define MCF_SDRAMC_SDCR_DDR		(0x20000000)
#define MCF_SDRAMC_SDCR_CKE		(0x40000000)
#define MCF_SDRAMC_SDCR_MODE_EN		(0x80000000)
#define MCF_SDRAMC_SDCR_PS_16		(0x00002000)
#define MCF_SDRAMC_SDCR_PS_32		(0x00000000)

/* Bit definitions and macros for MCF_SDRAMC_SDCFG1 */
#define MCF_SDRAMC_SDCFG1_WTLAT(x)	(((x)&0x00000007)<<4)
#define MCF_SDRAMC_SDCFG1_REF2ACT(x)	(((x)&0x0000000F)<<8)
#define MCF_SDRAMC_SDCFG1_PRE2ACT(x)	(((x)&0x00000007)<<12)
#define MCF_SDRAMC_SDCFG1_ACT2RW(x)	(((x)&0x00000007)<<16)
#define MCF_SDRAMC_SDCFG1_RDLAT(x)	(((x)&0x0000000F)<<20)
#define MCF_SDRAMC_SDCFG1_SWT2RD(x)	(((x)&0x00000007)<<24)
#define MCF_SDRAMC_SDCFG1_SRD2RW(x)	(((x)&0x0000000F)<<28)

/* Bit definitions and macros for MCF_SDRAMC_SDCFG2 */
#define MCF_SDRAMC_SDCFG2_BL(x)		(((x)&0x0000000F)<<16)
#define MCF_SDRAMC_SDCFG2_BRD2WT(x)	(((x)&0x0000000F)<<20)
#define MCF_SDRAMC_SDCFG2_BWT2RW(x)	(((x)&0x0000000F)<<24)
#define MCF_SDRAMC_SDCFG2_BRD2PRE(x)	(((x)&0x0000000F)<<28)

/* Device Errata - LIMP mode work around */
#define MCF_SDRAMC_REFRESH		(0x40000000)

/* Bit definitions and macros for MCF_SDRAMC_SDDS */
#define MCF_SDRAMC_SDDS_SB_D(x)		(((x)&0x00000003)<<0)
#define MCF_SDRAMC_SDDS_SB_S(x)		(((x)&0x00000003)<<2)
#define MCF_SDRAMC_SDDS_SB_A(x)		(((x)&0x00000003)<<4)
#define MCF_SDRAMC_SDDS_SB_C(x)		(((x)&0x00000003)<<6)
#define MCF_SDRAMC_SDDS_SB_E(x)		(((x)&0x00000003)<<8)

/* Bit definitions and macros for MCF_SDRAMC_SDCS */
#define MCF_SDRAMC_SDCS_CSSZ(x)		(((x)&0x0000001F)<<0)
#define MCF_SDRAMC_SDCS_BASE(x)		(((x)&0x00000FFF)<<20)
#define MCF_SDRAMC_SDCS_BA(x)		((x)&0xFFF00000)
#define MCF_SDRAMC_SDCS_CSSZ_DIABLE	(0x00000000)
#define MCF_SDRAMC_SDCS_CSSZ_1MBYTE	(0x00000013)
#define MCF_SDRAMC_SDCS_CSSZ_2MBYTE	(0x00000014)
#define MCF_SDRAMC_SDCS_CSSZ_4MBYTE	(0x00000015)
#define MCF_SDRAMC_SDCS_CSSZ_8MBYTE	(0x00000016)
#define MCF_SDRAMC_SDCS_CSSZ_16MBYTE	(0x00000017)
#define MCF_SDRAMC_SDCS_CSSZ_32MBYTE	(0x00000018)
#define MCF_SDRAMC_SDCS_CSSZ_64MBYTE	(0x00000019)
#define MCF_SDRAMC_SDCS_CSSZ_128MBYTE	(0x0000001A)
#define MCF_SDRAMC_SDCS_CSSZ_256MBYTE	(0x0000001B)
#define MCF_SDRAMC_SDCS_CSSZ_512MBYTE	(0x0000001C)
#define MCF_SDRAMC_SDCS_CSSZ_1GBYTE	(0x0000001D)
#define MCF_SDRAMC_SDCS_CSSZ_2GBYTE	(0x0000001E)
#define MCF_SDRAMC_SDCS_CSSZ_4GBYTE	(0x0000001F)

/*********************************************************************
 *
 *      FlexCAN module registers
 *
 *********************************************************************/
#define MCF_FLEXCAN_BASEADDR(x)		(0xFC020000+(x)*0x0800)
#define MCF_FLEXCAN_CANMCR(x)		MCF_REG32(0xFC020000+(x)*0x0800+0x00)
#define MCF_FLEXCAN_CANCTRL(x)		MCF_REG32(0xFC020000+(x)*0x0800+0x04)
#define MCF_FLEXCAN_TIMER(x)		MCF_REG32(0xFC020000+(x)*0x0800+0x08)
#define MCF_FLEXCAN_RXGMASK(x)		MCF_REG32(0xFC020000+(x)*0x0800+0x10)
#define MCF_FLEXCAN_RX14MASK(x)		MCF_REG32(0xFC020000+(x)*0x0800+0x14)
#define MCF_FLEXCAN_RX15MASK(x)		MCF_REG32(0xFC020000+(x)*0x0800+0x18)
#define MCF_FLEXCAN_ERRCNT(x)		MCF_REG32(0xFC020000+(x)*0x0800+0x1C)
#define MCF_FLEXCAN_ERRSTAT(x)		MCF_REG32(0xFC020000+(x)*0x0800+0x20)
#define MCF_FLEXCAN_IMASK(x)		MCF_REG32(0xFC020000+(x)*0x0800+0x28)
#define MCF_FLEXCAN_IFLAG(x)		MCF_REG32(0xFC020000+(x)*0x0800+0x30)

#define MCF_FLEXCAN_MB_CNT(x,y)		MCF_REG32(0xFC020080+(x)*0x0800+(y)*0x10+0x0)
#define MCF_FLEXCAN_MB_ID(x,y)		MCF_REG32(0xFC020080+(x)*0x0800+(y)*0x10+0x4)
#define MCF_FLEXCAN_MB_DB(x,y,z)	MCF_REG08(0xFC020080+(x)*0x0800+(y)*0x10+0x8+(z)*0x1)

/*
 *      FlexCAN Module Configuration Register
 */
#define CANMCR_MDIS		(0x80000000)
#define CANMCR_FRZ		(0x40000000)
#define CANMCR_HALT		(0x10000000)
#define CANMCR_SOFTRST		(0x02000000)
#define CANMCR_FRZACK		(0x01000000)
#define CANMCR_SUPV		(0x00800000)
#define CANMCR_MAXMB(x)         ((x)&0x0F)

/*
 *      FlexCAN Control Register
 */
#define CANCTRL_PRESDIV(x)      (((x)&0xFF)<<24)
#define CANCTRL_RJW(x)          (((x)&0x03)<<22)
#define CANCTRL_PSEG1(x)        (((x)&0x07)<<19)
#define CANCTRL_PSEG2(x)        (((x)&0x07)<<16)
#define CANCTRL_BOFFMSK         (0x00008000)
#define CANCTRL_ERRMSK	        (0x00004000)
#define CANCTRL_CLKSRC		(0x00002000)
#define CANCTRL_LPB	        (0x00001000)
#define CANCTRL_SAMP	        (0x00000080)
#define CANCTRL_BOFFREC         (0x00000040)
#define CANCTRL_TSYNC           (0x00000020)
#define CANCTRL_LBUF            (0x00000010)
#define CANCTRL_LOM             (0x00000008)
#define CANCTRL_PROPSEG(x)      ((x)&0x07)

/*
 *      FlexCAN Error Counter Register
 */
#define ERRCNT_RXECTR(x)        (((x)&0xFF)<<8)
#define ERRCNT_TXECTR(x)        ((x)&0xFF)

/*
 *      FlexCAN Error and Status Register
 */
#define ERRSTAT_BITERR(x)       (((x)&0x03)<<14)
#define ERRSTAT_ACKERR           (0x00002000)
#define ERRSTAT_CRCERR           (0x00001000)
#define ERRSTAT_FRMERR           (0x00000800)
#define ERRSTAT_STFERR           (0x00000400)
#define ERRSTAT_TXWRN            (0x00000200)
#define ERRSTAT_RXWRN            (0x00000100)
#define ERRSTAT_IDLE             (0x00000080)
#define ERRSTAT_TXRX             (0x00000040)
#define ERRSTAT_FLTCONF(x)       (((x)&0x03)<<4)
#define ERRSTAT_BOFFINT          (0x00000004)
#define ERRSTAT_ERRINT           (0x00000002)

/*
 *      Interrupt Mask Register
 */
#define IMASK_BUF15M		(0x8000)
#define IMASK_BUF14M		(0x4000)
#define IMASK_BUF13M		(0x2000)
#define IMASK_BUF12M		(0x1000)
#define IMASK_BUF11M		(0x0800)
#define IMASK_BUF10M		(0x0400)
#define IMASK_BUF9M		(0x0200)
#define IMASK_BUF8M		(0x0100)
#define IMASK_BUF7M		(0x0080)
#define IMASK_BUF6M		(0x0040)
#define IMASK_BUF5M		(0x0020)
#define IMASK_BUF4M		(0x0010)
#define IMASK_BUF3M		(0x0008)
#define IMASK_BUF2M		(0x0004)
#define IMASK_BUF1M		(0x0002)
#define IMASK_BUF0M		(0x0001)
#define IMASK_BUFnM(x)		(0x1<<(x))
#define IMASK_BUFF_ENABLE_ALL	(0x1111)
#define IMASK_BUFF_DISABLE_ALL	(0x0000)

/*
 *      Interrupt Flag Register
 */
#define IFLAG_BUF15M		(0x8000)
#define IFLAG_BUF14M		(0x4000)
#define IFLAG_BUF13M		(0x2000)
#define IFLAG_BUF12M		(0x1000)
#define IFLAG_BUF11M		(0x0800)
#define IFLAG_BUF10M		(0x0400)
#define IFLAG_BUF9M		(0x0200)
#define IFLAG_BUF8M		(0x0100)
#define IFLAG_BUF7M		(0x0080)
#define IFLAG_BUF6M		(0x0040)
#define IFLAG_BUF5M		(0x0020)
#define IFLAG_BUF4M		(0x0010)
#define IFLAG_BUF3M		(0x0008)
#define IFLAG_BUF2M		(0x0004)
#define IFLAG_BUF1M		(0x0002)
#define IFLAG_BUF0M		(0x0001)
#define IFLAG_BUFF_SET_ALL	(0xFFFF)
#define IFLAG_BUFF_CLEAR_ALL	(0x0000)
#define IFLAG_BUFnM(x)		(0x1<<(x))

/*
 *      Message Buffers
 */
#define MB_CNT_CODE(x)		(((x)&0x0F)<<24)
#define MB_CNT_SRR		(0x00400000)
#define MB_CNT_IDE		(0x00200000)
#define MB_CNT_RTR		(0x00100000)
#define MB_CNT_LENGTH(x)	(((x)&0x0F)<<16)
#define MB_CNT_TIMESTAMP(x)	((x)&0xFFFF)
#define MB_ID_STD(x)		(((x)&0x07FF)<<18)
#define MB_ID_EXT(x)		((x)&0x3FFFF)

/*********************************************************************
 *
 * Edge Port Module (EPORT)
 *
 *********************************************************************/

/* Register read/write macros */
#define MCFEPORT_EPPAR                (0xFC094000)
#define MCFEPORT_EPDDR                (0xFC094002)
#define MCFEPORT_EPIER                (0xFC094003)
#define MCFEPORT_EPDR                 (0xFC094004)
#define MCFEPORT_EPPDR                (0xFC094005)
#define MCFEPORT_EPFR                 (0xFC094006)

/* Bit definitions and macros for MCF_EPORT_EPPAR */
#define MCF_EPORT_EPPAR_EPPA1(x)       (((x)&0x0003)<<2)
#define MCF_EPORT_EPPAR_EPPA2(x)       (((x)&0x0003)<<4)
#define MCF_EPORT_EPPAR_EPPA3(x)       (((x)&0x0003)<<6)
#define MCF_EPORT_EPPAR_EPPA4(x)       (((x)&0x0003)<<8)
#define MCF_EPORT_EPPAR_EPPA5(x)       (((x)&0x0003)<<10)
#define MCF_EPORT_EPPAR_EPPA6(x)       (((x)&0x0003)<<12)
#define MCF_EPORT_EPPAR_EPPA7(x)       (((x)&0x0003)<<14)
#define MCF_EPORT_EPPAR_LEVEL          (0)
#define MCF_EPORT_EPPAR_RISING         (1)
#define MCF_EPORT_EPPAR_FALLING        (2)
#define MCF_EPORT_EPPAR_BOTH           (3)
#define MCF_EPORT_EPPAR_EPPA7_LEVEL    (0x0000)
#define MCF_EPORT_EPPAR_EPPA7_RISING   (0x4000)
#define MCF_EPORT_EPPAR_EPPA7_FALLING  (0x8000)
#define MCF_EPORT_EPPAR_EPPA7_BOTH     (0xC000)
#define MCF_EPORT_EPPAR_EPPA6_LEVEL    (0x0000)
#define MCF_EPORT_EPPAR_EPPA6_RISING   (0x1000)
#define MCF_EPORT_EPPAR_EPPA6_FALLING  (0x2000)
#define MCF_EPORT_EPPAR_EPPA6_BOTH     (0x3000)
#define MCF_EPORT_EPPAR_EPPA5_LEVEL    (0x0000)
#define MCF_EPORT_EPPAR_EPPA5_RISING   (0x0400)
#define MCF_EPORT_EPPAR_EPPA5_FALLING  (0x0800)
#define MCF_EPORT_EPPAR_EPPA5_BOTH     (0x0C00)
#define MCF_EPORT_EPPAR_EPPA4_LEVEL    (0x0000)
#define MCF_EPORT_EPPAR_EPPA4_RISING   (0x0100)
#define MCF_EPORT_EPPAR_EPPA4_FALLING  (0x0200)
#define MCF_EPORT_EPPAR_EPPA4_BOTH     (0x0300)
#define MCF_EPORT_EPPAR_EPPA3_LEVEL    (0x0000)
#define MCF_EPORT_EPPAR_EPPA3_RISING   (0x0040)
#define MCF_EPORT_EPPAR_EPPA3_FALLING  (0x0080)
#define MCF_EPORT_EPPAR_EPPA3_BOTH     (0x00C0)
#define MCF_EPORT_EPPAR_EPPA2_LEVEL    (0x0000)
#define MCF_EPORT_EPPAR_EPPA2_RISING   (0x0010)
#define MCF_EPORT_EPPAR_EPPA2_FALLING  (0x0020)
#define MCF_EPORT_EPPAR_EPPA2_BOTH     (0x0030)
#define MCF_EPORT_EPPAR_EPPA1_LEVEL    (0x0000)
#define MCF_EPORT_EPPAR_EPPA1_RISING   (0x0004)
#define MCF_EPORT_EPPAR_EPPA1_FALLING  (0x0008)
#define MCF_EPORT_EPPAR_EPPA1_BOTH     (0x000C)

/* Bit definitions and macros for MCF_EPORT_EPDDR */
#define MCF_EPORT_EPDDR_EPDD1          (0x02)
#define MCF_EPORT_EPDDR_EPDD2          (0x04)
#define MCF_EPORT_EPDDR_EPDD3          (0x08)
#define MCF_EPORT_EPDDR_EPDD4          (0x10)
#define MCF_EPORT_EPDDR_EPDD5          (0x20)
#define MCF_EPORT_EPDDR_EPDD6          (0x40)
#define MCF_EPORT_EPDDR_EPDD7          (0x80)

/* Bit definitions and macros for MCF_EPORT_EPIER */
#define MCF_EPORT_EPIER_EPIE1          (0x02)
#define MCF_EPORT_EPIER_EPIE2          (0x04)
#define MCF_EPORT_EPIER_EPIE3          (0x08)
#define MCF_EPORT_EPIER_EPIE4          (0x10)
#define MCF_EPORT_EPIER_EPIE5          (0x20)
#define MCF_EPORT_EPIER_EPIE6          (0x40)
#define MCF_EPORT_EPIER_EPIE7          (0x80)

/* Bit definitions and macros for MCF_EPORT_EPDR */
#define MCF_EPORT_EPDR_EPD1            (0x02)
#define MCF_EPORT_EPDR_EPD2            (0x04)
#define MCF_EPORT_EPDR_EPD3            (0x08)
#define MCF_EPORT_EPDR_EPD4            (0x10)
#define MCF_EPORT_EPDR_EPD5            (0x20)
#define MCF_EPORT_EPDR_EPD6            (0x40)
#define MCF_EPORT_EPDR_EPD7            (0x80)

/* Bit definitions and macros for MCF_EPORT_EPPDR */
#define MCF_EPORT_EPPDR_EPPD1          (0x02)
#define MCF_EPORT_EPPDR_EPPD2          (0x04)
#define MCF_EPORT_EPPDR_EPPD3          (0x08)
#define MCF_EPORT_EPPDR_EPPD4          (0x10)
#define MCF_EPORT_EPPDR_EPPD5          (0x20)
#define MCF_EPORT_EPPDR_EPPD6          (0x40)
#define MCF_EPORT_EPPDR_EPPD7          (0x80)

/* Bit definitions and macros for MCF_EPORT_EPFR */
#define MCF_EPORT_EPFR_EPF1            (0x02)
#define MCF_EPORT_EPFR_EPF2            (0x04)
#define MCF_EPORT_EPFR_EPF3            (0x08)
#define MCF_EPORT_EPFR_EPF4            (0x10)
#define MCF_EPORT_EPFR_EPF5            (0x20)
#define MCF_EPORT_EPFR_EPF6            (0x40)
#define MCF_EPORT_EPFR_EPF7            (0x80)

/********************************************************************/
#endif	/* m532xsim_h */<|MERGE_RESOLUTION|>--- conflicted
+++ resolved
@@ -11,10 +11,7 @@
 
 #define	CPU_NAME		"COLDFIRE(m532x)"
 #define	CPU_INSTR_PER_JIFFY	3
-<<<<<<< HEAD
-=======
 #define	MCF_BUSCLK		(MCF_CLK / 3)
->>>>>>> 105e53f8
 
 #include <asm/m53xxacr.h>
 
@@ -84,12 +81,6 @@
 
 /*
  *  UART module.
-<<<<<<< HEAD
- */
-#define MCFUART_BASE1		0xFC060000	/* Base address of UART1 */
-#define MCFUART_BASE2		0xFC064000	/* Base address of UART2 */
-#define MCFUART_BASE3		0xFC068000	/* Base address of UART3 */
-=======
  */
 #define MCFUART_BASE1		0xFC060000	/* Base address of UART1 */
 #define MCFUART_BASE2		0xFC064000	/* Base address of UART2 */
@@ -102,7 +93,6 @@
 #define MCFTIMER_BASE2		0xFC074000	/* Base address of TIMER2 */
 #define MCFTIMER_BASE3		0xFC078000	/* Base address of TIMER3 */
 #define MCFTIMER_BASE4		0xFC07C000	/* Base address of TIMER4 */
->>>>>>> 105e53f8
 
 /*********************************************************************
  *
