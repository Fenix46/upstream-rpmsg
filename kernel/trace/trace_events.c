--- conflicted
+++ resolved
@@ -618,7 +618,6 @@
 	struct list_head *head = trace_get_fields(call);
 
 	(*pos)++;
-<<<<<<< HEAD
 
 	switch ((unsigned long)v) {
 	case FORMAT_HEADER:
@@ -647,36 +646,6 @@
 	else if (field->link.prev == head)
 		return (void *)FORMAT_PRINTFMT;
 
-=======
-
-	switch ((unsigned long)v) {
-	case FORMAT_HEADER:
-		if (unlikely(list_empty(common_head)))
-			return NULL;
-
-		field = list_entry(common_head->prev,
-				   struct ftrace_event_field, link);
-		return field;
-
-	case FORMAT_FIELD_SEPERATOR:
-		if (unlikely(list_empty(head)))
-			return NULL;
-
-		field = list_entry(head->prev, struct ftrace_event_field, link);
-		return field;
-
-	case FORMAT_PRINTFMT:
-		/* all done */
-		return NULL;
-	}
-
-	field = v;
-	if (field->link.prev == common_head)
-		return (void *)FORMAT_FIELD_SEPERATOR;
-	else if (field->link.prev == head)
-		return (void *)FORMAT_PRINTFMT;
-
->>>>>>> 3cbea436
 	field = list_entry(field->link.prev, struct ftrace_event_field, link);
 
 	return field;
