--- conflicted
+++ resolved
@@ -100,16 +100,9 @@
 	depends on PM_ADVANCED_DEBUG
 	default n
 
-<<<<<<< HEAD
-config SUSPEND_NVS
-       bool
-
-=======
->>>>>>> 3cbea436
 config SUSPEND
 	bool "Suspend to RAM and standby"
 	depends on PM && ARCH_SUSPEND_POSSIBLE
-	select SUSPEND_NVS if HAS_IOMEM
 	default y
 	---help---
 	  Allow the system to enter sleep states in which main memory is
@@ -143,10 +136,6 @@
 	depends on PM && SWAP && ARCH_HIBERNATION_POSSIBLE
 	select LZO_COMPRESS
 	select LZO_DECOMPRESS
-<<<<<<< HEAD
-	select SUSPEND_NVS if HAS_IOMEM
-=======
->>>>>>> 3cbea436
 	---help---
 	  Enable the suspend to disk (STD) functionality, which is usually
 	  called "hibernation" in user interfaces.  STD checkpoints the
@@ -252,11 +241,6 @@
 	depends on PM_SLEEP || PM_RUNTIME
 	default y
 
-<<<<<<< HEAD
-config PM_OPP
-	bool "Operating Performance Point (OPP) Layer library"
-	depends on PM
-=======
 config ARCH_HAS_OPP
 	bool
 
@@ -264,7 +248,6 @@
 	bool "Operating Performance Point (OPP) Layer library"
 	depends on PM
 	depends on ARCH_HAS_OPP
->>>>>>> 3cbea436
 	---help---
 	  SOCs have a standard set of tuples consisting of frequency and
 	  voltage pairs that the device will support per voltage domain. This
