--- conflicted
+++ resolved
@@ -178,11 +178,8 @@
 	/* group service_tree key */
 	u64 vdisktime;
 	unsigned int weight;
-<<<<<<< HEAD
-=======
 	unsigned int new_weight;
 	bool needs_update;
->>>>>>> 105e53f8
 
 	/* number of cfqq currently on this group */
 	int nr_cfqq;
@@ -594,11 +591,7 @@
 }
 
 static inline unsigned
-<<<<<<< HEAD
-cfq_scaled_group_slice(struct cfq_data *cfqd, struct cfq_queue *cfqq)
-=======
 cfq_scaled_cfqq_slice(struct cfq_data *cfqd, struct cfq_queue *cfqq)
->>>>>>> 105e53f8
 {
 	unsigned slice = cfq_prio_to_slice(cfqd, cfqq);
 	if (cfqd->cfq_latency) {
@@ -630,11 +623,7 @@
 static inline void
 cfq_set_prio_slice(struct cfq_data *cfqd, struct cfq_queue *cfqq)
 {
-<<<<<<< HEAD
-	unsigned slice = cfq_scaled_group_slice(cfqd, cfqq);
-=======
 	unsigned slice = cfq_scaled_cfqq_slice(cfqd, cfqq);
->>>>>>> 105e53f8
 
 	cfqq->slice_start = jiffies;
 	cfqq->slice_end = jiffies + slice;
@@ -910,17 +899,12 @@
 	cfq_group_service_tree_add(st, cfqg);
 }
 
-<<<<<<< HEAD
-	__cfq_group_service_tree_add(st, cfqg);
-	st->total_weight += cfqg->weight;
-=======
 static void
 cfq_group_service_tree_del(struct cfq_rb_root *st, struct cfq_group *cfqg)
 {
 	st->total_weight -= cfqg->weight;
 	if (!RB_EMPTY_NODE(&cfqg->rb_node))
 		cfq_rb_erase(&cfqg->rb_node, st);
->>>>>>> 105e53f8
 }
 
 static void
@@ -936,13 +920,7 @@
 		return;
 
 	cfq_log_cfqg(cfqd, cfqg, "del_from_rr group");
-<<<<<<< HEAD
-	st->total_weight -= cfqg->weight;
-	if (!RB_EMPTY_NODE(&cfqg->rb_node))
-		cfq_rb_erase(&cfqg->rb_node, st);
-=======
 	cfq_group_service_tree_del(st, cfqg);
->>>>>>> 105e53f8
 	cfqg->saved_workload_slice = 0;
 	cfq_blkiocg_update_dequeue_stats(&cfqg->blkg, 1);
 }
@@ -1235,35 +1213,6 @@
 	int new_cfqq = 1;
 	int group_changed = 0;
 
-<<<<<<< HEAD
-#ifdef CONFIG_CFQ_GROUP_IOSCHED
-	if (!cfqd->cfq_group_isolation
-	    && cfqq_type(cfqq) == SYNC_NOIDLE_WORKLOAD
-	    && cfqq->cfqg && cfqq->cfqg != &cfqd->root_group) {
-		/* Move this cfq to root group */
-		cfq_log_cfqq(cfqd, cfqq, "moving to root group");
-		if (!RB_EMPTY_NODE(&cfqq->rb_node))
-			cfq_group_service_tree_del(cfqd, cfqq->cfqg);
-		cfqq->orig_cfqg = cfqq->cfqg;
-		cfqq->cfqg = &cfqd->root_group;
-		cfqd->root_group.ref++;
-		group_changed = 1;
-	} else if (!cfqd->cfq_group_isolation
-		   && cfqq_type(cfqq) == SYNC_WORKLOAD && cfqq->orig_cfqg) {
-		/* cfqq is sequential now needs to go to its original group */
-		BUG_ON(cfqq->cfqg != &cfqd->root_group);
-		if (!RB_EMPTY_NODE(&cfqq->rb_node))
-			cfq_group_service_tree_del(cfqd, cfqq->cfqg);
-		cfq_put_cfqg(cfqq->cfqg);
-		cfqq->cfqg = cfqq->orig_cfqg;
-		cfqq->orig_cfqg = NULL;
-		group_changed = 1;
-		cfq_log_cfqq(cfqd, cfqq, "moved to origin group");
-	}
-#endif
-
-=======
->>>>>>> 105e53f8
 	service_tree = service_tree_for(cfqq->cfqg, cfqq_prio(cfqq),
 						cfqq_type(cfqq));
 	if (cfq_class_idle(cfqq)) {
@@ -1726,11 +1675,7 @@
 	 */
 	if (timed_out) {
 		if (cfq_cfqq_slice_new(cfqq))
-<<<<<<< HEAD
-			cfqq->slice_resid = cfq_scaled_group_slice(cfqd, cfqq);
-=======
 			cfqq->slice_resid = cfq_scaled_cfqq_slice(cfqd, cfqq);
->>>>>>> 105e53f8
 		else
 			cfqq->slice_resid = cfqq->slice_end - jiffies;
 		cfq_log_cfqq(cfqd, cfqq, "resid=%ld", cfqq->slice_resid);
@@ -3765,22 +3710,12 @@
 	}
 
 	cfqq->allocated[rw]++;
-<<<<<<< HEAD
-	cfqq->ref++;
-	rq->elevator_private = cic;
-	rq->elevator_private2 = cfqq;
-	rq->elevator_private3 = cfq_ref_get_cfqg(cfqq->cfqg);
-
-	spin_unlock_irqrestore(q->queue_lock, flags);
-
-=======
 
 	cfqq->ref++;
 	rq->elevator_private[0] = cic;
 	rq->elevator_private[1] = cfqq;
 	rq->elevator_private[2] = cfq_ref_get_cfqg(cfqq->cfqg);
 	spin_unlock_irqrestore(q->queue_lock, flags);
->>>>>>> 105e53f8
 	return 0;
 
 queue_fail:
