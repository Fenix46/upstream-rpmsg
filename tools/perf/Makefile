ifeq ("$(origin O)", "command line")
	OUTPUT := $(O)/
endif

# The default target of this Makefile is...
all::

# Define V=1 to have a more verbose compile.
# Define V=2 to have an even more verbose compile.
#
# Define SNPRINTF_RETURNS_BOGUS if your are on a system which snprintf()
# or vsnprintf() return -1 instead of number of characters which would
# have been written to the final string if enough space had been available.
#
# Define FREAD_READS_DIRECTORIES if your are on a system which succeeds
# when attempting to read from an fopen'ed directory.
#
# Define NO_OPENSSL environment variable if you do not have OpenSSL.
# This also implies MOZILLA_SHA1.
#
# Define CURLDIR=/foo/bar if your curl header and library files are in
# /foo/bar/include and /foo/bar/lib directories.
#
# Define EXPATDIR=/foo/bar if your expat header and library files are in
# /foo/bar/include and /foo/bar/lib directories.
#
# Define NO_D_INO_IN_DIRENT if you don't have d_ino in your struct dirent.
#
# Define NO_D_TYPE_IN_DIRENT if your platform defines DT_UNKNOWN but lacks
# d_type in struct dirent (latest Cygwin -- will be fixed soonish).
#
# Define NO_C99_FORMAT if your formatted IO functions (printf/scanf et.al.)
# do not support the 'size specifiers' introduced by C99, namely ll, hh,
# j, z, t. (representing long long int, char, intmax_t, size_t, ptrdiff_t).
# some C compilers supported these specifiers prior to C99 as an extension.
#
# Define NO_STRCASESTR if you don't have strcasestr.
#
# Define NO_MEMMEM if you don't have memmem.
#
# Define NO_STRTOUMAX if you don't have strtoumax in the C library.
# If your compiler also does not support long long or does not have
# strtoull, define NO_STRTOULL.
#
# Define NO_SETENV if you don't have setenv in the C library.
#
# Define NO_UNSETENV if you don't have unsetenv in the C library.
#
# Define NO_MKDTEMP if you don't have mkdtemp in the C library.
#
# Define NO_SYS_SELECT_H if you don't have sys/select.h.
#
# Define NO_SYMLINK_HEAD if you never want .perf/HEAD to be a symbolic link.
# Enable it on Windows.  By default, symrefs are still used.
#
# Define NO_SVN_TESTS if you want to skip time-consuming SVN interoperability
# tests.  These tests take up a significant amount of the total test time
# but are not needed unless you plan to talk to SVN repos.
#
# Define NO_FINK if you are building on Darwin/Mac OS X, have Fink
# installed in /sw, but don't want PERF to link against any libraries
# installed there.  If defined you may specify your own (or Fink's)
# include directories and library directories by defining CFLAGS
# and LDFLAGS appropriately.
#
# Define NO_DARWIN_PORTS if you are building on Darwin/Mac OS X,
# have DarwinPorts installed in /opt/local, but don't want PERF to
# link against any libraries installed there.  If defined you may
# specify your own (or DarwinPort's) include directories and
# library directories by defining CFLAGS and LDFLAGS appropriately.
#
# Define PPC_SHA1 environment variable when running make to make use of
# a bundled SHA1 routine optimized for PowerPC.
#
# Define ARM_SHA1 environment variable when running make to make use of
# a bundled SHA1 routine optimized for ARM.
#
# Define MOZILLA_SHA1 environment variable when running make to make use of
# a bundled SHA1 routine coming from Mozilla. It is GPL'd and should be fast
# on non-x86 architectures (e.g. PowerPC), while the OpenSSL version (default
# choice) has very fast version optimized for i586.
#
# Define NEEDS_SSL_WITH_CRYPTO if you need -lcrypto with -lssl (Darwin).
#
# Define NEEDS_LIBICONV if linking with libc is not enough (Darwin).
#
# Define NEEDS_SOCKET if linking with libc is not enough (SunOS,
# Patrick Mauritz).
#
# Define NO_MMAP if you want to avoid mmap.
#
# Define NO_PTHREADS if you do not have or do not want to use Pthreads.
#
# Define NO_PREAD if you have a problem with pread() system call (e.g.
# cygwin.dll before v1.5.22).
#
# Define NO_FAST_WORKING_DIRECTORY if accessing objects in pack files is
# generally faster on your platform than accessing the working directory.
#
# Define NO_TRUSTABLE_FILEMODE if your filesystem may claim to support
# the executable mode bit, but doesn't really do so.
#
# Define NO_IPV6 if you lack IPv6 support and getaddrinfo().
#
# Define NO_SOCKADDR_STORAGE if your platform does not have struct
# sockaddr_storage.
#
# Define NO_ICONV if your libc does not properly support iconv.
#
# Define OLD_ICONV if your library has an old iconv(), where the second
# (input buffer pointer) parameter is declared with type (const char **).
#
# Define NO_DEFLATE_BOUND if your zlib does not have deflateBound.
#
# Define NO_R_TO_GCC_LINKER if your gcc does not like "-R/path/lib"
# that tells runtime paths to dynamic libraries;
# "-Wl,-rpath=/path/lib" is used instead.
#
# Define USE_NSEC below if you want perf to care about sub-second file mtimes
# and ctimes. Note that you need recent glibc (at least 2.2.4) for this, and
# it will BREAK YOUR LOCAL DIFFS! show-diff and anything using it will likely
# randomly break unless your underlying filesystem supports those sub-second
# times (my ext3 doesn't).
#
# Define USE_ST_TIMESPEC if your "struct stat" uses "st_ctimespec" instead of
# "st_ctim"
#
# Define NO_NSEC if your "struct stat" does not have "st_ctim.tv_nsec"
# available.  This automatically turns USE_NSEC off.
#
# Define USE_STDEV below if you want perf to care about the underlying device
# change being considered an inode change from the update-index perspective.
#
# Define NO_ST_BLOCKS_IN_STRUCT_STAT if your platform does not have st_blocks
# field that counts the on-disk footprint in 512-byte blocks.
#
# Define ASCIIDOC8 if you want to format documentation with AsciiDoc 8
#
# Define DOCBOOK_XSL_172 if you want to format man pages with DocBook XSL v1.72.
#
# Define NO_PERL_MAKEMAKER if you cannot use Makefiles generated by perl's
# MakeMaker (e.g. using ActiveState under Cygwin).
#
# Define NO_PERL if you do not want Perl scripts or libraries at all.
#
# Define INTERNAL_QSORT to use Git's implementation of qsort(), which
# is a simplified version of the merge sort used in glibc. This is
# recommended if Git triggers O(n^2) behavior in your platform's qsort().
#
# Define NO_EXTERNAL_GREP if you don't want "perf grep" to ever call
# your external grep (e.g., if your system lacks grep, if its grep is
# broken, or spawning external process is slower than built-in grep perf has).
#
# Define LDFLAGS=-static to build a static binary.
#
# Define EXTRA_CFLAGS=-m64 or EXTRA_CFLAGS=-m32 as appropriate for cross-builds.
#
# Define NO_DWARF if you do not want debug-info analysis feature at all.

$(shell sh -c 'mkdir -p $(OUTPUT)scripts/python/Perf-Trace-Util/' 2> /dev/null)
$(shell sh -c 'mkdir -p $(OUTPUT)scripts/perl/Perf-Trace-Util/' 2> /dev/null)
$(shell sh -c 'mkdir -p $(OUTPUT)util/scripting-engines/' 2> /dev/null)
$(shell sh -c 'mkdir $(OUTPUT)bench' 2> /dev/null)

$(OUTPUT)PERF-VERSION-FILE: .FORCE-PERF-VERSION-FILE
	@$(SHELL_PATH) util/PERF-VERSION-GEN $(OUTPUT)
-include $(OUTPUT)PERF-VERSION-FILE

uname_S := $(shell sh -c 'uname -s 2>/dev/null || echo not')
uname_M := $(shell sh -c 'uname -m 2>/dev/null || echo not')
uname_O := $(shell sh -c 'uname -o 2>/dev/null || echo not')
uname_R := $(shell sh -c 'uname -r 2>/dev/null || echo not')
uname_P := $(shell sh -c 'uname -p 2>/dev/null || echo not')
uname_V := $(shell sh -c 'uname -v 2>/dev/null || echo not')

ARCH ?= $(shell echo $(uname_M) | sed -e s/i.86/i386/ -e s/sun4u/sparc64/ \
				  -e s/arm.*/arm/ -e s/sa110/arm/ \
				  -e s/s390x/s390/ -e s/parisc64/parisc/ \
				  -e s/ppc.*/powerpc/ -e s/mips.*/mips/ \
				  -e s/sh[234].*/sh/ )

# Additional ARCH settings for x86
ifeq ($(ARCH),i386)
        ARCH := x86
endif
ifeq ($(ARCH),x86_64)
        ARCH := x86
endif

$(shell sh -c 'mkdir -p $(OUTPUT)arch/$(ARCH)/util/' 2> /dev/null)

# CFLAGS and LDFLAGS are for the users to override from the command line.

#
# Include saner warnings here, which can catch bugs:
#

EXTRA_WARNINGS := -Wformat
EXTRA_WARNINGS := $(EXTRA_WARNINGS) -Wformat-security
EXTRA_WARNINGS := $(EXTRA_WARNINGS) -Wformat-y2k
EXTRA_WARNINGS := $(EXTRA_WARNINGS) -Wshadow
EXTRA_WARNINGS := $(EXTRA_WARNINGS) -Winit-self
EXTRA_WARNINGS := $(EXTRA_WARNINGS) -Wpacked
EXTRA_WARNINGS := $(EXTRA_WARNINGS) -Wredundant-decls
EXTRA_WARNINGS := $(EXTRA_WARNINGS) -Wstack-protector
EXTRA_WARNINGS := $(EXTRA_WARNINGS) -Wstrict-aliasing=3
EXTRA_WARNINGS := $(EXTRA_WARNINGS) -Wswitch-default
EXTRA_WARNINGS := $(EXTRA_WARNINGS) -Wswitch-enum
EXTRA_WARNINGS := $(EXTRA_WARNINGS) -Wno-system-headers
EXTRA_WARNINGS := $(EXTRA_WARNINGS) -Wundef
EXTRA_WARNINGS := $(EXTRA_WARNINGS) -Wvolatile-register-var
EXTRA_WARNINGS := $(EXTRA_WARNINGS) -Wwrite-strings
EXTRA_WARNINGS := $(EXTRA_WARNINGS) -Wbad-function-cast
EXTRA_WARNINGS := $(EXTRA_WARNINGS) -Wmissing-declarations
EXTRA_WARNINGS := $(EXTRA_WARNINGS) -Wmissing-prototypes
EXTRA_WARNINGS := $(EXTRA_WARNINGS) -Wnested-externs
EXTRA_WARNINGS := $(EXTRA_WARNINGS) -Wold-style-definition
EXTRA_WARNINGS := $(EXTRA_WARNINGS) -Wstrict-prototypes
EXTRA_WARNINGS := $(EXTRA_WARNINGS) -Wdeclaration-after-statement

ifeq ("$(origin DEBUG)", "command line")
  PERF_DEBUG = $(DEBUG)
endif
ifndef PERF_DEBUG
  CFLAGS_OPTIMIZE = -O6
endif

CFLAGS = -ggdb3 -Wall -Wextra -std=gnu99 -Werror $(CFLAGS_OPTIMIZE) -D_FORTIFY_SOURCE=2 $(EXTRA_WARNINGS) $(EXTRA_CFLAGS)
EXTLIBS = -lpthread -lrt -lelf -lm
ALL_CFLAGS = $(CFLAGS) -D_LARGEFILE64_SOURCE -D_FILE_OFFSET_BITS=64
ALL_LDFLAGS = $(LDFLAGS)
STRIP ?= strip

# Among the variables below, these:
#   perfexecdir
#   template_dir
#   mandir
#   infodir
#   htmldir
#   ETC_PERFCONFIG (but not sysconfdir)
# can be specified as a relative path some/where/else;
# this is interpreted as relative to $(prefix) and "perf" at
# runtime figures out where they are based on the path to the executable.
# This can help installing the suite in a relocatable way.

# Make the path relative to DESTDIR, not to prefix
ifndef DESTDIR
prefix = $(HOME)
endif
bindir_relative = bin
bindir = $(prefix)/$(bindir_relative)
mandir = share/man
infodir = share/info
perfexecdir = libexec/perf-core
sharedir = $(prefix)/share
template_dir = share/perf-core/templates
htmldir = share/doc/perf-doc
ifeq ($(prefix),/usr)
sysconfdir = /etc
ETC_PERFCONFIG = $(sysconfdir)/perfconfig
else
sysconfdir = $(prefix)/etc
ETC_PERFCONFIG = etc/perfconfig
endif
lib = lib

export prefix bindir sharedir sysconfdir

CC = $(CROSS_COMPILE)gcc
AR = $(CROSS_COMPILE)ar
RM = rm -f
TAR = tar
FIND = find
INSTALL = install
RPMBUILD = rpmbuild
PTHREAD_LIBS = -lpthread

# sparse is architecture-neutral, which means that we need to tell it
# explicitly what architecture to check for. Fix this up for yours..
SPARSE_FLAGS = -D__BIG_ENDIAN__ -D__powerpc__

ifeq ($(V), 2)
	QUIET_STDERR = ">/dev/null"
else
	QUIET_STDERR = ">/dev/null 2>&1"
endif

BITBUCKET = "/dev/null"

ifneq ($(shell sh -c "(echo '\#include <stdio.h>'; echo 'int main(void) { return puts(\"hi\"); }') | $(CC) -x c - $(ALL_CFLAGS) -o $(BITBUCKET) "$(QUIET_STDERR)" && echo y"), y)
	BITBUCKET = .perf.dev.null
endif

ifeq ($(shell sh -c "echo 'int foo(void) {char X[2]; return 3;}' | $(CC) -x c -c -Werror -fstack-protector-all - -o $(BITBUCKET) "$(QUIET_STDERR)" && echo y"), y)
  CFLAGS := $(CFLAGS) -fstack-protector-all
endif


### --- END CONFIGURATION SECTION ---

# Those must not be GNU-specific; they are shared with perl/ which may
# be built by a different compiler. (Note that this is an artifact now
# but it still might be nice to keep that distinction.)
BASIC_CFLAGS = -Iutil/include -Iarch/$(ARCH)/include
BASIC_LDFLAGS =

# Guard against environment variables
BUILTIN_OBJS =
BUILT_INS =
COMPAT_CFLAGS =
COMPAT_OBJS =
LIB_H =
LIB_OBJS =
SCRIPT_PERL =
SCRIPT_SH =
TEST_PROGRAMS =

SCRIPT_SH += perf-archive.sh

#
# No Perl scripts right now:
#

# SCRIPT_PERL += perf-add--interactive.perl

SCRIPTS = $(patsubst %.sh,%,$(SCRIPT_SH)) \
	  $(patsubst %.perl,%,$(SCRIPT_PERL))

# Empty...
EXTRA_PROGRAMS =

# ... and all the rest that could be moved out of bindir to perfexecdir
PROGRAMS += $(EXTRA_PROGRAMS)

#
# Single 'perf' binary right now:
#
PROGRAMS += $(OUTPUT)perf

# List built-in command $C whose implementation cmd_$C() is not in
# builtin-$C.o but is linked in as part of some other command.
#

# what 'all' will build and 'install' will install, in perfexecdir
ALL_PROGRAMS = $(PROGRAMS) $(SCRIPTS)

# what 'all' will build but not install in perfexecdir
OTHER_PROGRAMS = $(OUTPUT)perf$X

# Set paths to tools early so that they can be used for version tests.
ifndef SHELL_PATH
	SHELL_PATH = /bin/sh
endif
ifndef PERL_PATH
	PERL_PATH = /usr/bin/perl
endif

export PERL_PATH

LIB_FILE=$(OUTPUT)libperf.a

LIB_H += ../../include/linux/perf_event.h
LIB_H += ../../include/linux/rbtree.h
LIB_H += ../../include/linux/list.h
LIB_H += ../../include/linux/hash.h
LIB_H += ../../include/linux/stringify.h
LIB_H += util/include/linux/bitmap.h
LIB_H += util/include/linux/bitops.h
LIB_H += util/include/linux/compiler.h
LIB_H += util/include/linux/ctype.h
LIB_H += util/include/linux/kernel.h
LIB_H += util/include/linux/list.h
LIB_H += util/include/linux/module.h
LIB_H += util/include/linux/poison.h
LIB_H += util/include/linux/prefetch.h
LIB_H += util/include/linux/rbtree.h
LIB_H += util/include/linux/string.h
LIB_H += util/include/linux/types.h
LIB_H += util/include/asm/asm-offsets.h
LIB_H += util/include/asm/bug.h
LIB_H += util/include/asm/byteorder.h
LIB_H += util/include/asm/hweight.h
LIB_H += util/include/asm/swab.h
LIB_H += util/include/asm/system.h
LIB_H += util/include/asm/uaccess.h
LIB_H += util/include/dwarf-regs.h
LIB_H += perf.h
LIB_H += util/cache.h
LIB_H += util/callchain.h
LIB_H += util/build-id.h
LIB_H += util/debug.h
LIB_H += util/debugfs.h
LIB_H += util/event.h
LIB_H += util/exec_cmd.h
LIB_H += util/types.h
LIB_H += util/levenshtein.h
LIB_H += util/map.h
LIB_H += util/parse-options.h
LIB_H += util/parse-events.h
LIB_H += util/quote.h
LIB_H += util/util.h
LIB_H += util/header.h
LIB_H += util/help.h
LIB_H += util/session.h
LIB_H += util/strbuf.h
LIB_H += util/strlist.h
LIB_H += util/svghelper.h
LIB_H += util/run-command.h
LIB_H += util/sigchain.h
LIB_H += util/symbol.h
LIB_H += util/color.h
LIB_H += util/values.h
LIB_H += util/sort.h
LIB_H += util/hist.h
LIB_H += util/thread.h
LIB_H += util/trace-event.h
LIB_H += util/probe-finder.h
LIB_H += util/probe-event.h
LIB_H += util/pstack.h
LIB_H += util/cpumap.h

LIB_OBJS += $(OUTPUT)util/abspath.o
LIB_OBJS += $(OUTPUT)util/alias.o
LIB_OBJS += $(OUTPUT)util/build-id.o
LIB_OBJS += $(OUTPUT)util/config.o
LIB_OBJS += $(OUTPUT)util/ctype.o
LIB_OBJS += $(OUTPUT)util/debugfs.o
LIB_OBJS += $(OUTPUT)util/environment.o
LIB_OBJS += $(OUTPUT)util/event.o
LIB_OBJS += $(OUTPUT)util/exec_cmd.o
LIB_OBJS += $(OUTPUT)util/help.o
LIB_OBJS += $(OUTPUT)util/levenshtein.o
LIB_OBJS += $(OUTPUT)util/parse-options.o
LIB_OBJS += $(OUTPUT)util/parse-events.o
LIB_OBJS += $(OUTPUT)util/path.o
LIB_OBJS += $(OUTPUT)util/rbtree.o
LIB_OBJS += $(OUTPUT)util/bitmap.o
LIB_OBJS += $(OUTPUT)util/hweight.o
LIB_OBJS += $(OUTPUT)util/run-command.o
LIB_OBJS += $(OUTPUT)util/quote.o
LIB_OBJS += $(OUTPUT)util/strbuf.o
LIB_OBJS += $(OUTPUT)util/string.o
LIB_OBJS += $(OUTPUT)util/strlist.o
LIB_OBJS += $(OUTPUT)util/usage.o
LIB_OBJS += $(OUTPUT)util/wrapper.o
LIB_OBJS += $(OUTPUT)util/sigchain.o
LIB_OBJS += $(OUTPUT)util/symbol.o
LIB_OBJS += $(OUTPUT)util/color.o
LIB_OBJS += $(OUTPUT)util/pager.o
LIB_OBJS += $(OUTPUT)util/header.o
LIB_OBJS += $(OUTPUT)util/callchain.o
LIB_OBJS += $(OUTPUT)util/values.o
LIB_OBJS += $(OUTPUT)util/debug.o
LIB_OBJS += $(OUTPUT)util/map.o
LIB_OBJS += $(OUTPUT)util/pstack.o
LIB_OBJS += $(OUTPUT)util/session.o
LIB_OBJS += $(OUTPUT)util/thread.o
LIB_OBJS += $(OUTPUT)util/trace-event-parse.o
LIB_OBJS += $(OUTPUT)util/trace-event-read.o
LIB_OBJS += $(OUTPUT)util/trace-event-info.o
LIB_OBJS += $(OUTPUT)util/trace-event-scripting.o
LIB_OBJS += $(OUTPUT)util/svghelper.o
LIB_OBJS += $(OUTPUT)util/sort.o
LIB_OBJS += $(OUTPUT)util/hist.o
LIB_OBJS += $(OUTPUT)util/probe-event.o
LIB_OBJS += $(OUTPUT)util/util.o
LIB_OBJS += $(OUTPUT)util/cpumap.o

BUILTIN_OBJS += $(OUTPUT)builtin-annotate.o

BUILTIN_OBJS += $(OUTPUT)builtin-bench.o

# Benchmark modules
BUILTIN_OBJS += $(OUTPUT)bench/sched-messaging.o
BUILTIN_OBJS += $(OUTPUT)bench/sched-pipe.o
BUILTIN_OBJS += $(OUTPUT)bench/mem-memcpy.o

BUILTIN_OBJS += $(OUTPUT)builtin-diff.o
BUILTIN_OBJS += $(OUTPUT)builtin-help.o
BUILTIN_OBJS += $(OUTPUT)builtin-sched.o
BUILTIN_OBJS += $(OUTPUT)builtin-buildid-list.o
BUILTIN_OBJS += $(OUTPUT)builtin-buildid-cache.o
BUILTIN_OBJS += $(OUTPUT)builtin-list.o
BUILTIN_OBJS += $(OUTPUT)builtin-record.o
BUILTIN_OBJS += $(OUTPUT)builtin-report.o
BUILTIN_OBJS += $(OUTPUT)builtin-stat.o
BUILTIN_OBJS += $(OUTPUT)builtin-timechart.o
BUILTIN_OBJS += $(OUTPUT)builtin-top.o
BUILTIN_OBJS += $(OUTPUT)builtin-trace.o
BUILTIN_OBJS += $(OUTPUT)builtin-probe.o
BUILTIN_OBJS += $(OUTPUT)builtin-kmem.o
BUILTIN_OBJS += $(OUTPUT)builtin-lock.o
BUILTIN_OBJS += $(OUTPUT)builtin-kvm.o
BUILTIN_OBJS += $(OUTPUT)builtin-test.o
BUILTIN_OBJS += $(OUTPUT)builtin-inject.o

PERFLIBS = $(LIB_FILE)

#
# Platform specific tweaks
#

# We choose to avoid "if .. else if .. else .. endif endif"
# because maintaining the nesting to match is a pain.  If
# we had "elif" things would have been much nicer...

-include config.mak.autogen
-include config.mak

ifndef NO_DWARF
ifneq ($(shell sh -c "(echo '\#include <dwarf.h>'; echo '\#include <libdw.h>'; echo '\#include <version.h>'; echo '\#ifndef _ELFUTILS_PREREQ'; echo '\#error'; echo '\#endif'; echo 'int main(void) { Dwarf *dbg; dbg = dwarf_begin(0, DWARF_C_READ); return (long)dbg; }') | $(CC) -x c - $(ALL_CFLAGS) -I/usr/include/elfutils -ldw -lelf -o $(BITBUCKET) $(ALL_LDFLAGS) $(EXTLIBS) "$(QUIET_STDERR)" && echo y"), y)
	msg := $(warning No libdw.h found or old libdw.h found or elfutils is older than 0.138, disables dwarf support. Please install new elfutils-devel/libdw-dev);
	NO_DWARF := 1
endif # Dwarf support
endif # NO_DWARF

-include arch/$(ARCH)/Makefile

ifeq ($(uname_S),Darwin)
	ifndef NO_FINK
		ifeq ($(shell test -d /sw/lib && echo y),y)
			BASIC_CFLAGS += -I/sw/include
			BASIC_LDFLAGS += -L/sw/lib
		endif
	endif
	ifndef NO_DARWIN_PORTS
		ifeq ($(shell test -d /opt/local/lib && echo y),y)
			BASIC_CFLAGS += -I/opt/local/include
			BASIC_LDFLAGS += -L/opt/local/lib
		endif
	endif
	PTHREAD_LIBS =
endif

ifneq ($(OUTPUT),)
	BASIC_CFLAGS += -I$(OUTPUT)
endif

ifeq ($(shell sh -c "(echo '\#include <libelf.h>'; echo 'int main(void) { Elf * elf = elf_begin(0, ELF_C_READ, 0); return (long)elf; }') | $(CC) -x c - $(ALL_CFLAGS) -o $(BITBUCKET) $(ALL_LDFLAGS) $(EXTLIBS) "$(QUIET_STDERR)" && echo y"), y)
ifneq ($(shell sh -c "(echo '\#include <gnu/libc-version.h>'; echo 'int main(void) { const char * version = gnu_get_libc_version(); return (long)version; }') | $(CC) -x c - $(ALL_CFLAGS) -o $(BITBUCKET) $(ALL_LDFLAGS) $(EXTLIBS) "$(QUIET_STDERR)" && echo y"), y)
	msg := $(error No gnu/libc-version.h found, please install glibc-dev[el]/glibc-static);
endif

	ifneq ($(shell sh -c "(echo '\#include <libelf.h>'; echo 'int main(void) { Elf * elf = elf_begin(0, ELF_C_READ_MMAP, 0); return (long)elf; }') | $(CC) -x c - $(ALL_CFLAGS) -o $(BITBUCKET) $(ALL_LDFLAGS) $(EXTLIBS) "$(QUIET_STDERR)" && echo y"), y)
		BASIC_CFLAGS += -DLIBELF_NO_MMAP
	endif
else
	msg := $(error No libelf.h/libelf found, please install libelf-dev/elfutils-libelf-devel and glibc-dev[el]);
endif

ifndef NO_DWARF
ifeq ($(origin PERF_HAVE_DWARF_REGS), undefined)
	msg := $(warning DWARF register mappings have not been defined for architecture $(ARCH), DWARF support disabled);
<<<<<<< HEAD
else
	BASIC_CFLAGS += -I/usr/include/elfutils -DDWARF_SUPPORT
	EXTLIBS += -lelf -ldw
	LIB_OBJS += $(OUTPUT)util/probe-finder.o
endif # PERF_HAVE_DWARF_REGS
endif # NO_DWARF

ifdef NO_NEWT
	BASIC_CFLAGS += -DNO_NEWT_SUPPORT
else
ifneq ($(shell sh -c "(echo '\#include <newt.h>'; echo 'int main(void) { newtInit(); newtCls(); return newtFinished(); }') | $(CC) -x c - $(ALL_CFLAGS) -D_LARGEFILE64_SOURCE -D_FILE_OFFSET_BITS=64 -lnewt -o $(BITBUCKET) $(ALL_LDFLAGS) $(EXTLIBS) "$(QUIET_STDERR)" && echo y"), y)
	msg := $(warning newt not found, disables TUI support. Please install newt-devel or libnewt-dev);
	BASIC_CFLAGS += -DNO_NEWT_SUPPORT
else
=======
else
	BASIC_CFLAGS += -I/usr/include/elfutils -DDWARF_SUPPORT
	EXTLIBS += -lelf -ldw
	LIB_OBJS += $(OUTPUT)util/probe-finder.o
endif # PERF_HAVE_DWARF_REGS
endif # NO_DWARF

ifdef NO_NEWT
	BASIC_CFLAGS += -DNO_NEWT_SUPPORT
else
ifneq ($(shell sh -c "(echo '\#include <newt.h>'; echo 'int main(void) { newtInit(); newtCls(); return newtFinished(); }') | $(CC) -x c - $(ALL_CFLAGS) -D_LARGEFILE64_SOURCE -D_FILE_OFFSET_BITS=64 -lnewt -o $(BITBUCKET) $(ALL_LDFLAGS) $(EXTLIBS) "$(QUIET_STDERR)" && echo y"), y)
	msg := $(warning newt not found, disables TUI support. Please install newt-devel or libnewt-dev);
	BASIC_CFLAGS += -DNO_NEWT_SUPPORT
else
>>>>>>> 772320e8
	# Fedora has /usr/include/slang/slang.h, but ubuntu /usr/include/slang.h
	BASIC_CFLAGS += -I/usr/include/slang
	EXTLIBS += -lnewt -lslang
	LIB_OBJS += $(OUTPUT)util/newt.o
endif
endif # NO_NEWT

ifndef NO_LIBPERL
PERL_EMBED_LDOPTS = `perl -MExtUtils::Embed -e ldopts 2>/dev/null`
PERL_EMBED_CCOPTS = `perl -MExtUtils::Embed -e ccopts 2>/dev/null`
endif

ifneq ($(shell sh -c "(echo '\#include <EXTERN.h>'; echo '\#include <perl.h>'; echo 'int main(void) { perl_alloc(); return 0; }') | $(CC) -x c - $(PERL_EMBED_CCOPTS) -o $(BITBUCKET) $(PERL_EMBED_LDOPTS) > /dev/null 2>&1 && echo y"), y)
	BASIC_CFLAGS += -DNO_LIBPERL
else
	ALL_LDFLAGS += $(PERL_EMBED_LDOPTS)
	LIB_OBJS += $(OUTPUT)util/scripting-engines/trace-event-perl.o
	LIB_OBJS += $(OUTPUT)scripts/perl/Perf-Trace-Util/Context.o
endif

ifndef NO_LIBPYTHON
PYTHON_EMBED_LDOPTS = `python-config --ldflags 2>/dev/null`
PYTHON_EMBED_CCOPTS = `python-config --cflags 2>/dev/null`
endif

ifneq ($(shell sh -c "(echo '\#include <Python.h>'; echo 'int main(void) { Py_Initialize(); return 0; }') | $(CC) -x c - $(PYTHON_EMBED_CCOPTS) -o $(BITBUCKET) $(PYTHON_EMBED_LDOPTS) > /dev/null 2>&1 && echo y"), y)
	BASIC_CFLAGS += -DNO_LIBPYTHON
else
	ALL_LDFLAGS += $(PYTHON_EMBED_LDOPTS)
	LIB_OBJS += $(OUTPUT)util/scripting-engines/trace-event-python.o
	LIB_OBJS += $(OUTPUT)scripts/python/Perf-Trace-Util/Context.o
endif

ifdef NO_DEMANGLE
	BASIC_CFLAGS += -DNO_DEMANGLE
else ifdef HAVE_CPLUS_DEMANGLE
	EXTLIBS += -liberty
	BASIC_CFLAGS += -DHAVE_CPLUS_DEMANGLE
else
	ifdef HAVE_CPLUS_DEMANGLE
		EXTLIBS += -liberty
		BASIC_CFLAGS += -DHAVE_CPLUS_DEMANGLE
	else
		has_bfd := $(shell sh -c "(echo '\#include <bfd.h>'; echo 'int main(void) { bfd_demangle(0, 0, 0); return 0; }') | $(CC) -x c - $(ALL_CFLAGS) -o $(BITBUCKET) $(ALL_LDFLAGS) $(EXTLIBS) -lbfd "$(QUIET_STDERR)" && echo y")

		ifeq ($(has_bfd),y)
			EXTLIBS += -lbfd
		else
			has_bfd_iberty := $(shell sh -c "(echo '\#include <bfd.h>'; echo 'int main(void) { bfd_demangle(0, 0, 0); return 0; }') | $(CC) -x c - $(ALL_CFLAGS) -o $(BITBUCKET) $(ALL_LDFLAGS) $(EXTLIBS) -lbfd -liberty "$(QUIET_STDERR)" && echo y")
			ifeq ($(has_bfd_iberty),y)
				EXTLIBS += -lbfd -liberty
			else
				has_bfd_iberty_z := $(shell sh -c "(echo '\#include <bfd.h>'; echo 'int main(void) { bfd_demangle(0, 0, 0); return 0; }') | $(CC) -x c - $(ALL_CFLAGS) -o $(BITBUCKET) $(ALL_LDFLAGS) $(EXTLIBS) -lbfd -liberty -lz "$(QUIET_STDERR)" && echo y")
				ifeq ($(has_bfd_iberty_z),y)
					EXTLIBS += -lbfd -liberty -lz
				else
					has_cplus_demangle := $(shell sh -c "(echo 'extern char *cplus_demangle(const char *, int);'; echo 'int main(void) { cplus_demangle(0, 0); return 0; }') | $(CC) -x c - $(ALL_CFLAGS) -o $(BITBUCKET) $(ALL_LDFLAGS) $(EXTLIBS) -liberty "$(QUIET_STDERR)" && echo y")
					ifeq ($(has_cplus_demangle),y)
						EXTLIBS += -liberty
						BASIC_CFLAGS += -DHAVE_CPLUS_DEMANGLE
					else
						msg := $(warning No bfd.h/libbfd found, install binutils-dev[el]/zlib-static to gain symbol demangling)
						BASIC_CFLAGS += -DNO_DEMANGLE
					endif
				endif
			endif
		endif
	endif
endif

ifndef CC_LD_DYNPATH
	ifdef NO_R_TO_GCC_LINKER
		# Some gcc does not accept and pass -R to the linker to specify
		# the runtime dynamic library path.
		CC_LD_DYNPATH = -Wl,-rpath,
	else
		CC_LD_DYNPATH = -R
	endif
endif

ifdef NEEDS_SOCKET
	EXTLIBS += -lsocket
endif
ifdef NEEDS_NSL
	EXTLIBS += -lnsl
endif
ifdef NO_D_TYPE_IN_DIRENT
	BASIC_CFLAGS += -DNO_D_TYPE_IN_DIRENT
endif
ifdef NO_D_INO_IN_DIRENT
	BASIC_CFLAGS += -DNO_D_INO_IN_DIRENT
endif
ifdef NO_ST_BLOCKS_IN_STRUCT_STAT
	BASIC_CFLAGS += -DNO_ST_BLOCKS_IN_STRUCT_STAT
endif
ifdef USE_NSEC
	BASIC_CFLAGS += -DUSE_NSEC
endif
ifdef USE_ST_TIMESPEC
	BASIC_CFLAGS += -DUSE_ST_TIMESPEC
endif
ifdef NO_NSEC
	BASIC_CFLAGS += -DNO_NSEC
endif
ifdef NO_C99_FORMAT
	BASIC_CFLAGS += -DNO_C99_FORMAT
endif
ifdef SNPRINTF_RETURNS_BOGUS
	COMPAT_CFLAGS += -DSNPRINTF_RETURNS_BOGUS
	COMPAT_OBJS += $(OUTPUT)compat/snprintf.o
endif
ifdef FREAD_READS_DIRECTORIES
	COMPAT_CFLAGS += -DFREAD_READS_DIRECTORIES
	COMPAT_OBJS += $(OUTPUT)compat/fopen.o
endif
ifdef NO_SYMLINK_HEAD
	BASIC_CFLAGS += -DNO_SYMLINK_HEAD
endif
ifdef NO_STRCASESTR
	COMPAT_CFLAGS += -DNO_STRCASESTR
	COMPAT_OBJS += $(OUTPUT)compat/strcasestr.o
endif
ifdef NO_STRTOUMAX
	COMPAT_CFLAGS += -DNO_STRTOUMAX
	COMPAT_OBJS += $(OUTPUT)compat/strtoumax.o
endif
ifdef NO_STRTOULL
	COMPAT_CFLAGS += -DNO_STRTOULL
endif
ifdef NO_SETENV
	COMPAT_CFLAGS += -DNO_SETENV
	COMPAT_OBJS += $(OUTPUT)compat/setenv.o
endif
ifdef NO_MKDTEMP
	COMPAT_CFLAGS += -DNO_MKDTEMP
	COMPAT_OBJS += $(OUTPUT)compat/mkdtemp.o
endif
ifdef NO_UNSETENV
	COMPAT_CFLAGS += -DNO_UNSETENV
	COMPAT_OBJS += $(OUTPUT)compat/unsetenv.o
endif
ifdef NO_SYS_SELECT_H
	BASIC_CFLAGS += -DNO_SYS_SELECT_H
endif
ifdef NO_MMAP
	COMPAT_CFLAGS += -DNO_MMAP
	COMPAT_OBJS += $(OUTPUT)compat/mmap.o
else
	ifdef USE_WIN32_MMAP
		COMPAT_CFLAGS += -DUSE_WIN32_MMAP
		COMPAT_OBJS += $(OUTPUT)compat/win32mmap.o
	endif
endif
ifdef NO_PREAD
	COMPAT_CFLAGS += -DNO_PREAD
	COMPAT_OBJS += $(OUTPUT)compat/pread.o
endif
ifdef NO_FAST_WORKING_DIRECTORY
	BASIC_CFLAGS += -DNO_FAST_WORKING_DIRECTORY
endif
ifdef NO_TRUSTABLE_FILEMODE
	BASIC_CFLAGS += -DNO_TRUSTABLE_FILEMODE
endif
ifdef NO_IPV6
	BASIC_CFLAGS += -DNO_IPV6
endif
ifdef NO_UINTMAX_T
	BASIC_CFLAGS += -Duintmax_t=uint32_t
endif
ifdef NO_SOCKADDR_STORAGE
ifdef NO_IPV6
	BASIC_CFLAGS += -Dsockaddr_storage=sockaddr_in
else
	BASIC_CFLAGS += -Dsockaddr_storage=sockaddr_in6
endif
endif
ifdef NO_INET_NTOP
	LIB_OBJS += $(OUTPUT)compat/inet_ntop.o
endif
ifdef NO_INET_PTON
	LIB_OBJS += $(OUTPUT)compat/inet_pton.o
endif

ifdef NO_ICONV
	BASIC_CFLAGS += -DNO_ICONV
endif

ifdef OLD_ICONV
	BASIC_CFLAGS += -DOLD_ICONV
endif

ifdef NO_DEFLATE_BOUND
	BASIC_CFLAGS += -DNO_DEFLATE_BOUND
endif

ifdef PPC_SHA1
	SHA1_HEADER = "ppc/sha1.h"
	LIB_OBJS += $(OUTPUT)ppc/sha1.o ppc/sha1ppc.o
else
ifdef ARM_SHA1
	SHA1_HEADER = "arm/sha1.h"
	LIB_OBJS += $(OUTPUT)arm/sha1.o $(OUTPUT)arm/sha1_arm.o
else
ifdef MOZILLA_SHA1
	SHA1_HEADER = "mozilla-sha1/sha1.h"
	LIB_OBJS += $(OUTPUT)mozilla-sha1/sha1.o
else
	SHA1_HEADER = <openssl/sha.h>
	EXTLIBS += $(LIB_4_CRYPTO)
endif
endif
endif
ifdef NO_PERL_MAKEMAKER
	export NO_PERL_MAKEMAKER
endif
ifdef NO_HSTRERROR
	COMPAT_CFLAGS += -DNO_HSTRERROR
	COMPAT_OBJS += $(OUTPUT)compat/hstrerror.o
endif
ifdef NO_MEMMEM
	COMPAT_CFLAGS += -DNO_MEMMEM
	COMPAT_OBJS += $(OUTPUT)compat/memmem.o
endif
ifdef INTERNAL_QSORT
	COMPAT_CFLAGS += -DINTERNAL_QSORT
	COMPAT_OBJS += $(OUTPUT)compat/qsort.o
endif
ifdef RUNTIME_PREFIX
	COMPAT_CFLAGS += -DRUNTIME_PREFIX
endif

ifdef DIR_HAS_BSD_GROUP_SEMANTICS
	COMPAT_CFLAGS += -DDIR_HAS_BSD_GROUP_SEMANTICS
endif
ifdef NO_EXTERNAL_GREP
	BASIC_CFLAGS += -DNO_EXTERNAL_GREP
endif

ifeq ($(PERL_PATH),)
NO_PERL=NoThanks
endif

QUIET_SUBDIR0  = +$(MAKE) -C # space to separate -C and subdir
QUIET_SUBDIR1  =

ifneq ($(findstring $(MAKEFLAGS),w),w)
PRINT_DIR = --no-print-directory
else # "make -w"
NO_SUBDIR = :
endif

ifneq ($(findstring $(MAKEFLAGS),s),s)
ifndef V
	QUIET_CC       = @echo '   ' CC $@;
	QUIET_AR       = @echo '   ' AR $@;
	QUIET_LINK     = @echo '   ' LINK $@;
	QUIET_BUILT_IN = @echo '   ' BUILTIN $@;
	QUIET_GEN      = @echo '   ' GEN $@;
	QUIET_SUBDIR0  = +@subdir=
	QUIET_SUBDIR1  = ;$(NO_SUBDIR) echo '   ' SUBDIR $$subdir; \
			 $(MAKE) $(PRINT_DIR) -C $$subdir
	export V
	export QUIET_GEN
	export QUIET_BUILT_IN
endif
endif

ifdef ASCIIDOC8
	export ASCIIDOC8
endif

# Shell quote (do not use $(call) to accommodate ancient setups);

SHA1_HEADER_SQ = $(subst ','\'',$(SHA1_HEADER))
ETC_PERFCONFIG_SQ = $(subst ','\'',$(ETC_PERFCONFIG))

DESTDIR_SQ = $(subst ','\'',$(DESTDIR))
bindir_SQ = $(subst ','\'',$(bindir))
bindir_relative_SQ = $(subst ','\'',$(bindir_relative))
mandir_SQ = $(subst ','\'',$(mandir))
infodir_SQ = $(subst ','\'',$(infodir))
perfexecdir_SQ = $(subst ','\'',$(perfexecdir))
template_dir_SQ = $(subst ','\'',$(template_dir))
htmldir_SQ = $(subst ','\'',$(htmldir))
prefix_SQ = $(subst ','\'',$(prefix))

SHELL_PATH_SQ = $(subst ','\'',$(SHELL_PATH))
PERL_PATH_SQ = $(subst ','\'',$(PERL_PATH))

LIBS = $(PERFLIBS) $(EXTLIBS)

BASIC_CFLAGS += -DSHA1_HEADER='$(SHA1_HEADER_SQ)' \
	$(COMPAT_CFLAGS)
LIB_OBJS += $(COMPAT_OBJS)

ALL_CFLAGS += $(BASIC_CFLAGS)
ALL_LDFLAGS += $(BASIC_LDFLAGS)

export TAR INSTALL DESTDIR SHELL_PATH


### Build rules

SHELL = $(SHELL_PATH)

all:: .perf.dev.null shell_compatibility_test $(ALL_PROGRAMS) $(BUILT_INS) $(OTHER_PROGRAMS) $(OUTPUT)PERF-BUILD-OPTIONS
ifneq (,$X)
	$(foreach p,$(patsubst %$X,%,$(filter %$X,$(ALL_PROGRAMS) $(BUILT_INS) perf$X)), test '$p' -ef '$p$X' || $(RM) '$p';)
endif

all::

please_set_SHELL_PATH_to_a_more_modern_shell:
	@$$(:)

shell_compatibility_test: please_set_SHELL_PATH_to_a_more_modern_shell

strip: $(PROGRAMS) $(OUTPUT)perf$X
	$(STRIP) $(STRIP_OPTS) $(PROGRAMS) $(OUTPUT)perf$X

$(OUTPUT)perf.o: perf.c $(OUTPUT)common-cmds.h $(OUTPUT)PERF-CFLAGS
	$(QUIET_CC)$(CC) -DPERF_VERSION='"$(PERF_VERSION)"' \
		'-DPERF_HTML_PATH="$(htmldir_SQ)"' \
		$(ALL_CFLAGS) -c $(filter %.c,$^) -o $@

$(OUTPUT)perf$X: $(OUTPUT)perf.o $(BUILTIN_OBJS) $(PERFLIBS)
	$(QUIET_LINK)$(CC) $(ALL_CFLAGS) -o $@ $(OUTPUT)perf.o \
		$(BUILTIN_OBJS) $(ALL_LDFLAGS) $(LIBS)

$(OUTPUT)builtin-help.o: builtin-help.c $(OUTPUT)common-cmds.h $(OUTPUT)PERF-CFLAGS
	$(QUIET_CC)$(CC) -o $@ -c $(ALL_CFLAGS) \
		'-DPERF_HTML_PATH="$(htmldir_SQ)"' \
		'-DPERF_MAN_PATH="$(mandir_SQ)"' \
		'-DPERF_INFO_PATH="$(infodir_SQ)"' $<

$(OUTPUT)builtin-timechart.o: builtin-timechart.c $(OUTPUT)common-cmds.h $(OUTPUT)PERF-CFLAGS
	$(QUIET_CC)$(CC) -o $@ -c $(ALL_CFLAGS) \
		'-DPERF_HTML_PATH="$(htmldir_SQ)"' \
		'-DPERF_MAN_PATH="$(mandir_SQ)"' \
		'-DPERF_INFO_PATH="$(infodir_SQ)"' $<

$(BUILT_INS): $(OUTPUT)perf$X
	$(QUIET_BUILT_IN)$(RM) $@ && \
	ln perf$X $@ 2>/dev/null || \
	ln -s perf$X $@ 2>/dev/null || \
	cp perf$X $@

$(OUTPUT)common-cmds.h: util/generate-cmdlist.sh command-list.txt

$(OUTPUT)common-cmds.h: $(wildcard Documentation/perf-*.txt)
	$(QUIET_GEN). util/generate-cmdlist.sh > $@+ && mv $@+ $@

$(patsubst %.sh,%,$(SCRIPT_SH)) : % : %.sh
	$(QUIET_GEN)$(RM) $@ $@+ && \
	sed -e '1s|#!.*/sh|#!$(SHELL_PATH_SQ)|' \
	    -e 's|@SHELL_PATH@|$(SHELL_PATH_SQ)|' \
	    -e 's|@@PERL@@|$(PERL_PATH_SQ)|g' \
	    -e 's/@@PERF_VERSION@@/$(PERF_VERSION)/g' \
	    -e 's/@@NO_CURL@@/$(NO_CURL)/g' \
	    $@.sh >$@+ && \
	chmod +x $@+ && \
	mv $@+ $(OUTPUT)$@

configure: configure.ac
	$(QUIET_GEN)$(RM) $@ $<+ && \
	sed -e 's/@@PERF_VERSION@@/$(PERF_VERSION)/g' \
	    $< > $<+ && \
	autoconf -o $@ $<+ && \
	$(RM) $<+

# These can record PERF_VERSION
$(OUTPUT)perf.o perf.spec \
	$(patsubst %.sh,%,$(SCRIPT_SH)) \
	$(patsubst %.perl,%,$(SCRIPT_PERL)) \
	: $(OUTPUT)PERF-VERSION-FILE

$(OUTPUT)%.o: %.c $(OUTPUT)PERF-CFLAGS
	$(QUIET_CC)$(CC) -o $@ -c $(ALL_CFLAGS) $<
$(OUTPUT)%.s: %.c $(OUTPUT)PERF-CFLAGS
	$(QUIET_CC)$(CC) -S $(ALL_CFLAGS) $<
$(OUTPUT)%.o: %.S
	$(QUIET_CC)$(CC) -o $@ -c $(ALL_CFLAGS) $<

$(OUTPUT)util/exec_cmd.o: util/exec_cmd.c $(OUTPUT)PERF-CFLAGS
	$(QUIET_CC)$(CC) -o $@ -c $(ALL_CFLAGS) \
		'-DPERF_EXEC_PATH="$(perfexecdir_SQ)"' \
		'-DBINDIR="$(bindir_relative_SQ)"' \
		'-DPREFIX="$(prefix_SQ)"' \
		$<

$(OUTPUT)builtin-init-db.o: builtin-init-db.c $(OUTPUT)PERF-CFLAGS
	$(QUIET_CC)$(CC) -o $@ -c $(ALL_CFLAGS) -DDEFAULT_PERF_TEMPLATE_DIR='"$(template_dir_SQ)"' $<

$(OUTPUT)util/config.o: util/config.c $(OUTPUT)PERF-CFLAGS
	$(QUIET_CC)$(CC) -o $@ -c $(ALL_CFLAGS) -DETC_PERFCONFIG='"$(ETC_PERFCONFIG_SQ)"' $<

$(OUTPUT)util/newt.o: util/newt.c $(OUTPUT)PERF-CFLAGS
	$(QUIET_CC)$(CC) -o $@ -c $(ALL_CFLAGS) -DENABLE_SLFUTURE_CONST $<

$(OUTPUT)util/rbtree.o: ../../lib/rbtree.c $(OUTPUT)PERF-CFLAGS
	$(QUIET_CC)$(CC) -o $@ -c $(ALL_CFLAGS) -DETC_PERFCONFIG='"$(ETC_PERFCONFIG_SQ)"' $<

$(OUTPUT)util/scripting-engines/trace-event-perl.o: util/scripting-engines/trace-event-perl.c $(OUTPUT)PERF-CFLAGS
	$(QUIET_CC)$(CC) -o $@ -c $(ALL_CFLAGS) $(PERL_EMBED_CCOPTS) -Wno-redundant-decls -Wno-strict-prototypes -Wno-unused-parameter -Wno-shadow $<

$(OUTPUT)scripts/perl/Perf-Trace-Util/Context.o: scripts/perl/Perf-Trace-Util/Context.c $(OUTPUT)PERF-CFLAGS
	$(QUIET_CC)$(CC) -o $@ -c $(ALL_CFLAGS) $(PERL_EMBED_CCOPTS) -Wno-redundant-decls -Wno-strict-prototypes -Wno-unused-parameter -Wno-nested-externs $<

$(OUTPUT)util/scripting-engines/trace-event-python.o: util/scripting-engines/trace-event-python.c $(OUTPUT)PERF-CFLAGS
	$(QUIET_CC)$(CC) -o $@ -c $(ALL_CFLAGS) $(PYTHON_EMBED_CCOPTS) -Wno-redundant-decls -Wno-strict-prototypes -Wno-unused-parameter -Wno-shadow $<

$(OUTPUT)scripts/python/Perf-Trace-Util/Context.o: scripts/python/Perf-Trace-Util/Context.c $(OUTPUT)PERF-CFLAGS
	$(QUIET_CC)$(CC) -o $@ -c $(ALL_CFLAGS) $(PYTHON_EMBED_CCOPTS) -Wno-redundant-decls -Wno-strict-prototypes -Wno-unused-parameter -Wno-nested-externs $<

$(OUTPUT)perf-%$X: %.o $(PERFLIBS)
	$(QUIET_LINK)$(CC) $(ALL_CFLAGS) -o $@ $(ALL_LDFLAGS) $(filter %.o,$^) $(LIBS)

$(LIB_OBJS) $(BUILTIN_OBJS): $(LIB_H)
$(patsubst perf-%$X,%.o,$(PROGRAMS)): $(LIB_H) $(wildcard */*.h)
builtin-revert.o wt-status.o: wt-status.h

$(LIB_FILE): $(LIB_OBJS)
	$(QUIET_AR)$(RM) $@ && $(AR) rcs $@ $(LIB_OBJS)

doc:
	$(MAKE) -C Documentation all

man:
	$(MAKE) -C Documentation man

html:
	$(MAKE) -C Documentation html

info:
	$(MAKE) -C Documentation info

pdf:
	$(MAKE) -C Documentation pdf

TAGS:
	$(RM) TAGS
	$(FIND) . -name '*.[hcS]' -print | xargs etags -a

tags:
	$(RM) tags
	$(FIND) . -name '*.[hcS]' -print | xargs ctags -a

cscope:
	$(RM) cscope*
	$(FIND) . -name '*.[hcS]' -print | xargs cscope -b

### Detect prefix changes
TRACK_CFLAGS = $(subst ','\'',$(ALL_CFLAGS)):\
             $(bindir_SQ):$(perfexecdir_SQ):$(template_dir_SQ):$(prefix_SQ)

$(OUTPUT)PERF-CFLAGS: .FORCE-PERF-CFLAGS
	@FLAGS='$(TRACK_CFLAGS)'; \
	    if test x"$$FLAGS" != x"`cat $(OUTPUT)PERF-CFLAGS 2>/dev/null`" ; then \
		echo 1>&2 "    * new build flags or prefix"; \
		echo "$$FLAGS" >$(OUTPUT)PERF-CFLAGS; \
            fi

# We need to apply sq twice, once to protect from the shell
# that runs $(OUTPUT)PERF-BUILD-OPTIONS, and then again to protect it
# and the first level quoting from the shell that runs "echo".
$(OUTPUT)PERF-BUILD-OPTIONS: .FORCE-PERF-BUILD-OPTIONS
	@echo SHELL_PATH=\''$(subst ','\'',$(SHELL_PATH_SQ))'\' >$@
	@echo TAR=\''$(subst ','\'',$(subst ','\'',$(TAR)))'\' >>$@
	@echo NO_CURL=\''$(subst ','\'',$(subst ','\'',$(NO_CURL)))'\' >>$@
	@echo NO_PERL=\''$(subst ','\'',$(subst ','\'',$(NO_PERL)))'\' >>$@

### Testing rules

#
# None right now:
#
# TEST_PROGRAMS += test-something$X

all:: $(TEST_PROGRAMS)

# GNU make supports exporting all variables by "export" without parameters.
# However, the environment gets quite big, and some programs have problems
# with that.

export NO_SVN_TESTS

check: $(OUTPUT)common-cmds.h
	if sparse; \
	then \
		for i in *.c */*.c; \
		do \
			sparse $(ALL_CFLAGS) $(SPARSE_FLAGS) $$i || exit; \
		done; \
	else \
		echo 2>&1 "Did you mean 'make test'?"; \
		exit 1; \
	fi

remove-dashes:
	./fixup-builtins $(BUILT_INS) $(PROGRAMS) $(SCRIPTS)

### Installation rules

ifneq ($(filter /%,$(firstword $(template_dir))),)
template_instdir = $(template_dir)
else
template_instdir = $(prefix)/$(template_dir)
endif
export template_instdir

ifneq ($(filter /%,$(firstword $(perfexecdir))),)
perfexec_instdir = $(perfexecdir)
else
perfexec_instdir = $(prefix)/$(perfexecdir)
endif
perfexec_instdir_SQ = $(subst ','\'',$(perfexec_instdir))
export perfexec_instdir

install: all
	$(INSTALL) -d -m 755 '$(DESTDIR_SQ)$(bindir_SQ)'
	$(INSTALL) $(OUTPUT)perf$X '$(DESTDIR_SQ)$(bindir_SQ)'
	$(INSTALL) -d -m 755 '$(DESTDIR_SQ)$(perfexec_instdir_SQ)/scripts/perl/Perf-Trace-Util/lib/Perf/Trace'
	$(INSTALL) -d -m 755 '$(DESTDIR_SQ)$(perfexec_instdir_SQ)/scripts/perl/bin'
	$(INSTALL) $(OUTPUT)perf-archive -t '$(DESTDIR_SQ)$(perfexec_instdir_SQ)'
	$(INSTALL) scripts/perl/Perf-Trace-Util/lib/Perf/Trace/* -t '$(DESTDIR_SQ)$(perfexec_instdir_SQ)/scripts/perl/Perf-Trace-Util/lib/Perf/Trace'
	$(INSTALL) scripts/perl/*.pl -t '$(DESTDIR_SQ)$(perfexec_instdir_SQ)/scripts/perl'
	$(INSTALL) scripts/perl/bin/* -t '$(DESTDIR_SQ)$(perfexec_instdir_SQ)/scripts/perl/bin'
	$(INSTALL) -d -m 755 '$(DESTDIR_SQ)$(perfexec_instdir_SQ)/scripts/python/Perf-Trace-Util/lib/Perf/Trace'
	$(INSTALL) -d -m 755 '$(DESTDIR_SQ)$(perfexec_instdir_SQ)/scripts/python/bin'
	$(INSTALL) scripts/python/Perf-Trace-Util/lib/Perf/Trace/* -t '$(DESTDIR_SQ)$(perfexec_instdir_SQ)/scripts/python/Perf-Trace-Util/lib/Perf/Trace'
	$(INSTALL) scripts/python/*.py -t '$(DESTDIR_SQ)$(perfexec_instdir_SQ)/scripts/python'
	$(INSTALL) scripts/python/bin/* -t '$(DESTDIR_SQ)$(perfexec_instdir_SQ)/scripts/python/bin'

ifdef BUILT_INS
	$(INSTALL) -d -m 755 '$(DESTDIR_SQ)$(perfexec_instdir_SQ)'
	$(INSTALL) $(BUILT_INS) '$(DESTDIR_SQ)$(perfexec_instdir_SQ)'
ifneq (,$X)
	$(foreach p,$(patsubst %$X,%,$(filter %$X,$(ALL_PROGRAMS) $(BUILT_INS) $(OUTPUT)perf$X)), $(RM) '$(DESTDIR_SQ)$(perfexec_instdir_SQ)/$p';)
endif
endif

install-doc:
	$(MAKE) -C Documentation install

install-man:
	$(MAKE) -C Documentation install-man

install-html:
	$(MAKE) -C Documentation install-html

install-info:
	$(MAKE) -C Documentation install-info

install-pdf:
	$(MAKE) -C Documentation install-pdf

quick-install-doc:
	$(MAKE) -C Documentation quick-install

quick-install-man:
	$(MAKE) -C Documentation quick-install-man

quick-install-html:
	$(MAKE) -C Documentation quick-install-html


### Maintainer's dist rules
#
# None right now
#
#
# perf.spec: perf.spec.in
#	sed -e 's/@@VERSION@@/$(PERF_VERSION)/g' < $< > $@+
#	mv $@+ $@
#
# PERF_TARNAME=perf-$(PERF_VERSION)
# dist: perf.spec perf-archive$(X) configure
#	./perf-archive --format=tar \
#		--prefix=$(PERF_TARNAME)/ HEAD^{tree} > $(PERF_TARNAME).tar
#	@mkdir -p $(PERF_TARNAME)
#	@cp perf.spec configure $(PERF_TARNAME)
#	@echo $(PERF_VERSION) > $(PERF_TARNAME)/version
#	$(TAR) rf $(PERF_TARNAME).tar \
#		$(PERF_TARNAME)/perf.spec \
#		$(PERF_TARNAME)/configure \
#		$(PERF_TARNAME)/version
#	@$(RM) -r $(PERF_TARNAME)
#	gzip -f -9 $(PERF_TARNAME).tar
#
# htmldocs = perf-htmldocs-$(PERF_VERSION)
# manpages = perf-manpages-$(PERF_VERSION)
# dist-doc:
#	$(RM) -r .doc-tmp-dir
#	mkdir .doc-tmp-dir
#	$(MAKE) -C Documentation WEBDOC_DEST=../.doc-tmp-dir install-webdoc
#	cd .doc-tmp-dir && $(TAR) cf ../$(htmldocs).tar .
#	gzip -n -9 -f $(htmldocs).tar
#	:
#	$(RM) -r .doc-tmp-dir
#	mkdir -p .doc-tmp-dir/man1 .doc-tmp-dir/man5 .doc-tmp-dir/man7
#	$(MAKE) -C Documentation DESTDIR=./ \
#		man1dir=../.doc-tmp-dir/man1 \
#		man5dir=../.doc-tmp-dir/man5 \
#		man7dir=../.doc-tmp-dir/man7 \
#		install
#	cd .doc-tmp-dir && $(TAR) cf ../$(manpages).tar .
#	gzip -n -9 -f $(manpages).tar
#	$(RM) -r .doc-tmp-dir
#
# rpm: dist
#	$(RPMBUILD) -ta $(PERF_TARNAME).tar.gz

### Cleaning rules

distclean: clean
#	$(RM) configure

clean:
	$(RM) *.o */*.o */*/*.o */*/*/*.o $(LIB_FILE)
	$(RM) $(ALL_PROGRAMS) $(BUILT_INS) perf$X
	$(RM) $(TEST_PROGRAMS)
	$(RM) *.spec *.pyc *.pyo */*.pyc */*.pyo $(OUTPUT)common-cmds.h TAGS tags cscope*
	$(RM) -r autom4te.cache
	$(RM) config.log config.mak.autogen config.mak.append config.status config.cache
	$(RM) -r $(PERF_TARNAME) .doc-tmp-dir
	$(RM) $(PERF_TARNAME).tar.gz perf-core_$(PERF_VERSION)-*.tar.gz
	$(RM) $(htmldocs).tar.gz $(manpages).tar.gz
	$(MAKE) -C Documentation/ clean
	$(RM) $(OUTPUT)PERF-VERSION-FILE $(OUTPUT)PERF-CFLAGS $(OUTPUT)PERF-BUILD-OPTIONS

.PHONY: all install clean strip
.PHONY: shell_compatibility_test please_set_SHELL_PATH_to_a_more_modern_shell
.PHONY: .FORCE-PERF-VERSION-FILE TAGS tags cscope .FORCE-PERF-CFLAGS
.PHONY: .FORCE-PERF-BUILD-OPTIONS

.perf.dev.null:
		touch .perf.dev.null

.INTERMEDIATE:	.perf.dev.null

### Make sure built-ins do not have dups and listed in perf.c
#
check-builtins::
	./check-builtins.sh

### Test suite coverage testing
#
# None right now
#
# .PHONY: coverage coverage-clean coverage-build coverage-report
#
# coverage:
#	$(MAKE) coverage-build
#	$(MAKE) coverage-report
#
# coverage-clean:
#	rm -f *.gcda *.gcno
#
# COVERAGE_CFLAGS = $(CFLAGS) -O0 -ftest-coverage -fprofile-arcs
# COVERAGE_LDFLAGS = $(CFLAGS)  -O0 -lgcov
#
# coverage-build: coverage-clean
#	$(MAKE) CFLAGS="$(COVERAGE_CFLAGS)" LDFLAGS="$(COVERAGE_LDFLAGS)" all
#	$(MAKE) CFLAGS="$(COVERAGE_CFLAGS)" LDFLAGS="$(COVERAGE_LDFLAGS)" \
#		-j1 test
#
# coverage-report:
#	gcov -b *.c */*.c
#	grep '^function.*called 0 ' *.c.gcov */*.c.gcov \
#		| sed -e 's/\([^:]*\)\.gcov: *function \([^ ]*\) called.*/\1: \2/' \
#		| tee coverage-untested-functions<|MERGE_RESOLUTION|>--- conflicted
+++ resolved
@@ -551,7 +551,6 @@
 ifndef NO_DWARF
 ifeq ($(origin PERF_HAVE_DWARF_REGS), undefined)
 	msg := $(warning DWARF register mappings have not been defined for architecture $(ARCH), DWARF support disabled);
-<<<<<<< HEAD
 else
 	BASIC_CFLAGS += -I/usr/include/elfutils -DDWARF_SUPPORT
 	EXTLIBS += -lelf -ldw
@@ -566,22 +565,6 @@
 	msg := $(warning newt not found, disables TUI support. Please install newt-devel or libnewt-dev);
 	BASIC_CFLAGS += -DNO_NEWT_SUPPORT
 else
-=======
-else
-	BASIC_CFLAGS += -I/usr/include/elfutils -DDWARF_SUPPORT
-	EXTLIBS += -lelf -ldw
-	LIB_OBJS += $(OUTPUT)util/probe-finder.o
-endif # PERF_HAVE_DWARF_REGS
-endif # NO_DWARF
-
-ifdef NO_NEWT
-	BASIC_CFLAGS += -DNO_NEWT_SUPPORT
-else
-ifneq ($(shell sh -c "(echo '\#include <newt.h>'; echo 'int main(void) { newtInit(); newtCls(); return newtFinished(); }') | $(CC) -x c - $(ALL_CFLAGS) -D_LARGEFILE64_SOURCE -D_FILE_OFFSET_BITS=64 -lnewt -o $(BITBUCKET) $(ALL_LDFLAGS) $(EXTLIBS) "$(QUIET_STDERR)" && echo y"), y)
-	msg := $(warning newt not found, disables TUI support. Please install newt-devel or libnewt-dev);
-	BASIC_CFLAGS += -DNO_NEWT_SUPPORT
-else
->>>>>>> 772320e8
 	# Fedora has /usr/include/slang/slang.h, but ubuntu /usr/include/slang.h
 	BASIC_CFLAGS += -I/usr/include/slang
 	EXTLIBS += -lnewt -lslang
@@ -617,9 +600,6 @@
 
 ifdef NO_DEMANGLE
 	BASIC_CFLAGS += -DNO_DEMANGLE
-else ifdef HAVE_CPLUS_DEMANGLE
-	EXTLIBS += -liberty
-	BASIC_CFLAGS += -DHAVE_CPLUS_DEMANGLE
 else
 	ifdef HAVE_CPLUS_DEMANGLE
 		EXTLIBS += -liberty
