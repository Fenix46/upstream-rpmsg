/**************************************************************************
 *
 * Copyright 2006-2008 Tungsten Graphics, Inc., Cedar Park, TX. USA.
 * All Rights Reserved.
 *
 * Permission is hereby granted, free of charge, to any person obtaining a
 * copy of this software and associated documentation files (the
 * "Software"), to deal in the Software without restriction, including
 * without limitation the rights to use, copy, modify, merge, publish,
 * distribute, sub license, and/or sell copies of the Software, and to
 * permit persons to whom the Software is furnished to do so, subject to
 * the following conditions:
 *
 * The above copyright notice and this permission notice (including the
 * next paragraph) shall be included in all copies or substantial portions
 * of the Software.
 *
 * THE SOFTWARE IS PROVIDED "AS IS", WITHOUT WARRANTY OF ANY KIND, EXPRESS OR
 * IMPLIED, INCLUDING BUT NOT LIMITED TO THE WARRANTIES OF MERCHANTABILITY,
 * FITNESS FOR A PARTICULAR PURPOSE AND NON-INFRINGEMENT. IN NO EVENT SHALL
 * THE COPYRIGHT HOLDERS, AUTHORS AND/OR ITS SUPPLIERS BE LIABLE FOR ANY CLAIM,
 * DAMAGES OR OTHER LIABILITY, WHETHER IN AN ACTION OF CONTRACT, TORT OR
 * OTHERWISE, ARISING FROM, OUT OF OR IN CONNECTION WITH THE SOFTWARE OR THE
 * USE OR OTHER DEALINGS IN THE SOFTWARE.
 *
 *
 **************************************************************************/
/*
 * Authors:
 * Thomas Hellstrom <thomas-at-tungstengraphics-dot-com>
 */

#ifndef _DRM_MM_H_
#define _DRM_MM_H_

/*
 * Generic range manager structs
 */
#include <linux/list.h>
#ifdef CONFIG_DEBUG_FS
#include <linux/seq_file.h>
#endif

struct drm_mm_node {
	struct list_head node_list;
	struct list_head hole_stack;
	unsigned hole_follows : 1;
	unsigned scanned_block : 1;
	unsigned scanned_prev_free : 1;
	unsigned scanned_next_free : 1;
	unsigned scanned_preceeds_hole : 1;
	unsigned allocated : 1;
	unsigned long start;
	unsigned long size;
	struct drm_mm *mm;
};

struct drm_mm {
	/* List of all memory nodes that immediately precede a free hole. */
	struct list_head hole_stack;
	/* head_node.node_list is the list of all memory nodes, ordered
	 * according to the (increasing) start address of the memory node. */
	struct drm_mm_node head_node;
	struct list_head unused_nodes;
	int num_unused;
	spinlock_t unused_lock;
	unsigned int scan_check_range : 1;
	unsigned scan_alignment;
	unsigned long scan_size;
	unsigned long scan_hit_start;
	unsigned scan_hit_size;
	unsigned scanned_blocks;
	unsigned long scan_start;
	unsigned long scan_end;
<<<<<<< HEAD
=======
	struct drm_mm_node *prev_scanned_node;
>>>>>>> 105e53f8
};

static inline bool drm_mm_node_allocated(struct drm_mm_node *node)
{
	return node->allocated;
}

static inline bool drm_mm_initialized(struct drm_mm *mm)
{
	return mm->hole_stack.next;
}
#define drm_mm_for_each_node(entry, mm) list_for_each_entry(entry, \
						&(mm)->head_node.node_list, \
						node_list)
#define drm_mm_for_each_scanned_node_reverse(entry, n, mm) \
	for (entry = (mm)->prev_scanned_node, \
		next = entry ? list_entry(entry->node_list.next, \
			struct drm_mm_node, node_list) : NULL; \
	     entry != NULL; entry = next, \
		next = entry ? list_entry(entry->node_list.next, \
			struct drm_mm_node, node_list) : NULL) \
/*
 * Basic range manager support (drm_mm.c)
 */
extern struct drm_mm_node *drm_mm_get_block_generic(struct drm_mm_node *node,
						    unsigned long size,
						    unsigned alignment,
						    int atomic);
extern struct drm_mm_node *drm_mm_get_block_range_generic(
						struct drm_mm_node *node,
						unsigned long size,
						unsigned alignment,
						unsigned long start,
						unsigned long end,
						int atomic);
static inline struct drm_mm_node *drm_mm_get_block(struct drm_mm_node *parent,
						   unsigned long size,
						   unsigned alignment)
{
	return drm_mm_get_block_generic(parent, size, alignment, 0);
}
static inline struct drm_mm_node *drm_mm_get_block_atomic(struct drm_mm_node *parent,
							  unsigned long size,
							  unsigned alignment)
{
	return drm_mm_get_block_generic(parent, size, alignment, 1);
}
static inline struct drm_mm_node *drm_mm_get_block_range(
						struct drm_mm_node *parent,
						unsigned long size,
						unsigned alignment,
						unsigned long start,
						unsigned long end)
{
	return drm_mm_get_block_range_generic(parent, size, alignment,
						start, end, 0);
}
static inline struct drm_mm_node *drm_mm_get_block_atomic_range(
						struct drm_mm_node *parent,
						unsigned long size,
						unsigned alignment,
						unsigned long start,
						unsigned long end)
{
	return drm_mm_get_block_range_generic(parent, size, alignment,
						start, end, 1);
}
extern int drm_mm_insert_node(struct drm_mm *mm, struct drm_mm_node *node,
			      unsigned long size, unsigned alignment);
extern int drm_mm_insert_node_in_range(struct drm_mm *mm,
				       struct drm_mm_node *node,
				       unsigned long size, unsigned alignment,
				       unsigned long start, unsigned long end);
extern void drm_mm_put_block(struct drm_mm_node *cur);
extern void drm_mm_remove_node(struct drm_mm_node *node);
extern void drm_mm_replace_node(struct drm_mm_node *old, struct drm_mm_node *new);
extern struct drm_mm_node *drm_mm_search_free(const struct drm_mm *mm,
					      unsigned long size,
					      unsigned alignment,
					      int best_match);
extern struct drm_mm_node *drm_mm_search_free_in_range(
						const struct drm_mm *mm,
						unsigned long size,
						unsigned alignment,
						unsigned long start,
						unsigned long end,
						int best_match);
extern int drm_mm_init(struct drm_mm *mm, unsigned long start,
		       unsigned long size);
extern void drm_mm_takedown(struct drm_mm *mm);
extern int drm_mm_clean(struct drm_mm *mm);
extern int drm_mm_pre_get(struct drm_mm *mm);

static inline struct drm_mm *drm_get_mm(struct drm_mm_node *block)
{
	return block->mm;
}

void drm_mm_init_scan(struct drm_mm *mm, unsigned long size,
		      unsigned alignment);
void drm_mm_init_scan_with_range(struct drm_mm *mm, unsigned long size,
				 unsigned alignment,
				 unsigned long start,
				 unsigned long end);
int drm_mm_scan_add_block(struct drm_mm_node *node);
int drm_mm_scan_remove_block(struct drm_mm_node *node);

extern void drm_mm_debug_table(struct drm_mm *mm, const char *prefix);
#ifdef CONFIG_DEBUG_FS
int drm_mm_dump_table(struct seq_file *m, struct drm_mm *mm);
#endif

#endif<|MERGE_RESOLUTION|>--- conflicted
+++ resolved
@@ -72,10 +72,7 @@
 	unsigned scanned_blocks;
 	unsigned long scan_start;
 	unsigned long scan_end;
-<<<<<<< HEAD
-=======
 	struct drm_mm_node *prev_scanned_node;
->>>>>>> 105e53f8
 };
 
 static inline bool drm_mm_node_allocated(struct drm_mm_node *node)
