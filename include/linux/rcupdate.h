--- conflicted
+++ resolved
@@ -47,11 +47,8 @@
 extern int rcutorture_runnable; /* for sysctl */
 #endif /* #ifdef CONFIG_RCU_TORTURE_TEST */
 
-<<<<<<< HEAD
-=======
 #define UINT_CMP_GE(a, b)	(UINT_MAX / 2 >= (a) - (b))
 #define UINT_CMP_LT(a, b)	(UINT_MAX / 2 < (a) - (b))
->>>>>>> 3cbea436
 #define ULONG_CMP_GE(a, b)	(ULONG_MAX / 2 >= (a) - (b))
 #define ULONG_CMP_LT(a, b)	(ULONG_MAX / 2 < (a) - (b))
 
@@ -122,10 +119,6 @@
 #endif /* #else #ifdef CONFIG_PREEMPT_RCU */
 
 /* Internal to kernel */
-<<<<<<< HEAD
-extern void rcu_init(void);
-=======
->>>>>>> 3cbea436
 extern void rcu_sched_qs(int cpu);
 extern void rcu_bh_qs(int cpu);
 extern void rcu_check_callbacks(int cpu, int user);
