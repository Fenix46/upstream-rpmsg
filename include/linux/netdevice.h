--- conflicted
+++ resolved
@@ -995,16 +995,10 @@
 	unsigned int		real_num_rx_queues;
 #endif
 
-<<<<<<< HEAD
-	struct netdev_queue	rx_queue;
 	rx_handler_func_t	*rx_handler;
 	void			*rx_handler_data;
-=======
-	rx_handler_func_t	*rx_handler;
-	void			*rx_handler_data;
 
 	struct netdev_queue __rcu *ingress_queue;
->>>>>>> 45f53cc9
 
 /*
  * Cache lines mostly used on transmit path
@@ -1071,17 +1065,12 @@
 #endif
 
 	/* mid-layer private */
-<<<<<<< HEAD
-	void			*ml_priv;
-
-=======
 	union {
 		void				*ml_priv;
 		struct pcpu_lstats __percpu	*lstats; /* loopback stats */
 		struct pcpu_tstats __percpu	*tstats; /* tunnel stats */
 		struct pcpu_dstats __percpu	*dstats; /* dummy stats */
 	};
->>>>>>> 45f53cc9
 	/* GARP */
 	struct garp_port __rcu	*garp_port;
 
@@ -1777,10 +1766,6 @@
 				      void *rx_handler_data);
 extern void netdev_rx_handler_unregister(struct net_device *dev);
 
-<<<<<<< HEAD
-extern void		netif_nit_deliver(struct sk_buff *skb);
-=======
->>>>>>> 45f53cc9
 extern int		dev_valid_name(const char *name);
 extern int		dev_ioctl(struct net *net, unsigned int cmd, void __user *);
 extern int		dev_ethtool(struct net *net, struct ifreq *);
