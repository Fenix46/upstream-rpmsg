--- conflicted
+++ resolved
@@ -81,12 +81,8 @@
 
 static inline int kmap_atomic_idx_push(void)
 {
-<<<<<<< HEAD
-	int idx = __get_cpu_var(__kmap_atomic_idx)++;
-=======
 	int idx = __this_cpu_inc_return(__kmap_atomic_idx) - 1;
 
->>>>>>> 3cbea436
 #ifdef CONFIG_DEBUG_HIGHMEM
 	WARN_ON_ONCE(in_irq() && !irqs_disabled());
 	BUG_ON(idx > KM_TYPE_NR);
@@ -96,18 +92,6 @@
 
 static inline int kmap_atomic_idx(void)
 {
-<<<<<<< HEAD
-	return __get_cpu_var(__kmap_atomic_idx) - 1;
-}
-
-static inline int kmap_atomic_idx_pop(void)
-{
-	int idx = --__get_cpu_var(__kmap_atomic_idx);
-#ifdef CONFIG_DEBUG_HIGHMEM
-	BUG_ON(idx < 0);
-#endif
-	return idx;
-=======
 	return __this_cpu_read(__kmap_atomic_idx) - 1;
 }
 
@@ -120,7 +104,6 @@
 #else
 	__this_cpu_dec(__kmap_atomic_idx);
 #endif
->>>>>>> 3cbea436
 }
 
 #endif
