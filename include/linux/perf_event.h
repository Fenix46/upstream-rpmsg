--- conflicted
+++ resolved
@@ -215,14 +215,9 @@
 				 */
 				precise_ip     :  2, /* skid constraint       */
 				mmap_data      :  1, /* non-exec mmap data    */
-<<<<<<< HEAD
-
-				__reserved_1   : 46;
-=======
 				sample_id_all  :  1, /* sample_type all events */
 
 				__reserved_1   : 45;
->>>>>>> 3cbea436
 
 	union {
 		__u32		wakeup_events;	  /* wakeup every n events */
@@ -593,13 +588,10 @@
 struct pmu {
 	struct list_head		entry;
 
-<<<<<<< HEAD
-=======
 	struct device			*dev;
 	char				*name;
 	int				type;
 
->>>>>>> 3cbea436
 	int * __percpu			pmu_disable_count;
 	struct perf_cpu_context * __percpu pmu_cpu_context;
 	int				task_ctx_nr;
@@ -912,10 +904,7 @@
 	int				exclusive;
 	struct list_head		rotation_list;
 	int				jiffies_interval;
-<<<<<<< HEAD
-=======
 	struct pmu			*active_pmu;
->>>>>>> 3cbea436
 };
 
 struct perf_output_handle {
@@ -931,34 +920,13 @@
 
 #ifdef CONFIG_PERF_EVENTS
 
-<<<<<<< HEAD
-extern int perf_pmu_register(struct pmu *pmu);
-=======
 extern int perf_pmu_register(struct pmu *pmu, char *name, int type);
->>>>>>> 3cbea436
 extern void perf_pmu_unregister(struct pmu *pmu);
 
 extern int perf_num_counters(void);
 extern const char *perf_pmu_name(void);
 extern void __perf_event_task_sched_in(struct task_struct *task);
 extern void __perf_event_task_sched_out(struct task_struct *task, struct task_struct *next);
-<<<<<<< HEAD
-
-extern atomic_t perf_task_events;
-
-static inline void perf_event_task_sched_in(struct task_struct *task)
-{
-	COND_STMT(&perf_task_events, __perf_event_task_sched_in(task));
-}
-
-static inline
-void perf_event_task_sched_out(struct task_struct *task, struct task_struct *next)
-{
-	COND_STMT(&perf_task_events, __perf_event_task_sched_out(task, next));
-}
-
-=======
->>>>>>> 3cbea436
 extern int perf_event_init_task(struct task_struct *child);
 extern void perf_event_exit_task(struct task_struct *child);
 extern void perf_event_free_task(struct task_struct *task);
@@ -1050,28 +1018,6 @@
  * - eflags, for future purposes, just in case
  */
 static inline void perf_fetch_caller_regs(struct pt_regs *regs)
-<<<<<<< HEAD
-{
-	memset(regs, 0, sizeof(*regs));
-
-	perf_arch_fetch_caller_regs(regs, CALLER_ADDR0);
-}
-
-static __always_inline void
-perf_sw_event(u32 event_id, u64 nr, int nmi, struct pt_regs *regs, u64 addr)
-{
-	struct pt_regs hot_regs;
-
-	JUMP_LABEL(&perf_swevent_enabled[event_id], have_event);
-	return;
-
-have_event:
-	if (!regs) {
-		perf_fetch_caller_regs(&hot_regs);
-		regs = &hot_regs;
-	}
-	__perf_sw_event(event_id, nr, nmi, regs, addr);
-=======
 {
 	memset(regs, 0, sizeof(*regs));
 
@@ -1107,7 +1053,6 @@
 	perf_sw_event(PERF_COUNT_SW_CONTEXT_SWITCHES, 1, 1, NULL, 0);
 
 	COND_STMT(&perf_task_events, __perf_event_task_sched_out(task, next));
->>>>>>> 3cbea436
 }
 
 extern void perf_event_mmap(struct vm_area_struct *vma);
