/*
 * Copyright (C) 2007-2008 Advanced Micro Devices, Inc.
 * Author: Joerg Roedel <joerg.roedel@amd.com>
 *
 * This program is free software; you can redistribute it and/or modify it
 * under the terms of the GNU General Public License version 2 as published
 * by the Free Software Foundation.
 *
 * This program is distributed in the hope that it will be useful,
 * but WITHOUT ANY WARRANTY; without even the implied warranty of
 * MERCHANTABILITY or FITNESS FOR A PARTICULAR PURPOSE.  See the
 * GNU General Public License for more details.
 *
 * You should have received a copy of the GNU General Public License
 * along with this program; if not, write to the Free Software
 * Foundation, Inc., 59 Temple Place, Suite 330, Boston, MA  02111-1307 USA
 */

#ifndef __LINUX_IOMMU_H
#define __LINUX_IOMMU_H

#include <linux/errno.h>

#define IOMMU_READ	(1)
#define IOMMU_WRITE	(2)
#define IOMMU_CACHE	(4) /* DMA cache coherency */

struct iommu_ops;
struct bus_type;
struct device;
struct iommu_domain;

/* iommu fault flags */
#define IOMMU_FAULT_READ	0x0
#define IOMMU_FAULT_WRITE	0x1

typedef int (*iommu_fault_handler_t)(struct iommu_domain *,
				struct device *, unsigned long, int);

struct iommu_domain {
	struct iommu_ops *ops;
	void *priv;
	iommu_fault_handler_t handler;
};

#define IOMMU_CAP_CACHE_COHERENCY	0x1
#define IOMMU_CAP_INTR_REMAP		0x2	/* isolates device intrs */

#ifdef CONFIG_IOMMU_API

struct iommu_ops {
	int (*domain_init)(struct iommu_domain *domain);
	void (*domain_destroy)(struct iommu_domain *domain);
	int (*attach_dev)(struct iommu_domain *domain, struct device *dev);
	void (*detach_dev)(struct iommu_domain *domain, struct device *dev);
	int (*map)(struct iommu_domain *domain, unsigned long iova,
		   phys_addr_t paddr, int gfp_order, int prot);
	int (*unmap)(struct iommu_domain *domain, unsigned long iova,
		     int gfp_order);
	phys_addr_t (*iova_to_phys)(struct iommu_domain *domain,
				    unsigned long iova);
	int (*domain_has_cap)(struct iommu_domain *domain,
			      unsigned long cap);
	void (*commit)(struct iommu_domain *domain);
};

extern int bus_set_iommu(struct bus_type *bus, struct iommu_ops *ops);
extern bool iommu_present(struct bus_type *bus);
extern struct iommu_domain *iommu_domain_alloc(struct bus_type *bus);
extern void iommu_domain_free(struct iommu_domain *domain);
extern int iommu_attach_device(struct iommu_domain *domain,
			       struct device *dev);
extern void iommu_detach_device(struct iommu_domain *domain,
				struct device *dev);
extern int iommu_map(struct iommu_domain *domain, unsigned long iova,
		     phys_addr_t paddr, int gfp_order, int prot);
extern int iommu_unmap(struct iommu_domain *domain, unsigned long iova,
		       int gfp_order);
extern phys_addr_t iommu_iova_to_phys(struct iommu_domain *domain,
				      unsigned long iova);
extern int iommu_domain_has_cap(struct iommu_domain *domain,
				unsigned long cap);
<<<<<<< HEAD
extern void iommu_commit(struct iommu_domain *domain);
=======
>>>>>>> 1a9ca7b0
extern void iommu_set_fault_handler(struct iommu_domain *domain,
					iommu_fault_handler_t handler);

/**
 * report_iommu_fault() - report about an IOMMU fault to the IOMMU framework
 * @domain: the iommu domain where the fault has happened
 * @dev: the device where the fault has happened
 * @iova: the faulting address
 * @flags: mmu fault flags (e.g. IOMMU_FAULT_READ/IOMMU_FAULT_WRITE/...)
 *
 * This function should be called by the low-level IOMMU implementations
 * whenever IOMMU faults happen, to allow high-level users, that are
 * interested in such events, to know about them.
 *
 * This event may be useful for several possible use cases:
 * - mere logging of the event
 * - dynamic TLB/PTE loading
 * - if restarting of the faulting device is required
 *
 * Returns 0 on success and an appropriate error code otherwise (if dynamic
 * PTE/TLB loading will one day be supported, implementations will be able
 * to tell whether it succeeded or not according to this return value).
<<<<<<< HEAD
=======
 *
 * Specifically, -ENOSYS is returned if a fault handler isn't installed
 * (though fault handlers can also return -ENOSYS, in case they want to
 * elicit the default behavior of the IOMMU drivers).
>>>>>>> 1a9ca7b0
 */
static inline int report_iommu_fault(struct iommu_domain *domain,
		struct device *dev, unsigned long iova, int flags)
{
<<<<<<< HEAD
	int ret = 0;

	/*
	 * if upper layers showed interest and installed a fault handler,
	 * invoke it.
	 */
	if (domain->handler)
		ret = domain->handler(domain, dev, iova, flags);

	return ret;
}
=======
	int ret = -ENOSYS;
>>>>>>> 1a9ca7b0

	/*
	 * if upper layers showed interest and installed a fault handler,
	 * invoke it.
	 */
	if (domain->handler)
		ret = domain->handler(domain, dev, iova, flags);

	return ret;
}

#else /* CONFIG_IOMMU_API */

struct iommu_ops {};

static inline bool iommu_present(struct bus_type *bus)
{
	return false;
}

static inline struct iommu_domain *iommu_domain_alloc(struct bus_type *bus)
{
	return NULL;
}

static inline void iommu_domain_free(struct iommu_domain *domain)
{
}

static inline int iommu_attach_device(struct iommu_domain *domain,
				      struct device *dev)
{
	return -ENODEV;
}

static inline void iommu_detach_device(struct iommu_domain *domain,
				       struct device *dev)
{
}

static inline int iommu_map(struct iommu_domain *domain, unsigned long iova,
			    phys_addr_t paddr, int gfp_order, int prot)
{
	return -ENODEV;
}

static inline int iommu_unmap(struct iommu_domain *domain, unsigned long iova,
			      int gfp_order)
{
	return -ENODEV;
}

static inline phys_addr_t iommu_iova_to_phys(struct iommu_domain *domain,
					     unsigned long iova)
{
	return 0;
}

static inline int domain_has_cap(struct iommu_domain *domain,
				 unsigned long cap)
{
	return 0;
}

<<<<<<< HEAD
static inline void iommu_commit(struct iommu_domain *domain)
{
}

=======
>>>>>>> 1a9ca7b0
static inline void iommu_set_fault_handler(struct iommu_domain *domain,
					iommu_fault_handler_t handler)
{
}

#endif /* CONFIG_IOMMU_API */

#endif /* __LINUX_IOMMU_H */<|MERGE_RESOLUTION|>--- conflicted
+++ resolved
@@ -80,10 +80,7 @@
 				      unsigned long iova);
 extern int iommu_domain_has_cap(struct iommu_domain *domain,
 				unsigned long cap);
-<<<<<<< HEAD
 extern void iommu_commit(struct iommu_domain *domain);
-=======
->>>>>>> 1a9ca7b0
 extern void iommu_set_fault_handler(struct iommu_domain *domain,
 					iommu_fault_handler_t handler);
 
@@ -106,32 +103,15 @@
  * Returns 0 on success and an appropriate error code otherwise (if dynamic
  * PTE/TLB loading will one day be supported, implementations will be able
  * to tell whether it succeeded or not according to this return value).
-<<<<<<< HEAD
-=======
  *
  * Specifically, -ENOSYS is returned if a fault handler isn't installed
  * (though fault handlers can also return -ENOSYS, in case they want to
  * elicit the default behavior of the IOMMU drivers).
->>>>>>> 1a9ca7b0
  */
 static inline int report_iommu_fault(struct iommu_domain *domain,
 		struct device *dev, unsigned long iova, int flags)
 {
-<<<<<<< HEAD
-	int ret = 0;
-
-	/*
-	 * if upper layers showed interest and installed a fault handler,
-	 * invoke it.
-	 */
-	if (domain->handler)
-		ret = domain->handler(domain, dev, iova, flags);
-
-	return ret;
-}
-=======
 	int ret = -ENOSYS;
->>>>>>> 1a9ca7b0
 
 	/*
 	 * if upper layers showed interest and installed a fault handler,
@@ -196,13 +176,10 @@
 	return 0;
 }
 
-<<<<<<< HEAD
 static inline void iommu_commit(struct iommu_domain *domain)
 {
 }
 
-=======
->>>>>>> 1a9ca7b0
 static inline void iommu_set_fault_handler(struct iommu_domain *domain,
 					iommu_fault_handler_t handler)
 {
