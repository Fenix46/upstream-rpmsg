--- conflicted
+++ resolved
@@ -538,11 +538,8 @@
 #ifdef __KVM_HAVE_XCRS
 #define KVM_CAP_XCRS 56
 #endif
-<<<<<<< HEAD
-=======
 #define KVM_CAP_PPC_GET_PVINFO 57
 #define KVM_CAP_PPC_IRQ_LEVEL 58
->>>>>>> 45f53cc9
 
 #ifdef KVM_CAP_IRQ_ROUTING
 
