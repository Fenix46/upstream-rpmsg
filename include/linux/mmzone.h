#ifndef _LINUX_MMZONE_H
#define _LINUX_MMZONE_H

#ifndef __ASSEMBLY__
#ifndef __GENERATING_BOUNDS_H

#include <linux/spinlock.h>
#include <linux/list.h>
#include <linux/wait.h>
#include <linux/bitops.h>
#include <linux/cache.h>
#include <linux/threads.h>
#include <linux/numa.h>
#include <linux/init.h>
#include <linux/seqlock.h>
#include <linux/nodemask.h>
#include <linux/pageblock-flags.h>
#include <generated/bounds.h>
#include <asm/atomic.h>
#include <asm/page.h>

/* Free memory management - zoned buddy allocator.  */
#ifndef CONFIG_FORCE_MAX_ZONEORDER
#define MAX_ORDER 11
#else
#define MAX_ORDER CONFIG_FORCE_MAX_ZONEORDER
#endif
#define MAX_ORDER_NR_PAGES (1 << (MAX_ORDER - 1))

/*
 * PAGE_ALLOC_COSTLY_ORDER is the order at which allocations are deemed
 * costly to service.  That is between allocation orders which should
 * coelesce naturally under reasonable reclaim pressure and those which
 * will not.
 */
#define PAGE_ALLOC_COSTLY_ORDER 3

#define MIGRATE_UNMOVABLE     0
#define MIGRATE_RECLAIMABLE   1
#define MIGRATE_MOVABLE       2
#define MIGRATE_PCPTYPES      3 /* the number of types on the pcp lists */
#define MIGRATE_RESERVE       3
#define MIGRATE_ISOLATE       4 /* can't allocate from here */
#define MIGRATE_TYPES         5

#define for_each_migratetype_order(order, type) \
	for (order = 0; order < MAX_ORDER; order++) \
		for (type = 0; type < MIGRATE_TYPES; type++)

extern int page_group_by_mobility_disabled;

static inline int get_pageblock_migratetype(struct page *page)
{
	return get_pageblock_flags_group(page, PB_migrate, PB_migrate_end);
}

struct free_area {
	struct list_head	free_list[MIGRATE_TYPES];
	unsigned long		nr_free;
};

struct pglist_data;

/*
 * zone->lock and zone->lru_lock are two of the hottest locks in the kernel.
 * So add a wild amount of padding here to ensure that they fall into separate
 * cachelines.  There are very few zone structures in the machine, so space
 * consumption is not a concern here.
 */
#if defined(CONFIG_SMP)
struct zone_padding {
	char x[0];
} ____cacheline_internodealigned_in_smp;
#define ZONE_PADDING(name)	struct zone_padding name;
#else
#define ZONE_PADDING(name)
#endif

enum zone_stat_item {
	/* First 128 byte cacheline (assuming 64 bit words) */
	NR_FREE_PAGES,
	NR_LRU_BASE,
	NR_INACTIVE_ANON = NR_LRU_BASE, /* must match order of LRU_[IN]ACTIVE */
	NR_ACTIVE_ANON,		/*  "     "     "   "       "         */
	NR_INACTIVE_FILE,	/*  "     "     "   "       "         */
	NR_ACTIVE_FILE,		/*  "     "     "   "       "         */
	NR_UNEVICTABLE,		/*  "     "     "   "       "         */
	NR_MLOCK,		/* mlock()ed pages found and moved off LRU */
	NR_ANON_PAGES,	/* Mapped anonymous pages */
	NR_FILE_MAPPED,	/* pagecache pages mapped into pagetables.
			   only modified from process context */
	NR_FILE_PAGES,
	NR_FILE_DIRTY,
	NR_WRITEBACK,
	NR_SLAB_RECLAIMABLE,
	NR_SLAB_UNRECLAIMABLE,
	NR_PAGETABLE,		/* used for pagetables */
	NR_KERNEL_STACK,
	/* Second 128 byte cacheline */
	NR_UNSTABLE_NFS,	/* NFS unstable pages */
	NR_BOUNCE,
	NR_VMSCAN_WRITE,
	NR_WRITEBACK_TEMP,	/* Writeback using temporary buffers */
	NR_ISOLATED_ANON,	/* Temporary isolated pages from anon lru */
	NR_ISOLATED_FILE,	/* Temporary isolated pages from file lru */
	NR_SHMEM,		/* shmem pages (included tmpfs/GEM pages) */
	NR_DIRTIED,		/* page dirtyings since bootup */
	NR_WRITTEN,		/* page writings since bootup */
#ifdef CONFIG_NUMA
	NUMA_HIT,		/* allocated in intended node */
	NUMA_MISS,		/* allocated in non intended node */
	NUMA_FOREIGN,		/* was intended here, hit elsewhere */
	NUMA_INTERLEAVE_HIT,	/* interleaver preferred this zone */
	NUMA_LOCAL,		/* allocation from local node */
	NUMA_OTHER,		/* allocation from other node */
#endif
	NR_ANON_TRANSPARENT_HUGEPAGES,
	NR_VM_ZONE_STAT_ITEMS };

/*
 * We do arithmetic on the LRU lists in various places in the code,
 * so it is important to keep the active lists LRU_ACTIVE higher in
 * the array than the corresponding inactive lists, and to keep
 * the *_FILE lists LRU_FILE higher than the corresponding _ANON lists.
 *
 * This has to be kept in sync with the statistics in zone_stat_item
 * above and the descriptions in vmstat_text in mm/vmstat.c
 */
#define LRU_BASE 0
#define LRU_ACTIVE 1
#define LRU_FILE 2

enum lru_list {
	LRU_INACTIVE_ANON = LRU_BASE,
	LRU_ACTIVE_ANON = LRU_BASE + LRU_ACTIVE,
	LRU_INACTIVE_FILE = LRU_BASE + LRU_FILE,
	LRU_ACTIVE_FILE = LRU_BASE + LRU_FILE + LRU_ACTIVE,
	LRU_UNEVICTABLE,
	NR_LRU_LISTS
};

#define for_each_lru(l) for (l = 0; l < NR_LRU_LISTS; l++)

#define for_each_evictable_lru(l) for (l = 0; l <= LRU_ACTIVE_FILE; l++)

static inline int is_file_lru(enum lru_list l)
{
	return (l == LRU_INACTIVE_FILE || l == LRU_ACTIVE_FILE);
}

static inline int is_active_lru(enum lru_list l)
{
	return (l == LRU_ACTIVE_ANON || l == LRU_ACTIVE_FILE);
}

static inline int is_unevictable_lru(enum lru_list l)
{
	return (l == LRU_UNEVICTABLE);
}

enum zone_watermarks {
	WMARK_MIN,
	WMARK_LOW,
	WMARK_HIGH,
	NR_WMARK
};

#define min_wmark_pages(z) (z->watermark[WMARK_MIN])
#define low_wmark_pages(z) (z->watermark[WMARK_LOW])
#define high_wmark_pages(z) (z->watermark[WMARK_HIGH])

struct per_cpu_pages {
	int count;		/* number of pages in the list */
	int high;		/* high watermark, emptying needed */
	int batch;		/* chunk size for buddy add/remove */

	/* Lists of pages, one per migrate type stored on the pcp-lists */
	struct list_head lists[MIGRATE_PCPTYPES];
};

struct per_cpu_pageset {
	struct per_cpu_pages pcp;
#ifdef CONFIG_NUMA
	s8 expire;
#endif
#ifdef CONFIG_SMP
	s8 stat_threshold;
	s8 vm_stat_diff[NR_VM_ZONE_STAT_ITEMS];
#endif
};

#endif /* !__GENERATING_BOUNDS.H */

enum zone_type {
#ifdef CONFIG_ZONE_DMA
	/*
	 * ZONE_DMA is used when there are devices that are not able
	 * to do DMA to all of addressable memory (ZONE_NORMAL). Then we
	 * carve out the portion of memory that is needed for these devices.
	 * The range is arch specific.
	 *
	 * Some examples
	 *
	 * Architecture		Limit
	 * ---------------------------
	 * parisc, ia64, sparc	<4G
	 * s390			<2G
	 * arm			Various
	 * alpha		Unlimited or 0-16MB.
	 *
	 * i386, x86_64 and multiple other arches
	 * 			<16M.
	 */
	ZONE_DMA,
#endif
#ifdef CONFIG_ZONE_DMA32
	/*
	 * x86_64 needs two ZONE_DMAs because it supports devices that are
	 * only able to do DMA to the lower 16M but also 32 bit devices that
	 * can only do DMA areas below 4G.
	 */
	ZONE_DMA32,
#endif
	/*
	 * Normal addressable memory is in ZONE_NORMAL. DMA operations can be
	 * performed on pages in ZONE_NORMAL if the DMA devices support
	 * transfers to all addressable memory.
	 */
	ZONE_NORMAL,
#ifdef CONFIG_HIGHMEM
	/*
	 * A memory area that is only addressable by the kernel through
	 * mapping portions into its own address space. This is for example
	 * used by i386 to allow the kernel to address the memory beyond
	 * 900MB. The kernel will set up special mappings (page
	 * table entries on i386) for each page that the kernel needs to
	 * access.
	 */
	ZONE_HIGHMEM,
#endif
	ZONE_MOVABLE,
	__MAX_NR_ZONES
};

#ifndef __GENERATING_BOUNDS_H

/*
 * When a memory allocation must conform to specific limitations (such
 * as being suitable for DMA) the caller will pass in hints to the
 * allocator in the gfp_mask, in the zone modifier bits.  These bits
 * are used to select a priority ordered list of memory zones which
 * match the requested limits. See gfp_zone() in include/linux/gfp.h
 */

#if MAX_NR_ZONES < 2
#define ZONES_SHIFT 0
#elif MAX_NR_ZONES <= 2
#define ZONES_SHIFT 1
#elif MAX_NR_ZONES <= 4
#define ZONES_SHIFT 2
#else
#error ZONES_SHIFT -- too many zones configured adjust calculation
#endif

struct zone_reclaim_stat {
	/*
	 * The pageout code in vmscan.c keeps track of how many of the
	 * mem/swap backed and file backed pages are refeferenced.
	 * The higher the rotated/scanned ratio, the more valuable
	 * that cache is.
	 *
	 * The anon LRU stats live in [0], file LRU stats in [1]
	 */
	unsigned long		recent_rotated[2];
	unsigned long		recent_scanned[2];

	/*
	 * accumulated for batching
	 */
	unsigned long		nr_saved_scan[NR_LRU_LISTS];
};

struct zone {
	/* Fields commonly accessed by the page allocator */

	/* zone watermarks, access with *_wmark_pages(zone) macros */
	unsigned long watermark[NR_WMARK];

	/*
	 * When free pages are below this point, additional steps are taken
	 * when reading the number of free pages to avoid per-cpu counter
	 * drift allowing watermarks to be breached
	 */
	unsigned long percpu_drift_mark;

	/*
	 * We don't know if the memory that we're going to allocate will be freeable
	 * or/and it will be released eventually, so to avoid totally wasting several
	 * GB of ram we must reserve some of the lower zone memory (otherwise we risk
	 * to run OOM on the lower zones despite there's tons of freeable ram
	 * on the higher zones). This array is recalculated at runtime if the
	 * sysctl_lowmem_reserve_ratio sysctl changes.
	 */
	unsigned long		lowmem_reserve[MAX_NR_ZONES];

#ifdef CONFIG_NUMA
	int node;
	/*
	 * zone reclaim becomes active if more unmapped pages exist.
	 */
	unsigned long		min_unmapped_pages;
	unsigned long		min_slab_pages;
#endif
	struct per_cpu_pageset __percpu *pageset;
	/*
	 * free areas of different sizes
	 */
	spinlock_t		lock;
	int                     all_unreclaimable; /* All pages pinned */
#ifdef CONFIG_MEMORY_HOTPLUG
	/* see spanned/present_pages for more description */
	seqlock_t		span_seqlock;
#endif
	struct free_area	free_area[MAX_ORDER];

#ifndef CONFIG_SPARSEMEM
	/*
	 * Flags for a pageblock_nr_pages block. See pageblock-flags.h.
	 * In SPARSEMEM, this map is stored in struct mem_section
	 */
	unsigned long		*pageblock_flags;
#endif /* CONFIG_SPARSEMEM */

#ifdef CONFIG_COMPACTION
	/*
	 * On compaction failure, 1<<compact_defer_shift compactions
	 * are skipped before trying again. The number attempted since
	 * last failure is tracked with compact_considered.
	 */
	unsigned int		compact_considered;
	unsigned int		compact_defer_shift;
#endif

	ZONE_PADDING(_pad1_)

	/* Fields commonly accessed by the page reclaim scanner */
	spinlock_t		lru_lock;	
	struct zone_lru {
		struct list_head list;
	} lru[NR_LRU_LISTS];

	struct zone_reclaim_stat reclaim_stat;

	unsigned long		pages_scanned;	   /* since last reclaim */
	unsigned long		flags;		   /* zone flags, see below */

	/* Zone statistics */
	atomic_long_t		vm_stat[NR_VM_ZONE_STAT_ITEMS];

	/*
	 * The target ratio of ACTIVE_ANON to INACTIVE_ANON pages on
	 * this zone's LRU.  Maintained by the pageout code.
	 */
	unsigned int inactive_ratio;


	ZONE_PADDING(_pad2_)
	/* Rarely used or read-mostly fields */

	/*
	 * wait_table		-- the array holding the hash table
	 * wait_table_hash_nr_entries	-- the size of the hash table array
	 * wait_table_bits	-- wait_table_size == (1 << wait_table_bits)
	 *
	 * The purpose of all these is to keep track of the people
	 * waiting for a page to become available and make them
	 * runnable again when possible. The trouble is that this
	 * consumes a lot of space, especially when so few things
	 * wait on pages at a given time. So instead of using
	 * per-page waitqueues, we use a waitqueue hash table.
	 *
	 * The bucket discipline is to sleep on the same queue when
	 * colliding and wake all in that wait queue when removing.
	 * When something wakes, it must check to be sure its page is
	 * truly available, a la thundering herd. The cost of a
	 * collision is great, but given the expected load of the
	 * table, they should be so rare as to be outweighed by the
	 * benefits from the saved space.
	 *
	 * __wait_on_page_locked() and unlock_page() in mm/filemap.c, are the
	 * primary users of these fields, and in mm/page_alloc.c
	 * free_area_init_core() performs the initialization of them.
	 */
	wait_queue_head_t	* wait_table;
	unsigned long		wait_table_hash_nr_entries;
	unsigned long		wait_table_bits;

	/*
	 * Discontig memory support fields.
	 */
	struct pglist_data	*zone_pgdat;
	/* zone_start_pfn == zone_start_paddr >> PAGE_SHIFT */
	unsigned long		zone_start_pfn;

	/*
	 * zone_start_pfn, spanned_pages and present_pages are all
	 * protected by span_seqlock.  It is a seqlock because it has
	 * to be read outside of zone->lock, and it is done in the main
	 * allocator path.  But, it is written quite infrequently.
	 *
	 * The lock is declared along with zone->lock because it is
	 * frequently read in proximity to zone->lock.  It's good to
	 * give them a chance of being in the same cacheline.
	 */
	unsigned long		spanned_pages;	/* total size, including holes */
	unsigned long		present_pages;	/* amount of memory (excluding holes) */

	/*
	 * rarely used fields:
	 */
	const char		*name;
} ____cacheline_internodealigned_in_smp;

typedef enum {
	ZONE_RECLAIM_LOCKED,		/* prevents concurrent reclaim */
	ZONE_OOM_LOCKED,		/* zone is in OOM killer zonelist */
	ZONE_CONGESTED,			/* zone has many dirty pages backed by
					 * a congested BDI
					 */
} zone_flags_t;

static inline void zone_set_flag(struct zone *zone, zone_flags_t flag)
{
	set_bit(flag, &zone->flags);
}

static inline int zone_test_and_set_flag(struct zone *zone, zone_flags_t flag)
{
	return test_and_set_bit(flag, &zone->flags);
}

static inline void zone_clear_flag(struct zone *zone, zone_flags_t flag)
{
	clear_bit(flag, &zone->flags);
}

static inline int zone_is_reclaim_congested(const struct zone *zone)
{
	return test_bit(ZONE_CONGESTED, &zone->flags);
}

static inline int zone_is_reclaim_locked(const struct zone *zone)
{
	return test_bit(ZONE_RECLAIM_LOCKED, &zone->flags);
}

static inline int zone_is_oom_locked(const struct zone *zone)
{
	return test_bit(ZONE_OOM_LOCKED, &zone->flags);
}

#ifdef CONFIG_SMP
unsigned long zone_nr_free_pages(struct zone *zone);
#else
#define zone_nr_free_pages(zone) zone_page_state(zone, NR_FREE_PAGES)
#endif /* CONFIG_SMP */

/*
 * The "priority" of VM scanning is how much of the queues we will scan in one
 * go. A value of 12 for DEF_PRIORITY implies that we will scan 1/4096th of the
 * queues ("queue_length >> 12") during an aging round.
 */
#define DEF_PRIORITY 12

/* Maximum number of zones on a zonelist */
#define MAX_ZONES_PER_ZONELIST (MAX_NUMNODES * MAX_NR_ZONES)

#ifdef CONFIG_NUMA

/*
 * The NUMA zonelists are doubled becausse we need zonelists that restrict the
 * allocations to a single node for GFP_THISNODE.
 *
 * [0]	: Zonelist with fallback
 * [1]	: No fallback (GFP_THISNODE)
 */
#define MAX_ZONELISTS 2


/*
 * We cache key information from each zonelist for smaller cache
 * footprint when scanning for free pages in get_page_from_freelist().
 *
 * 1) The BITMAP fullzones tracks which zones in a zonelist have come
 *    up short of free memory since the last time (last_fullzone_zap)
 *    we zero'd fullzones.
 * 2) The array z_to_n[] maps each zone in the zonelist to its node
 *    id, so that we can efficiently evaluate whether that node is
 *    set in the current tasks mems_allowed.
 *
 * Both fullzones and z_to_n[] are one-to-one with the zonelist,
 * indexed by a zones offset in the zonelist zones[] array.
 *
 * The get_page_from_freelist() routine does two scans.  During the
 * first scan, we skip zones whose corresponding bit in 'fullzones'
 * is set or whose corresponding node in current->mems_allowed (which
 * comes from cpusets) is not set.  During the second scan, we bypass
 * this zonelist_cache, to ensure we look methodically at each zone.
 *
 * Once per second, we zero out (zap) fullzones, forcing us to
 * reconsider nodes that might have regained more free memory.
 * The field last_full_zap is the time we last zapped fullzones.
 *
 * This mechanism reduces the amount of time we waste repeatedly
 * reexaming zones for free memory when they just came up low on
 * memory momentarilly ago.
 *
 * The zonelist_cache struct members logically belong in struct
 * zonelist.  However, the mempolicy zonelists constructed for
 * MPOL_BIND are intentionally variable length (and usually much
 * shorter).  A general purpose mechanism for handling structs with
 * multiple variable length members is more mechanism than we want
 * here.  We resort to some special case hackery instead.
 *
 * The MPOL_BIND zonelists don't need this zonelist_cache (in good
 * part because they are shorter), so we put the fixed length stuff
 * at the front of the zonelist struct, ending in a variable length
 * zones[], as is needed by MPOL_BIND.
 *
 * Then we put the optional zonelist cache on the end of the zonelist
 * struct.  This optional stuff is found by a 'zlcache_ptr' pointer in
 * the fixed length portion at the front of the struct.  This pointer
 * both enables us to find the zonelist cache, and in the case of
 * MPOL_BIND zonelists, (which will just set the zlcache_ptr to NULL)
 * to know that the zonelist cache is not there.
 *
 * The end result is that struct zonelists come in two flavors:
 *  1) The full, fixed length version, shown below, and
 *  2) The custom zonelists for MPOL_BIND.
 * The custom MPOL_BIND zonelists have a NULL zlcache_ptr and no zlcache.
 *
 * Even though there may be multiple CPU cores on a node modifying
 * fullzones or last_full_zap in the same zonelist_cache at the same
 * time, we don't lock it.  This is just hint data - if it is wrong now
 * and then, the allocator will still function, perhaps a bit slower.
 */


struct zonelist_cache {
	unsigned short z_to_n[MAX_ZONES_PER_ZONELIST];		/* zone->nid */
	DECLARE_BITMAP(fullzones, MAX_ZONES_PER_ZONELIST);	/* zone full? */
	unsigned long last_full_zap;		/* when last zap'd (jiffies) */
};
#else
#define MAX_ZONELISTS 1
struct zonelist_cache;
#endif

/*
 * This struct contains information about a zone in a zonelist. It is stored
 * here to avoid dereferences into large structures and lookups of tables
 */
struct zoneref {
	struct zone *zone;	/* Pointer to actual zone */
	int zone_idx;		/* zone_idx(zoneref->zone) */
};

/*
 * One allocation request operates on a zonelist. A zonelist
 * is a list of zones, the first one is the 'goal' of the
 * allocation, the other zones are fallback zones, in decreasing
 * priority.
 *
 * If zlcache_ptr is not NULL, then it is just the address of zlcache,
 * as explained above.  If zlcache_ptr is NULL, there is no zlcache.
 * *
 * To speed the reading of the zonelist, the zonerefs contain the zone index
 * of the entry being read. Helper functions to access information given
 * a struct zoneref are
 *
 * zonelist_zone()	- Return the struct zone * for an entry in _zonerefs
 * zonelist_zone_idx()	- Return the index of the zone for an entry
 * zonelist_node_idx()	- Return the index of the node for an entry
 */
struct zonelist {
	struct zonelist_cache *zlcache_ptr;		     // NULL or &zlcache
	struct zoneref _zonerefs[MAX_ZONES_PER_ZONELIST + 1];
#ifdef CONFIG_NUMA
	struct zonelist_cache zlcache;			     // optional ...
#endif
};

#ifdef CONFIG_ARCH_POPULATES_NODE_MAP
struct node_active_region {
	unsigned long start_pfn;
	unsigned long end_pfn;
	int nid;
};
#endif /* CONFIG_ARCH_POPULATES_NODE_MAP */

#ifndef CONFIG_DISCONTIGMEM
/* The array of struct pages - for discontigmem use pgdat->lmem_map */
extern struct page *mem_map;
#endif

/*
 * The pg_data_t structure is used in machines with CONFIG_DISCONTIGMEM
 * (mostly NUMA machines?) to denote a higher-level memory zone than the
 * zone denotes.
 *
 * On NUMA machines, each NUMA node would have a pg_data_t to describe
 * it's memory layout.
 *
 * Memory statistics and page replacement data structures are maintained on a
 * per-zone basis.
 */
struct bootmem_data;
typedef struct pglist_data {
	struct zone node_zones[MAX_NR_ZONES];
	struct zonelist node_zonelists[MAX_ZONELISTS];
	int nr_zones;
#ifdef CONFIG_FLAT_NODE_MEM_MAP	/* means !SPARSEMEM */
	struct page *node_mem_map;
#ifdef CONFIG_CGROUP_MEM_RES_CTLR
	struct page_cgroup *node_page_cgroup;
#endif
#endif
#ifndef CONFIG_NO_BOOTMEM
	struct bootmem_data *bdata;
#endif
#ifdef CONFIG_MEMORY_HOTPLUG
	/*
	 * Must be held any time you expect node_start_pfn, node_present_pages
	 * or node_spanned_pages stay constant.  Holding this will also
	 * guarantee that any pfn_valid() stays that way.
	 *
	 * Nests above zone->lock and zone->size_seqlock.
	 */
	spinlock_t node_size_lock;
#endif
	unsigned long node_start_pfn;
	unsigned long node_present_pages; /* total number of physical pages */
	unsigned long node_spanned_pages; /* total size of physical page
					     range, including holes */
	int node_id;
	wait_queue_head_t kswapd_wait;
	struct task_struct *kswapd;
	int kswapd_max_order;
	enum zone_type classzone_idx;
} pg_data_t;

#define node_present_pages(nid)	(NODE_DATA(nid)->node_present_pages)
#define node_spanned_pages(nid)	(NODE_DATA(nid)->node_spanned_pages)
#ifdef CONFIG_FLAT_NODE_MEM_MAP
#define pgdat_page_nr(pgdat, pagenr)	((pgdat)->node_mem_map + (pagenr))
#else
#define pgdat_page_nr(pgdat, pagenr)	pfn_to_page((pgdat)->node_start_pfn + (pagenr))
#endif
#define nid_page_nr(nid, pagenr) 	pgdat_page_nr(NODE_DATA(nid),(pagenr))

#include <linux/memory_hotplug.h>

extern struct mutex zonelists_mutex;
void build_all_zonelists(void *data);
<<<<<<< HEAD
void wakeup_kswapd(struct zone *zone, int order);
int zone_watermark_ok(struct zone *z, int order, unsigned long mark,
=======
void wakeup_kswapd(struct zone *zone, int order, enum zone_type classzone_idx);
bool zone_watermark_ok(struct zone *z, int order, unsigned long mark,
		int classzone_idx, int alloc_flags);
bool zone_watermark_ok_safe(struct zone *z, int order, unsigned long mark,
>>>>>>> 3cbea436
		int classzone_idx, int alloc_flags);
enum memmap_context {
	MEMMAP_EARLY,
	MEMMAP_HOTPLUG,
};
extern int init_currently_empty_zone(struct zone *zone, unsigned long start_pfn,
				     unsigned long size,
				     enum memmap_context context);

#ifdef CONFIG_HAVE_MEMORY_PRESENT
void memory_present(int nid, unsigned long start, unsigned long end);
#else
static inline void memory_present(int nid, unsigned long start, unsigned long end) {}
#endif

#ifdef CONFIG_HAVE_MEMORYLESS_NODES
int local_memory_node(int node_id);
#else
static inline int local_memory_node(int node_id) { return node_id; };
#endif

#ifdef CONFIG_NEED_NODE_MEMMAP_SIZE
unsigned long __init node_memmap_size_bytes(int, unsigned long, unsigned long);
#endif

/*
 * zone_idx() returns 0 for the ZONE_DMA zone, 1 for the ZONE_NORMAL zone, etc.
 */
#define zone_idx(zone)		((zone) - (zone)->zone_pgdat->node_zones)

static inline int populated_zone(struct zone *zone)
{
	return (!!zone->present_pages);
}

extern int movable_zone;

static inline int zone_movable_is_highmem(void)
{
#if defined(CONFIG_HIGHMEM) && defined(CONFIG_ARCH_POPULATES_NODE_MAP)
	return movable_zone == ZONE_HIGHMEM;
#else
	return 0;
#endif
}

static inline int is_highmem_idx(enum zone_type idx)
{
#ifdef CONFIG_HIGHMEM
	return (idx == ZONE_HIGHMEM ||
		(idx == ZONE_MOVABLE && zone_movable_is_highmem()));
#else
	return 0;
#endif
}

static inline int is_normal_idx(enum zone_type idx)
{
	return (idx == ZONE_NORMAL);
}

/**
 * is_highmem - helper function to quickly check if a struct zone is a 
 *              highmem zone or not.  This is an attempt to keep references
 *              to ZONE_{DMA/NORMAL/HIGHMEM/etc} in general code to a minimum.
 * @zone - pointer to struct zone variable
 */
static inline int is_highmem(struct zone *zone)
{
#ifdef CONFIG_HIGHMEM
	int zone_off = (char *)zone - (char *)zone->zone_pgdat->node_zones;
	return zone_off == ZONE_HIGHMEM * sizeof(*zone) ||
	       (zone_off == ZONE_MOVABLE * sizeof(*zone) &&
		zone_movable_is_highmem());
#else
	return 0;
#endif
}

static inline int is_normal(struct zone *zone)
{
	return zone == zone->zone_pgdat->node_zones + ZONE_NORMAL;
}

static inline int is_dma32(struct zone *zone)
{
#ifdef CONFIG_ZONE_DMA32
	return zone == zone->zone_pgdat->node_zones + ZONE_DMA32;
#else
	return 0;
#endif
}

static inline int is_dma(struct zone *zone)
{
#ifdef CONFIG_ZONE_DMA
	return zone == zone->zone_pgdat->node_zones + ZONE_DMA;
#else
	return 0;
#endif
}

/* These two functions are used to setup the per zone pages min values */
struct ctl_table;
int min_free_kbytes_sysctl_handler(struct ctl_table *, int,
					void __user *, size_t *, loff_t *);
extern int sysctl_lowmem_reserve_ratio[MAX_NR_ZONES-1];
int lowmem_reserve_ratio_sysctl_handler(struct ctl_table *, int,
					void __user *, size_t *, loff_t *);
int percpu_pagelist_fraction_sysctl_handler(struct ctl_table *, int,
					void __user *, size_t *, loff_t *);
int sysctl_min_unmapped_ratio_sysctl_handler(struct ctl_table *, int,
			void __user *, size_t *, loff_t *);
int sysctl_min_slab_ratio_sysctl_handler(struct ctl_table *, int,
			void __user *, size_t *, loff_t *);

extern int numa_zonelist_order_handler(struct ctl_table *, int,
			void __user *, size_t *, loff_t *);
extern char numa_zonelist_order[];
#define NUMA_ZONELIST_ORDER_LEN 16	/* string buffer size */

#ifndef CONFIG_NEED_MULTIPLE_NODES

extern struct pglist_data contig_page_data;
#define NODE_DATA(nid)		(&contig_page_data)
#define NODE_MEM_MAP(nid)	mem_map

#else /* CONFIG_NEED_MULTIPLE_NODES */

#include <asm/mmzone.h>

#endif /* !CONFIG_NEED_MULTIPLE_NODES */

extern struct pglist_data *first_online_pgdat(void);
extern struct pglist_data *next_online_pgdat(struct pglist_data *pgdat);
extern struct zone *next_zone(struct zone *zone);

/**
 * for_each_online_pgdat - helper macro to iterate over all online nodes
 * @pgdat - pointer to a pg_data_t variable
 */
#define for_each_online_pgdat(pgdat)			\
	for (pgdat = first_online_pgdat();		\
	     pgdat;					\
	     pgdat = next_online_pgdat(pgdat))
/**
 * for_each_zone - helper macro to iterate over all memory zones
 * @zone - pointer to struct zone variable
 *
 * The user only needs to declare the zone variable, for_each_zone
 * fills it in.
 */
#define for_each_zone(zone)			        \
	for (zone = (first_online_pgdat())->node_zones; \
	     zone;					\
	     zone = next_zone(zone))

#define for_each_populated_zone(zone)		        \
	for (zone = (first_online_pgdat())->node_zones; \
	     zone;					\
	     zone = next_zone(zone))			\
		if (!populated_zone(zone))		\
			; /* do nothing */		\
		else

static inline struct zone *zonelist_zone(struct zoneref *zoneref)
{
	return zoneref->zone;
}

static inline int zonelist_zone_idx(struct zoneref *zoneref)
{
	return zoneref->zone_idx;
}

static inline int zonelist_node_idx(struct zoneref *zoneref)
{
#ifdef CONFIG_NUMA
	/* zone_to_nid not available in this context */
	return zoneref->zone->node;
#else
	return 0;
#endif /* CONFIG_NUMA */
}

/**
 * next_zones_zonelist - Returns the next zone at or below highest_zoneidx within the allowed nodemask using a cursor within a zonelist as a starting point
 * @z - The cursor used as a starting point for the search
 * @highest_zoneidx - The zone index of the highest zone to return
 * @nodes - An optional nodemask to filter the zonelist with
 * @zone - The first suitable zone found is returned via this parameter
 *
 * This function returns the next zone at or below a given zone index that is
 * within the allowed nodemask using a cursor as the starting point for the
 * search. The zoneref returned is a cursor that represents the current zone
 * being examined. It should be advanced by one before calling
 * next_zones_zonelist again.
 */
struct zoneref *next_zones_zonelist(struct zoneref *z,
					enum zone_type highest_zoneidx,
					nodemask_t *nodes,
					struct zone **zone);

/**
 * first_zones_zonelist - Returns the first zone at or below highest_zoneidx within the allowed nodemask in a zonelist
 * @zonelist - The zonelist to search for a suitable zone
 * @highest_zoneidx - The zone index of the highest zone to return
 * @nodes - An optional nodemask to filter the zonelist with
 * @zone - The first suitable zone found is returned via this parameter
 *
 * This function returns the first zone at or below a given zone index that is
 * within the allowed nodemask. The zoneref returned is a cursor that can be
 * used to iterate the zonelist with next_zones_zonelist by advancing it by
 * one before calling.
 */
static inline struct zoneref *first_zones_zonelist(struct zonelist *zonelist,
					enum zone_type highest_zoneidx,
					nodemask_t *nodes,
					struct zone **zone)
{
	return next_zones_zonelist(zonelist->_zonerefs, highest_zoneidx, nodes,
								zone);
}

/**
 * for_each_zone_zonelist_nodemask - helper macro to iterate over valid zones in a zonelist at or below a given zone index and within a nodemask
 * @zone - The current zone in the iterator
 * @z - The current pointer within zonelist->zones being iterated
 * @zlist - The zonelist being iterated
 * @highidx - The zone index of the highest zone to return
 * @nodemask - Nodemask allowed by the allocator
 *
 * This iterator iterates though all zones at or below a given zone index and
 * within a given nodemask
 */
#define for_each_zone_zonelist_nodemask(zone, z, zlist, highidx, nodemask) \
	for (z = first_zones_zonelist(zlist, highidx, nodemask, &zone);	\
		zone;							\
		z = next_zones_zonelist(++z, highidx, nodemask, &zone))	\

/**
 * for_each_zone_zonelist - helper macro to iterate over valid zones in a zonelist at or below a given zone index
 * @zone - The current zone in the iterator
 * @z - The current pointer within zonelist->zones being iterated
 * @zlist - The zonelist being iterated
 * @highidx - The zone index of the highest zone to return
 *
 * This iterator iterates though all zones at or below a given zone index.
 */
#define for_each_zone_zonelist(zone, z, zlist, highidx) \
	for_each_zone_zonelist_nodemask(zone, z, zlist, highidx, NULL)

#ifdef CONFIG_SPARSEMEM
#include <asm/sparsemem.h>
#endif

#if !defined(CONFIG_HAVE_ARCH_EARLY_PFN_TO_NID) && \
	!defined(CONFIG_ARCH_POPULATES_NODE_MAP)
static inline unsigned long early_pfn_to_nid(unsigned long pfn)
{
	return 0;
}
#endif

#ifdef CONFIG_FLATMEM
#define pfn_to_nid(pfn)		(0)
#endif

#define pfn_to_section_nr(pfn) ((pfn) >> PFN_SECTION_SHIFT)
#define section_nr_to_pfn(sec) ((sec) << PFN_SECTION_SHIFT)

#ifdef CONFIG_SPARSEMEM

/*
 * SECTION_SHIFT    		#bits space required to store a section #
 *
 * PA_SECTION_SHIFT		physical address to/from section number
 * PFN_SECTION_SHIFT		pfn to/from section number
 */
#define SECTIONS_SHIFT		(MAX_PHYSMEM_BITS - SECTION_SIZE_BITS)

#define PA_SECTION_SHIFT	(SECTION_SIZE_BITS)
#define PFN_SECTION_SHIFT	(SECTION_SIZE_BITS - PAGE_SHIFT)

#define NR_MEM_SECTIONS		(1UL << SECTIONS_SHIFT)

#define PAGES_PER_SECTION       (1UL << PFN_SECTION_SHIFT)
#define PAGE_SECTION_MASK	(~(PAGES_PER_SECTION-1))

#define SECTION_BLOCKFLAGS_BITS \
	((1UL << (PFN_SECTION_SHIFT - pageblock_order)) * NR_PAGEBLOCK_BITS)

#if (MAX_ORDER - 1 + PAGE_SHIFT) > SECTION_SIZE_BITS
#error Allocator MAX_ORDER exceeds SECTION_SIZE
#endif

struct page;
struct page_cgroup;
struct mem_section {
	/*
	 * This is, logically, a pointer to an array of struct
	 * pages.  However, it is stored with some other magic.
	 * (see sparse.c::sparse_init_one_section())
	 *
	 * Additionally during early boot we encode node id of
	 * the location of the section here to guide allocation.
	 * (see sparse.c::memory_present())
	 *
	 * Making it a UL at least makes someone do a cast
	 * before using it wrong.
	 */
	unsigned long section_mem_map;

	/* See declaration of similar field in struct zone */
	unsigned long *pageblock_flags;
#ifdef CONFIG_CGROUP_MEM_RES_CTLR
	/*
	 * If !SPARSEMEM, pgdat doesn't have page_cgroup pointer. We use
	 * section. (see memcontrol.h/page_cgroup.h about this.)
	 */
	struct page_cgroup *page_cgroup;
	unsigned long pad;
#endif
};

#ifdef CONFIG_SPARSEMEM_EXTREME
#define SECTIONS_PER_ROOT       (PAGE_SIZE / sizeof (struct mem_section))
#else
#define SECTIONS_PER_ROOT	1
#endif

#define SECTION_NR_TO_ROOT(sec)	((sec) / SECTIONS_PER_ROOT)
#define NR_SECTION_ROOTS	DIV_ROUND_UP(NR_MEM_SECTIONS, SECTIONS_PER_ROOT)
#define SECTION_ROOT_MASK	(SECTIONS_PER_ROOT - 1)

#ifdef CONFIG_SPARSEMEM_EXTREME
extern struct mem_section *mem_section[NR_SECTION_ROOTS];
#else
extern struct mem_section mem_section[NR_SECTION_ROOTS][SECTIONS_PER_ROOT];
#endif

static inline struct mem_section *__nr_to_section(unsigned long nr)
{
	if (!mem_section[SECTION_NR_TO_ROOT(nr)])
		return NULL;
	return &mem_section[SECTION_NR_TO_ROOT(nr)][nr & SECTION_ROOT_MASK];
}
extern int __section_nr(struct mem_section* ms);
extern unsigned long usemap_size(void);

/*
 * We use the lower bits of the mem_map pointer to store
 * a little bit of information.  There should be at least
 * 3 bits here due to 32-bit alignment.
 */
#define	SECTION_MARKED_PRESENT	(1UL<<0)
#define SECTION_HAS_MEM_MAP	(1UL<<1)
#define SECTION_MAP_LAST_BIT	(1UL<<2)
#define SECTION_MAP_MASK	(~(SECTION_MAP_LAST_BIT-1))
#define SECTION_NID_SHIFT	2

static inline struct page *__section_mem_map_addr(struct mem_section *section)
{
	unsigned long map = section->section_mem_map;
	map &= SECTION_MAP_MASK;
	return (struct page *)map;
}

static inline int present_section(struct mem_section *section)
{
	return (section && (section->section_mem_map & SECTION_MARKED_PRESENT));
}

static inline int present_section_nr(unsigned long nr)
{
	return present_section(__nr_to_section(nr));
}

static inline int valid_section(struct mem_section *section)
{
	return (section && (section->section_mem_map & SECTION_HAS_MEM_MAP));
}

static inline int valid_section_nr(unsigned long nr)
{
	return valid_section(__nr_to_section(nr));
}

static inline struct mem_section *__pfn_to_section(unsigned long pfn)
{
	return __nr_to_section(pfn_to_section_nr(pfn));
}

static inline int pfn_valid(unsigned long pfn)
{
	if (pfn_to_section_nr(pfn) >= NR_MEM_SECTIONS)
		return 0;
	return valid_section(__nr_to_section(pfn_to_section_nr(pfn)));
}

static inline int pfn_present(unsigned long pfn)
{
	if (pfn_to_section_nr(pfn) >= NR_MEM_SECTIONS)
		return 0;
	return present_section(__nr_to_section(pfn_to_section_nr(pfn)));
}

/*
 * These are _only_ used during initialisation, therefore they
 * can use __initdata ...  They could have names to indicate
 * this restriction.
 */
#ifdef CONFIG_NUMA
#define pfn_to_nid(pfn)							\
({									\
	unsigned long __pfn_to_nid_pfn = (pfn);				\
	page_to_nid(pfn_to_page(__pfn_to_nid_pfn));			\
})
#else
#define pfn_to_nid(pfn)		(0)
#endif

#define early_pfn_valid(pfn)	pfn_valid(pfn)
void sparse_init(void);
#else
#define sparse_init()	do {} while (0)
#define sparse_index_init(_sec, _nid)  do {} while (0)
#endif /* CONFIG_SPARSEMEM */

#ifdef CONFIG_NODES_SPAN_OTHER_NODES
bool early_pfn_in_nid(unsigned long pfn, int nid);
#else
#define early_pfn_in_nid(pfn, nid)	(1)
#endif

#ifndef early_pfn_valid
#define early_pfn_valid(pfn)	(1)
#endif

void memory_present(int nid, unsigned long start, unsigned long end);
unsigned long __init node_memmap_size_bytes(int, unsigned long, unsigned long);

/*
 * If it is possible to have holes within a MAX_ORDER_NR_PAGES, then we
 * need to check pfn validility within that MAX_ORDER_NR_PAGES block.
 * pfn_valid_within() should be used in this case; we optimise this away
 * when we have no holes within a MAX_ORDER_NR_PAGES block.
 */
#ifdef CONFIG_HOLES_IN_ZONE
#define pfn_valid_within(pfn) pfn_valid(pfn)
#else
#define pfn_valid_within(pfn) (1)
#endif

#ifdef CONFIG_ARCH_HAS_HOLES_MEMORYMODEL
/*
 * pfn_valid() is meant to be able to tell if a given PFN has valid memmap
 * associated with it or not. In FLATMEM, it is expected that holes always
 * have valid memmap as long as there is valid PFNs either side of the hole.
 * In SPARSEMEM, it is assumed that a valid section has a memmap for the
 * entire section.
 *
 * However, an ARM, and maybe other embedded architectures in the future
 * free memmap backing holes to save memory on the assumption the memmap is
 * never used. The page_zone linkages are then broken even though pfn_valid()
 * returns true. A walker of the full memmap must then do this additional
 * check to ensure the memmap they are looking at is sane by making sure
 * the zone and PFN linkages are still valid. This is expensive, but walkers
 * of the full memmap are extremely rare.
 */
int memmap_valid_within(unsigned long pfn,
					struct page *page, struct zone *zone);
#else
static inline int memmap_valid_within(unsigned long pfn,
					struct page *page, struct zone *zone)
{
	return 1;
}
#endif /* CONFIG_ARCH_HAS_HOLES_MEMORYMODEL */

#endif /* !__GENERATING_BOUNDS.H */
#endif /* !__ASSEMBLY__ */
#endif /* _LINUX_MMZONE_H */<|MERGE_RESOLUTION|>--- conflicted
+++ resolved
@@ -459,12 +459,6 @@
 	return test_bit(ZONE_OOM_LOCKED, &zone->flags);
 }
 
-#ifdef CONFIG_SMP
-unsigned long zone_nr_free_pages(struct zone *zone);
-#else
-#define zone_nr_free_pages(zone) zone_page_state(zone, NR_FREE_PAGES)
-#endif /* CONFIG_SMP */
-
 /*
  * The "priority" of VM scanning is how much of the queues we will scan in one
  * go. A value of 12 for DEF_PRIORITY implies that we will scan 1/4096th of the
@@ -662,15 +656,10 @@
 
 extern struct mutex zonelists_mutex;
 void build_all_zonelists(void *data);
-<<<<<<< HEAD
-void wakeup_kswapd(struct zone *zone, int order);
-int zone_watermark_ok(struct zone *z, int order, unsigned long mark,
-=======
 void wakeup_kswapd(struct zone *zone, int order, enum zone_type classzone_idx);
 bool zone_watermark_ok(struct zone *z, int order, unsigned long mark,
 		int classzone_idx, int alloc_flags);
 bool zone_watermark_ok_safe(struct zone *z, int order, unsigned long mark,
->>>>>>> 3cbea436
 		int classzone_idx, int alloc_flags);
 enum memmap_context {
 	MEMMAP_EARLY,
