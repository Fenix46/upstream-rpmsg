--- conflicted
+++ resolved
@@ -45,11 +45,7 @@
 #define FS_ACCESS_PERM		0x00020000	/* access event in a permissions hook */
 
 #define FS_EXCL_UNLINK		0x04000000	/* do not send events if object is unlinked */
-<<<<<<< HEAD
-#define FS_IN_ISDIR		0x40000000	/* event occurred against dir */
-=======
 #define FS_ISDIR		0x40000000	/* event occurred against dir */
->>>>>>> 45f53cc9
 #define FS_IN_ONESHOT		0x80000000	/* only send event once */
 
 #define FS_DN_RENAME		0x10000000	/* file renamed */
@@ -68,22 +64,15 @@
 
 #define FS_MOVE			(FS_MOVED_FROM | FS_MOVED_TO)
 
-<<<<<<< HEAD
-=======
 #define ALL_FSNOTIFY_PERM_EVENTS (FS_OPEN_PERM | FS_ACCESS_PERM)
 
->>>>>>> 45f53cc9
 #define ALL_FSNOTIFY_EVENTS (FS_ACCESS | FS_MODIFY | FS_ATTRIB | \
 			     FS_CLOSE_WRITE | FS_CLOSE_NOWRITE | FS_OPEN | \
 			     FS_MOVED_FROM | FS_MOVED_TO | FS_CREATE | \
 			     FS_DELETE | FS_DELETE_SELF | FS_MOVE_SELF | \
 			     FS_UNMOUNT | FS_Q_OVERFLOW | FS_IN_IGNORED | \
 			     FS_OPEN_PERM | FS_ACCESS_PERM | FS_EXCL_UNLINK | \
-<<<<<<< HEAD
-			     FS_IN_ISDIR | FS_IN_ONESHOT | FS_DN_RENAME | \
-=======
 			     FS_ISDIR | FS_IN_ONESHOT | FS_DN_RENAME | \
->>>>>>> 45f53cc9
 			     FS_DN_MULTISHOT | FS_EVENT_ON_CHILD)
 
 struct fsnotify_group;
@@ -142,8 +131,6 @@
 	wait_queue_head_t notification_waitq;	/* read() on the notification file blocks on this waitq */
 	unsigned int q_len;			/* events on the queue */
 	unsigned int max_events;		/* maximum events allowed on the list */
-<<<<<<< HEAD
-=======
 	/*
 	 * Valid fsnotify group priorities.  Events are send in order from highest
 	 * priority to lowest priority.  We default to the lowest priority.
@@ -152,7 +139,6 @@
 	#define FS_PRIO_1	1 /* fanotify content based access control */
 	#define FS_PRIO_2	2 /* fanotify pre-content access */
 	unsigned int priority;
->>>>>>> 45f53cc9
 
 	/* stores all fastpath marks assoc with this group so they can be cleaned on unregister */
 	spinlock_t mark_lock;		/* protect marks_list */
@@ -183,11 +169,8 @@
 			bool bypass_perm; /* protected by access_mutex */
 #endif /* CONFIG_FANOTIFY_ACCESS_PERMISSIONS */
 			int f_flags;
-<<<<<<< HEAD
-=======
 			unsigned int max_marks;
 			struct user_struct *user;
->>>>>>> 45f53cc9
 		} fanotify_data;
 #endif /* CONFIG_FANOTIFY */
 	};
@@ -304,13 +287,8 @@
 		struct fsnotify_inode_mark i;
 		struct fsnotify_vfsmount_mark m;
 	};
-<<<<<<< HEAD
-	__u32 ignored_mask;		/* events types to ignore */
-	struct list_head free_g_list;	/* tmp list used when freeing this mark */
-=======
 	struct list_head free_g_list;	/* tmp list used when freeing this mark */
 	__u32 ignored_mask;		/* events types to ignore */
->>>>>>> 45f53cc9
 #define FSNOTIFY_MARK_FLAG_INODE		0x01
 #define FSNOTIFY_MARK_FLAG_VFSMOUNT		0x02
 #define FSNOTIFY_MARK_FLAG_OBJECT_PINNED	0x04
@@ -328,11 +306,7 @@
 /* main fsnotify call to send events */
 extern int fsnotify(struct inode *to_tell, __u32 mask, void *data, int data_is,
 		    const unsigned char *name, u32 cookie);
-<<<<<<< HEAD
-extern void __fsnotify_parent(struct path *path, struct dentry *dentry, __u32 mask);
-=======
 extern int __fsnotify_parent(struct path *path, struct dentry *dentry, __u32 mask);
->>>>>>> 45f53cc9
 extern void __fsnotify_inode_delete(struct inode *inode);
 extern void __fsnotify_vfsmount_delete(struct vfsmount *mnt);
 extern u32 fsnotify_get_cookie(void);
@@ -461,15 +435,10 @@
 	return 0;
 }
 
-<<<<<<< HEAD
-static inline void __fsnotify_parent(struct path *path, struct dentry *dentry, __u32 mask)
-{}
-=======
 static inline int __fsnotify_parent(struct path *path, struct dentry *dentry, __u32 mask)
 {
 	return 0;
 }
->>>>>>> 45f53cc9
 
 static inline void __fsnotify_inode_delete(struct inode *inode)
 {}
