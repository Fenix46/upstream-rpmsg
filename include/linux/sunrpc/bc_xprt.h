/******************************************************************************

(c) 2008 NetApp.  All Rights Reserved.

NetApp provides this source code under the GPL v2 License.
The GPL v2 license is available at
http://opensource.org/licenses/gpl-license.php.

THIS SOFTWARE IS PROVIDED BY THE COPYRIGHT HOLDERS AND CONTRIBUTORS
"AS IS" AND ANY EXPRESS OR IMPLIED WARRANTIES, INCLUDING, BUT NOT
LIMITED TO, THE IMPLIED WARRANTIES OF MERCHANTABILITY AND FITNESS FOR
A PARTICULAR PURPOSE ARE DISCLAIMED. IN NO EVENT SHALL THE COPYRIGHT OWNER OR
CONTRIBUTORS BE LIABLE FOR ANY DIRECT, INDIRECT, INCIDENTAL, SPECIAL,
EXEMPLARY, OR CONSEQUENTIAL DAMAGES (INCLUDING, BUT NOT LIMITED TO,
PROCUREMENT OF SUBSTITUTE GOODS OR SERVICES; LOSS OF USE, DATA, OR
PROFITS; OR BUSINESS INTERRUPTION) HOWEVER CAUSED AND ON ANY THEORY OF
LIABILITY, WHETHER IN CONTRACT, STRICT LIABILITY, OR TORT (INCLUDING
NEGLIGENCE OR OTHERWISE) ARISING IN ANY WAY OUT OF THE USE OF THIS
SOFTWARE, EVEN IF ADVISED OF THE POSSIBILITY OF SUCH DAMAGE.

******************************************************************************/

/*
 * Functions to create and manage the backchannel
 */

#ifndef _LINUX_SUNRPC_BC_XPRT_H
#define _LINUX_SUNRPC_BC_XPRT_H

#include <linux/sunrpc/svcsock.h>
#include <linux/sunrpc/xprt.h>
#include <linux/sunrpc/sched.h>

#ifdef CONFIG_NFS_V4_1
struct rpc_rqst *xprt_alloc_bc_request(struct rpc_xprt *xprt);
void xprt_free_bc_request(struct rpc_rqst *req);
int xprt_setup_backchannel(struct rpc_xprt *, unsigned int min_reqs);
void xprt_destroy_backchannel(struct rpc_xprt *, int max_reqs);
int bc_send(struct rpc_rqst *req);

/*
 * Determine if a shared backchannel is in use
 */
static inline int svc_is_backchannel(const struct svc_rqst *rqstp)
{
<<<<<<< HEAD
	if (rqstp->rq_server->bc_xprt)
		return 1;
	return 0;
}
=======
	if (rqstp->rq_server->sv_bc_xprt)
		return 1;
	return 0;
}
static inline struct nfs4_sessionid *bc_xprt_sid(struct svc_rqst *rqstp)
{
	if (svc_is_backchannel(rqstp))
		return (struct nfs4_sessionid *)
			rqstp->rq_server->sv_bc_xprt->xpt_bc_sid;
	return NULL;
}

>>>>>>> 3cbea436
#else /* CONFIG_NFS_V4_1 */
static inline int xprt_setup_backchannel(struct rpc_xprt *xprt,
					 unsigned int min_reqs)
{
	return 0;
}

static inline int svc_is_backchannel(const struct svc_rqst *rqstp)
{
	return 0;
}

<<<<<<< HEAD
=======
static inline struct nfs4_sessionid *bc_xprt_sid(struct svc_rqst *rqstp)
{
	return NULL;
}

>>>>>>> 3cbea436
static inline void xprt_free_bc_request(struct rpc_rqst *req)
{
}
#endif /* CONFIG_NFS_V4_1 */
#endif /* _LINUX_SUNRPC_BC_XPRT_H */
<|MERGE_RESOLUTION|>--- conflicted
+++ resolved
@@ -43,12 +43,6 @@
  */
 static inline int svc_is_backchannel(const struct svc_rqst *rqstp)
 {
-<<<<<<< HEAD
-	if (rqstp->rq_server->bc_xprt)
-		return 1;
-	return 0;
-}
-=======
 	if (rqstp->rq_server->sv_bc_xprt)
 		return 1;
 	return 0;
@@ -61,7 +55,6 @@
 	return NULL;
 }
 
->>>>>>> 3cbea436
 #else /* CONFIG_NFS_V4_1 */
 static inline int xprt_setup_backchannel(struct rpc_xprt *xprt,
 					 unsigned int min_reqs)
@@ -74,14 +67,11 @@
 	return 0;
 }
 
-<<<<<<< HEAD
-=======
 static inline struct nfs4_sessionid *bc_xprt_sid(struct svc_rqst *rqstp)
 {
 	return NULL;
 }
 
->>>>>>> 3cbea436
 static inline void xprt_free_bc_request(struct rpc_rqst *req)
 {
 }
