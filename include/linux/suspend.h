#ifndef _LINUX_SUSPEND_H
#define _LINUX_SUSPEND_H

#include <linux/swap.h>
#include <linux/notifier.h>
#include <linux/init.h>
#include <linux/pm.h>
#include <linux/mm.h>
#include <asm/errno.h>

#if defined(CONFIG_PM_SLEEP) && defined(CONFIG_VT) && defined(CONFIG_VT_CONSOLE)
extern void pm_set_vt_switch(int);
extern int pm_prepare_console(void);
extern void pm_restore_console(void);
#else
static inline void pm_set_vt_switch(int do_switch)
{
}

static inline int pm_prepare_console(void)
{
	return 0;
}

static inline void pm_restore_console(void)
{
}
#endif

typedef int __bitwise suspend_state_t;

#define PM_SUSPEND_ON		((__force suspend_state_t) 0)
#define PM_SUSPEND_STANDBY	((__force suspend_state_t) 1)
#define PM_SUSPEND_MEM		((__force suspend_state_t) 3)
#define PM_SUSPEND_MAX		((__force suspend_state_t) 4)

/**
 * struct platform_suspend_ops - Callbacks for managing platform dependent
 *	system sleep states.
 *
 * @valid: Callback to determine if given system sleep state is supported by
 *	the platform.
 *	Valid (ie. supported) states are advertised in /sys/power/state.  Note
 *	that it still may be impossible to enter given system sleep state if the
 *	conditions aren't right.
 *	There is the %suspend_valid_only_mem function available that can be
 *	assigned to this if the platform only supports mem sleep.
 *
 * @begin: Initialise a transition to given system sleep state.
 *	@begin() is executed right prior to suspending devices.  The information
 *	conveyed to the platform code by @begin() should be disregarded by it as
 *	soon as @end() is executed.  If @begin() fails (ie. returns nonzero),
 *	@prepare(), @enter() and @finish() will not be called by the PM core.
 *	This callback is optional.  However, if it is implemented, the argument
 *	passed to @enter() is redundant and should be ignored.
 *
 * @prepare: Prepare the platform for entering the system sleep state indicated
 *	by @begin().
 *	@prepare() is called right after devices have been suspended (ie. the
 *	appropriate .suspend() method has been executed for each device) and
 *	before device drivers' late suspend callbacks are executed.  It returns
 *	0 on success or a negative error code otherwise, in which case the
 *	system cannot enter the desired sleep state (@prepare_late(), @enter(),
 *	and @wake() will not be called in that case).
 *
 * @prepare_late: Finish preparing the platform for entering the system sleep
 *	state indicated by @begin().
 *	@prepare_late is called before disabling nonboot CPUs and after
 *	device drivers' late suspend callbacks have been executed.  It returns
 *	0 on success or a negative error code otherwise, in which case the
 *	system cannot enter the desired sleep state (@enter() will not be
 *	executed).
 *
 * @enter: Enter the system sleep state indicated by @begin() or represented by
 *	the argument if @begin() is not implemented.
 *	This callback is mandatory.  It returns 0 on success or a negative
 *	error code otherwise, in which case the system cannot enter the desired
 *	sleep state.
 *
 * @wake: Called when the system has just left a sleep state, right after
 *	the nonboot CPUs have been enabled and before device drivers' early
 *	resume callbacks are executed.
 *	This callback is optional, but should be implemented by the platforms
 *	that implement @prepare_late().  If implemented, it is always called
 *	after @prepare_late and @enter(), even if one of them fails.
 *
 * @finish: Finish wake-up of the platform.
 *	@finish is called right prior to calling device drivers' regular suspend
 *	callbacks.
 *	This callback is optional, but should be implemented by the platforms
 *	that implement @prepare().  If implemented, it is always called after
 *	@enter() and @wake(), even if any of them fails.  It is executed after
 *	a failing @prepare.
 *
 * @end: Called by the PM core right after resuming devices, to indicate to
 *	the platform that the system has returned to the working state or
 *	the transition to the sleep state has been aborted.
 *	This callback is optional, but should be implemented by the platforms
 *	that implement @begin().  Accordingly, platforms implementing @begin()
 *	should also provide a @end() which cleans up transitions aborted before
 *	@enter().
 *
 * @recover: Recover the platform from a suspend failure.
 *	Called by the PM core if the suspending of devices fails.
 *	This callback is optional and should only be implemented by platforms
 *	which require special recovery actions in that situation.
 */
struct platform_suspend_ops {
	int (*valid)(suspend_state_t state);
	int (*begin)(suspend_state_t state);
	int (*prepare)(void);
	int (*prepare_late)(void);
	int (*enter)(suspend_state_t state);
	void (*wake)(void);
	void (*finish)(void);
	void (*end)(void);
	void (*recover)(void);
};

#ifdef CONFIG_SUSPEND
/**
 * suspend_set_ops - set platform dependent suspend operations
 * @ops: The new suspend operations to set.
 */
extern void suspend_set_ops(const struct platform_suspend_ops *ops);
extern int suspend_valid_only_mem(suspend_state_t state);

/**
 * arch_suspend_disable_irqs - disable IRQs for suspend
 *
 * Disables IRQs (in the default case). This is a weak symbol in the common
 * code and thus allows architectures to override it if more needs to be
 * done. Not called for suspend to disk.
 */
extern void arch_suspend_disable_irqs(void);

/**
 * arch_suspend_enable_irqs - enable IRQs after suspend
 *
 * Enables IRQs (in the default case). This is a weak symbol in the common
 * code and thus allows architectures to override it if more needs to be
 * done. Not called for suspend to disk.
 */
extern void arch_suspend_enable_irqs(void);

extern int pm_suspend(suspend_state_t state);
#else /* !CONFIG_SUSPEND */
#define suspend_valid_only_mem	NULL

static inline void suspend_set_ops(const struct platform_suspend_ops *ops) {}
static inline int pm_suspend(suspend_state_t state) { return -ENOSYS; }
#endif /* !CONFIG_SUSPEND */

/* struct pbe is used for creating lists of pages that should be restored
 * atomically during the resume from disk, because the page frames they have
 * occupied before the suspend are in use.
 */
struct pbe {
	void *address;		/* address of the copy */
	void *orig_address;	/* original address of a page */
	struct pbe *next;
};

/* mm/page_alloc.c */
extern void mark_free_pages(struct zone *zone);

/**
 * struct platform_hibernation_ops - hibernation platform support
 *
 * The methods in this structure allow a platform to carry out special
 * operations required by it during a hibernation transition.
 *
 * All the methods below, except for @recover(), must be implemented.
 *
 * @begin: Tell the platform driver that we're starting hibernation.
 *	Called right after shrinking memory and before freezing devices.
 *
 * @end: Called by the PM core right after resuming devices, to indicate to
 *	the platform that the system has returned to the working state.
 *
 * @pre_snapshot: Prepare the platform for creating the hibernation image.
 *	Called right after devices have been frozen and before the nonboot
 *	CPUs are disabled (runs with IRQs on).
 *
 * @finish: Restore the previous state of the platform after the hibernation
 *	image has been created *or* put the platform into the normal operation
 *	mode after the hibernation (the same method is executed in both cases).
 *	Called right after the nonboot CPUs have been enabled and before
 *	thawing devices (runs with IRQs on).
 *
 * @prepare: Prepare the platform for entering the low power state.
 *	Called right after the hibernation image has been saved and before
 *	devices are prepared for entering the low power state.
 *
 * @enter: Put the system into the low power state after the hibernation image
 *	has been saved to disk.
 *	Called after the nonboot CPUs have been disabled and all of the low
 *	level devices have been shut down (runs with IRQs off).
 *
 * @leave: Perform the first stage of the cleanup after the system sleep state
 *	indicated by @set_target() has been left.
 *	Called right after the control has been passed from the boot kernel to
 *	the image kernel, before the nonboot CPUs are enabled and before devices
 *	are resumed.  Executed with interrupts disabled.
 *
 * @pre_restore: Prepare system for the restoration from a hibernation image.
 *	Called right after devices have been frozen and before the nonboot
 *	CPUs are disabled (runs with IRQs on).
 *
 * @restore_cleanup: Clean up after a failing image restoration.
 *	Called right after the nonboot CPUs have been enabled and before
 *	thawing devices (runs with IRQs on).
 *
 * @recover: Recover the platform from a failure to suspend devices.
 *	Called by the PM core if the suspending of devices during hibernation
 *	fails.  This callback is optional and should only be implemented by
 *	platforms which require special recovery actions in that situation.
 */
struct platform_hibernation_ops {
	int (*begin)(void);
	void (*end)(void);
	int (*pre_snapshot)(void);
	void (*finish)(void);
	int (*prepare)(void);
	int (*enter)(void);
	void (*leave)(void);
	int (*pre_restore)(void);
	void (*restore_cleanup)(void);
	void (*recover)(void);
};

#ifdef CONFIG_HIBERNATION
/* kernel/power/snapshot.c */
extern void __register_nosave_region(unsigned long b, unsigned long e, int km);
static inline void __init register_nosave_region(unsigned long b, unsigned long e)
{
	__register_nosave_region(b, e, 0);
}
static inline void __init register_nosave_region_late(unsigned long b, unsigned long e)
{
	__register_nosave_region(b, e, 1);
}
extern int swsusp_page_is_forbidden(struct page *);
extern void swsusp_set_page_free(struct page *);
extern void swsusp_unset_page_free(struct page *);
extern unsigned long get_safe_page(gfp_t gfp_mask);

extern void hibernation_set_ops(const struct platform_hibernation_ops *ops);
extern int hibernate(void);
extern bool system_entering_hibernation(void);
#else /* CONFIG_HIBERNATION */
static inline int swsusp_page_is_forbidden(struct page *p) { return 0; }
static inline void swsusp_set_page_free(struct page *p) {}
static inline void swsusp_unset_page_free(struct page *p) {}

static inline void hibernation_set_ops(const struct platform_hibernation_ops *ops) {}
static inline int hibernate(void) { return -ENOSYS; }
static inline bool system_entering_hibernation(void) { return false; }
#endif /* CONFIG_HIBERNATION */

<<<<<<< HEAD
#ifdef CONFIG_SUSPEND_NVS
extern int suspend_nvs_register(unsigned long start, unsigned long size);
extern int suspend_nvs_alloc(void);
extern void suspend_nvs_free(void);
extern void suspend_nvs_save(void);
extern void suspend_nvs_restore(void);
#else /* CONFIG_SUSPEND_NVS */
static inline int suspend_nvs_register(unsigned long a, unsigned long b)
{
	return 0;
}
static inline int suspend_nvs_alloc(void) { return 0; }
static inline void suspend_nvs_free(void) {}
static inline void suspend_nvs_save(void) {}
static inline void suspend_nvs_restore(void) {}
#endif /* CONFIG_SUSPEND_NVS */

=======
>>>>>>> 3cbea436
#ifdef CONFIG_PM_SLEEP
void save_processor_state(void);
void restore_processor_state(void);

/* kernel/power/main.c */
extern int register_pm_notifier(struct notifier_block *nb);
extern int unregister_pm_notifier(struct notifier_block *nb);

#define pm_notifier(fn, pri) {				\
	static struct notifier_block fn##_nb =			\
		{ .notifier_call = fn, .priority = pri };	\
	register_pm_notifier(&fn##_nb);			\
}

/* drivers/base/power/wakeup.c */
extern bool events_check_enabled;

<<<<<<< HEAD
extern bool pm_check_wakeup_events(void);
=======
extern bool pm_wakeup_pending(void);
>>>>>>> 3cbea436
extern bool pm_get_wakeup_count(unsigned int *count);
extern bool pm_save_wakeup_count(unsigned int count);
#else /* !CONFIG_PM_SLEEP */

static inline int register_pm_notifier(struct notifier_block *nb)
{
	return 0;
}

static inline int unregister_pm_notifier(struct notifier_block *nb)
{
	return 0;
}

#define pm_notifier(fn, pri)	do { (void)(fn); } while (0)

<<<<<<< HEAD
static inline bool pm_check_wakeup_events(void) { return true; }
=======
static inline bool pm_wakeup_pending(void) { return false; }
>>>>>>> 3cbea436
#endif /* !CONFIG_PM_SLEEP */

extern struct mutex pm_mutex;

#ifndef CONFIG_HIBERNATION
static inline void register_nosave_region(unsigned long b, unsigned long e)
{
}
static inline void register_nosave_region_late(unsigned long b, unsigned long e)
{
}

static inline void lock_system_sleep(void) {}
static inline void unlock_system_sleep(void) {}

#else

/* Let some subsystems like memory hotadd exclude hibernation */

static inline void lock_system_sleep(void)
{
	mutex_lock(&pm_mutex);
}

static inline void unlock_system_sleep(void)
{
	mutex_unlock(&pm_mutex);
}
#endif

#endif /* _LINUX_SUSPEND_H */<|MERGE_RESOLUTION|>--- conflicted
+++ resolved
@@ -258,26 +258,6 @@
 static inline bool system_entering_hibernation(void) { return false; }
 #endif /* CONFIG_HIBERNATION */
 
-<<<<<<< HEAD
-#ifdef CONFIG_SUSPEND_NVS
-extern int suspend_nvs_register(unsigned long start, unsigned long size);
-extern int suspend_nvs_alloc(void);
-extern void suspend_nvs_free(void);
-extern void suspend_nvs_save(void);
-extern void suspend_nvs_restore(void);
-#else /* CONFIG_SUSPEND_NVS */
-static inline int suspend_nvs_register(unsigned long a, unsigned long b)
-{
-	return 0;
-}
-static inline int suspend_nvs_alloc(void) { return 0; }
-static inline void suspend_nvs_free(void) {}
-static inline void suspend_nvs_save(void) {}
-static inline void suspend_nvs_restore(void) {}
-#endif /* CONFIG_SUSPEND_NVS */
-
-=======
->>>>>>> 3cbea436
 #ifdef CONFIG_PM_SLEEP
 void save_processor_state(void);
 void restore_processor_state(void);
@@ -295,11 +275,7 @@
 /* drivers/base/power/wakeup.c */
 extern bool events_check_enabled;
 
-<<<<<<< HEAD
-extern bool pm_check_wakeup_events(void);
-=======
 extern bool pm_wakeup_pending(void);
->>>>>>> 3cbea436
 extern bool pm_get_wakeup_count(unsigned int *count);
 extern bool pm_save_wakeup_count(unsigned int count);
 #else /* !CONFIG_PM_SLEEP */
@@ -316,11 +292,7 @@
 
 #define pm_notifier(fn, pri)	do { (void)(fn); } while (0)
 
-<<<<<<< HEAD
-static inline bool pm_check_wakeup_events(void) { return true; }
-=======
 static inline bool pm_wakeup_pending(void) { return false; }
->>>>>>> 3cbea436
 #endif /* !CONFIG_PM_SLEEP */
 
 extern struct mutex pm_mutex;
